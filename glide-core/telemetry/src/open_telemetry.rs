use logger_core::log_warn;
use once_cell::sync::OnceCell;
use opentelemetry::global::ObjectSafeSpan;
use opentelemetry::trace::{SpanKind, TraceContextExt, TraceError};
use opentelemetry::{global, trace::Tracer};
use opentelemetry_otlp::{MetricExporter, Protocol, WithExportConfig};
use opentelemetry_sdk::export::trace::SpanExporter;
use opentelemetry_sdk::metrics::{MetricError, SdkMeterProvider};
use opentelemetry_sdk::propagation::TraceContextPropagator;
use opentelemetry_sdk::runtime::Tokio;
use opentelemetry_sdk::trace::{BatchConfig, BatchSpanProcessor, TracerProvider};
use std::io::{Error, ErrorKind};
use std::path::PathBuf;
#[cfg(test)]
use std::sync::atomic::{AtomicUsize, Ordering};
use std::sync::{Arc, OnceLock, RwLock};
use std::time::Duration;
use thiserror::Error;
use url::Url;

const SPAN_WRITE_LOCK_ERR: &str = "Failed to acquire span write lock";
const SPAN_READ_LOCK_ERR: &str = "Failed to acquire span read lock";
const TRACE_SCOPE: &str = "valkey_glide";

// Metric names
const TIMEOUT_ERROR_METRIC: &str = "glide.timeout_errors";
const RETRIES_METRIC: &str = "glide.retry_attempts";
const MOVED_ERROR_METRIC: &str = "glide.moved_errors";

/// Custom error type for OpenTelemetry errors in Glide
#[derive(Debug, Error)]
pub enum GlideOTELError {
    #[error("Glide OpenTelemetry trace error: {0}")]
    TraceError(#[from] TraceError),

    #[error("Glide OpenTelemetry metric error: {0}")]
    MetricError(#[from] MetricError),

    #[error("Glide OpenTelemetry error: Failed to acquire read lock")]
    ReadLockError,

    #[error("Glide OpenTelemetry error: Failed to acquire write lock")]
    WriteLockError,

    #[error("Other error: {0}")]
    Other(String),
}

/// Default interval in milliseconds for flushing open telemetry data to the collector.
pub const DEFAULT_FLUSH_SIGNAL_INTERVAL_MS: u32 = 5000;

/// Default trace sampling percentage for sending OpenTelemetry data to the collector.
pub const DEFAULT_TRACE_SAMPLE_PERCENTAGE: u32 = 1;

/// Default filename for the file exporter.
pub const DEFAULT_SIGNAL_FILENAME: &str = "signals.json";

pub enum GlideSpanStatus {
    Ok,
    Error(String),
}

#[derive(Clone, Debug)]
/// Defines the method that exporter connects to the collector. It can be:
/// gRPC or HTTP. The third type (i.e. "File") defines an exporter that does not connect to a collector
/// instead, it writes the collected signals to files.
pub enum GlideOpenTelemetrySignalsExporter {
    /// Collector is listening on grpc
    Grpc(String),
    /// Collector is listening on http
    Http(String),
    /// No collector. Instead, write the signals collected to a file. The contained value "PathBuf"
    /// points to the folder where the collected data should be placed.
    File(PathBuf),
}

/// Signal types supported when reading protocol configuration from the
/// environment.
#[derive(Clone, Copy)]
enum OtelSignal {
    Traces,
    Metrics,
}

/// Parse the OTLP protocol environment variables for the given signal. Returns
/// `Some(Protocol)` when the environment specifies a supported protocol,
/// otherwise `None`.
fn protocol_from_env(signal: OtelSignal) -> Option<Protocol> {
    fn parse(value: &str) -> Option<Protocol> {
        match value.to_ascii_lowercase().as_str() {
            "grpc" => Some(Protocol::Grpc),
            "http/protobuf" | "http/binary" | "http" | "http_proto" => Some(Protocol::HttpBinary),
            "http/json" => Some(Protocol::HttpJson),
            _ => None,
        }
    }

    let specific = match signal {
        OtelSignal::Traces => "OTEL_EXPORTER_OTLP_TRACES_PROTOCOL",
        OtelSignal::Metrics => "OTEL_EXPORTER_OTLP_METRICS_PROTOCOL",
    };

    if let Ok(val) = std::env::var(specific) {
        parse(&val)
    } else if let Ok(val) = std::env::var("OTEL_EXPORTER_OTLP_PROTOCOL") {
        parse(&val)
    } else {
        None
    }
}

impl std::str::FromStr for GlideOpenTelemetrySignalsExporter {
    type Err = Error;
    fn from_str(s: &str) -> Result<Self, Self::Err> {
        parse_endpoint(s)
    }
}

fn parse_endpoint(endpoint: &str) -> Result<GlideOpenTelemetrySignalsExporter, Error> {
    // Parse the URL using the `url` crate to validate it
    let url = Url::parse(endpoint)
        .map_err(|_| Error::new(ErrorKind::InvalidInput, format!("Parse error. {endpoint}")))?;

    match url.scheme() {
        "http" | "https" => Ok(GlideOpenTelemetrySignalsExporter::Http(
            endpoint.to_string(),
        )), // HTTP/HTTPS endpoint
        "grpc" => Ok(GlideOpenTelemetrySignalsExporter::Grpc(
            endpoint.to_string(),
        )), // gRPC endpoint
        "file" => {
            // For file, we need to extract the path without the 'file://' prefix
            let file_prefix = "file://";
            if !endpoint.starts_with(file_prefix) {
                return Err(Error::new(
                    ErrorKind::InvalidInput,
                    "File path must start with 'file://'",
                ));
            }

            // Extract the path by removing the 'file://' prefix
            let path = endpoint.strip_prefix(file_prefix).ok_or_else(|| {
                Error::new(
                    ErrorKind::InvalidInput,
                    "Failed to extract path from file URL",
                )
            })?;

            let path_buf = PathBuf::from(path);

            // Determine if this is a directory path or a file path
            let final_path = if path_buf.is_dir() || path_buf.extension().is_none() {
                // If it's a directory or doesn't have an extension, treat it as a directory
                // and append the default filename
                path_buf.join(DEFAULT_SIGNAL_FILENAME)
            } else {
                path_buf
            };

            // Check if the parent directory exists and is a directory
            if let Some(parent_dir) = final_path.parent() {
                match parent_dir.try_exists() {
                    Ok(exists) => {
                        if !exists || !parent_dir.is_dir() {
                            return Err(Error::new(
                                ErrorKind::InvalidInput,
                                format!(
                                    "The directory does not exist or is not a directory: {}",
                                    parent_dir.display()
                                ),
                            ));
                        }
                    }
                    Err(e) => {
                        return Err(Error::new(
                            ErrorKind::InvalidInput,
                            format!("Error checking if parent directory exists: {}", e),
                        ));
                    }
                }
            }

            Ok(GlideOpenTelemetrySignalsExporter::File(final_path))
        } // file endpoint
        _ => Err(Error::new(ErrorKind::InvalidInput, endpoint)),
    }
}

#[derive(Clone, Debug)]
struct GlideSpanInner {
    span: Arc<RwLock<opentelemetry::global::BoxedSpan>>,
    #[cfg(test)]
    reference_count: Arc<AtomicUsize>,
}

impl GlideSpanInner {
    /// Create new span with no parent.
    pub fn new(name: &str) -> Self {
        let tracer = global::tracer(TRACE_SCOPE);
        let span = Arc::new(RwLock::new(
            tracer
                .span_builder(name.to_string())
                .with_kind(SpanKind::Client)
                .start(&tracer),
        ));

        GlideSpanInner {
            span,
            #[cfg(test)]
            reference_count: Arc::new(AtomicUsize::new(1)),
        }
    }

    /// Create new span as a child of `parent`, returning an error if the parent span lock is poisoned.
    pub fn new_with_parent(name: &str, parent: &GlideSpanInner) -> Result<Self, TraceError> {
        let parent_span_ctx = parent
            .span
            .read()
            .map_err(|_| TraceError::from(SPAN_READ_LOCK_ERR))?
            .span_context()
            .clone();

        let parent_context =
            opentelemetry::Context::new().with_remote_span_context(parent_span_ctx);

        let tracer = global::tracer(TRACE_SCOPE);
        let span = Arc::new(RwLock::new(
            tracer
                .span_builder(name.to_string())
                .with_kind(SpanKind::Client)
                .start_with_context(&tracer, &parent_context),
        ));
        Ok(GlideSpanInner {
            span,
            #[cfg(test)]
            reference_count: Arc::new(AtomicUsize::new(1)),
        })
    }

    /// Attach event with name and list of attributes to this span.
    pub fn add_event(&self, name: &str, attributes: Option<&Vec<(&str, &str)>>) {
        let attributes: Vec<opentelemetry::KeyValue> = if let Some(attributes) = attributes {
            attributes
                .iter()
                .map(|(k, v)| opentelemetry::KeyValue::new(k.to_string(), v.to_string()))
                .collect()
        } else {
            Vec::<opentelemetry::KeyValue>::default()
        };
        self.span
            .write()
            .expect(SPAN_WRITE_LOCK_ERR)
            .add_event_with_timestamp(
                name.to_string().into(),
                std::time::SystemTime::now(),
                attributes,
            );
    }

    pub fn set_status(&self, status: GlideSpanStatus) {
        match status {
            GlideSpanStatus::Ok => self
                .span
                .write()
                .expect(SPAN_WRITE_LOCK_ERR)
                .set_status(opentelemetry::trace::Status::Ok),
            GlideSpanStatus::Error(error_message) => {
                self.span.write().expect(SPAN_WRITE_LOCK_ERR).set_status(
                    opentelemetry::trace::Status::Error {
                        description: error_message.into(),
                    },
                )
            }
        }
    }

    /// Create new span, add it as a child to this span and return it.
    /// Returns an error if the child span creation fails.
    pub fn add_span(&self, name: &str) -> Result<GlideSpanInner, TraceError> {
        let child = GlideSpanInner::new_with_parent(name, self)?;
        {
            let child_span = child
                .span
                .read()
                .map_err(|_| TraceError::from(SPAN_READ_LOCK_ERR))?;
            self.span
                .write()
                .expect(SPAN_WRITE_LOCK_ERR)
                .add_link(child_span.span_context().clone(), Vec::default());
        }
        Ok(child)
    }

    /// Return the span ID
    pub fn id(&self) -> String {
        self.span
            .read()
            .expect(SPAN_READ_LOCK_ERR)
            .span_context()
            .span_id()
            .to_string()
    }

    /// Finishes the `Span`.
    pub fn end(&self) {
        self.span.write().expect(SPAN_READ_LOCK_ERR).end()
    }

    #[cfg(test)]
    pub fn get_reference_count(&self) -> usize {
        self.reference_count.load(Ordering::SeqCst)
    }

    #[cfg(test)]
    pub fn increment_reference_count(&self) {
        self.reference_count.fetch_add(1, Ordering::SeqCst);
    }

    #[cfg(test)]
    pub fn decrement_reference_count(&self) {
        self.reference_count.fetch_sub(1, Ordering::SeqCst);
    }
}

#[cfg(test)]
impl Drop for GlideSpanInner {
    fn drop(&mut self) {
        // Only print debug info if the reference count is non-zero
        let current_count = self.reference_count.load(Ordering::SeqCst);
        if current_count > 0 {
            self.decrement_reference_count();
        } else {
            panic!("Span reference count is 0");
        }
    }
}

#[derive(Clone, Debug)]
pub struct GlideSpan {
    inner: GlideSpanInner,
}

impl GlideSpan {
    pub fn new(name: &str) -> Self {
        GlideSpan {
            inner: GlideSpanInner::new(name),
        }
    }

    /// Attach event with name to this span.
    pub fn add_event(&self, name: &str) {
        self.inner.add_event(name, None)
    }

    /// Attach event with name and attributes to this span.
    pub fn add_event_with_attributes(&self, name: &str, attributes: &Vec<(&str, &str)>) {
        self.inner.add_event(name, Some(attributes))
    }

    pub fn set_status(&self, status: GlideSpanStatus) {
        self.inner.set_status(status)
    }

    /// Add child span to this span and return it
    pub fn add_span(&self, name: &str) -> Result<GlideSpan, opentelemetry::trace::TraceError> {
        let inner_span = self.inner.add_span(name).map_err(|err| {
            TraceError::from(format!("Failed to create child span '{}': {}", name, err))
        })?;

        Ok(GlideSpan { inner: inner_span })
    }

    pub fn id(&self) -> String {
        self.inner.id()
    }

    /// Finishes the `Span`.
    pub fn end(&self) {
        self.inner.end()
    }

    #[cfg(test)]
    pub fn add_reference(&self) {
        self.inner.increment_reference_count();
    }

    #[cfg(test)]
    pub fn get_reference_count(&self) -> usize {
        self.inner.get_reference_count()
    }
}

/// OpenTelemetry configuration object. Use `GlideOpenTelemetryConfigBuilder` to construct it:
///
/// ```text
/// let config = GlideOpenTelemetryConfigBuilder::default()
///    .with_flush_interval(std::time::Duration::from_millis(100))
///    .build();
/// GlideOpenTelemetry::initialise(config);
/// ```
#[derive(Clone, Debug)]
pub struct GlideOpenTelemetryConfig {
    /// Default delay interval between two consecutive exports.
    flush_interval_ms: Duration,
    traces: Option<GlideOpenTelemetryTracesConfig>,
    metrics: Option<GlideOpenTelemetryMetricsConfig>,
}

#[derive(Clone, Debug)]
pub struct GlideOpenTelemetryTracesConfig {
    /// Specifies how the exporter sends telemetry data to the collector, and holds the endpoint information.
    trace_exporter: GlideOpenTelemetrySignalsExporter,
    /// The percentage of requests to sample and create a span for, used to measure command duration.
    trace_sample_percentage: u32,
}

#[derive(Clone, Debug)]
pub struct GlideOpenTelemetryMetricsConfig {
    /// Specifies how the exporter sends telemetry data to the collector, and holds the endpoint information.
    metrics_exporter: GlideOpenTelemetrySignalsExporter,
}

/// Builder for configuring OpenTelemetry in GLIDE
///
/// This struct allows you to configure how telemetry data (traces and metrics) is exported.
/// - `flush_interval_ms`: Sets the interval between consecutive exports of telemetry data.
/// - `traces_config`: Optional configuration for exporting trace data. If `None`, trace data will not be exported.
/// - `metrics_config`: Optional configuration for exporting metrics data. If `None`, metrics data will not be exported.
///
/// If both `traces_config` and `metrics_config` are `None`, no telemetry data will be exported.
#[derive(Clone, Debug)]
pub struct GlideOpenTelemetryConfigBuilder {
    /// The interval between consecutive exports of telemetry data.
    flush_interval_ms: Duration,
    /// Optional configuration for exporting trace data. If `None`, trace data will not be exported.
    traces_config: Option<GlideOpenTelemetryTracesConfig>,
    /// Optional configuration for exporting metrics data. If `None`, metrics data will not be exported.
    metrics_config: Option<GlideOpenTelemetryMetricsConfig>,
}

impl Default for GlideOpenTelemetryConfigBuilder {
    fn default() -> Self {
        GlideOpenTelemetryConfigBuilder {
            flush_interval_ms: Duration::from_millis(DEFAULT_FLUSH_SIGNAL_INTERVAL_MS as u64),
            traces_config: None,
            metrics_config: None,
        }
    }
}

impl GlideOpenTelemetryConfigBuilder {
    /// Configure the flush interval in milliseconds
    ///
    /// - `duration`: The duration between consecutive exports of telemetry data.
    pub fn with_flush_interval(mut self, duration: Duration) -> Self {
        self.flush_interval_ms = duration;
        self
    }

    /// Configure the trace exporter
    ///
    /// - `exporter`: The exporter endpoint to use for trace data.
    /// - `sample_percentage`: The percentage of requests to sample and create a span for, used to measure command duration.
    ///   If `None`, the default value of `DEFAULT_TRACE_SAMPLE_PERCENTAGE` will be used.
    pub fn with_trace_exporter(
        mut self,
        exporter: GlideOpenTelemetrySignalsExporter,
        sample_percentage: Option<u32>,
    ) -> Self {
        self.traces_config = Some(GlideOpenTelemetryTracesConfig {
            trace_exporter: exporter,
            trace_sample_percentage: sample_percentage.unwrap_or(DEFAULT_TRACE_SAMPLE_PERCENTAGE),
        });
        self
    }

    /// Configure the metrics exporter
    ///
    /// - `exporter`: The exporter endpoint to use for metrics data.
    pub fn with_metrics_exporter(mut self, exporter: GlideOpenTelemetrySignalsExporter) -> Self {
        self.metrics_config = Some(GlideOpenTelemetryMetricsConfig {
            metrics_exporter: exporter,
        });
        self
    }

    pub fn build(self) -> GlideOpenTelemetryConfig {
        GlideOpenTelemetryConfig {
            flush_interval_ms: self.flush_interval_ms,
            traces: self.traces_config,
            metrics: self.metrics_config,
        }
    }
}

fn build_span_exporter(
    batch_config: BatchConfig,
    exporter: impl SpanExporter + 'static,
) -> BatchSpanProcessor<Tokio> {
    BatchSpanProcessor::builder(exporter, Tokio)
        .with_batch_config(batch_config)
        .build()
}

#[derive(Clone)]
pub struct GlideOpenTelemetry {}

static TIMEOUT_COUNTER: OnceLock<opentelemetry::metrics::Counter<u64>> = OnceLock::new();
static RETRIES_COUNTER: OnceLock<opentelemetry::metrics::Counter<u64>> = OnceLock::new();
static MOVED_COUNTER: OnceLock<opentelemetry::metrics::Counter<u64>> = OnceLock::new();

/// Singleton instance of GlideOpenTelemetry. Ensures that telemetry setup happens only once across the application.
static OTEL: OnceCell<RwLock<GlideOpenTelemetry>> = OnceCell::new();

/// Our interface to OpenTelemetry
impl GlideOpenTelemetry {
    /// Validate if a span pointer is valid
    ///
    /// # Arguments
    /// * `span_ptr` - The u64 span pointer to validate
    ///
    /// # Returns
    /// * `true` - If the span pointer is valid (non-zero and within reasonable bounds)
    /// * `false` - If the span pointer is invalid (zero, out of bounds, or potentially corrupted)
    ///
    /// # Safety
    /// This function performs basic validation but cannot guarantee the pointer points to valid memory.
    /// It only checks for obvious invalid values like null pointers and unreasonable addresses.
    pub unsafe fn is_span_pointer_valid(span_ptr: u64) -> bool {
        // Check for null pointer
        if span_ptr == 0 {
            logger_core::log_warn("OpenTelemetry", "Invalid span pointer - null pointer (0)");
            return false;
        }

        // Check for obviously invalid pointer values
        // Pointers should be aligned to at least 8 bytes on 64-bit systems
        if span_ptr % 8 != 0 {
            logger_core::log_warn(
                "OpenTelemetry",
                &format!(
                    "Invalid span pointer - misaligned pointer: 0x{:x}",
                    span_ptr
                ),
            );
            return false;
        }

        // Check for unreasonably small addresses (likely corrupted)
        // Valid heap addresses are typically much higher than this
        const MIN_VALID_ADDRESS: u64 = 0x1000; // 4KB, below this is likely invalid
        if span_ptr < MIN_VALID_ADDRESS {
            logger_core::log_warn(
                "OpenTelemetry",
                &format!("Invalid span pointer - address too low: 0x{:x}", span_ptr),
            );
            return false;
        }

        // Check for unreasonably high addresses (on 64-bit systems, user space is limited)
        // This is a conservative check for obviously corrupted pointers
        // On most 64-bit systems, user space is limited to the lower half of the address space
        const MAX_VALID_ADDRESS: u64 = 0x7FFF_FFFF_FFFF_FFF8; // Max user space on most 64-bit systems
        if span_ptr > MAX_VALID_ADDRESS {
            logger_core::log_warn(
                "OpenTelemetry",
                &format!("Invalid span pointer - address too high: 0x{:x}", span_ptr),
            );
            return false;
        }

        true
    }

    /// Convert a span pointer to a GlideSpan with validation
    ///
    /// # Arguments
    /// * `span_ptr` - The u64 span pointer to convert
    ///
    /// # Returns
    /// * `Ok(GlideSpan)` - If the pointer is valid and conversion succeeds
    /// * `Err(TraceError)` - If the pointer is invalid or conversion fails
    ///
    /// # Safety
    /// This function validates the pointer before attempting conversion, but still uses unsafe code
    pub unsafe fn span_from_pointer(span_ptr: u64) -> Result<GlideSpan, TraceError> {
        // First validate the pointer
        if !unsafe { Self::is_span_pointer_valid(span_ptr) } {
            return Err(TraceError::from(format!(
                "Invalid span pointer: 0x{:x} failed validation checks",
                span_ptr
            )));
        }

        // Attempt to convert the pointer safely
        // This follows the same pattern as get_unsafe_span_from_ptr in FFI layer
        let span = unsafe {
            // Increment strong count to prevent premature deallocation
            std::sync::Arc::increment_strong_count(span_ptr as *const GlideSpan);

            // Convert pointer back to Arc and clone the span
            (*std::sync::Arc::from_raw(span_ptr as *const GlideSpan)).clone()
        };

        Ok(span)
    }

    /// Initialise the open telemetry library with a file system exporter
    ///
    /// This method should be called once for the given **process**
    /// If OpenTelemetry is already initialized, this method will return Ok(()) without reinitializing
    pub fn initialise(config: GlideOpenTelemetryConfig) -> Result<(), GlideOTELError> {
        OTEL.get_or_try_init(|| {
            Self::validate_config(config.clone())?;

            if let Some(traces_config) = config.traces.as_ref() {
                Self::initialise_trace_exporter(
                    config.flush_interval_ms,
                    &traces_config.trace_exporter,
                )?;
            }

            if let Some(metrics_config) = config.metrics.as_ref() {
                Self::initialise_metrics_exporter(
                    config.flush_interval_ms,
                    &metrics_config.metrics_exporter,
                )?;
                Self::init_metrics()?;
            }

            Ok::<RwLock<GlideOpenTelemetry>, GlideOTELError>(RwLock::new(GlideOpenTelemetry {}))
        })?;

        Ok(())
    }

    /// Validate the configuration
    ///
    /// - `config`: The OpenTelemetry configuration to validate.
    ///
    /// Returns an error if the configuration is invalid:
    /// - `flush_interval_ms` cannot be zero
    /// - `trace_sample_percentage` must be between 0 and 100
    fn validate_config(config: GlideOpenTelemetryConfig) -> Result<(), GlideOTELError> {
        // Validate flush_interval_ms
        if config.flush_interval_ms.is_zero() {
            return Err(GlideOTELError::Other(
                "InvalidInput: flushIntervalMs cannot be zero".to_string(),
            ));
        }

        // Validate trace_sample_percentage
        if let Some(traces_config) = config.traces.as_ref() {
            if traces_config.trace_sample_percentage > 100 {
                return Err(GlideOTELError::Other(
                    "Trace sample percentage must be between 0 and 100".into(),
                ));
            }
        }
        Ok(())
    }

    /// Initialize the trace exporter based on the configuration
    fn initialise_trace_exporter(
        flush_interval_ms: Duration,
        trace_exporter: &GlideOpenTelemetrySignalsExporter,
    ) -> Result<(), GlideOTELError> {
        let batch_config = opentelemetry_sdk::trace::BatchConfigBuilder::default()
            .with_scheduled_delay(flush_interval_ms)
            .build();

        let env_protocol = protocol_from_env(OtelSignal::Traces);
        let trace_exporter = match trace_exporter {
            GlideOpenTelemetrySignalsExporter::File(p) => {
                let exporter = crate::SpanExporterFile::new(p.clone()).map_err(|e| {
                    GlideOTELError::Other(format!("Failed to create traces exporter: {}", e))
                })?;
                build_span_exporter(batch_config, exporter)
            }
            GlideOpenTelemetrySignalsExporter::Http(url) => {
                match env_protocol.unwrap_or(Protocol::HttpBinary) {
                    Protocol::Grpc => {
                        let exporter = opentelemetry_otlp::SpanExporter::builder()
                            .with_tonic()
                            .with_endpoint(url)
                            .with_protocol(Protocol::Grpc)
                            .build()?;
                        build_span_exporter(batch_config, exporter)
                    }
                    protocol => {
                        let exporter = opentelemetry_otlp::SpanExporter::builder()
                            .with_http()
                            .with_endpoint(url)
                            .with_protocol(protocol)
                            .build()?;
                        build_span_exporter(batch_config, exporter)
                    }
                }
            }
            GlideOpenTelemetrySignalsExporter::Grpc(url) => {
                let protocol = env_protocol.unwrap_or(Protocol::Grpc);
                if protocol != Protocol::Grpc {
                    log_warn(
                        "opentelemetry",
                        format!(
                            "Inconsistent configuration: The endpoint URL '{url}' suggests gRPC, but the protocol is set to '{protocol:?}' via environment variables. The environment variable setting will be used."
                        ),
                    );
                }
                match protocol {
                    Protocol::Grpc => {
                        let exporter = opentelemetry_otlp::SpanExporter::builder()
                            .with_tonic()
                            .with_endpoint(url)
                            .with_protocol(Protocol::Grpc)
                            .build()?;
                        build_span_exporter(batch_config, exporter)
                    }
                    protocol => {
                        let exporter = opentelemetry_otlp::SpanExporter::builder()
                            .with_http()
                            .with_endpoint(url)
                            .with_protocol(protocol)
                            .build()?;
                        build_span_exporter(batch_config, exporter)
                    }
                }
            }
        };

        global::set_text_map_propagator(TraceContextPropagator::new());
        let provider = TracerProvider::builder()
            .with_span_processor(trace_exporter)
            .build();
        global::set_tracer_provider(provider);

        Ok(())
    }

    /// Initialize the metrics exporter based on the configuration
    fn initialise_metrics_exporter(
        flush_interval_ms: Duration,
        metrics_exporter: &GlideOpenTelemetrySignalsExporter,
    ) -> Result<(), GlideOTELError> {
        let env_protocol = protocol_from_env(OtelSignal::Metrics);
        let metrics_exporter = match metrics_exporter {
            GlideOpenTelemetrySignalsExporter::File(p) => {
                let exporter = crate::FileMetricExporter::new(p.clone()).map_err(|e| {
                    GlideOTELError::Other(format!("Failed to create metrics exporter: {}", e))
                })?;
                opentelemetry_sdk::metrics::PeriodicReader::builder(exporter, Tokio)
                    .with_interval(flush_interval_ms)
                    .build()
            }
            GlideOpenTelemetrySignalsExporter::Http(url) => {
                let protocol = env_protocol.unwrap_or(Protocol::HttpBinary);
                let exporter = match protocol {
                    Protocol::Grpc => MetricExporter::builder()
                        .with_tonic()
                        .with_endpoint(url)
                        .with_protocol(Protocol::Grpc)
                        .build()?,
                    p => MetricExporter::builder()
                        .with_http()
                        .with_endpoint(url)
                        .with_protocol(p)
                        .build()?,
                };
                opentelemetry_sdk::metrics::PeriodicReader::builder(exporter, Tokio)
                    .with_interval(flush_interval_ms)
                    .build()
            }
            GlideOpenTelemetrySignalsExporter::Grpc(url) => {
                let protocol = env_protocol.unwrap_or(Protocol::Grpc);
                if protocol != Protocol::Grpc {
                    log_warn(
                        "opentelemetry",
                        format!(
                            "Inconsistent configuration: The endpoint URL '{url}' suggests gRPC, but the protocol is set to '{protocol:?}' via environment variables. The environment variable setting will be used."
                        ),
                    );
                }
                let exporter = match protocol {
                    Protocol::Grpc => MetricExporter::builder()
                        .with_tonic()
                        .with_endpoint(url)
                        .with_protocol(Protocol::Grpc)
                        .build()?,
                    p => MetricExporter::builder()
                        .with_http()
                        .with_endpoint(url)
                        .with_protocol(p)
                        .build()?,
                };
                opentelemetry_sdk::metrics::PeriodicReader::builder(exporter, Tokio)
                    .with_interval(flush_interval_ms)
                    .build()
            }
        };

        let meter_provider = SdkMeterProvider::builder()
            .with_reader(metrics_exporter)
            .build();
        global::set_meter_provider(meter_provider);

        Ok(())
    }

    /// Initialize metrics counters
    fn init_metrics() -> Result<(), GlideOTELError> {
        let meter = global::meter(TRACE_SCOPE);

        // Create timeout error counter
        TIMEOUT_COUNTER
            .set(
                meter
                    .u64_counter(TIMEOUT_ERROR_METRIC)
                    .with_description("Number of timeout errors encountered")
                    .with_unit("1")
                    .build(),
            )
            .map_err(|_| {
                GlideOTELError::Other(
                    "OpenTelemetry error: Failed to initialize timeout counter".to_owned(),
                )
            })?;

        // Create retries counter
        RETRIES_COUNTER
            .set(
                meter
                    .u64_counter(RETRIES_METRIC)
                    .with_description("Number of retry attempts made")
                    .with_unit("1")
                    .build(),
            )
            .map_err(|_| {
                GlideOTELError::Other(
                    "OpenTelemetry error: Failed to initialize retries counter".to_owned(),
                )
            })?;

        // Create moved counter
        MOVED_COUNTER
            .set(
                meter
                    .u64_counter(MOVED_ERROR_METRIC)
                    .with_description("Number of moved errors encountered")
                    .with_unit("1")
                    .build(),
            )
            .map_err(|_| {
                GlideOTELError::Other(
                    "OpenTelemetry error: Failed to initialize moved counter".to_owned(),
                )
            })?;

        Ok(())
    }

    /// Record a timeout error
    ///
    /// If OpenTelemetry is not initialized, this method will do nothing.
    pub fn record_timeout_error() -> Result<(), GlideOTELError> {
        if GlideOpenTelemetry::is_initialized() {
            TIMEOUT_COUNTER
                .get()
                .ok_or_else(|| {
                    GlideOTELError::Other(
                        "OpenTelemetry error: Timeout counter not initialized".to_owned(),
                    )
                })?
                .add(1, &[]);
        }
        Ok(())
    }

    /// Record a retry attempt
    ///
    /// If OpenTelemetry is not initialized, this method will do nothing.
    pub fn record_retry_attempt() -> Result<(), GlideOTELError> {
        if GlideOpenTelemetry::is_initialized() {
            RETRIES_COUNTER
                .get()
                .ok_or_else(|| {
                    GlideOTELError::Other(
                        "OpenTelemetry error: Retries counter not initialized".to_string(),
                    )
                })?
                .add(1, &[]);
        }
        Ok(())
    }

    /// Record a moved error
    ///
    /// If OpenTelemetry is not initialized, this method will do nothing.
    pub fn record_moved_error() -> Result<(), GlideOTELError> {
        if GlideOpenTelemetry::is_initialized() {
            MOVED_COUNTER
                .get()
                .ok_or_else(|| {
                    GlideOTELError::Other(
                        "OpenTelemetry error: Moved counter not initialized".to_string(),
                    )
                })?
                .add(1, &[]);
        }
        Ok(())
    }

    /// Get the flush interval milliseconds
    pub fn get_flush_interval_ms(config: GlideOpenTelemetryConfig) -> Duration {
        config.flush_interval_ms
    }

    /// Create new span
    pub fn new_span(name: &str) -> GlideSpan {
        GlideSpan::new(name)
    }

    /// Trigger a shutdown procedure flushing all remaining traces
    pub fn shutdown() {
        global::shutdown_tracer_provider();
    }

    /// Check if OpenTelemetry is initialized
    pub fn is_initialized() -> bool {
        OTEL.get().is_some()
    }
}

#[cfg(test)]
mod tests {
    use super::*;
    use std::panic;
    use std::sync::OnceLock;
    use tokio::runtime::Runtime;
    use tokio::time::sleep;

    const SPANS_JSON: &str = "/tmp/spans.json";
    const METRICS_JSON: &str = "/tmp/metrics.json";

    fn shared_runtime() -> &'static Runtime {
        static RUNTIME: OnceLock<Runtime> = OnceLock::new();
        RUNTIME.get_or_init(|| Runtime::new().expect("Failed to create runtime"))
    }

    fn string_property_to_u64(json: &serde_json::Value, prop: &str) -> u64 {
        let s = json[prop].to_string().replace('"', "");
        s.parse::<u64>().unwrap()
    }

    async fn init_otel() -> Result<(), GlideOTELError> {
        let config = GlideOpenTelemetryConfigBuilder::default()
            .with_flush_interval(Duration::from_millis(2000))
            .with_trace_exporter(
                GlideOpenTelemetrySignalsExporter::File(PathBuf::from(SPANS_JSON)),
                Some(100),
            )
            .with_metrics_exporter(GlideOpenTelemetrySignalsExporter::File(PathBuf::from(
                METRICS_JSON,
            )))
            .build();
        if let Err(e) = GlideOpenTelemetry::initialise(config) {
            panic!("Failed to initialize OpenTelemetry: {}", e);
        }
        Ok(())
    }

    async fn create_test_spans() {
        // Clear the file
        let _ = std::fs::remove_file(SPANS_JSON);

        let span = GlideOpenTelemetry::new_span("Root_Span_1");
        span.add_event("Event1");
        span.set_status(GlideSpanStatus::Ok);

        let child1 = span.add_span("Network_Span").unwrap();

        // Simulate some work
        sleep(Duration::from_millis(100)).await;
        child1.end();

        // Simulate that the parent span is still doing some work
        sleep(Duration::from_millis(100)).await;
        span.end();

        let span = GlideOpenTelemetry::new_span("Root_Span_2");
        span.add_event("Event1");
        span.add_event("Event2");
        span.set_status(GlideSpanStatus::Ok);
        drop(span); // writes the span

        sleep(Duration::from_millis(2100)).await;
    }

    #[test]
    fn test_span_json_exporter() {
        let rt = shared_runtime();
        rt.block_on(async {
            let _ = std::fs::remove_file(SPANS_JSON);

            init_otel().await.unwrap();
            create_test_spans().await;

            let file_content = std::fs::read_to_string(SPANS_JSON).unwrap();
            let lines: Vec<&str> = file_content
                .split('\n')
                .filter(|l| !l.trim().is_empty())
                .collect();

            assert!(
                lines.len() == 3 || lines.len() == 4,
                "Expected 3 or 4 lines, got {}. file content: {file_content:?}",
                lines.len()
            );

            // Adjust base index if there are only 3 lines (no header line)
            let base = if lines.len() == 3 { 0 } else { 1 };

            let span_json: serde_json::Value = serde_json::from_str(lines[base]).unwrap();
            assert_eq!(span_json["name"], "Network_Span");
            let network_span_id = span_json["span_id"].to_string();
            let network_span_start_time = string_property_to_u64(&span_json, "start_time");
            let network_span_end_time = string_property_to_u64(&span_json, "end_time");

            // Because of the sleep above, the network span should be at least 100ms (units are microseconds)
            assert!(network_span_end_time - network_span_start_time >= 100_000);

            let span_json: serde_json::Value = serde_json::from_str(lines[base + 1]).unwrap();
            assert_eq!(span_json["name"], "Root_Span_1");
            assert_eq!(span_json["links"].as_array().unwrap().len(), 1); // we expect 1 child
            let root_1_span_start_time = string_property_to_u64(&span_json, "start_time");
            let root_1_span_end_time = string_property_to_u64(&span_json, "end_time");

            // The network span started *after* its parent
            assert!(network_span_start_time >= root_1_span_start_time);

            // The parent span ends *after* the child span (by at least 100ms)
            assert!(root_1_span_end_time - network_span_end_time >= 100_000);

            let child_span_id = span_json["links"][0]["span_id"].to_string();
            assert_eq!(child_span_id, network_span_id);

            let span_json: serde_json::Value = serde_json::from_str(lines[base + 2]).unwrap();
            assert_eq!(span_json["name"], "Root_Span_2");
            assert_eq!(span_json["events"].as_array().unwrap().len(), 2); // we expect 2 events
        });
    }

    #[test]
    fn test_span_reference_count() {
        let rt = shared_runtime();
        rt.block_on(async {
            let _ = std::fs::remove_file(SPANS_JSON);
            init_otel().await.unwrap();
            let span = GlideOpenTelemetry::new_span("Root_Span_1");
            span.add_reference();
            assert_eq!(span.get_reference_count(), 2);
            drop(span);
        });
    }

    #[test]
    fn test_record_timeout_error() {
        let rt = shared_runtime();
        rt.block_on(async {
            let _ = std::fs::remove_file(METRICS_JSON);
            init_otel().await.unwrap();
            GlideOpenTelemetry::record_timeout_error().unwrap();
            sleep(Duration::from_millis(2100)).await;
            GlideOpenTelemetry::record_timeout_error().unwrap();
            GlideOpenTelemetry::record_timeout_error().unwrap();

            // Add a sleep to wait for the metrics to be flushed
            sleep(Duration::from_millis(2100)).await;

            let file_content = std::fs::read_to_string(METRICS_JSON).unwrap();
            let lines: Vec<&str> = file_content
                .split('\n')
                .filter(|l| !l.trim().is_empty())
                .collect();

            let metric_json: serde_json::Value = serde_json::from_str(lines[0]).unwrap();
            assert_eq!(
                metric_json["scope_metrics"][0]["metrics"][0]["name"],
                "glide.timeout_errors"
            );
            assert_eq!(
                metric_json["scope_metrics"][0]["metrics"][0]["data_points"][0]["value"],
                1
            );
            let metric_json: serde_json::Value =
                serde_json::from_str(lines[lines.len() - 1]).unwrap();
            assert_eq!(
                metric_json["scope_metrics"][0]["metrics"][0]["data_points"][0]["value"],
                3
            );
        });
    }

    #[test]
    fn test_record_retry_attempts() {
        let rt = shared_runtime();
        rt.block_on(async {
            let _ = std::fs::remove_file(METRICS_JSON);
            init_otel().await.unwrap();
            GlideOpenTelemetry::record_retry_attempt().unwrap();
            sleep(Duration::from_millis(2100)).await;
            GlideOpenTelemetry::record_retry_attempt().unwrap();
            GlideOpenTelemetry::record_retry_attempt().unwrap();

            // Add a sleep to wait for the metrics to be flushed
            sleep(Duration::from_millis(2100)).await;

            let file_content = std::fs::read_to_string(METRICS_JSON).unwrap();
            let lines: Vec<&str> = file_content
                .split('\n')
                .filter(|l| !l.trim().is_empty())
                .collect();

            let metric_json: serde_json::Value = serde_json::from_str(lines[0]).unwrap();
            assert_eq!(
                metric_json["scope_metrics"][0]["metrics"][0]["name"],
                "glide.retry_attempts"
            );
            assert_eq!(
                metric_json["scope_metrics"][0]["metrics"][0]["data_points"][0]["value"],
                1
            );
            let metric_json: serde_json::Value =
                serde_json::from_str(lines[lines.len() - 1]).unwrap();
            assert_eq!(
                metric_json["scope_metrics"][0]["metrics"][0]["data_points"][0]["value"],
                3
            );
        });
    }

    #[test]
    fn test_record_moved_error() {
        let rt = shared_runtime();
        rt.block_on(async {
            let _ = std::fs::remove_file(METRICS_JSON);
            init_otel().await.unwrap();
            GlideOpenTelemetry::record_moved_error().unwrap();
            sleep(Duration::from_millis(2100)).await;
            GlideOpenTelemetry::record_moved_error().unwrap();
            GlideOpenTelemetry::record_moved_error().unwrap();

            // Add a sleep to wait for the metrics to be flushed
            sleep(Duration::from_millis(2100)).await;

            let file_content = std::fs::read_to_string(METRICS_JSON).unwrap();
            let lines: Vec<&str> = file_content
                .split('\n')
                .filter(|l| !l.trim().is_empty())
                .collect();

            let metric_json: serde_json::Value = serde_json::from_str(lines[0]).unwrap();
            assert_eq!(
                metric_json["scope_metrics"][0]["metrics"][0]["name"],
                "glide.moved_errors"
            );
            assert_eq!(
                metric_json["scope_metrics"][0]["metrics"][0]["data_points"][0]["value"],
                1
            );
            let metric_json: serde_json::Value =
                serde_json::from_str(lines[lines.len() - 1]).unwrap();
            assert_eq!(
                metric_json["scope_metrics"][0]["metrics"][0]["data_points"][0]["value"],
                3
            );
        });
    }

    #[test]
    fn test_set_status_ok() {
        let rt = shared_runtime();
        rt.block_on(async {
            // Clear the file
            let _ = std::fs::remove_file(SPANS_JSON);

            init_otel().await.unwrap();
            let span = GlideOpenTelemetry::new_span("Root_Span_1");
            span.add_event("Event1");
            span.set_status(GlideSpanStatus::Ok);

            let child1 = span.add_span("Network_Span").unwrap();

            // Simulate some work
            sleep(Duration::from_millis(100)).await;
            child1.end();

            // Simulate that the parent span is still doing some work
            sleep(Duration::from_millis(100)).await;
            span.end();

            let span = GlideOpenTelemetry::new_span("Root_Span_2");
            span.add_event("Event1");
            span.add_event("Event2");
            span.set_status(GlideSpanStatus::Error("simple error".to_string())); // Fixed typo in "simple"
            drop(span); // writes the span

            sleep(Duration::from_millis(2100)).await;

            let file_content = std::fs::read_to_string(SPANS_JSON).unwrap();
            let lines: Vec<&str> = file_content
                .split('\n')
                .filter(|l| !l.trim().is_empty())
                .collect();

            let span_json: serde_json::Value = serde_json::from_str(lines[1]).unwrap();
            assert_eq!(span_json["status"], "Ok");

            let span_json: serde_json::Value = serde_json::from_str(lines[2]).unwrap();
            let status = span_json["status"].as_str().unwrap_or("");
            assert!(status.starts_with("Error"));
            assert!(status.contains("simple error"));
        });
    }

    #[test]
<<<<<<< HEAD
    fn test_protocol_from_env() {
        unsafe {
            std::env::remove_var("OTEL_EXPORTER_OTLP_PROTOCOL");
            std::env::remove_var("OTEL_EXPORTER_OTLP_TRACES_PROTOCOL");
            std::env::remove_var("OTEL_EXPORTER_OTLP_METRICS_PROTOCOL");
        }

        // default: None
        assert!(protocol_from_env(OtelSignal::Traces).is_none());

        unsafe { std::env::set_var("OTEL_EXPORTER_OTLP_PROTOCOL", "grpc") };
        assert_eq!(protocol_from_env(OtelSignal::Traces), Some(Protocol::Grpc));

        unsafe { std::env::set_var("OTEL_EXPORTER_OTLP_METRICS_PROTOCOL", "http/protobuf") };
        assert_eq!(
            protocol_from_env(OtelSignal::Metrics),
            Some(Protocol::HttpBinary)
        );

        unsafe {
            std::env::remove_var("OTEL_EXPORTER_OTLP_PROTOCOL");
            std::env::set_var("OTEL_EXPORTER_OTLP_TRACES_PROTOCOL", "http/json");
        }
        assert_eq!(
            protocol_from_env(OtelSignal::Traces),
            Some(Protocol::HttpJson)
        );
        unsafe {
            std::env::remove_var("OTEL_EXPORTER_OTLP_TRACES_PROTOCOL");
            std::env::remove_var("OTEL_EXPORTER_OTLP_METRICS_PROTOCOL");
        }
=======
    fn test_span_pointer_validation() {
        // Test null pointer validation
        assert!(unsafe { !GlideOpenTelemetry::is_span_pointer_valid(0) });

        // Test misaligned pointer validation
        assert!(unsafe { !GlideOpenTelemetry::is_span_pointer_valid(0x1001) }); // Not 8-byte aligned
        assert!(unsafe { !GlideOpenTelemetry::is_span_pointer_valid(0x1002) }); // Not 8-byte aligned
        assert!(unsafe { !GlideOpenTelemetry::is_span_pointer_valid(0x1007) }); // Not 8-byte aligned

        // Test address too low validation
        assert!(unsafe { !GlideOpenTelemetry::is_span_pointer_valid(0x800) }); // Below MIN_VALID_ADDRESS
        assert!(unsafe { !GlideOpenTelemetry::is_span_pointer_valid(0x100) }); // Way too low

        // Test address too high validation
        assert!(unsafe { !GlideOpenTelemetry::is_span_pointer_valid(0x8000_0000_0000_0000) }); // Above MAX_VALID_ADDRESS
        assert!(unsafe { !GlideOpenTelemetry::is_span_pointer_valid(0xFFFF_FFFF_FFFF_FFFF) }); // Maximum u64

        // Test valid pointer ranges
        assert!(unsafe { GlideOpenTelemetry::is_span_pointer_valid(0x1000) }); // Minimum valid
        assert!(unsafe { GlideOpenTelemetry::is_span_pointer_valid(0x10000) }); // Reasonable heap address
        assert!(unsafe { GlideOpenTelemetry::is_span_pointer_valid(0x7FFF_FFFF_FFFF_FFF8) }); // Near maximum valid
    }

    #[test]
    fn test_span_from_pointer_validation() {
        let rt = shared_runtime();
        rt.block_on(async {
            init_otel().await.unwrap();

            // Test with null pointer
            let result = unsafe { GlideOpenTelemetry::span_from_pointer(0) };
            assert!(result.is_err());
            assert!(
                result
                    .unwrap_err()
                    .to_string()
                    .contains("Invalid span pointer")
            );

            // Test with misaligned pointer
            let result = unsafe { GlideOpenTelemetry::span_from_pointer(0x1001) };
            assert!(result.is_err());
            assert!(
                result
                    .unwrap_err()
                    .to_string()
                    .contains("failed validation checks")
            );

            // Test with address too low
            let result = unsafe { GlideOpenTelemetry::span_from_pointer(0x800) };
            assert!(result.is_err());
            assert!(
                result
                    .unwrap_err()
                    .to_string()
                    .contains("failed validation checks")
            );

            // Note: We don't test with very high addresses that would cause segfaults
            // The validation function will catch these, but we can't safely test Arc conversion
        });
    }

    #[test]
    fn test_new_with_parent_creates_child_span() {
        let rt = shared_runtime();
        rt.block_on(async {
            let _ = std::fs::remove_file(SPANS_JSON);
            init_otel().await.unwrap();

            // Create parent span
            let parent_span = GlideOpenTelemetry::new_span("parent_span");

            // Create child span using new_with_parent
            let child_span_result =
                GlideSpanInner::new_with_parent("child_span", &parent_span.inner);
            assert!(
                child_span_result.is_ok(),
                "Failed to create child span with parent"
            );

            let child_span = child_span_result.unwrap();

            // Verify child span has different ID from parent
            let parent_id = parent_span.id();
            let child_id = child_span.id();
            assert_ne!(
                parent_id, child_id,
                "Child span should have different ID from parent"
            );

            // End spans to trigger export
            child_span.end();
            parent_span.end();

            // Wait for export
            sleep(Duration::from_millis(2100)).await;

            // Verify spans were exported
            let file_content = std::fs::read_to_string(SPANS_JSON).unwrap();
            let lines: Vec<&str> = file_content
                .split('\n')
                .filter(|l| !l.trim().is_empty())
                .collect();

            assert!(lines.len() >= 2, "Expected at least 2 spans to be exported");

            // Find child and parent spans in export
            let mut child_found = false;
            let mut parent_found = false;

            for line in lines {
                let span_json: serde_json::Value = serde_json::from_str(line).unwrap();
                let span_name = span_json["name"].as_str().unwrap();

                if span_name == "child_span" {
                    child_found = true;
                    // Verify child span has parent context
                    assert!(
                        span_json["parent_span_id"].is_string(),
                        "Child span should have parent_span_id"
                    );
                } else if span_name == "parent_span" {
                    parent_found = true;
                }
            }

            assert!(child_found, "Child span should be found in export");
            assert!(parent_found, "Parent span should be found in export");
        });
    }

    #[test]
    fn test_new_with_parent_error_handling() {
        let rt = shared_runtime();
        rt.block_on(async {
            init_otel().await.unwrap();

            // Create a parent span
            let parent_span = GlideOpenTelemetry::new_span("error_test_parent");

            // Test creating child with empty name (should still work)
            let child_result = GlideSpanInner::new_with_parent("", &parent_span.inner);
            assert!(
                child_result.is_ok(),
                "Should be able to create child span with empty name"
            );

            // Test creating child with very long name (should still work)
            let long_name = "a".repeat(1000);
            let child_result = GlideSpanInner::new_with_parent(&long_name, &parent_span.inner);
            assert!(
                child_result.is_ok(),
                "Should be able to create child span with long name"
            );

            // Clean up
            if let Ok(child) = child_result {
                child.end();
            }
            parent_span.end();
        });
    }

    #[test]
    fn test_span_from_pointer_error_messages() {
        let rt = shared_runtime();
        rt.block_on(async {
            init_otel().await.unwrap();

            // Test null pointer error message
            let result = unsafe { GlideOpenTelemetry::span_from_pointer(0) };
            assert!(result.is_err());
            let error_msg = result.unwrap_err().to_string();
            assert!(
                error_msg.contains("Invalid span pointer"),
                "Error message should mention invalid span pointer"
            );
            assert!(
                error_msg.contains("0x0"),
                "Error message should include the pointer value"
            );

            // Test misaligned pointer error message
            let result = unsafe { GlideOpenTelemetry::span_from_pointer(0x1001) };
            assert!(result.is_err());
            let error_msg = result.unwrap_err().to_string();
            assert!(
                error_msg.contains("failed validation checks"),
                "Error message should mention validation failure"
            );
            assert!(
                error_msg.contains("0x1001"),
                "Error message should include the pointer value"
            );

            // Test address too low error message
            let result = unsafe { GlideOpenTelemetry::span_from_pointer(0x800) };
            assert!(result.is_err());
            let error_msg = result.unwrap_err().to_string();
            assert!(
                error_msg.contains("failed validation checks"),
                "Error message should mention validation failure"
            );
        });
    }

    #[test]
    fn test_validation_functions_fallback_behavior() {
        let rt = shared_runtime();
        rt.block_on(async {
            init_otel().await.unwrap();

            // Test that validation functions provide proper fallback behavior
            // when given invalid inputs

            let invalid_pointers = vec![
                0,                     // null
                0x1001,                // misaligned
                0x800,                 // too low
                0x8000_0000_0000_0000, // too high
            ];

            for &invalid_ptr in &invalid_pointers {
                // Validation should return false
                assert!(
                    unsafe { !GlideOpenTelemetry::is_span_pointer_valid(invalid_ptr) },
                    "Pointer 0x{:x} should be invalid",
                    invalid_ptr
                );

                // Safe conversion should return error
                let result = unsafe { GlideOpenTelemetry::span_from_pointer(invalid_ptr) };
                assert!(
                    result.is_err(),
                    "Conversion of invalid pointer 0x{:x} should fail",
                    invalid_ptr
                );

                // Error should contain meaningful information
                let error_msg = result.unwrap_err().to_string();
                assert!(
                    error_msg.contains("Invalid span pointer")
                        || error_msg.contains("failed validation"),
                    "Error message should be meaningful for pointer 0x{:x}: {}",
                    invalid_ptr,
                    error_msg
                );
            }
        });
>>>>>>> 7634815e
    }
}<|MERGE_RESOLUTION|>--- conflicted
+++ resolved
@@ -1223,7 +1223,6 @@
     }
 
     #[test]
-<<<<<<< HEAD
     fn test_protocol_from_env() {
         unsafe {
             std::env::remove_var("OTEL_EXPORTER_OTLP_PROTOCOL");
@@ -1255,7 +1254,9 @@
             std::env::remove_var("OTEL_EXPORTER_OTLP_TRACES_PROTOCOL");
             std::env::remove_var("OTEL_EXPORTER_OTLP_METRICS_PROTOCOL");
         }
-=======
+    }
+
+    #[test]
     fn test_span_pointer_validation() {
         // Test null pointer validation
         assert!(unsafe { !GlideOpenTelemetry::is_span_pointer_valid(0) });
@@ -1507,6 +1508,5 @@
                 );
             }
         });
->>>>>>> 7634815e
     }
 }