--- conflicted
+++ resolved
@@ -128,7 +128,6 @@
         FtCreateOptions,
         FtSearchOptions,
         FtInfoReturnType,
-<<<<<<< HEAD
         FtAggregateOptions,
         FtAggregateLimit,
         FtAggregateFilter,
@@ -137,9 +136,7 @@
         FtAggregateSortBy,
         FtAggregateSortProperty,
         FtAggregateApply,
-=======
         FtSearchReturnType,
->>>>>>> db7b1bb8
         GlideRecord,
         GlideString,
         JsonGetOptions,
@@ -263,7 +260,6 @@
         FtCreateOptions,
         FtSearchOptions,
         FtInfoReturnType,
-<<<<<<< HEAD
         FtAggregateOptions,
         FtAggregateLimit,
         FtAggregateFilter,
@@ -272,9 +268,7 @@
         FtAggregateSortBy,
         FtAggregateSortProperty,
         FtAggregateApply,
-=======
         FtSearchReturnType,
->>>>>>> db7b1bb8
         GlideRecord,
         GlideJson,
         GlideString,
