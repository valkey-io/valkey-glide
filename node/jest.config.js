--- conflicted
+++ resolved
@@ -29,9 +29,5 @@
             },
         ],
     ],
-<<<<<<< HEAD
-    setupFilesAfterEnv: ["./tests/setup.js"],
-=======
     setupFilesAfterEnv: ["./tests/setup.ts"],
->>>>>>> 031dfe56
 };