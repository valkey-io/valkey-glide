/**
 * Copyright Valkey GLIDE Project Contributors - SPDX Identifier: Apache-2.0
 */

import {
    afterAll,
    afterEach,
    beforeAll,
    describe,
    expect,
    it,
} from "@jest/globals";
import { v4 as uuidv4 } from "uuid";
import {
    BaseClientConfiguration,
    ConfigurationError,
    Decoder,
    GlideClient,
    GlideClientConfiguration,
    GlideClusterClient,
    GlideClusterClientConfiguration,
    GlideString,
    InfoOptions,
    ProtocolVersion,
    PubSubMsg,
    TimeoutError,
} from "..";
import ValkeyCluster from "../../utils/TestUtils";
import {
    flushAndCloseClient,
    getClientConfigurationOption,
    parseCommandLineArgs,
    parseEndpoints,
} from "./TestUtilities";

type TGlideClient = GlideClient | GlideClusterClient;

function convertGlideRecordToRecord(
    data: { channel: GlideString; numSub: number }[],
): Record<string, number> {
    const res: Record<string, number> = {};

    for (const pair of data) {
        res[pair.channel as string] = pair.numSub;
    }

    return res;
}

/**
 * Enumeration for specifying the method of PUBSUB subscription.
 */
const MethodTesting = {
    Async: 0, // Uses asynchronous subscription method.
    Sync: 1, // Uses synchronous subscription method.
    Callback: 2, // Uses callback-based subscription method.
};

const TIMEOUT = 120000;
describe("PubSub", () => {
    let cmeCluster: ValkeyCluster;
    let cmdCluster: ValkeyCluster;
    beforeAll(async () => {
        const standaloneAddresses =
            parseCommandLineArgs()["standalone-endpoints"];
        const clusterAddresses = parseCommandLineArgs()["cluster-endpoints"];
        // Connect to cluster or create a new one based on the parsed addresses
        cmdCluster = standaloneAddresses
            ? await ValkeyCluster.initFromExistingCluster(
                  parseEndpoints(standaloneAddresses),
                  async (addresses: [string, number][]) => {
                      let glideClient = await GlideClient.createClient(
                          getClientConfigurationOption(
                              addresses,
                              ProtocolVersion.RESP2,
                          ),
                      );
                      const serverInfo = glideClient.info([InfoOptions.Server]);
                      return serverInfo;
                  },
              )
<<<<<<< HEAD
            : await RedisCluster.createCluster(
                  false,
                  1,
                  1,
                  async (addresses: [string, number][]) => {
                      let glideClient = await GlideClient.createClient(
                          getClientConfigurationOption(
                              addresses,
                              ProtocolVersion.RESP2,
                          ),
                      );
                      const serverInfo = glideClient.info([InfoOptions.Server]);
                      return serverInfo;
                  },
              );
=======
            : await ValkeyCluster.createCluster(false, 1, 1);
>>>>>>> 8bf82820
        cmeCluster = clusterAddresses
            ? await ValkeyCluster.initFromExistingCluster(
                  parseEndpoints(clusterAddresses),
                  async (addresses: [string, number][]) => {
                      let glideClient = await GlideClient.createClient(
                          getClientConfigurationOption(
                              addresses,
                              ProtocolVersion.RESP2,
                          ),
                      );
                      const serverInfo = glideClient.info([InfoOptions.Server]);
                      return serverInfo;
                  },
              )
<<<<<<< HEAD
            : await RedisCluster.createCluster(
                  true,
                  3,
                  1,
                  async (addresses: [string, number][]) => {
                      let glideClient = await GlideClient.createClient(
                          getClientConfigurationOption(
                              addresses,
                              ProtocolVersion.RESP2,
                          ),
                      );
                      const serverInfo = glideClient.info([InfoOptions.Server]);
                      return serverInfo;
                  },
              );
=======
            : await ValkeyCluster.createCluster(true, 3, 1);
>>>>>>> 8bf82820
    }, 40000);
    afterEach(async () => {
        await flushAndCloseClient(false, cmdCluster.getAddresses());
        await flushAndCloseClient(true, cmeCluster.getAddresses());
    });
    afterAll(async () => {
        await cmeCluster.close();
        await cmdCluster.close();
    });

    async function createClients(
        clusterMode: boolean,
        options: GlideClusterClientConfiguration | GlideClientConfiguration,
        options2: GlideClusterClientConfiguration | GlideClientConfiguration,
        pubsubSubscriptions:
            | GlideClientConfiguration.PubSubSubscriptions
            | GlideClusterClientConfiguration.PubSubSubscriptions,
        pubsubSubscriptions2?:
            | GlideClientConfiguration.PubSubSubscriptions
            | GlideClusterClientConfiguration.PubSubSubscriptions,
        decoder?: Decoder,
    ): Promise<[TGlideClient, TGlideClient]> {
        let client: TGlideClient | undefined;

        if (clusterMode) {
            try {
                client = await GlideClusterClient.createClient({
                    pubsubSubscriptions: pubsubSubscriptions,
                    defaultDecoder: decoder,
                    ...options,
                });
                const client2 = await GlideClusterClient.createClient({
                    pubsubSubscriptions: pubsubSubscriptions2,
                    defaultDecoder: decoder,
                    ...options2,
                });
                return [client, client2];
            } catch (error) {
                if (client) {
                    client.close();
                }

                throw error;
            }
        } else {
            try {
                client = await GlideClient.createClient({
                    pubsubSubscriptions: pubsubSubscriptions,
                    defaultDecoder: decoder,
                    ...options,
                });
                const client2 = await GlideClient.createClient({
                    pubsubSubscriptions: pubsubSubscriptions2,
                    defaultDecoder: decoder,
                    ...options2,
                });
                return [client, client2];
            } catch (error) {
                if (client) {
                    client.close();
                }

                throw error;
            }
        }
    }

    const getOptions = (
        clusterMode: boolean,
        protocol: ProtocolVersion = ProtocolVersion.RESP3,
    ): BaseClientConfiguration => {
        if (clusterMode) {
            return {
                addresses: cmeCluster.ports().map((port) => ({
                    host: "localhost",
                    port,
                })),
                protocol,
            };
        }

        return {
            addresses: cmdCluster.ports().map((port) => ({
                host: "localhost",
                port,
            })),
            protocol,
        };
    };

    async function getMessageByMethod(
        method: number,
        client: TGlideClient,
        messages: PubSubMsg[] | null = null,
        index?: number,
    ) {
        if (method === MethodTesting.Async) {
            const pubsubMessage = await client.getPubSubMessage();
            return pubsubMessage;
        } else if (method === MethodTesting.Sync) {
            const pubsubMessage = client.tryGetPubSubMessage();
            return pubsubMessage;
        } else {
            if (messages && index !== null) {
                return messages[index!];
            }

            throw new Error(
                "Messages and index must be provided for this method.",
            );
        }
    }

    async function checkNoMessagesLeft(
        method: number,
        client: TGlideClient,
        callback: PubSubMsg[] | null = [],
        expectedCallbackMessagesCount = 0,
    ) {
        if (method === MethodTesting.Async) {
            try {
                // Assert there are no messages to read
                await Promise.race([
                    client.getPubSubMessage(),
                    new Promise((_, reject) =>
                        setTimeout(
                            () => reject(new TimeoutError("TimeoutError")),
                            3000,
                        ),
                    ),
                ]);
                throw new Error("Expected TimeoutError but got a message.");
            } catch (error) {
                if (!(error instanceof TimeoutError)) {
                    throw error;
                }
            }
        } else if (method === MethodTesting.Sync) {
            const message = client.tryGetPubSubMessage();
            expect(message).toBe(null);
        } else {
            if (callback === null) {
                throw new Error("Callback must be provided.");
            }

            expect(callback.length).toBe(expectedCallbackMessagesCount);
        }
    }

    function createPubSubSubscription(
        clusterMode: boolean,
        clusterChannelsAndPatterns: Partial<
            Record<
                GlideClusterClientConfiguration.PubSubChannelModes,
                Set<string>
            >
        >,
        standaloneChannelsAndPatterns: Partial<
            Record<GlideClientConfiguration.PubSubChannelModes, Set<string>>
        >,
        callback?: (msg: PubSubMsg, context: PubSubMsg[]) => void,
        context: PubSubMsg[] | null = null,
    ) {
        if (clusterMode) {
            const mySubscriptions: GlideClusterClientConfiguration.PubSubSubscriptions =
                {
                    channelsAndPatterns: clusterChannelsAndPatterns,
                    callback: callback,
                    context: context,
                };
            return mySubscriptions;
        }

        const mySubscriptions: GlideClientConfiguration.PubSubSubscriptions = {
            channelsAndPatterns: standaloneChannelsAndPatterns,
            callback: callback,
            context: context,
        };
        return mySubscriptions;
    }

    async function clientCleanup(
        client: TGlideClient,
        clusterModeSubs?: GlideClusterClientConfiguration.PubSubSubscriptions,
    ) {
        if (client === null) {
            return;
        }

        if (clusterModeSubs) {
            for (const [channelType, channelPatterns] of Object.entries(
                clusterModeSubs.channelsAndPatterns,
            )) {
                let cmd;

                if (
                    channelType ===
                    GlideClusterClientConfiguration.PubSubChannelModes.Exact.toString()
                ) {
                    cmd = "UNSUBSCRIBE";
                } else if (
                    channelType ===
                    GlideClusterClientConfiguration.PubSubChannelModes.Pattern.toString()
                ) {
                    cmd = "PUNSUBSCRIBE";
                } else if (!cmeCluster.checkIfServerVersionLessThan("7.0.0")) {
                    cmd = "SUNSUBSCRIBE";
                } else {
                    // Disregard sharded config for versions < 7.0.0
                    continue;
                }

                for (const channelPattern of channelPatterns) {
                    await client.customCommand([cmd, channelPattern]);
                }
            }
        }

        client.close();
        // Wait briefly to ensure closure is completed
        await new Promise((resolve) => setTimeout(resolve, 1000));
    }

    function newMessage(msg: PubSubMsg, context: PubSubMsg[]): void {
        context.push(msg);
    }

    const testCases: [
        boolean,
        (typeof MethodTesting)[keyof typeof MethodTesting],
    ][] = [
        [true, MethodTesting.Async],
        [true, MethodTesting.Sync],
        [true, MethodTesting.Callback],
        [false, MethodTesting.Async],
        [false, MethodTesting.Sync],
        [false, MethodTesting.Callback],
    ];

    /**
     * Tests the basic happy path for exact PUBSUB functionality.
     *
     * This test covers the basic PUBSUB flow using three different methods:
     * Async, Sync, and Callback. It verifies that a message published to a
     * specific channel is correctly received by a subscriber.
     *
     * @param clusterMode - Indicates if the test should be run in cluster mode.
     * @param method - Specifies the method of PUBSUB subscription (Async, Sync, Callback).
     */
    it.each(testCases)(
        `pubsub exact happy path test_%p%p`,
        async (clusterMode, method) => {
            let pubSub:
                | GlideClusterClientConfiguration.PubSubSubscriptions
                | GlideClientConfiguration.PubSubSubscriptions
                | null = null;
            let listeningClient: TGlideClient;
            let publishingClient: TGlideClient;

            try {
                const channel = uuidv4() as GlideString;
                const message = uuidv4() as GlideString;
                const options = getOptions(clusterMode);
                let context: PubSubMsg[] | null = null;
                let callback;

                if (method === MethodTesting.Callback) {
                    context = [];
                    callback = newMessage;
                }

                pubSub = createPubSubSubscription(
                    clusterMode,
                    {
                        [GlideClusterClientConfiguration.PubSubChannelModes
                            .Exact]: new Set([channel as string]),
                    },
                    {
                        [GlideClientConfiguration.PubSubChannelModes.Exact]:
                            new Set([channel as string]),
                    },
                    callback,
                    context,
                );
                [listeningClient, publishingClient] = await createClients(
                    clusterMode,
                    options,
                    getOptions(clusterMode),
                    pubSub,
                );

                const result = await publishingClient.publish(message, channel);

                if (clusterMode) {
                    expect(result).toEqual(1);
                }

                // Allow the message to propagate
                await new Promise((resolve) => setTimeout(resolve, 1000));

                const pubsubMessage = await getMessageByMethod(
                    method,
                    listeningClient,
                    context,
                    0,
                );

                expect(pubsubMessage!.message).toEqual(message);
                expect(pubsubMessage!.channel).toEqual(channel);
                expect(pubsubMessage!.pattern).toBeNull();

                await checkNoMessagesLeft(method, listeningClient, context, 1);
            } finally {
                await clientCleanup(publishingClient!);
                await clientCleanup(
                    listeningClient!,
                    clusterMode ? pubSub! : undefined,
                );
            }
        },
        TIMEOUT,
    );

    /**
     * Tests the basic happy path for exact PUBSUB functionality with binary.
     *
     * This test covers the basic PUBSUB flow using three different methods:
     * Async, Sync, and Callback. It verifies that a message published to a
     * specific channel is correctly received by a subscriber.
     *
     * @param clusterMode - Indicates if the test should be run in cluster mode.
     * @param method - Specifies the method of PUBSUB subscription (Async, Sync, Callback).
     */
    it.each(testCases)(
        `pubsub exact happy path binary test_%p%p`,
        async (clusterMode, method) => {
            let pubSub:
                | GlideClusterClientConfiguration.PubSubSubscriptions
                | GlideClientConfiguration.PubSubSubscriptions
                | null = null;
            let listeningClient: TGlideClient;
            let publishingClient: TGlideClient;

            try {
                const channel = uuidv4() as GlideString;
                const message = uuidv4() as GlideString;
                const options = getOptions(clusterMode);
                let context: PubSubMsg[] | null = null;
                let callback;

                if (method === MethodTesting.Callback) {
                    context = [];
                    callback = newMessage;
                }

                pubSub = createPubSubSubscription(
                    clusterMode,
                    {
                        [GlideClusterClientConfiguration.PubSubChannelModes
                            .Exact]: new Set([channel as string]),
                    },
                    {
                        [GlideClientConfiguration.PubSubChannelModes.Exact]:
                            new Set([channel as string]),
                    },
                    callback,
                    context,
                );
                [listeningClient, publishingClient] = await createClients(
                    clusterMode,
                    options,
                    getOptions(clusterMode),
                    pubSub,
                    undefined,
                    Decoder.Bytes,
                );

                const result = await publishingClient.publish(message, channel);

                if (clusterMode) {
                    expect(result).toEqual(1);
                }

                // Allow the message to propagate
                await new Promise((resolve) => setTimeout(resolve, 1000));

                const pubsubMessage = await getMessageByMethod(
                    method,
                    listeningClient,
                    context,
                    0,
                );

                expect(pubsubMessage!.message).toEqual(Buffer.from(message));
                expect(pubsubMessage!.channel).toEqual(Buffer.from(channel));
                expect(pubsubMessage!.pattern).toBeNull();

                await checkNoMessagesLeft(method, listeningClient, context, 1);
            } finally {
                await clientCleanup(publishingClient!);
                await clientCleanup(
                    listeningClient!,
                    clusterMode ? pubSub! : undefined,
                );
            }
        },
        TIMEOUT,
    );

    /**
     * Test the coexistence of async and sync message retrieval methods in exact PUBSUB.
     *
     * This test covers the scenario where messages are published to a channel
     * and received using both async and sync methods to ensure that both methods
     * can coexist and function correctly.
     *
     * @param clusterMode - Indicates if the test should be run in cluster mode.
     */
    it.each([true, false])(
        "pubsub exact happy path coexistence test_%p",
        async (clusterMode) => {
            let pubSub:
                | GlideClusterClientConfiguration.PubSubSubscriptions
                | GlideClientConfiguration.PubSubSubscriptions
                | null = null;
            let listeningClient: TGlideClient | null = null;
            let publishingClient: TGlideClient | null = null;

            try {
                const channel = uuidv4() as GlideString;
                const message = uuidv4() as GlideString;
                const message2 = uuidv4() as GlideString;

                pubSub = createPubSubSubscription(
                    clusterMode,
                    {
                        [GlideClusterClientConfiguration.PubSubChannelModes
                            .Exact]: new Set([channel as string]),
                    },
                    {
                        [GlideClientConfiguration.PubSubChannelModes.Exact]:
                            new Set([channel as string]),
                    },
                );

                [listeningClient, publishingClient] = await createClients(
                    clusterMode,
                    getOptions(clusterMode),
                    getOptions(clusterMode),
                    pubSub,
                );

                for (const msg of [message, message2]) {
                    const result = await publishingClient.publish(msg, channel);

                    if (clusterMode) {
                        expect(result).toEqual(1);
                    }
                }

                // Allow the message to propagate
                await new Promise((resolve) => setTimeout(resolve, 1000));

                const asyncMsg = await listeningClient.getPubSubMessage();
                const syncMsg = listeningClient.tryGetPubSubMessage()!;
                expect(syncMsg).toBeTruthy();

                expect([message, message2]).toContain(asyncMsg.message);
                expect(asyncMsg.channel).toEqual(channel);
                expect(asyncMsg.pattern).toBeNull();

                expect([message, message2]).toContain(syncMsg.message);
                expect(syncMsg.channel).toEqual(channel);
                expect(syncMsg.pattern).toBeNull();

                expect(asyncMsg.message).not.toEqual(syncMsg!.message);

                // Assert there are no messages to read
                await checkNoMessagesLeft(MethodTesting.Async, listeningClient);
                expect(listeningClient.tryGetPubSubMessage()).toBeNull();
            } finally {
                await clientCleanup(publishingClient!);
                await clientCleanup(
                    listeningClient!,
                    clusterMode ? pubSub! : undefined,
                );
            }
        },
        TIMEOUT,
    );

    /**
     * Tests publishing and receiving messages across many channels in exact PUBSUB.
     *
     * This test covers the scenario where multiple channels each receive their own
     * unique message. It verifies that messages are correctly published and received
     * using different retrieval methods: async, sync, and callback.
     *
     * @param clusterMode - Indicates if the test should be run in cluster mode.
     * @param method - Specifies the method of PUBSUB subscription (Async, Sync, Callback).
     */
    it.each(testCases)(
        "pubsub exact happy path many channels test_%p_%p",
        async (clusterMode, method) => {
            let pubSub:
                | GlideClusterClientConfiguration.PubSubSubscriptions
                | GlideClientConfiguration.PubSubSubscriptions
                | null = null;
            let listeningClient: TGlideClient | null = null;
            let publishingClient: TGlideClient | null = null;
            const NUM_CHANNELS = 256;
            const shardPrefix = "{same-shard}";

            try {
                // Create a map of channels to random messages with shard prefix
                const channelsAndMessages: [GlideString, GlideString][] = [];

                for (let i = 0; i < NUM_CHANNELS; i++) {
                    const channel = `${shardPrefix}${uuidv4()}`;
                    const message = uuidv4();
                    channelsAndMessages.push([channel, message]);
                }

                let context: PubSubMsg[] | null = null;
                let callback;

                if (method === MethodTesting.Callback) {
                    context = [];
                    callback = newMessage;
                }

                // Create PUBSUB subscription for the test
                pubSub = createPubSubSubscription(
                    clusterMode,
                    {
                        [GlideClusterClientConfiguration.PubSubChannelModes
                            .Exact]: new Set(
                            channelsAndMessages.map((a) => a[0].toString()),
                        ),
                    },
                    {
                        [GlideClientConfiguration.PubSubChannelModes.Exact]:
                            new Set(
                                channelsAndMessages.map((a) => a[0].toString()),
                            ),
                    },
                    callback,
                    context,
                );

                // Create clients for listening and publishing
                [listeningClient, publishingClient] = await createClients(
                    clusterMode,
                    getOptions(clusterMode),
                    getOptions(clusterMode),
                    pubSub,
                );

                // Publish messages to each channel
                for (const [channel, message] of channelsAndMessages) {
                    const result = await publishingClient.publish(
                        message,
                        channel,
                    );

                    if (clusterMode) {
                        expect(result).toEqual(1);
                    }
                }

                // Allow the messages to propagate
                await new Promise((resolve) => setTimeout(resolve, 1000));

                // Check if all messages are received correctly
                for (let index = 0; index < NUM_CHANNELS; index++) {
                    const pubsubMsg = (await getMessageByMethod(
                        method,
                        listeningClient,
                        context,
                        index,
                    ))!;
                    expect(
                        channelsAndMessages.find(
                            ([channel]) => channel === pubsubMsg.channel,
                        ),
                    ).toEqual([pubsubMsg.channel, pubsubMsg.message]);

                    expect(pubsubMsg.pattern).toBeNull();
                }

                // Check no messages left
                await checkNoMessagesLeft(
                    method,
                    listeningClient,
                    context,
                    NUM_CHANNELS,
                );
            } finally {
                // Cleanup clients
                if (listeningClient) {
                    await clientCleanup(
                        listeningClient,
                        clusterMode ? pubSub! : undefined,
                    );
                }

                if (publishingClient) {
                    await clientCleanup(publishingClient);
                }
            }
        },
        TIMEOUT,
    );

    /**
     * Tests publishing and receiving messages across many channels in exact PUBSUB,
     * ensuring coexistence of async and sync retrieval methods.
     *
     * This test covers scenarios where multiple channels each receive their own unique message.
     * It verifies that messages are correctly published and received using both async and sync methods
     * to ensure that both methods can coexist and function correctly.
     *
     * @param clusterMode - Indicates if the test should be run in cluster mode.
     */
    it.each([true, false])(
        "pubsub exact happy path many channels coexistence test_%p",
        async (clusterMode) => {
            let pubSub:
                | GlideClusterClientConfiguration.PubSubSubscriptions
                | GlideClientConfiguration.PubSubSubscriptions
                | null = null;
            let listeningClient: TGlideClient | null = null;
            let publishingClient: TGlideClient | null = null;
            const NUM_CHANNELS = 256;
            const shardPrefix = "{same-shard}";

            try {
                // Create a map of channels to random messages with shard prefix
                const channelsAndMessages: [GlideString, GlideString][] = [];

                for (let i = 0; i < NUM_CHANNELS; i++) {
                    const channel = `${shardPrefix}${uuidv4()}`;
                    const message = uuidv4();
                    channelsAndMessages.push([channel, message]);
                }

                // Create PUBSUB subscription for the test
                pubSub = createPubSubSubscription(
                    clusterMode,
                    {
                        [GlideClusterClientConfiguration.PubSubChannelModes
                            .Exact]: new Set(
                            channelsAndMessages.map((a) => a[0].toString()),
                        ),
                    },
                    {
                        [GlideClientConfiguration.PubSubChannelModes.Exact]:
                            new Set(
                                channelsAndMessages.map((a) => a[0].toString()),
                            ),
                    },
                );

                // Create clients for listening and publishing
                [listeningClient, publishingClient] = await createClients(
                    clusterMode,
                    getOptions(clusterMode),
                    getOptions(clusterMode),
                    pubSub,
                );

                // Publish messages to each channel
                for (const [channel, message] of channelsAndMessages) {
                    const result = await publishingClient.publish(
                        message,
                        channel,
                    );

                    if (clusterMode) {
                        expect(result).toEqual(1);
                    }
                }

                // Allow the messages to propagate
                await new Promise((resolve) => setTimeout(resolve, 1000));

                // Check if all messages are received correctly by each method
                for (let index = 0; index < NUM_CHANNELS; index++) {
                    const method =
                        index % 2 === 0
                            ? MethodTesting.Sync
                            : MethodTesting.Async;
                    const pubsubMsg = await getMessageByMethod(
                        method,
                        listeningClient,
                    );

                    expect(
                        channelsAndMessages.find(
                            ([channel]) => channel === pubsubMsg?.channel,
                        ),
                    ).toEqual([pubsubMsg?.channel, pubsubMsg?.message]);

                    expect(pubsubMsg?.pattern).toBeNull();
                }

                // Assert there are no messages to read
                await checkNoMessagesLeft(MethodTesting.Async, listeningClient);
                expect(listeningClient.tryGetPubSubMessage()).toBeNull();
            } finally {
                // Cleanup clients
                if (listeningClient) {
                    await clientCleanup(
                        listeningClient,
                        clusterMode ? pubSub! : undefined,
                    );
                }

                if (publishingClient) {
                    await clientCleanup(publishingClient);
                }
            }
        },
        TIMEOUT,
    );

    /**
     * Test sharded PUBSUB functionality with different message retrieval methods.
     *
     * This test covers the sharded PUBSUB flow using three different methods:
     * Async, Sync, and Callback. It verifies that a message published to a
     * specific sharded channel is correctly received by a subscriber.
     *
     * @param clusterMode - Indicates if the test should be run in cluster mode.
     * @param method - Specifies the method of PUBSUB subscription (Async, Sync, Callback).
     */
    it.each([
        [true, MethodTesting.Async],
        [true, MethodTesting.Sync],
        [true, MethodTesting.Callback],
    ])(
        "sharded pubsub test_%p_%p",
        async (clusterMode, method) => {
            const minVersion = "7.0.0";

            if (cmeCluster.checkIfServerVersionLessThan(minVersion)) return;

            let pubSub:
                | GlideClusterClientConfiguration.PubSubSubscriptions
                | GlideClientConfiguration.PubSubSubscriptions
                | null = null;
            let listeningClient: TGlideClient | null = null;
            let publishingClient: TGlideClient | null = null;
            const channel = uuidv4() as GlideString;
            const message = uuidv4() as GlideString;
            const publishResponse = 1;

            try {
                let context: PubSubMsg[] | null = null;
                let callback;

                if (method === MethodTesting.Callback) {
                    context = [];
                    callback = newMessage;
                }

                // Create PUBSUB subscription for the test
                pubSub = createPubSubSubscription(
                    clusterMode,
                    {
                        [GlideClusterClientConfiguration.PubSubChannelModes
                            .Sharded]: new Set([channel as string]),
                    },
                    {},
                    callback,
                    context,
                );

                // Create clients for listening and publishing
                [listeningClient, publishingClient] = await createClients(
                    clusterMode,
                    getOptions(clusterMode),
                    getOptions(clusterMode),
                    pubSub,
                );

                const result = await (
                    publishingClient as GlideClusterClient
                ).publish(message, channel, true);

                expect(result).toEqual(publishResponse);

                // Allow the message to propagate
                await new Promise((resolve) => setTimeout(resolve, 1000));

                const pubsubMsg = (await getMessageByMethod(
                    method,
                    listeningClient,
                    context,
                    0,
                ))!;

                expect(pubsubMsg.message).toEqual(message);
                expect(pubsubMsg.channel).toEqual(channel);
                expect(pubsubMsg.pattern).toBeNull();

                // Assert there are no messages to read
                await checkNoMessagesLeft(method, listeningClient, context, 1);
            } finally {
                // Cleanup clients
                if (listeningClient) {
                    await clientCleanup(
                        listeningClient,
                        clusterMode ? pubSub! : undefined,
                    );
                }

                if (publishingClient) {
                    await clientCleanup(publishingClient);
                }
            }
        },
        TIMEOUT,
    );

    /**
     * Test sharded PUBSUB with co-existence of multiple messages.
     *
     * This test verifies the behavior of sharded PUBSUB when multiple messages are published
     * to the same sharded channel. It ensures that both async and sync methods of message retrieval
     * function correctly in this scenario.
     *
     * It covers the scenario where messages are published to a sharded channel and received using
     * both async and sync methods. This ensures that the asynchronous and synchronous message
     * retrieval methods can coexist without interfering with each other and operate as expected.
     */
    it(
        "sharded pubsub co-existence test",
        async () => {
            const minVersion = "7.0.0";

            if (cmeCluster.checkIfServerVersionLessThan(minVersion)) return;

            let pubSub:
                | GlideClusterClientConfiguration.PubSubSubscriptions
                | GlideClientConfiguration.PubSubSubscriptions
                | null = null;
            let listeningClient: TGlideClient | null = null;
            let publishingClient: TGlideClient | null = null;
            const channel = uuidv4() as GlideString;
            const message = uuidv4() as GlideString;
            const message2 = uuidv4() as GlideString;

            try {
                // Create PUBSUB subscription for the test
                pubSub = createPubSubSubscription(
                    true,
                    {
                        [GlideClusterClientConfiguration.PubSubChannelModes
                            .Sharded]: new Set([channel as string]),
                    },
                    {},
                );

                // Create clients for listening and publishing
                [listeningClient, publishingClient] = await createClients(
                    true,
                    getOptions(true),
                    getOptions(true),
                    pubSub,
                );

                let result = await (
                    publishingClient as GlideClusterClient
                ).publish(message, channel, true);
                expect(result).toEqual(1);

                result = await (publishingClient as GlideClusterClient).publish(
                    message2,
                    channel,
                    true,
                );
                expect(result).toEqual(1);

                // Allow the messages to propagate
                await new Promise((resolve) => setTimeout(resolve, 1000));

                const asyncMsg = await listeningClient!.getPubSubMessage();
                const syncMsg = listeningClient!.tryGetPubSubMessage()!;
                expect(syncMsg).toBeTruthy();

                expect([message, message2]).toContain(asyncMsg.message);
                expect(asyncMsg.channel).toEqual(channel);
                expect(asyncMsg.pattern).toBeNull();

                expect([message, message2]).toContain(syncMsg.message);
                expect(syncMsg.channel).toEqual(channel);
                expect(syncMsg.pattern).toBeNull();

                expect(asyncMsg.message).not.toEqual(syncMsg.message);

                // Assert there are no messages to read
                await checkNoMessagesLeft(MethodTesting.Async, listeningClient);
                expect(listeningClient!.tryGetPubSubMessage()).toBeNull();
            } finally {
                // Cleanup clients
                if (listeningClient) {
                    await clientCleanup(listeningClient, pubSub!);
                }

                if (publishingClient) {
                    await clientCleanup(publishingClient);
                }
            }
        },
        TIMEOUT,
    );

    /**
     * Test sharded PUBSUB with multiple channels and different message retrieval methods.
     *
     * This test verifies the behavior of sharded PUBSUB when multiple messages are published
     * across multiple sharded channels. It covers three different message retrieval methods:
     * Async, Sync, and Callback.
     *
     * @param clusterMode - Indicates if the test should be run in cluster mode.
     * @param method - Specifies the method of PUBSUB subscription (Async, Sync, Callback).
     */
    it.each([
        [true, MethodTesting.Async],
        [true, MethodTesting.Sync],
        [true, MethodTesting.Callback],
    ])(
        "sharded pubsub many channels test_%p_%p",
        async (clusterMode, method) => {
            const minVersion = "7.0.0";

            if (cmeCluster.checkIfServerVersionLessThan(minVersion)) return;

            let pubSub:
                | GlideClusterClientConfiguration.PubSubSubscriptions
                | GlideClientConfiguration.PubSubSubscriptions
                | null = null;
            let listeningClient: TGlideClient | null = null;
            let publishingClient: TGlideClient | null = null;
            const NUM_CHANNELS = 256;
            const shardPrefix = "{same-shard}";
            const publishResponse = 1;

            // Create a map of channels to random messages with shard prefix
            const channelsAndMessages: [GlideString, GlideString][] = [];

            for (let i = 0; i < NUM_CHANNELS; i++) {
                const channel = `${shardPrefix}${uuidv4()}`;
                const message = uuidv4();
                channelsAndMessages.push([channel, message]);
            }

            try {
                let context: PubSubMsg[] | null = null;
                let callback;

                if (method === MethodTesting.Callback) {
                    context = [];
                    callback = newMessage;
                }

                // Create PUBSUB subscription for the test
                pubSub = createPubSubSubscription(
                    clusterMode,
                    {
                        [GlideClusterClientConfiguration.PubSubChannelModes
                            .Sharded]: new Set(
                            channelsAndMessages.map((a) => a[0].toString()),
                        ),
                    },
                    {},
                    callback,
                    context,
                );

                // Create clients for listening and publishing
                [listeningClient, publishingClient] = await createClients(
                    clusterMode,
                    getOptions(clusterMode),
                    getOptions(clusterMode),
                    pubSub,
                );

                // Publish messages to each channel
                for (const [channel, message] of channelsAndMessages) {
                    const result = await (
                        publishingClient as GlideClusterClient
                    ).publish(message, channel, true);
                    expect(result).toEqual(publishResponse);
                }

                // Allow the messages to propagate
                await new Promise((resolve) => setTimeout(resolve, 1000));

                // Check if all messages are received correctly
                for (let index = 0; index < NUM_CHANNELS; index++) {
                    const pubsubMsg = (await getMessageByMethod(
                        method,
                        listeningClient,
                        context,
                        index,
                    ))!;

                    expect(
                        channelsAndMessages.find(
                            ([channel]) => channel === pubsubMsg.channel,
                        ),
                    ).toEqual([pubsubMsg.channel, pubsubMsg.message]);

                    expect(pubsubMsg.pattern).toBeNull();
                }

                // Assert there are no more messages to read
                await checkNoMessagesLeft(
                    method,
                    listeningClient,
                    context,
                    NUM_CHANNELS,
                );
            } finally {
                // Cleanup clients
                if (listeningClient) {
                    await clientCleanup(
                        listeningClient,
                        clusterMode ? pubSub! : undefined,
                    );
                }

                if (publishingClient) {
                    await clientCleanup(publishingClient);
                }
            }
        },
        TIMEOUT,
    );

    /**
     * Test PUBSUB with pattern subscription using different message retrieval methods.
     *
     * This test verifies the behavior of PUBSUB when subscribing to a pattern and receiving
     * messages using three different methods: Async, Sync, and Callback.
     *
     * @param clusterMode - Indicates if the test should be run in cluster mode.
     * @param method - Specifies the method of PUBSUB subscription (Async, Sync, Callback).
     */
    it.each(testCases)(
        "pubsub pattern test_%p_%p",
        async (clusterMode, method) => {
            const PATTERN = `{{channel}}:*`;
            const channels: [GlideString, GlideString][] = [
                [`{{channel}}:${uuidv4()}`, uuidv4()],
                [`{{channel}}:${uuidv4()}`, uuidv4()],
            ];

            let pubSub:
                | GlideClusterClientConfiguration.PubSubSubscriptions
                | GlideClientConfiguration.PubSubSubscriptions
                | null = null;
            let listeningClient: TGlideClient | null = null;
            let publishingClient: TGlideClient | null = null;

            let context: PubSubMsg[] | null = null;
            let callback;

            if (method === MethodTesting.Callback) {
                context = [];
                callback = newMessage;
            }

            try {
                // Create PUBSUB subscription for the test
                pubSub = createPubSubSubscription(
                    clusterMode,
                    {
                        [GlideClusterClientConfiguration.PubSubChannelModes
                            .Pattern]: new Set([PATTERN]),
                    },
                    {
                        [GlideClientConfiguration.PubSubChannelModes.Pattern]:
                            new Set([PATTERN]),
                    },
                    callback,
                    context,
                );

                // Create clients for listening and publishing
                [listeningClient, publishingClient] = await createClients(
                    clusterMode,
                    getOptions(clusterMode),
                    getOptions(clusterMode),
                    pubSub,
                );

                // Publish messages to each channel
                for (const [channel, message] of channels) {
                    const result = await publishingClient.publish(
                        message,
                        channel,
                    );

                    if (clusterMode) {
                        expect(result).toEqual(1);
                    }
                }

                // Allow the messages to propagate
                await new Promise((resolve) => setTimeout(resolve, 1000));

                // Check if all messages are received correctly
                for (let index = 0; index < 2; index++) {
                    const pubsubMsg = (await getMessageByMethod(
                        method,
                        listeningClient,
                        context,
                        index,
                    ))!;
                    expect(
                        channels.find(
                            ([channel]) => channel === pubsubMsg.channel,
                        ),
                    ).toEqual([pubsubMsg.channel, pubsubMsg.message]);

                    expect(pubsubMsg.pattern).toEqual(PATTERN);
                }

                // Assert there are no more messages to read
                await checkNoMessagesLeft(method, listeningClient, context, 2);
            } finally {
                // Cleanup clients
                if (listeningClient) {
                    await clientCleanup(
                        listeningClient,
                        clusterMode ? pubSub! : undefined,
                    );
                }

                if (publishingClient) {
                    await clientCleanup(publishingClient);
                }
            }
        },
        TIMEOUT,
    );

    /**
     * Tests the coexistence of async and sync message retrieval methods in pattern-based PUBSUB.
     *
     * This test covers the scenario where messages are published to a channel that match a specified pattern
     * and received using both async and sync methods to ensure that both methods
     * can coexist and function correctly.
     *
     * @param clusterMode - Indicates if the test should be run in cluster mode.
     */
    it.each([true, false])(
        "pubsub pattern coexistence test_%p",
        async (clusterMode) => {
            const PATTERN = `{{channel}}:*`;
            const channels: [GlideString, GlideString][] = [
                [`{{channel}}:${uuidv4()}`, uuidv4()],
                [`{{channel}}:${uuidv4()}`, uuidv4()],
            ];

            let pubSub:
                | GlideClusterClientConfiguration.PubSubSubscriptions
                | GlideClientConfiguration.PubSubSubscriptions
                | null = null;
            let listeningClient: TGlideClient | null = null;
            let publishingClient: TGlideClient | null = null;

            try {
                // Create PUBSUB subscription for the test
                pubSub = createPubSubSubscription(
                    clusterMode,
                    {
                        [GlideClusterClientConfiguration.PubSubChannelModes
                            .Pattern]: new Set([PATTERN]),
                    },
                    {
                        [GlideClientConfiguration.PubSubChannelModes.Pattern]:
                            new Set([PATTERN]),
                    },
                );

                // Create clients for listening and publishing
                [listeningClient, publishingClient] = await createClients(
                    clusterMode,
                    getOptions(clusterMode),
                    getOptions(clusterMode),
                    pubSub,
                );

                // Publish messages to each channel
                for (const [channel, message] of channels) {
                    const result = await publishingClient.publish(
                        message,
                        channel,
                    );

                    if (clusterMode) {
                        expect(result).toEqual(1);
                    }
                }

                // Allow the messages to propagate
                await new Promise((resolve) => setTimeout(resolve, 1000));

                // Check if all messages are received correctly by each method
                for (let index = 0; index < 2; index++) {
                    const method =
                        index % 2 === 0
                            ? MethodTesting.Async
                            : MethodTesting.Sync;
                    const pubsubMsg = (await getMessageByMethod(
                        method,
                        listeningClient,
                    ))!;

                    expect(
                        channels.find(
                            ([channel]) => channel === pubsubMsg.channel,
                        ),
                    ).toEqual([pubsubMsg.channel, pubsubMsg.message]);

                    expect(pubsubMsg.pattern).toEqual(PATTERN);
                }

                // Assert there are no more messages to read
                await checkNoMessagesLeft(MethodTesting.Async, listeningClient);
                expect(listeningClient.tryGetPubSubMessage()).toBeNull();
            } finally {
                // Cleanup clients
                if (listeningClient) {
                    await clientCleanup(
                        listeningClient,
                        clusterMode ? pubSub! : undefined,
                    );
                }

                if (publishingClient) {
                    await clientCleanup(publishingClient);
                }
            }
        },
        TIMEOUT,
    );

    /**
     * Tests publishing and receiving messages across many channels in pattern-based PUBSUB.
     *
     * This test covers the scenario where messages are published to multiple channels that match a specified pattern
     * and received. It verifies that messages are correctly published and received
     * using different retrieval methods: async, sync, and callback.
     *
     * @param clusterMode - Indicates if the test should be run in cluster mode.
     * @param method - Specifies the method of PUBSUB subscription (Async, Sync, Callback).
     */
    it.each(testCases)(
        "pubsub pattern many channels test_%p",
        async (clusterMode, method) => {
            const NUM_CHANNELS = 256;
            const PATTERN = "{{channel}}:*";
            const channels: [GlideString, GlideString][] = [];

            for (let i = 0; i < NUM_CHANNELS; i++) {
                const channel = `{{channel}}:${uuidv4()}`;
                const message = uuidv4();
                channels.push([channel, message]);
            }

            let pubSub:
                | GlideClusterClientConfiguration.PubSubSubscriptions
                | GlideClientConfiguration.PubSubSubscriptions
                | null = null;
            let listeningClient: TGlideClient | null = null;
            let publishingClient: TGlideClient | null = null;
            let context: PubSubMsg[] | null = null;
            let callback;

            if (method === MethodTesting.Callback) {
                context = [];
                callback = newMessage;
            }

            try {
                // Create PUBSUB subscription for the test
                pubSub = createPubSubSubscription(
                    clusterMode,
                    {
                        [GlideClusterClientConfiguration.PubSubChannelModes
                            .Pattern]: new Set([PATTERN]),
                    },
                    {
                        [GlideClientConfiguration.PubSubChannelModes.Pattern]:
                            new Set([PATTERN]),
                    },
                    callback,
                    context,
                );

                // Create clients for listening and publishing
                [listeningClient, publishingClient] = await createClients(
                    clusterMode,
                    getOptions(clusterMode),
                    getOptions(clusterMode),
                    pubSub,
                );

                // Publish messages to each channel
                for (const [channel, message] of channels) {
                    const result = await publishingClient.publish(
                        message,
                        channel,
                    );

                    if (clusterMode) {
                        expect(result).toEqual(1);
                    }
                }

                // Allow the messages to propagate
                await new Promise((resolve) => setTimeout(resolve, 1000));

                // Check if all messages are received correctly
                for (let index = 0; index < NUM_CHANNELS; index++) {
                    const pubsubMsg = (await getMessageByMethod(
                        method,
                        listeningClient,
                        context,
                        index,
                    ))!;

                    expect(
                        channels.find(
                            ([channel]) => channel === pubsubMsg.channel,
                        ),
                    ).toEqual([pubsubMsg.channel, pubsubMsg.message]);

                    expect(pubsubMsg.pattern).toEqual(PATTERN);
                }

                // Assert there are no more messages to read
                await checkNoMessagesLeft(
                    method,
                    listeningClient,
                    context,
                    NUM_CHANNELS,
                );
            } finally {
                // Cleanup clients
                if (listeningClient) {
                    await clientCleanup(
                        listeningClient,
                        clusterMode ? pubSub! : undefined,
                    );
                }

                if (publishingClient) {
                    await clientCleanup(publishingClient);
                }
            }
        },
        TIMEOUT,
    );

    /**
     * Tests combined exact and pattern PUBSUB with one client.
     *
     * This test verifies that a single client can correctly handle both exact and pattern PUBSUB
     * subscriptions. It covers the following scenarios:
     * - Subscribing to multiple channels with exact names and verifying message reception.
     * - Subscribing to channels using a pattern and verifying message reception.
     * - Ensuring that messages are correctly published and received using different retrieval methods (async, sync, callback).
     *
     * @param clusterMode - Indicates if the test should be run in cluster mode.
     * @param method - Specifies the method of PUBSUB subscription (Async, Sync, Callback).
     */
    it.each(testCases)(
        "pubsub combined exact and pattern test_%p_%p",
        async (clusterMode, method) => {
            const NUM_CHANNELS = 256;
            const PATTERN = "{{pattern}}:*";

            // Create dictionaries of channels and their corresponding messages
            const exactChannelsAndMessages: [GlideString, GlideString][] = [];
            const patternChannelsAndMessages: [GlideString, GlideString][] = [];

            for (let i = 0; i < NUM_CHANNELS; i++) {
                const exactChannel = `{{channel}}:${uuidv4()}`;
                const patternChannel = `{{pattern}}:${uuidv4()}`;
                const exactMessage = uuidv4();
                const patternMessage = uuidv4();

                exactChannelsAndMessages.push([exactChannel, exactMessage]);
                patternChannelsAndMessages.push([
                    patternChannel,
                    patternMessage,
                ]);
            }

            const allChannelsAndMessages: [GlideString, GlideString][] = [
                ...exactChannelsAndMessages,
                ...patternChannelsAndMessages,
            ];

            let pubSub:
                | GlideClusterClientConfiguration.PubSubSubscriptions
                | GlideClientConfiguration.PubSubSubscriptions
                | null = null;
            let listeningClient: TGlideClient | null = null;
            let publishingClient: TGlideClient | null = null;
            let context: PubSubMsg[] | null = null;
            let callback;

            if (method === MethodTesting.Callback) {
                context = [];
                callback = newMessage;
            }

            try {
                // Setup PUBSUB for exact channels and pattern
                pubSub = createPubSubSubscription(
                    clusterMode,
                    {
                        [GlideClusterClientConfiguration.PubSubChannelModes
                            .Exact]: new Set(
                            exactChannelsAndMessages.map((a) =>
                                a[0].toString(),
                            ),
                        ),
                        [GlideClusterClientConfiguration.PubSubChannelModes
                            .Pattern]: new Set([PATTERN]),
                    },
                    {
                        [GlideClientConfiguration.PubSubChannelModes.Exact]:
                            new Set(
                                exactChannelsAndMessages.map((a) =>
                                    a[0].toString(),
                                ),
                            ),
                        [GlideClientConfiguration.PubSubChannelModes.Pattern]:
                            new Set([PATTERN]),
                    },
                    callback,
                    context,
                );

                [listeningClient, publishingClient] = await createClients(
                    clusterMode,
                    getOptions(clusterMode),
                    getOptions(clusterMode),
                    pubSub,
                );

                // Publish messages to all channels
                for (const [channel, message] of allChannelsAndMessages) {
                    const result = await publishingClient.publish(
                        message,
                        channel,
                    );

                    if (clusterMode) {
                        expect(result).toEqual(1);
                    }
                }

                // Allow the messages to propagate
                await new Promise((resolve) => setTimeout(resolve, 1000));

                const length = allChannelsAndMessages.length;

                // Check if all messages are received correctly
                for (let index = 0; index < length; index++) {
                    const pubsubMsg: PubSubMsg = (await getMessageByMethod(
                        method,
                        listeningClient,
                        context,
                        index,
                    ))!;
                    const pattern = patternChannelsAndMessages.find(
                        ([channel]) => channel === pubsubMsg.channel,
                    )
                        ? PATTERN
                        : null;
                    expect(
                        allChannelsAndMessages.find(
                            ([channel]) => channel === pubsubMsg.channel,
                        ),
                    ).toEqual([pubsubMsg.channel, pubsubMsg.message]);

                    expect(pubsubMsg.pattern).toEqual(pattern);
                }

                await checkNoMessagesLeft(
                    method,
                    listeningClient,
                    context,
                    NUM_CHANNELS * 2,
                );
            } finally {
                // Cleanup clients
                if (listeningClient) {
                    await clientCleanup(
                        listeningClient,
                        clusterMode ? pubSub! : undefined,
                    );
                }

                if (publishingClient) {
                    await clientCleanup(publishingClient);
                }
            }
        },
        TIMEOUT,
    );

    /**
     * Tests combined exact and pattern PUBSUB with multiple clients, one for each subscription.
     *
     * This test verifies that separate clients can correctly handle both exact and pattern PUBSUB
     * subscriptions. It covers the following scenarios:
     * - Subscribing to multiple channels with exact names and verifying message reception.
     * - Subscribing to channels using a pattern and verifying message reception.
     * - Ensuring that messages are correctly published and received using different retrieval methods (async, sync, callback).
     * - Verifying that no messages are left unread.
     * - Properly unsubscribing from all channels to avoid interference with other tests.
     *
     * @param clusterMode - Indicates if the test should be run in cluster mode.
     * @param method - Specifies the method of PUBSUB subscription (Async, Sync, Callback).
     */
    it.each(testCases)(
        "pubsub combined exact and pattern multiple clients test_%p_%p",
        async (clusterMode, method) => {
            const NUM_CHANNELS = 256;
            const PATTERN = "{{pattern}}:*";

            // Create dictionaries of channels and their corresponding messages
            const exactChannelsAndMessages: [GlideString, GlideString][] = [];
            const patternChannelsAndMessages: [GlideString, GlideString][] = [];

            for (let i = 0; i < NUM_CHANNELS; i++) {
                const exactChannel = `{{channel}}:${uuidv4()}`;
                const patternChannel = `{{pattern}}:${uuidv4()}`;
                const exactMessage = uuidv4();
                const patternMessage = uuidv4();

                exactChannelsAndMessages.push([exactChannel, exactMessage]);
                patternChannelsAndMessages.push([
                    patternChannel,
                    patternMessage,
                ]);
            }

            const allChannelsAndMessages: [GlideString, GlideString][] = [
                ...exactChannelsAndMessages,
                ...patternChannelsAndMessages,
            ];

            let pubSubExact:
                | GlideClusterClientConfiguration.PubSubSubscriptions
                | GlideClientConfiguration.PubSubSubscriptions
                | null = null;
            let pubSubPattern:
                | GlideClusterClientConfiguration.PubSubSubscriptions
                | GlideClientConfiguration.PubSubSubscriptions
                | null = null;
            let listeningClientExact: TGlideClient | null = null;
            let publishingClient: TGlideClient | null = null;
            let listeningClientPattern: TGlideClient | null = null;
            let clientDontCare: TGlideClient | null = null;
            let contextExact: PubSubMsg[] | null = null;
            let contextPattern: PubSubMsg[] | null = null;
            let callback;

            if (method === MethodTesting.Callback) {
                contextExact = [];
                contextPattern = [];
                callback = newMessage;
            }

            try {
                // Setup PUBSUB for exact channels
                pubSubExact = createPubSubSubscription(
                    clusterMode,
                    {
                        [GlideClusterClientConfiguration.PubSubChannelModes
                            .Exact]: new Set(
                            exactChannelsAndMessages.map((a) =>
                                a[0].toString(),
                            ),
                        ),
                    },
                    {
                        [GlideClientConfiguration.PubSubChannelModes.Exact]:
                            new Set(
                                exactChannelsAndMessages.map((a) =>
                                    a[0].toString(),
                                ),
                            ),
                    },
                    callback,
                    contextExact,
                );

                [listeningClientExact, publishingClient] = await createClients(
                    clusterMode,
                    getOptions(clusterMode),
                    getOptions(clusterMode),
                    pubSubExact,
                );

                // Setup PUBSUB for pattern channels
                pubSubPattern = createPubSubSubscription(
                    clusterMode,
                    {
                        [GlideClusterClientConfiguration.PubSubChannelModes
                            .Pattern]: new Set([PATTERN]),
                    },
                    {
                        [GlideClientConfiguration.PubSubChannelModes.Pattern]:
                            new Set([PATTERN]),
                    },
                    callback,
                    contextPattern,
                );

                [listeningClientPattern, clientDontCare] = await createClients(
                    clusterMode,
                    getOptions(clusterMode),
                    getOptions(clusterMode),
                    pubSubPattern,
                );

                // Publish messages to all channels
                for (const [channel, message] of allChannelsAndMessages) {
                    const result = await publishingClient.publish(
                        message,
                        channel,
                    );

                    if (clusterMode) {
                        expect(result).toEqual(1);
                    }
                }

                // Allow the messages to propagate
                await new Promise((resolve) => setTimeout(resolve, 1000));

                let length = Object.keys(exactChannelsAndMessages).length;

                // Verify messages for exact PUBSUB
                for (let index = 0; index < length; index++) {
                    const pubsubMsg = (await getMessageByMethod(
                        method,
                        listeningClientExact,
                        contextExact,
                        index,
                    ))!;
                    expect(
                        exactChannelsAndMessages.find(
                            ([channel]) => channel === pubsubMsg.channel,
                        ),
                    ).toEqual([pubsubMsg.channel, pubsubMsg.message]);

                    expect(pubsubMsg.pattern).toBeNull();
                }

                length = patternChannelsAndMessages.length;

                // Verify messages for pattern PUBSUB
                for (let index = 0; index < length; index++) {
                    const pubsubMsg = (await getMessageByMethod(
                        method,
                        listeningClientPattern,
                        contextPattern,
                        index,
                    ))!;

                    expect(
                        patternChannelsAndMessages.find(
                            ([channel]) => channel === pubsubMsg.channel,
                        ),
                    ).toEqual([pubsubMsg.channel, pubsubMsg.message]);

                    expect(pubsubMsg.pattern).toEqual(PATTERN);
                }

                // Assert no messages are left unread
                await checkNoMessagesLeft(
                    method,
                    listeningClientExact,
                    contextExact,
                    NUM_CHANNELS,
                );
                await checkNoMessagesLeft(
                    method,
                    listeningClientPattern,
                    contextPattern,
                    NUM_CHANNELS,
                );
            } finally {
                // Cleanup clients
                if (listeningClientExact) {
                    await clientCleanup(
                        listeningClientExact,
                        clusterMode ? pubSubExact! : undefined,
                    );
                }

                if (publishingClient) {
                    await clientCleanup(publishingClient);
                }

                if (listeningClientPattern) {
                    await clientCleanup(
                        listeningClientPattern,
                        clusterMode ? pubSubPattern! : undefined,
                    );
                }

                if (clientDontCare) {
                    await clientCleanup(clientDontCare);
                }
            }
        },
        TIMEOUT,
    );

    /**
     * Tests combined exact, pattern, and sharded PUBSUB with one client.
     *
     * This test verifies that a single client can correctly handle exact, pattern, and sharded PUBSUB
     * subscriptions. It covers the following scenarios:
     * - Subscribing to multiple channels with exact names and verifying message reception.
     * - Subscribing to channels using a pattern and verifying message reception.
     * - Subscribing to channels using a sharded subscription and verifying message reception.
     * - Ensuring that messages are correctly published and received using different retrieval methods (async, sync, callback).
     *
     * @param clusterMode - Indicates if the test should be run in cluster mode.
     * @param method - Specifies the method of PUBSUB subscription (Async, Sync, Callback).
     */
    it.each([
        [true, MethodTesting.Async],
        [true, MethodTesting.Sync],
        [true, MethodTesting.Callback],
    ])(
        "pubsub combined exact, pattern, and sharded test_%p_%p",
        async (clusterMode, method) => {
            const minVersion = "7.0.0";

            if (cmeCluster.checkIfServerVersionLessThan(minVersion)) return;

            const NUM_CHANNELS = 256;
            const PATTERN = "{{pattern}}:*";
            const SHARD_PREFIX = "{same-shard}";

            // Create dictionaries of channels and their corresponding messages
            const exactChannelsAndMessages: [GlideString, GlideString][] = [];
            const patternChannelsAndMessages: [GlideString, GlideString][] = [];
            const shardedChannelsAndMessages: [GlideString, GlideString][] = [];

            for (let i = 0; i < NUM_CHANNELS; i++) {
                const exactChannel = `{{channel}}:${uuidv4()}`;
                const patternChannel = `{{pattern}}:${uuidv4()}`;
                const shardedChannel = `${SHARD_PREFIX}:${uuidv4()}`;
                exactChannelsAndMessages.push([exactChannel, uuidv4()]);
                patternChannelsAndMessages.push([patternChannel, uuidv4()]);
                shardedChannelsAndMessages.push([shardedChannel, uuidv4()]);
            }

            const publishResponse = 1;
            let pubSub:
                | GlideClusterClientConfiguration.PubSubSubscriptions
                | GlideClientConfiguration.PubSubSubscriptions
                | null = null;
            let listeningClient: TGlideClient | null = null;
            let publishingClient: TGlideClient | null = null;
            let context: PubSubMsg[] | null = null;
            let callback;

            if (method === MethodTesting.Callback) {
                context = [];
                callback = newMessage;
            }

            try {
                // Setup PUBSUB for exact, pattern, and sharded channels
                pubSub = createPubSubSubscription(
                    clusterMode,
                    {
                        [GlideClusterClientConfiguration.PubSubChannelModes
                            .Exact]: new Set(
                            exactChannelsAndMessages.map((a) =>
                                a[0].toString(),
                            ),
                        ),
                        [GlideClusterClientConfiguration.PubSubChannelModes
                            .Pattern]: new Set([PATTERN]),
                        [GlideClusterClientConfiguration.PubSubChannelModes
                            .Sharded]: new Set(
                            shardedChannelsAndMessages.map((a) =>
                                a[0].toString(),
                            ),
                        ),
                    },
                    {},
                    callback,
                    context,
                );

                [listeningClient, publishingClient] = await createClients(
                    clusterMode,
                    getOptions(clusterMode),
                    getOptions(clusterMode),
                    pubSub,
                );

                // Publish messages to exact and pattern channels
                for (const [channel, message] of [
                    ...exactChannelsAndMessages,
                    ...patternChannelsAndMessages,
                ]) {
                    const result = await publishingClient.publish(
                        message,
                        channel,
                    );
                    expect(result).toEqual(publishResponse);
                }

                // Publish sharded messages
                for (const [channel, message] of shardedChannelsAndMessages) {
                    const result = await (
                        publishingClient as GlideClusterClient
                    ).publish(message, channel, true);
                    expect(result).toEqual(publishResponse);
                }

                // Allow messages to propagate
                await new Promise((resolve) => setTimeout(resolve, 1000));

                const allChannelsAndMessages: [GlideString, GlideString][] = [
                    ...exactChannelsAndMessages,
                    ...patternChannelsAndMessages,
                    ...shardedChannelsAndMessages,
                ];

                // Check if all messages are received correctly
                for (let index = 0; index < NUM_CHANNELS * 3; index++) {
                    const pubsubMsg: PubSubMsg = (await getMessageByMethod(
                        method,
                        listeningClient,
                        context,
                        index,
                    ))!;
                    const pattern = patternChannelsAndMessages.find(
                        ([channel]) => channel === pubsubMsg.channel,
                    )
                        ? PATTERN
                        : null;
                    expect(
                        allChannelsAndMessages.find(
                            ([channel]) => channel === pubsubMsg.channel,
                        ),
                    ).toEqual([pubsubMsg.channel, pubsubMsg.message]);

                    expect(pubsubMsg.pattern).toEqual(pattern);
                }

                await checkNoMessagesLeft(
                    method,
                    listeningClient,
                    context,
                    NUM_CHANNELS * 3,
                );
            } finally {
                // Cleanup clients
                if (listeningClient) {
                    await clientCleanup(
                        listeningClient,
                        clusterMode ? pubSub! : undefined,
                    );
                }

                if (publishingClient) {
                    await clientCleanup(publishingClient);
                }
            }
        },
        TIMEOUT,
    );

    /**
     * Tests combined exact, pattern, and sharded PUBSUB with multiple clients, one for each subscription.
     *
     * This test verifies that separate clients can correctly handle exact, pattern, and sharded PUBSUB
     * subscriptions. It covers the following scenarios:
     * - Subscribing to multiple channels with exact names and verifying message reception.
     * - Subscribing to channels using a pattern and verifying message reception.
     * - Subscribing to channels using a sharded subscription and verifying message reception.
     * - Ensuring that messages are correctly published and received using different retrieval methods (async, sync, callback).
     * - Verifying that no messages are left unread.
     * - Properly unsubscribing from all channels to avoid interference with other tests.
     *
     * @param clusterMode - Indicates if the test should be run in cluster mode.
     * @param method - Specifies the method of PUBSUB subscription (Async, Sync, Callback).
     */
    it.each([
        [true, MethodTesting.Async],
        [true, MethodTesting.Sync],
        [true, MethodTesting.Callback],
    ])(
        "pubsub combined exact, pattern, and sharded multi-client test_%p_%p",
        async (clusterMode, method) => {
            const minVersion = "7.0.0";

            if (cmeCluster.checkIfServerVersionLessThan(minVersion)) return;

            const NUM_CHANNELS = 256;
            const PATTERN = "{{pattern}}:*";
            const SHARD_PREFIX = "{same-shard}";

            // Create dictionaries of channels and their corresponding messages
            const exactChannelsAndMessages: [GlideString, GlideString][] = [];
            const patternChannelsAndMessages: [GlideString, GlideString][] = [];
            const shardedChannelsAndMessages: [GlideString, GlideString][] = [];

            for (let i = 0; i < NUM_CHANNELS; i++) {
                const exactChannel = `{{channel}}:${uuidv4()}`;
                const patternChannel = `{{pattern}}:${uuidv4()}`;
                const shardedChannel = `${SHARD_PREFIX}:${uuidv4()}`;
                exactChannelsAndMessages.push([exactChannel, uuidv4()]);
                patternChannelsAndMessages.push([patternChannel, uuidv4()]);
                shardedChannelsAndMessages.push([shardedChannel, uuidv4()]);
            }

            const publishResponse = 1;
            let listeningClientExact: TGlideClient | null = null;
            let listeningClientPattern: TGlideClient | null = null;
            let listeningClientSharded: TGlideClient | null = null;
            let publishingClient: TGlideClient | null = null;

            let pubSubExact:
                | GlideClusterClientConfiguration.PubSubSubscriptions
                | GlideClientConfiguration.PubSubSubscriptions
                | null = null;
            let pubSubPattern:
                | GlideClusterClientConfiguration.PubSubSubscriptions
                | GlideClientConfiguration.PubSubSubscriptions
                | null = null;
            let pubSubSharded:
                | GlideClusterClientConfiguration.PubSubSubscriptions
                | GlideClientConfiguration.PubSubSubscriptions
                | null = null;

            let context: PubSubMsg[] | null = null;
            let callback;

            const callbackMessagesExact: PubSubMsg[] = [];
            const callbackMessagesPattern: PubSubMsg[] = [];
            const callbackMessagesSharded: PubSubMsg[] = [];

            if (method === MethodTesting.Callback) {
                callback = newMessage;
                context = callbackMessagesExact;
            }

            try {
                // Setup PUBSUB for exact channels
                pubSubExact = createPubSubSubscription(
                    clusterMode,
                    {
                        [GlideClusterClientConfiguration.PubSubChannelModes
                            .Exact]: new Set(
                            exactChannelsAndMessages.map((a) =>
                                a[0].toString(),
                            ),
                        ),
                    },
                    {},
                    callback,
                    context,
                );

                [listeningClientExact, publishingClient] = await createClients(
                    clusterMode,
                    getOptions(clusterMode),
                    getOptions(clusterMode),
                    pubSubExact,
                );

                if (method === MethodTesting.Callback) {
                    context = callbackMessagesPattern;
                }

                // Setup PUBSUB for pattern channels
                pubSubPattern = createPubSubSubscription(
                    clusterMode,
                    {
                        [GlideClusterClientConfiguration.PubSubChannelModes
                            .Pattern]: new Set([PATTERN]),
                    },
                    {},
                    callback,
                    context,
                );

                if (method === MethodTesting.Callback) {
                    context = callbackMessagesSharded;
                }

                pubSubSharded = createPubSubSubscription(
                    clusterMode,
                    {
                        [GlideClusterClientConfiguration.PubSubChannelModes
                            .Sharded]: new Set(
                            shardedChannelsAndMessages.map((a) =>
                                a[0].toString(),
                            ),
                        ),
                    },
                    {},
                    callback,
                    context,
                );

                [listeningClientPattern, listeningClientSharded] =
                    await createClients(
                        clusterMode,
                        getOptions(clusterMode),
                        getOptions(clusterMode),
                        pubSubPattern,
                        pubSubSharded,
                    );

                // Publish messages to exact and pattern channels
                for (const [channel, message] of [
                    ...exactChannelsAndMessages,
                    ...patternChannelsAndMessages,
                ]) {
                    const result = await publishingClient.publish(
                        message,
                        channel,
                    );
                    expect(result).toEqual(publishResponse);
                }

                // Publish sharded messages to all channels
                for (const [channel, message] of shardedChannelsAndMessages) {
                    const result = await (
                        publishingClient as GlideClusterClient
                    ).publish(message, channel, true);
                    expect(result).toEqual(publishResponse);
                }

                // Allow messages to propagate
                await new Promise((resolve) => setTimeout(resolve, 1000));

                // Verify messages for exact PUBSUB
                for (let index = 0; index < NUM_CHANNELS; index++) {
                    const pubsubMsg = (await getMessageByMethod(
                        method,
                        listeningClientExact,
                        callbackMessagesExact,
                        index,
                    ))!;
                    expect(
                        exactChannelsAndMessages.find(
                            ([channel]) => channel === pubsubMsg.channel,
                        ),
                    ).toEqual([pubsubMsg.channel, pubsubMsg.message]);

                    expect(pubsubMsg.pattern).toBeNull();
                }

                // Verify messages for pattern PUBSUB
                for (let index = 0; index < NUM_CHANNELS; index++) {
                    const pubsubMsg = (await getMessageByMethod(
                        method,
                        listeningClientPattern,
                        callbackMessagesPattern,
                        index,
                    ))!;

                    expect(
                        patternChannelsAndMessages.find(
                            ([channel]) => channel === pubsubMsg.channel,
                        ),
                    ).toEqual([pubsubMsg.channel, pubsubMsg.message]);

                    expect(pubsubMsg.pattern).toEqual(PATTERN);
                }

                // Verify messages for sharded PUBSUB
                for (let index = 0; index < NUM_CHANNELS; index++) {
                    const pubsubMsg = (await getMessageByMethod(
                        method,
                        listeningClientSharded,
                        callbackMessagesSharded,
                        index,
                    ))!;

                    expect(
                        shardedChannelsAndMessages.find(
                            ([channel]) => channel === pubsubMsg.channel,
                        ),
                    ).toEqual([pubsubMsg.channel, pubsubMsg.message]);

                    expect(pubsubMsg.pattern).toBeNull();
                }

                await checkNoMessagesLeft(
                    method,
                    listeningClientExact,
                    callbackMessagesExact,
                    NUM_CHANNELS,
                );
                await checkNoMessagesLeft(
                    method,
                    listeningClientPattern,
                    callbackMessagesPattern,
                    NUM_CHANNELS,
                );
                await checkNoMessagesLeft(
                    method,
                    listeningClientSharded,
                    callbackMessagesSharded,
                    NUM_CHANNELS,
                );
            } finally {
                // Cleanup clients
                if (listeningClientExact) {
                    await clientCleanup(
                        listeningClientExact,
                        clusterMode ? pubSubExact! : undefined,
                    );
                }

                if (publishingClient) {
                    await clientCleanup(publishingClient);
                }

                if (listeningClientPattern) {
                    await clientCleanup(
                        listeningClientPattern,
                        clusterMode ? pubSubPattern! : undefined,
                    );
                }

                if (listeningClientSharded) {
                    await clientCleanup(
                        listeningClientSharded,
                        clusterMode ? pubSubSharded! : undefined,
                    );
                }
            }
        },
        TIMEOUT,
    );

    /**
     * Tests combined PUBSUB with different channel modes using the same channel name.
     * One publishing client, three listening clients, one for each mode.
     *
     * This test verifies that separate clients can correctly handle subscriptions for exact, pattern, and sharded channels with the same name.
     * It covers the following scenarios:
     * - Subscribing to an exact channel and verifying message reception.
     * - Subscribing to a pattern channel and verifying message reception.
     * - Subscribing to a sharded channel and verifying message reception.
     * - Ensuring that messages are correctly published and received using different retrieval methods (async, sync, callback).
     * - Verifying that no messages are left unread.
     * - Properly unsubscribing from all channels to avoid interference with other tests.
     *
     * @param clusterMode - Indicates if the test should be run in cluster mode.
     * @param method - Specifies the method of PUBSUB subscription (Async, Sync, Callback).
     */
    it.each([
        [true, MethodTesting.Async],
        [true, MethodTesting.Sync],
        [true, MethodTesting.Callback],
    ])(
        "pubsub combined different channels with same name test_%p_%p",
        async (clusterMode, method) => {
            const minVersion = "7.0.0";

            if (cmeCluster.checkIfServerVersionLessThan(minVersion)) return;

            const CHANNEL_NAME = "same-channel-name";
            const MESSAGE_EXACT = uuidv4();
            const MESSAGE_PATTERN = uuidv4();
            const MESSAGE_SHARDED = uuidv4();

            let listeningClientExact: TGlideClient | null = null;
            let listeningClientPattern: TGlideClient | null = null;
            let listeningClientSharded: TGlideClient | null = null;
            let publishingClient: TGlideClient | null = null;

            let pubSubExact:
                | GlideClusterClientConfiguration.PubSubSubscriptions
                | GlideClientConfiguration.PubSubSubscriptions
                | null = null;
            let pubSubPattern:
                | GlideClusterClientConfiguration.PubSubSubscriptions
                | GlideClientConfiguration.PubSubSubscriptions
                | null = null;
            let pubSubSharded:
                | GlideClusterClientConfiguration.PubSubSubscriptions
                | GlideClientConfiguration.PubSubSubscriptions
                | null = null;

            let context: PubSubMsg[] | null = null;
            let callback;

            const callbackMessagesExact: PubSubMsg[] = [];
            const callbackMessagesPattern: PubSubMsg[] = [];
            const callbackMessagesSharded: PubSubMsg[] = [];

            if (method === MethodTesting.Callback) {
                callback = newMessage;
                context = callbackMessagesExact;
            }

            try {
                // Setup PUBSUB for exact channel
                pubSubExact = createPubSubSubscription(
                    clusterMode,
                    {
                        [GlideClusterClientConfiguration.PubSubChannelModes
                            .Exact]: new Set([CHANNEL_NAME]),
                    },
                    {},
                    callback,
                    context,
                );

                [listeningClientExact, publishingClient] = await createClients(
                    clusterMode,
                    getOptions(clusterMode),
                    getOptions(clusterMode),
                    pubSubExact,
                );

                // Setup PUBSUB for pattern channel
                if (method === MethodTesting.Callback) {
                    context = callbackMessagesPattern;
                }

                pubSubPattern = createPubSubSubscription(
                    clusterMode,
                    {
                        [GlideClusterClientConfiguration.PubSubChannelModes
                            .Pattern]: new Set([CHANNEL_NAME]),
                    },
                    {},
                    callback,
                    context,
                );

                if (method === MethodTesting.Callback) {
                    context = callbackMessagesSharded;
                }

                pubSubSharded = createPubSubSubscription(
                    clusterMode,
                    {
                        [GlideClusterClientConfiguration.PubSubChannelModes
                            .Sharded]: new Set([CHANNEL_NAME]),
                    },
                    {},
                    callback,
                    context,
                );

                [listeningClientPattern, listeningClientSharded] =
                    await createClients(
                        clusterMode,
                        getOptions(clusterMode),
                        getOptions(clusterMode),
                        pubSubPattern,
                        pubSubSharded,
                    );

                // Publish messages to each channel
                expect(
                    await publishingClient.publish(MESSAGE_EXACT, CHANNEL_NAME),
                ).toEqual(2);
                expect(
                    await publishingClient.publish(
                        MESSAGE_PATTERN,
                        CHANNEL_NAME,
                    ),
                ).toEqual(2);
                expect(
                    await (publishingClient as GlideClusterClient).publish(
                        MESSAGE_SHARDED,
                        CHANNEL_NAME,
                        true,
                    ),
                ).toEqual(1);

                // Allow messages to propagate
                await new Promise((resolve) => setTimeout(resolve, 1000));

                // Verify message for exact and pattern PUBSUB
                for (const [client, callback, pattern] of [
                    [listeningClientExact, callbackMessagesExact, null],
                    [
                        listeningClientPattern,
                        callbackMessagesPattern,
                        CHANNEL_NAME,
                    ],
                ] as [TGlideClient, PubSubMsg[], string | null][]) {
                    const pubsubMsg = (await getMessageByMethod(
                        method,
                        client,
                        callback,
                        0,
                    ))!;
                    const pubsubMsg2 = (await getMessageByMethod(
                        method,
                        client,
                        callback,
                        1,
                    ))!;

                    expect(pubsubMsg.message).not.toEqual(pubsubMsg2!.message);
                    expect([MESSAGE_PATTERN, MESSAGE_EXACT]).toContain(
                        pubsubMsg.message,
                    );
                    expect([MESSAGE_PATTERN, MESSAGE_EXACT]).toContain(
                        pubsubMsg2.message,
                    );
                    expect(pubsubMsg.channel).toEqual(CHANNEL_NAME);
                    expect(pubsubMsg2.channel).toEqual(CHANNEL_NAME);
                    expect(pubsubMsg.pattern).toEqual(pattern);
                    expect(pubsubMsg2.pattern).toEqual(pattern);
                }

                // Verify message for sharded PUBSUB
                const pubsubMsgSharded = (await getMessageByMethod(
                    method,
                    listeningClientSharded,
                    callbackMessagesSharded,
                    0,
                ))!;
                expect(pubsubMsgSharded.message).toEqual(MESSAGE_SHARDED);
                expect(pubsubMsgSharded.channel).toEqual(CHANNEL_NAME);
                expect(pubsubMsgSharded.pattern).toBeNull();

                await checkNoMessagesLeft(
                    method,
                    listeningClientExact,
                    callbackMessagesExact,
                    2,
                );
                await checkNoMessagesLeft(
                    method,
                    listeningClientPattern,
                    callbackMessagesPattern,
                    2,
                );
                await checkNoMessagesLeft(
                    method,
                    listeningClientSharded,
                    callbackMessagesSharded,
                    1,
                );
            } finally {
                // Cleanup clients
                if (listeningClientExact) {
                    await clientCleanup(
                        listeningClientExact,
                        clusterMode ? pubSubExact! : undefined,
                    );
                }

                if (publishingClient) {
                    await clientCleanup(publishingClient);
                }

                if (listeningClientPattern) {
                    await clientCleanup(
                        listeningClientPattern,
                        clusterMode ? pubSubPattern! : undefined,
                    );
                }

                if (listeningClientSharded) {
                    await clientCleanup(
                        listeningClientSharded,
                        clusterMode ? pubSubSharded! : undefined,
                    );
                }
            }
        },
        TIMEOUT,
    );

    /**
     * Tests PUBSUB with two publishing clients using the same channel name.
     * One client uses pattern subscription, the other uses exact.
     * The clients publish messages to each other and to themselves.
     *
     * This test verifies that two separate clients can correctly publish to and handle subscriptions
     * for exact and pattern channels with the same name. It covers the following scenarios:
     * - Subscribing to an exact channel and verifying message reception.
     * - Subscribing to a pattern channel and verifying message reception.
     * - Ensuring that messages are correctly published and received using different retrieval methods (async, sync, callback).
     * - Verifying that no messages are left unread.
     * - Properly unsubscribing from all channels to avoid interference with other tests.
     *
     * @param clusterMode - Indicates if the test should be run in cluster mode.
     * @param method - Specifies the method of PUBSUB subscription (Async, Sync, Callback).
     */
    it.each(testCases)(
        "pubsub two publishing clients same name test_%p_%p",
        async (clusterMode, method) => {
            const CHANNEL_NAME = "channel-name";
            const MESSAGE_EXACT = uuidv4();
            const MESSAGE_PATTERN = uuidv4();

            let clientExact: TGlideClient | null = null;
            let clientPattern: TGlideClient | null = null;

            let pubSubExact:
                | GlideClusterClientConfiguration.PubSubSubscriptions
                | GlideClientConfiguration.PubSubSubscriptions
                | null = null;
            let pubSubPattern:
                | GlideClusterClientConfiguration.PubSubSubscriptions
                | GlideClientConfiguration.PubSubSubscriptions
                | null = null;

            let contextExact: PubSubMsg[] | null = null;
            let contextPattern: PubSubMsg[] | null = null;
            let callback;

            const callbackMessagesExact: PubSubMsg[] = [];
            const callbackMessagesPattern: PubSubMsg[] = [];

            if (method === MethodTesting.Callback) {
                callback = newMessage;
                contextExact = callbackMessagesExact;
                contextPattern = callbackMessagesPattern;
            }

            try {
                // Setup PUBSUB for exact channel
                pubSubExact = createPubSubSubscription(
                    clusterMode,
                    {
                        [GlideClusterClientConfiguration.PubSubChannelModes
                            .Exact]: new Set([CHANNEL_NAME]),
                    },
                    {
                        [GlideClientConfiguration.PubSubChannelModes.Exact]:
                            new Set([CHANNEL_NAME]),
                    },
                    callback,
                    contextExact,
                );

                // Setup PUBSUB for pattern channels
                pubSubPattern = createPubSubSubscription(
                    clusterMode,
                    {
                        [GlideClusterClientConfiguration.PubSubChannelModes
                            .Pattern]: new Set([CHANNEL_NAME]),
                    },
                    {
                        [GlideClientConfiguration.PubSubChannelModes.Pattern]:
                            new Set([CHANNEL_NAME]),
                    },
                    callback,
                    contextPattern,
                );

                [clientExact, clientPattern] = await createClients(
                    clusterMode,
                    getOptions(clusterMode),
                    getOptions(clusterMode),
                    pubSubExact,
                    pubSubPattern,
                );

                // Publish messages to each channel - both clients publishing
                for (const msg of [MESSAGE_EXACT, MESSAGE_PATTERN]) {
                    const result = await clientPattern.publish(
                        msg,
                        CHANNEL_NAME,
                    );

                    if (clusterMode) {
                        expect(result).toEqual(2);
                    }
                }

                // Allow messages to propagate
                await new Promise((resolve) => setTimeout(resolve, 1000));

                // Verify message for exact and pattern PUBSUB
                for (const [client, callback, pattern] of [
                    [clientExact, callbackMessagesExact, null],
                    [clientPattern, callbackMessagesPattern, CHANNEL_NAME],
                ] as [TGlideClient, PubSubMsg[], string | null][]) {
                    const pubsubMsg = (await getMessageByMethod(
                        method,
                        client,
                        callback,
                        0,
                    ))!;
                    const pubsubMsg2 = (await getMessageByMethod(
                        method,
                        client,
                        callback,
                        1,
                    ))!;

                    expect(pubsubMsg.message).not.toEqual(pubsubMsg2.message);
                    expect([MESSAGE_PATTERN, MESSAGE_EXACT]).toContain(
                        pubsubMsg.message,
                    );
                    expect([MESSAGE_PATTERN, MESSAGE_EXACT]).toContain(
                        pubsubMsg2.message,
                    );
                    expect(pubsubMsg.channel).toEqual(CHANNEL_NAME);
                    expect(pubsubMsg2.channel).toEqual(CHANNEL_NAME);
                    expect(pubsubMsg.pattern).toEqual(pattern);
                    expect(pubsubMsg2.pattern).toEqual(pattern);
                }

                await checkNoMessagesLeft(
                    method,
                    clientPattern,
                    callbackMessagesPattern,
                    2,
                );
                await checkNoMessagesLeft(
                    method,
                    clientExact,
                    callbackMessagesExact,
                    2,
                );
            } finally {
                // Cleanup clients
                if (clientExact) {
                    await clientCleanup(
                        clientExact,
                        clusterMode ? pubSubExact! : undefined,
                    );
                }

                if (clientPattern) {
                    await clientCleanup(
                        clientPattern,
                        clusterMode ? pubSubPattern! : undefined,
                    );
                }
            }
        },
        TIMEOUT,
    );

    /**
     * Tests PUBSUB with 3 publishing clients using the same channel name.
     * One client uses pattern subscription, one uses exact, and one uses sharded.
     *
     * This test verifies that 3 separate clients can correctly publish to and handle subscriptions
     * for exact, sharded, and pattern channels with the same name. It covers the following scenarios:
     * - Subscribing to an exact channel and verifying message reception.
     * - Subscribing to a pattern channel and verifying message reception.
     * - Subscribing to a sharded channel and verifying message reception.
     * - Ensuring that messages are correctly published and received using different retrieval methods (async, sync, callback).
     * - Verifying that no messages are left unread.
     * - Properly unsubscribing from all channels to avoid interference with other tests.
     *
     * @param clusterMode - Indicates if the test should be run in cluster mode.
     * @param method - Specifies the method of PUBSUB subscription (Async, Sync, Callback).
     */
    it.each([
        [true, MethodTesting.Async],
        [true, MethodTesting.Sync],
        [true, MethodTesting.Callback],
    ])(
        "pubsub three publishing clients same name with sharded test_%p_%p",
        async (clusterMode, method) => {
            const minVersion = "7.0.0";

            if (cmeCluster.checkIfServerVersionLessThan(minVersion)) return;

            const CHANNEL_NAME = "same-channel-name";
            const MESSAGE_EXACT = uuidv4();
            const MESSAGE_PATTERN = uuidv4();
            const MESSAGE_SHARDED = uuidv4();

            let clientExact: TGlideClient | null = null;
            let clientPattern: TGlideClient | null = null;
            let clientSharded: TGlideClient | null = null;
            let clientDontCare: TGlideClient | null = null;

            let pubSubExact:
                | GlideClusterClientConfiguration.PubSubSubscriptions
                | GlideClientConfiguration.PubSubSubscriptions
                | null = null;
            let pubSubPattern:
                | GlideClusterClientConfiguration.PubSubSubscriptions
                | GlideClientConfiguration.PubSubSubscriptions
                | null = null;
            let pubSubSharded:
                | GlideClusterClientConfiguration.PubSubSubscriptions
                | GlideClientConfiguration.PubSubSubscriptions
                | null = null;

            let contextExact: PubSubMsg[] | null = null;
            let contextPattern: PubSubMsg[] | null = null;
            let contextSharded: PubSubMsg[] | null = null;
            let callback;

            const callbackMessagesExact: PubSubMsg[] = [];
            const callbackMessagesPattern: PubSubMsg[] = [];
            const callbackMessagesSharded: PubSubMsg[] = [];

            if (method === MethodTesting.Callback) {
                callback = newMessage;
                contextExact = callbackMessagesExact;
                contextPattern = callbackMessagesPattern;
                contextSharded = callbackMessagesSharded;
            }

            try {
                // Setup PUBSUB for exact channel
                pubSubExact = createPubSubSubscription(
                    clusterMode,
                    {
                        [GlideClusterClientConfiguration.PubSubChannelModes
                            .Exact]: new Set([CHANNEL_NAME]),
                    },
                    {},
                    callback,
                    contextExact,
                );

                // Setup PUBSUB for pattern channels
                pubSubPattern = createPubSubSubscription(
                    clusterMode,
                    {
                        [GlideClusterClientConfiguration.PubSubChannelModes
                            .Pattern]: new Set([CHANNEL_NAME]),
                    },
                    {},
                    callback,
                    contextPattern,
                );

                // Setup PUBSUB for sharded channels
                pubSubSharded = createPubSubSubscription(
                    clusterMode,
                    {
                        [GlideClusterClientConfiguration.PubSubChannelModes
                            .Sharded]: new Set([CHANNEL_NAME]),
                    },
                    {},
                    callback,
                    contextSharded,
                );

                [clientExact, clientPattern] = await createClients(
                    clusterMode,
                    getOptions(clusterMode),
                    getOptions(clusterMode),
                    pubSubExact,
                    pubSubPattern,
                );

                [clientSharded, clientDontCare] = await createClients(
                    clusterMode,
                    getOptions(clusterMode),
                    getOptions(clusterMode),
                    pubSubSharded,
                );

                // Publish messages to each channel - all clients publishing
                const publishResponse = 2;

                expect(
                    await clientPattern.publish(MESSAGE_EXACT, CHANNEL_NAME),
                ).toEqual(publishResponse);

                expect(
                    await clientSharded.publish(MESSAGE_PATTERN, CHANNEL_NAME),
                ).toEqual(publishResponse);

                expect(
                    await (clientExact as GlideClusterClient).publish(
                        MESSAGE_SHARDED,
                        CHANNEL_NAME,
                        true,
                    ),
                ).toEqual(1);

                // Allow messages to propagate
                await new Promise((resolve) => setTimeout(resolve, 1000));

                // Verify message for exact and pattern PUBSUB
                for (const [client, callback, pattern] of [
                    [clientExact, callbackMessagesExact, null],
                    [clientPattern, callbackMessagesPattern, CHANNEL_NAME],
                ] as [TGlideClient, PubSubMsg[], string | null][]) {
                    const pubsubMsg = (await getMessageByMethod(
                        method,
                        client,
                        callback,
                        0,
                    ))!;
                    const pubsubMsg2 = (await getMessageByMethod(
                        method,
                        client,
                        callback,
                        1,
                    ))!;

                    expect(pubsubMsg.message).not.toEqual(pubsubMsg2.message);
                    expect([MESSAGE_PATTERN, MESSAGE_EXACT]).toContain(
                        pubsubMsg.message,
                    );
                    expect([MESSAGE_PATTERN, MESSAGE_EXACT]).toContain(
                        pubsubMsg2.message,
                    );
                    expect(pubsubMsg.channel).toEqual(CHANNEL_NAME);
                    expect(pubsubMsg2.channel).toEqual(CHANNEL_NAME);
                    expect(pubsubMsg.pattern).toEqual(pattern);
                    expect(pubsubMsg2.pattern).toEqual(pattern);
                }

                const shardedMsg = (await getMessageByMethod(
                    method,
                    clientSharded,
                    callbackMessagesSharded,
                    0,
                ))!;

                expect(shardedMsg.message).toEqual(MESSAGE_SHARDED);
                expect(shardedMsg.channel).toEqual(CHANNEL_NAME);
                expect(shardedMsg.pattern).toBeNull();

                await checkNoMessagesLeft(
                    method,
                    clientPattern,
                    callbackMessagesPattern,
                    2,
                );
                await checkNoMessagesLeft(
                    method,
                    clientExact,
                    callbackMessagesExact,
                    2,
                );
                await checkNoMessagesLeft(
                    method,
                    clientSharded,
                    callbackMessagesSharded,
                    1,
                );
            } finally {
                // Cleanup clients
                if (clientExact) {
                    await clientCleanup(
                        clientExact,
                        clusterMode ? pubSubExact! : undefined,
                    );
                }

                if (clientPattern) {
                    await clientCleanup(
                        clientPattern,
                        clusterMode ? pubSubPattern! : undefined,
                    );
                }

                if (clientSharded) {
                    await clientCleanup(
                        clientSharded,
                        clusterMode ? pubSubSharded! : undefined,
                    );
                }

                if (clientDontCare) {
                    await clientCleanup(clientDontCare, undefined);
                }
            }
        },
        TIMEOUT,
    );
    describe.skip("pubsub max size message test", () => {
        const generateLargeMessage = (char: string, size: number): string => {
            let message = "";

            for (let i = 0; i < size; i++) {
                message += char;
            }

            return message;
        };

        /**
         * Tests publishing and receiving maximum size messages in PUBSUB.
         *
         * This test verifies that very large messages (512MB - BulkString max size) can be published and received
         * correctly in both cluster and standalone modes. It ensures that the PUBSUB system
         * can handle maximum size messages without errors and that async and sync message
         * retrieval methods can coexist and function correctly.
         *
         * The test covers the following scenarios:
         * - Setting up PUBSUB subscription for a specific channel.
         * - Publishing two maximum size messages to the channel.
         * - Verifying that the messages are received correctly using both async and sync methods.
         * - Ensuring that no additional messages are left after the expected messages are received.
         *
         * @param clusterMode - Indicates if the test should be run in cluster mode.
         */
        it.each([true, false])(
            "test pubsub exact max size message_%p",
            async (clusterMode) => {
                let pubSub:
                    | GlideClusterClientConfiguration.PubSubSubscriptions
                    | GlideClientConfiguration.PubSubSubscriptions
                    | null = null;

                let listeningClient: TGlideClient | undefined;
                let publishingClient: TGlideClient | undefined;

                const channel = uuidv4();

                const message = generateLargeMessage("1", 512 * 1024 * 1024); // 512MB message
                const message2 = generateLargeMessage("2", 512 * 1024 * 10);

                try {
                    pubSub = createPubSubSubscription(
                        clusterMode,
                        {
                            [GlideClusterClientConfiguration.PubSubChannelModes
                                .Exact]: new Set([channel]),
                        },
                        {
                            [GlideClientConfiguration.PubSubChannelModes.Exact]:
                                new Set([channel]),
                        },
                    );

                    [listeningClient, publishingClient] = await createClients(
                        clusterMode,
                        getOptions(clusterMode),
                        getOptions(clusterMode),
                        pubSub,
                    );

                    let result = await publishingClient.publish(
                        message,
                        channel,
                    );

                    if (clusterMode) {
                        expect(result).toEqual(1);
                    }

                    result = await publishingClient.publish(message2, channel);

                    if (clusterMode) {
                        expect(result).toEqual(1);
                    }

                    // Allow the message to propagate
                    await new Promise((resolve) => setTimeout(resolve, 15000));

                    const asyncMsg = await listeningClient.getPubSubMessage();
                    expect(asyncMsg.message).toEqual(Buffer.from(message));
                    expect(asyncMsg.channel).toEqual(Buffer.from(channel));
                    expect(asyncMsg.pattern).toBeNull();

                    const syncMsg = listeningClient.tryGetPubSubMessage();
                    expect(syncMsg).not.toBeNull();
                    expect(syncMsg!.message).toEqual(Buffer.from(message2));
                    expect(syncMsg!.channel).toEqual(Buffer.from(channel));
                    expect(syncMsg!.pattern).toBeNull();

                    // Assert there are no messages to read
                    await checkNoMessagesLeft(
                        MethodTesting.Async,
                        listeningClient,
                    );
                    expect(listeningClient.tryGetPubSubMessage()).toBeNull();
                } finally {
                    if (listeningClient) {
                        await clientCleanup(
                            listeningClient,
                            clusterMode ? pubSub! : undefined,
                        );
                    }

                    if (publishingClient) {
                        await clientCleanup(publishingClient);
                    }
                }
            },
            TIMEOUT,
        );

        /**
         * Tests publishing and receiving maximum size messages in sharded PUBSUB.
         *
         * This test verifies that very large messages (512MB - BulkString max size) can be published and received
         * correctly. It ensures that the PUBSUB system
         * can handle maximum size messages without errors and that async and sync message
         * retrieval methods can coexist and function correctly.
         *
         * The test covers the following scenarios:
         * - Setting up PUBSUB subscription for a specific sharded channel.
         * - Publishing two maximum size messages to the channel.
         * - Verifying that the messages are received correctly using both async and sync methods.
         * - Ensuring that no additional messages are left after the expected messages are received.
         *
         * @param clusterMode - Indicates if the test should be run in cluster mode.
         */
        it.each([true])(
            "test pubsub sharded max size message_%p",
            async (clusterMode) => {
                if (cmeCluster.checkIfServerVersionLessThan("7.0.0")) return;

                let pubSub:
                    | GlideClusterClientConfiguration.PubSubSubscriptions
                    | GlideClientConfiguration.PubSubSubscriptions
                    | null = null;

                let listeningClient: TGlideClient | undefined;
                let publishingClient: TGlideClient | undefined;
                const channel = uuidv4();

                const message = generateLargeMessage("1", 512 * 1024 * 1024); // 512MB message
                const message2 = generateLargeMessage("2", 512 * 1024 * 1024); // 512MB message

                try {
                    pubSub = createPubSubSubscription(
                        clusterMode,
                        {
                            [GlideClusterClientConfiguration.PubSubChannelModes
                                .Sharded]: new Set([channel]),
                        },
                        {},
                    );

                    [listeningClient, publishingClient] = await createClients(
                        clusterMode,
                        getOptions(clusterMode),
                        getOptions(clusterMode),
                        pubSub,
                    );

                    expect(
                        await (publishingClient as GlideClusterClient).publish(
                            Buffer.from(message),
                            channel,
                            true,
                        ),
                    ).toEqual(1);

                    expect(
                        await (publishingClient as GlideClusterClient).publish(
                            message2,
                            Buffer.from(channel),
                            true,
                        ),
                    ).toEqual(1);

                    // Allow the message to propagate
                    await new Promise((resolve) => setTimeout(resolve, 15000));

                    const asyncMsg = await listeningClient.getPubSubMessage();
                    const syncMsg = listeningClient.tryGetPubSubMessage();
                    expect(syncMsg).not.toBeNull();

                    expect(asyncMsg.message).toEqual(Buffer.from(message));
                    expect(asyncMsg.channel).toEqual(Buffer.from(channel));
                    expect(asyncMsg.pattern).toBeNull();

                    expect(syncMsg!.message).toEqual(Buffer.from(message2));
                    expect(syncMsg!.channel).toEqual(Buffer.from(channel));
                    expect(syncMsg!.pattern).toBeNull();

                    // Assert there are no messages to read
                    await checkNoMessagesLeft(
                        MethodTesting.Async,
                        listeningClient,
                    );
                    expect(listeningClient.tryGetPubSubMessage()).toBeNull();
                } finally {
                    if (listeningClient) {
                        await clientCleanup(
                            listeningClient,
                            clusterMode ? pubSub! : undefined,
                        );
                    }

                    if (publishingClient) {
                        await clientCleanup(publishingClient);
                    }
                }
            },
            TIMEOUT,
        );

        /**
         * Tests publishing and receiving maximum size messages in exact PUBSUB with callback method.
         *
         * This test verifies that very large messages (512MB - BulkString max size) can be published and received
         * correctly in both cluster and standalone modes. It ensures that the PUBSUB system
         * can handle maximum size messages without errors and that the callback message
         * retrieval method works as expected.
         *
         * The test covers the following scenarios:
         * - Setting up PUBSUB subscription for a specific channel with a callback.
         * - Publishing a maximum size message to the channel.
         * - Verifying that the message is received correctly using the callback method.
         *
         * @param clusterMode - Indicates if the test should be run in cluster mode.
         */
        it.each([true, false])(
            "test pubsub exact max size message callback_%p",
            async (clusterMode) => {
                let pubSub:
                    | GlideClusterClientConfiguration.PubSubSubscriptions
                    | GlideClientConfiguration.PubSubSubscriptions
                    | null = null;

                let listeningClient: TGlideClient | undefined;
                let publishingClient: TGlideClient | undefined;
                const channel = uuidv4();

                const message = generateLargeMessage("0", 12 * 1024 * 1024); // 12MB message

                try {
                    const callbackMessages: PubSubMsg[] = [];
                    const callback = newMessage;

                    pubSub = createPubSubSubscription(
                        clusterMode,
                        {
                            [GlideClusterClientConfiguration.PubSubChannelModes
                                .Exact]: new Set([channel]),
                        },
                        {
                            [GlideClientConfiguration.PubSubChannelModes.Exact]:
                                new Set([channel]),
                        },
                        callback,
                    );

                    [listeningClient, publishingClient] = await createClients(
                        clusterMode,
                        getOptions(clusterMode),
                        getOptions(clusterMode),
                        pubSub,
                    );

                    const result = await publishingClient.publish(
                        message,
                        channel,
                    );

                    if (clusterMode) {
                        expect(result).toEqual(1);
                    }

                    // Allow the message to propagate
                    await new Promise((resolve) => setTimeout(resolve, 15000));

                    expect(callbackMessages.length).toEqual(1);

                    expect(callbackMessages[0].message).toEqual(
                        Buffer.from(message),
                    );
                    expect(callbackMessages[0].channel).toEqual(
                        Buffer.from(channel),
                    );
                    expect(callbackMessages[0].pattern).toBeNull();
                    // Assert no messages left
                    expect(callbackMessages.length).toEqual(1);
                } finally {
                    if (listeningClient) {
                        await clientCleanup(
                            listeningClient,
                            clusterMode ? pubSub! : undefined,
                        );
                    }

                    if (publishingClient) {
                        await clientCleanup(publishingClient);
                    }
                }
            },
            TIMEOUT,
        );

        /**
         * Tests publishing and receiving maximum size messages in sharded PUBSUB with callback method.
         *
         * This test verifies that very large messages (512MB - BulkString max size) can be published and received
         * correctly. It ensures that the PUBSUB system
         * can handle maximum size messages without errors and that callback
         * retrieval methods can coexist and function correctly.
         *
         * The test covers the following scenarios:
         * - Setting up PUBSUB subscription for a specific sharded channel.
         * - Publishing a maximum size message to the channel.
         * - Verifying that the messages are received correctly using callbacl method.
         *
         * @param clusterMode - Indicates if the test should be run in cluster mode.
         */
        it.each([true])(
            "test pubsub sharded max size message callback_%p",
            async (clusterMode) => {
                if (cmeCluster.checkIfServerVersionLessThan("7.0.0")) return;
                let pubSub:
                    | GlideClusterClientConfiguration.PubSubSubscriptions
                    | GlideClientConfiguration.PubSubSubscriptions
                    | null = null;

                let listeningClient: TGlideClient | undefined;
                let publishingClient: TGlideClient | undefined;
                const channel = uuidv4();

                const message = generateLargeMessage("0", 512 * 1024 * 1024); // 512MB message

                try {
                    const callbackMessages: PubSubMsg[] = [];
                    const callback = newMessage;

                    pubSub = createPubSubSubscription(
                        clusterMode,
                        {
                            [GlideClusterClientConfiguration.PubSubChannelModes
                                .Sharded]: new Set([channel]),
                        },
                        {},
                        callback,
                    );

                    [listeningClient, publishingClient] = await createClients(
                        clusterMode,
                        getOptions(clusterMode),
                        getOptions(clusterMode),
                        pubSub,
                    );

                    expect(
                        await (publishingClient as GlideClusterClient).publish(
                            message,
                            channel,
                            true,
                        ),
                    ).toEqual(1);

                    // Allow the message to propagate
                    await new Promise((resolve) => setTimeout(resolve, 15000));

                    expect(callbackMessages.length).toEqual(1);

                    expect(callbackMessages[0].message).toEqual(
                        Buffer.from(message),
                    );
                    expect(callbackMessages[0].channel).toEqual(
                        Buffer.from(channel),
                    );
                    expect(callbackMessages[0].pattern).toBeNull();

                    // Assert no messages left
                    expect(callbackMessages.length).toEqual(1);
                } finally {
                    if (listeningClient) {
                        await clientCleanup(
                            listeningClient,
                            clusterMode ? pubSub! : undefined,
                        );
                    }

                    if (publishingClient) {
                        await clientCleanup(publishingClient);
                    }
                }
            },
            TIMEOUT,
        );
    });

    /**
     * Tests that creating a RESP2 client with PUBSUB raises a ConfigurationError.
     *
     * This test ensures that the system correctly prevents the creation of a PUBSUB client
     * using the RESP2 protocol version, which is not supported.
     *
     * @param clusterMode - Indicates if the test should be run in cluster mode.
     */
    it.each([true, false])(
        "test pubsub resp2 raise an error_%p",
        async (clusterMode) => {
            const channel = uuidv4();

            const pubSubExact = createPubSubSubscription(
                clusterMode,
                {
                    [GlideClusterClientConfiguration.PubSubChannelModes.Exact]:
                        new Set([channel]),
                },
                {
                    [GlideClientConfiguration.PubSubChannelModes.Exact]:
                        new Set([channel]),
                },
            );

            await expect(
                createClients(
                    clusterMode,
                    getOptions(clusterMode, ProtocolVersion.RESP2),
                    getOptions(clusterMode, ProtocolVersion.RESP2),
                    pubSubExact,
                ),
            ).rejects.toThrow(ConfigurationError);
        },
    );

    /**
     * Tests that creating a PUBSUB client with context but without a callback raises a ConfigurationError.
     *
     * This test ensures that the system enforces the requirement of providing a callback when
     * context is supplied, preventing misconfigurations.
     *
     * @param clusterMode - Indicates if the test should be run in cluster mode.
     */
    it.each([true, false])(
        "test pubsub context with no callback raise error_%p",
        async (clusterMode) => {
            const channel = uuidv4();
            const context: PubSubMsg[] = [];

            const pubSubExact = createPubSubSubscription(
                clusterMode,
                {
                    [GlideClusterClientConfiguration.PubSubChannelModes.Exact]:
                        new Set([channel]),
                },
                {
                    [GlideClientConfiguration.PubSubChannelModes.Exact]:
                        new Set([channel]),
                },
                undefined, // No callback provided
                context,
            );

            // Attempt to create clients, expecting an error
            await expect(
                createClients(
                    clusterMode,
                    getOptions(clusterMode),
                    getOptions(clusterMode),
                    pubSubExact,
                ),
            ).rejects.toThrow(ConfigurationError);
        },
        TIMEOUT,
    );

    /**
     * Tests the pubsubChannels command functionality.
     *
     * This test verifies that the pubsubChannels command correctly returns
     * the active channels matching a specified pattern.
     *
     * It covers the following scenarios:
     * - Checking that no channels exist initially
     * - Subscribing to multiple channels
     * - Retrieving all active channels without a pattern
     * - Retrieving channels matching a specific pattern
     * - Verifying that a non-matching pattern returns no channels
     *
     * @param clusterMode - Indicates if the test should be run in cluster mode.
     */
    it.each([true, false])(
        "test pubsub channels_%p",
        async (clusterMode) => {
            let pubSub:
                | GlideClusterClientConfiguration.PubSubSubscriptions
                | GlideClientConfiguration.PubSubSubscriptions
                | null = null;
            let client1: TGlideClient | null = null;
            let client2: TGlideClient | null = null;
            let client: TGlideClient | null = null;

            try {
                const channel1 = "test_channel1";
                const channel2 = "test_channel2";
                const channel3 = "some_channel3";
                const pattern = "test_*";

                if (clusterMode) {
                    client = await GlideClusterClient.createClient(
                        getOptions(clusterMode),
                    );
                } else {
                    client = await GlideClient.createClient(
                        getOptions(clusterMode),
                    );
                }

                // Assert no channels exists yet
                expect(await client.pubsubChannels()).toEqual([]);

                pubSub = createPubSubSubscription(
                    clusterMode,
                    {
                        [GlideClusterClientConfiguration.PubSubChannelModes
                            .Exact]: new Set([channel1, channel2, channel3]),
                    },
                    {
                        [GlideClientConfiguration.PubSubChannelModes.Exact]:
                            new Set([channel1, channel2, channel3]),
                    },
                );

                [client1, client2] = await createClients(
                    clusterMode,
                    getOptions(clusterMode),
                    getOptions(clusterMode),
                    pubSub,
                );

                // Test pubsubChannels without pattern
                const channels = await client2.pubsubChannels();
                expect(new Set(channels)).toEqual(
                    new Set([channel1, channel2, channel3]),
                );

                // Test pubsubChannels with pattern
                const channelsWithPattern = await client2.pubsubChannels({
                    pattern,
                });
                expect(new Set(channelsWithPattern)).toEqual(
                    new Set([channel1, channel2]),
                );

                // Test with non-matching pattern
                const nonMatchingChannels = await client2.pubsubChannels({
                    pattern: "non_matching_*",
                });
                expect(nonMatchingChannels.length).toBe(0);
            } finally {
                if (client1) {
                    await clientCleanup(
                        client1,
                        clusterMode ? pubSub! : undefined,
                    );
                }

                if (client2) {
                    await clientCleanup(client2);
                }

                if (client) {
                    await clientCleanup(client);
                }
            }
        },
        TIMEOUT,
    );

    /**
     * Tests the pubsubNumPat command functionality.
     *
     * This test verifies that the pubsubNumPat command correctly returns
     * the number of unique patterns that are subscribed to by clients.
     *
     * It covers the following scenarios:
     * - Checking that no patterns exist initially
     * - Subscribing to multiple patterns
     * - Verifying the correct number of unique patterns
     *
     * @param clusterMode - Indicates if the test should be run in cluster mode.
     */
    it.each([true, false])(
        "test pubsub numpat_%p",
        async (clusterMode) => {
            let pubSub:
                | GlideClusterClientConfiguration.PubSubSubscriptions
                | GlideClientConfiguration.PubSubSubscriptions
                | null = null;
            let client1: TGlideClient | null = null;
            let client2: TGlideClient | null = null;
            let client: TGlideClient | null = null;

            try {
                const pattern1 = "test_*";
                const pattern2 = "another_*";

                // Create a client and check initial number of patterns
                if (clusterMode) {
                    client = await GlideClusterClient.createClient(
                        getOptions(clusterMode),
                    );
                } else {
                    client = await GlideClient.createClient(
                        getOptions(clusterMode),
                    );
                }

                expect(await client.pubsubNumPat()).toBe(0);

                // Set up subscriptions with patterns
                pubSub = createPubSubSubscription(
                    clusterMode,
                    {
                        [GlideClusterClientConfiguration.PubSubChannelModes
                            .Pattern]: new Set([pattern1, pattern2]),
                    },
                    {
                        [GlideClientConfiguration.PubSubChannelModes.Pattern]:
                            new Set([pattern1, pattern2]),
                    },
                );

                [client1, client2] = await createClients(
                    clusterMode,
                    getOptions(clusterMode),
                    getOptions(clusterMode),
                    pubSub,
                );

                const numPatterns = await client2.pubsubNumPat();
                expect(numPatterns).toBe(2);
            } finally {
                if (client1) {
                    await clientCleanup(
                        client1,
                        clusterMode ? pubSub! : undefined,
                    );
                }

                if (client2) {
                    await clientCleanup(client2);
                }

                if (client) {
                    await clientCleanup(client);
                }
            }
        },
        TIMEOUT,
    );

    /**
     * Tests the pubsubNumSub command functionality.
     *
     * This test verifies that the pubsubNumSub command correctly returns
     * the number of subscribers for specified channels.
     *
     * It covers the following scenarios:
     * - Checking that no subscribers exist initially
     * - Creating multiple clients with different channel subscriptions
     * - Verifying the correct number of subscribers for each channel
     * - Testing pubsubNumSub with no channels specified
     *
     * @param clusterMode - Indicates if the test should be run in cluster mode.
     */
    it.each([true, false])(
        "test pubsub numsub_%p",
        async (clusterMode) => {
            let pubSub1:
                | GlideClusterClientConfiguration.PubSubSubscriptions
                | GlideClientConfiguration.PubSubSubscriptions
                | null = null;
            let pubSub2:
                | GlideClusterClientConfiguration.PubSubSubscriptions
                | GlideClientConfiguration.PubSubSubscriptions
                | null = null;
            let pubSub3:
                | GlideClusterClientConfiguration.PubSubSubscriptions
                | GlideClientConfiguration.PubSubSubscriptions
                | null = null;
            let client1: TGlideClient | null = null;
            let client2: TGlideClient | null = null;
            let client3: TGlideClient | null = null;
            let client4: TGlideClient | null = null;
            let client: TGlideClient | null = null;

            try {
                const channel1 = "test_channel1";
                const channel2 = "test_channel2";
                const channel3 = "test_channel3";
                const channel4 = "test_channel4";

                // Set up subscriptions
                pubSub1 = createPubSubSubscription(
                    clusterMode,
                    {
                        [GlideClusterClientConfiguration.PubSubChannelModes
                            .Exact]: new Set([channel1, channel2, channel3]),
                    },
                    {
                        [GlideClientConfiguration.PubSubChannelModes.Exact]:
                            new Set([channel1, channel2, channel3]),
                    },
                );
                pubSub2 = createPubSubSubscription(
                    clusterMode,
                    {
                        [GlideClusterClientConfiguration.PubSubChannelModes
                            .Exact]: new Set([channel2, channel3]),
                    },
                    {
                        [GlideClientConfiguration.PubSubChannelModes.Exact]:
                            new Set([channel2, channel3]),
                    },
                );
                pubSub3 = createPubSubSubscription(
                    clusterMode,
                    {
                        [GlideClusterClientConfiguration.PubSubChannelModes
                            .Exact]: new Set([channel3]),
                    },
                    {
                        [GlideClientConfiguration.PubSubChannelModes.Exact]:
                            new Set([channel3]),
                    },
                );

                // Create a client and check initial subscribers
                if (clusterMode) {
                    client = await GlideClusterClient.createClient(
                        getOptions(clusterMode),
                    );
                } else {
                    client = await GlideClient.createClient(
                        getOptions(clusterMode),
                    );
                }

                let subscribers = await client.pubsubNumSub([
                    channel1,
                    channel2,
                    channel3,
                ]);
                expect(convertGlideRecordToRecord(subscribers)).toEqual({
                    [channel1]: 0,
                    [channel2]: 0,
                    [channel3]: 0,
                });

                [client1, client2] = await createClients(
                    clusterMode,
                    getOptions(clusterMode),
                    getOptions(clusterMode),
                    pubSub1,
                    pubSub2,
                );
                [client3, client4] = await createClients(
                    clusterMode,
                    getOptions(clusterMode),
                    getOptions(clusterMode),
                    pubSub3,
                );

                // Test pubsubNumsub
                subscribers = await client2.pubsubNumSub([
                    channel1,
                    channel2,
                    channel3,
                    channel4,
                ]);
                expect(convertGlideRecordToRecord(subscribers)).toEqual({
                    [channel1]: 1,
                    [channel2]: 2,
                    [channel3]: 3,
                    [channel4]: 0,
                });

                // Test pubsubNumsub with no channels
                const emptySubscribers = await client2.pubsubNumSub([]);
                expect(emptySubscribers).toEqual([]);
            } finally {
                if (client1) {
                    await clientCleanup(
                        client1,
                        clusterMode ? pubSub1! : undefined,
                    );
                }

                if (client2) {
                    await clientCleanup(
                        client2,
                        clusterMode ? pubSub2! : undefined,
                    );
                }

                if (client3) {
                    await clientCleanup(
                        client3,
                        clusterMode ? pubSub3! : undefined,
                    );
                }

                if (client4) {
                    await clientCleanup(client4);
                }

                if (client) {
                    await clientCleanup(client);
                }
            }
        },
        TIMEOUT,
    );

    /**
     * Tests the pubsubShardchannels command functionality.
     *
     * This test verifies that the pubsubShardchannels command correctly returns
     * the active sharded channels matching a specified pattern.
     *
     * It covers the following scenarios:
     * - Checking that no sharded channels exist initially
     * - Subscribing to multiple sharded channels
     * - Retrieving all active sharded channels without a pattern
     * - Retrieving sharded channels matching a specific pattern
     * - Verifying that a non-matching pattern returns no channels
     *
     * @param clusterMode - Indicates if the test should be run in cluster mode.
     */
    it.each([true])(
        "test pubsub shardchannels_%p",
        async (clusterMode) => {
            const minVersion = "7.0.0";

            if (cmeCluster.checkIfServerVersionLessThan(minVersion)) {
                return; // Skip test if server version is less than required
            }

            let pubSub: GlideClusterClientConfiguration.PubSubSubscriptions | null =
                null;
            let client1: TGlideClient | null = null;
            let client2: TGlideClient | null = null;
            let client: TGlideClient | null = null;

            try {
                const channel1 = "test_shardchannel1";
                const channel2 = "test_shardchannel2";
                const channel3 = "some_shardchannel3";
                const pattern = "test_*";

                client = await GlideClusterClient.createClient(
                    getOptions(clusterMode),
                );

                // Assert no sharded channels exist yet
                expect(await client.pubsubShardChannels()).toEqual([]);

                pubSub = createPubSubSubscription(
                    clusterMode,
                    {
                        [GlideClusterClientConfiguration.PubSubChannelModes
                            .Sharded]: new Set([channel1, channel2, channel3]),
                    },
                    {},
                );

                [client1, client2] = await createClients(
                    clusterMode,
                    getOptions(clusterMode),
                    getOptions(clusterMode),
                    pubSub,
                );

                // Test pubsubShardchannels without pattern
                const channels = await (
                    client2 as GlideClusterClient
                ).pubsubShardChannels();
                expect(new Set(channels)).toEqual(
                    new Set([channel1, channel2, channel3]),
                );

                // Test pubsubShardchannels with pattern
                const channelsWithPattern = await (
                    client2 as GlideClusterClient
                ).pubsubShardChannels({ pattern });
                expect(new Set(channelsWithPattern)).toEqual(
                    new Set([channel1, channel2]),
                );

                // Test with non-matching pattern
                const nonMatchingChannels = await (
                    client2 as GlideClusterClient
                ).pubsubShardChannels({ pattern: "non_matching_*" });
                expect(nonMatchingChannels).toEqual([]);
            } finally {
                if (client1) {
                    await clientCleanup(client1, pubSub ? pubSub : undefined);
                }

                if (client2) {
                    await clientCleanup(client2);
                }

                if (client) {
                    await clientCleanup(client);
                }
            }
        },
        TIMEOUT,
    );

    /**
     * Tests the pubsubShardnumsub command functionality.
     *
     * This test verifies that the pubsubShardnumsub command correctly returns
     * the number of subscribers for specified sharded channels.
     *
     * It covers the following scenarios:
     * - Checking that no subscribers exist initially for sharded channels
     * - Creating multiple clients with different sharded channel subscriptions
     * - Verifying the correct number of subscribers for each sharded channel
     * - Testing pubsubShardnumsub with no channels specified
     *
     * @param clusterMode - Indicates if the test should be run in cluster mode.
     */
    it.each([true])(
        "test pubsub shardnumsub_%p",
        async (clusterMode) => {
            const minVersion = "7.0.0";

            if (cmeCluster.checkIfServerVersionLessThan(minVersion)) {
                return; // Skip test if server version is less than required
            }

            let pubSub1: GlideClusterClientConfiguration.PubSubSubscriptions | null =
                null;
            let pubSub2: GlideClusterClientConfiguration.PubSubSubscriptions | null =
                null;
            let pubSub3: GlideClusterClientConfiguration.PubSubSubscriptions | null =
                null;
            let client1: TGlideClient | null = null;
            let client2: TGlideClient | null = null;
            let client3: TGlideClient | null = null;
            let client4: TGlideClient | null = null;
            let client: TGlideClient | null = null;

            try {
                const channel1 = "test_shardchannel1";
                const channel2 = "test_shardchannel2";
                const channel3 = "test_shardchannel3";
                const channel4 = "test_shardchannel4";

                // Set up subscriptions
                pubSub1 = createPubSubSubscription(
                    clusterMode,
                    {
                        [GlideClusterClientConfiguration.PubSubChannelModes
                            .Sharded]: new Set([channel1, channel2, channel3]),
                    },
                    {},
                );
                pubSub2 = createPubSubSubscription(
                    clusterMode,
                    {
                        [GlideClusterClientConfiguration.PubSubChannelModes
                            .Sharded]: new Set([channel2, channel3]),
                    },
                    {},
                );
                pubSub3 = createPubSubSubscription(
                    clusterMode,
                    {
                        [GlideClusterClientConfiguration.PubSubChannelModes
                            .Sharded]: new Set([channel3]),
                    },
                    {},
                );

                // Create a client and check initial subscribers
                client = await GlideClusterClient.createClient(
                    getOptions(clusterMode),
                );

                let subscribers = await (
                    client as GlideClusterClient
                ).pubsubShardNumSub([channel1, channel2, channel3]);
                expect(convertGlideRecordToRecord(subscribers)).toEqual({
                    [channel1]: 0,
                    [channel2]: 0,
                    [channel3]: 0,
                });

                [client1, client2] = await createClients(
                    clusterMode,
                    getOptions(clusterMode),
                    getOptions(clusterMode),
                    pubSub1,
                    pubSub2,
                );
                [client3, client4] = await createClients(
                    clusterMode,
                    getOptions(clusterMode),
                    getOptions(clusterMode),
                    pubSub3,
                );

                // Test pubsubShardnumsub
                subscribers = await (
                    client4 as GlideClusterClient
                ).pubsubShardNumSub([channel1, channel2, channel3, channel4]);
                expect(convertGlideRecordToRecord(subscribers)).toEqual({
                    [channel1]: 1,
                    [channel2]: 2,
                    [channel3]: 3,
                    [channel4]: 0,
                });

                // Test pubsubShardnumsub with no channels
                const emptySubscribers = await (
                    client4 as GlideClusterClient
                ).pubsubShardNumSub([]);
                expect(emptySubscribers).toEqual([]);
            } finally {
                if (client1) {
                    await clientCleanup(client1, pubSub1 ? pubSub1 : undefined);
                }

                if (client2) {
                    await clientCleanup(client2, pubSub2 ? pubSub2 : undefined);
                }

                if (client3) {
                    await clientCleanup(client3, pubSub3 ? pubSub3 : undefined);
                }

                if (client4) {
                    await clientCleanup(client4);
                }

                if (client) {
                    await clientCleanup(client);
                }
            }
        },
        TIMEOUT,
    );

    /**
     * Tests that pubsubChannels doesn't return sharded channels and pubsubShardchannels
     * doesn't return regular channels.
     *
     * This test verifies the separation between regular and sharded channels in PUBSUB operations.
     *
     * It covers the following scenarios:
     * - Subscribing to both a regular channel and a sharded channel
     * - Verifying that pubsubChannels only returns the regular channel
     * - Verifying that pubsubShardchannels only returns the sharded channel
     *
     * @param clusterMode - Indicates if the test should be run in cluster mode.
     */
    it.each([true])(
        "test pubsub channels and shardchannels separation_%p",
        async (clusterMode) => {
            let pubSub: GlideClusterClientConfiguration.PubSubSubscriptions | null =
                null;
            let client1: TGlideClient | null = null;
            let client2: TGlideClient | null = null;

            try {
                const regularChannel = "regular_channel";
                const shardChannel = "shard_channel";

                pubSub = createPubSubSubscription(
                    clusterMode,
                    {
                        [GlideClusterClientConfiguration.PubSubChannelModes
                            .Exact]: new Set([regularChannel]),
                        [GlideClusterClientConfiguration.PubSubChannelModes
                            .Sharded]: new Set([shardChannel]),
                    },
                    {},
                );

                [client1, client2] = await createClients(
                    clusterMode,
                    getOptions(clusterMode),
                    getOptions(clusterMode),
                    pubSub,
                );

                const minVersion = "7.0.0";

                if (cmeCluster.checkIfServerVersionLessThan(minVersion)) {
                    return; // Skip test if server version is less than required
                }

                // Test pubsubChannels
                const regularChannels = await client2.pubsubChannels();
                expect(regularChannels).toEqual([regularChannel]);

                // Test pubsubShardchannels
                const shardChannels = await (
                    client2 as GlideClusterClient
                ).pubsubShardChannels();
                expect(shardChannels).toEqual([shardChannel]);
            } finally {
                if (client1) {
                    await clientCleanup(client1, pubSub ? pubSub : undefined);
                }

                if (client2) {
                    await clientCleanup(client2);
                }
            }
        },
        TIMEOUT,
    );

    /**
     * Tests that pubsubNumSub doesn't count sharded channel subscribers and pubsubShardnumsub
     * doesn't count regular channel subscribers.
     *
     * This test verifies the separation between regular and sharded channel subscribers in PUBSUB operations.
     *
     * It covers the following scenarios:
     * - Subscribing to both a regular channel and a sharded channel with two clients
     * - Verifying that pubsubNumSub only counts subscribers for the regular channel
     * - Verifying that pubsubShardnumsub only counts subscribers for the sharded channel
     *
     * @param clusterMode - Indicates if the test should be run in cluster mode.
     */
    it.each([true, false])(
        "test pubsub numsub and shardnumsub separation_%p",
        async (clusterMode) => {
            //const clusterMode = false;
            const minVersion = "7.0.0";

            if (cmeCluster.checkIfServerVersionLessThan(minVersion)) {
                return; // Skip test if server version is less than required
            }

            let pubSub: GlideClusterClientConfiguration.PubSubSubscriptions | null =
                null;
            let client1: TGlideClient | null = null;
            let client2: TGlideClient | null = null;

            try {
                const regularChannel = "regular_channel";
                const shardChannel = "shard_channel";

                pubSub = createPubSubSubscription(
                    clusterMode,
                    {
                        [GlideClusterClientConfiguration.PubSubChannelModes
                            .Exact]: new Set([regularChannel]),
                        [GlideClusterClientConfiguration.PubSubChannelModes
                            .Sharded]: new Set([shardChannel]),
                    },
                    {
                        [GlideClusterClientConfiguration.PubSubChannelModes
                            .Exact]: new Set([regularChannel]),
                    },
                );

                [client1, client2] = await createClients(
                    clusterMode,
                    getOptions(clusterMode),
                    getOptions(clusterMode),
                    pubSub,
                    pubSub,
                );

                // Test pubsubNumsub
                const regularSubscribers = await client2.pubsubNumSub([
                    regularChannel,
                    shardChannel,
                ]);
                expect(convertGlideRecordToRecord(regularSubscribers)).toEqual({
                    [regularChannel]: 2,
                    [shardChannel]: 0,
                });

                // Test pubsubShardnumsub
                if (clusterMode) {
                    const shardSubscribers = await (
                        client2 as GlideClusterClient
                    ).pubsubShardNumSub([regularChannel, shardChannel]);
                    expect(
                        convertGlideRecordToRecord(shardSubscribers),
                    ).toEqual({
                        [regularChannel]: 0,
                        [shardChannel]: 2,
                    });
                }
            } finally {
                if (client1) {
                    await clientCleanup(client1, pubSub!);
                }

                if (client2) {
                    await clientCleanup(client2, pubSub!);
                }
            }
        },
        TIMEOUT,
    );
});<|MERGE_RESOLUTION|>--- conflicted
+++ resolved
@@ -79,7 +79,6 @@
                       return serverInfo;
                   },
               )
-<<<<<<< HEAD
             : await RedisCluster.createCluster(
                   false,
                   1,
@@ -95,9 +94,6 @@
                       return serverInfo;
                   },
               );
-=======
-            : await ValkeyCluster.createCluster(false, 1, 1);
->>>>>>> 8bf82820
         cmeCluster = clusterAddresses
             ? await ValkeyCluster.initFromExistingCluster(
                   parseEndpoints(clusterAddresses),
@@ -112,7 +108,6 @@
                       return serverInfo;
                   },
               )
-<<<<<<< HEAD
             : await RedisCluster.createCluster(
                   true,
                   3,
@@ -128,9 +123,8 @@
                       return serverInfo;
                   },
               );
-=======
-            : await ValkeyCluster.createCluster(true, 3, 1);
->>>>>>> 8bf82820
+      
+      
     }, 40000);
     afterEach(async () => {
         await flushAndCloseClient(false, cmdCluster.getAddresses());
