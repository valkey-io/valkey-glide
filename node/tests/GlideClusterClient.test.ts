--- conflicted
+++ resolved
@@ -248,11 +248,7 @@
             expect(await client.set(key, value)).toEqual("OK");
             // Since DUMP gets binary results, we cannot use the default decoder (string) here, so we expected to get an error.
             await expect(client.customCommand(["DUMP", key])).rejects.toThrow(
-<<<<<<< HEAD
                 "invalid utf-8 sequence of",
-=======
-                "invalid utf-8 sequence of 1 bytes from index",
->>>>>>> 235194fd
             );
 
             const dumpResult = await client.customCommand(["DUMP", key], {
@@ -376,20 +372,6 @@
             const client = await GlideClusterClient.createClient(
                 getClientConfigurationOption(cluster.getAddresses(), protocol),
             );
-            const lmpopArr = [];
-
-            if (!cluster.checkIfServerVersionLessThan("7.0.0")) {
-                lmpopArr.push(
-                    client.lmpop(["abc", "def"], ListDirection.LEFT, {
-                        count: 1,
-                    }),
-                );
-                lmpopArr.push(
-                    client.blmpop(["abc", "def"], ListDirection.RIGHT, 0.1, {
-                        count: 1,
-                    }),
-                );
-            }
 
             const promises: Promise<unknown>[] = [
                 client.blpop(["abc", "zxy", "lkn"], 0.1),
@@ -411,10 +393,6 @@
                 client.sdiffstore("abc", ["zxy", "lkn"]),
                 client.sortStore("abc", "zyx"),
                 client.sortStore("abc", "zyx", { isAlpha: true }),
-<<<<<<< HEAD
-=======
-                ...lmpopArr,
->>>>>>> 235194fd
                 client.bzpopmax(["abc", "def"], 0.5),
                 client.bzpopmin(["abc", "def"], 0.5),
                 client.xread({ abc: "0-0", zxy: "0-0", lkn: "0-0" }),
