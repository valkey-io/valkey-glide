--- conflicted
+++ resolved
@@ -327,7 +327,27 @@
         TIMEOUT,
     );
 
-<<<<<<< HEAD
+    it.each([ProtocolVersion.RESP2, ProtocolVersion.RESP3])(
+        `config get with wildcard and multi node route %p`,
+        async (protocol) => {
+            client = await GlideClusterClient.createClient(
+                getClientConfigurationOption(cluster.getAddresses(), protocol),
+            );
+            const result = await client.configGet(["*file"], {
+                route: "allPrimaries",
+            });
+            Object.values(
+                result as Record<string, Record<string, GlideString>>,
+            ).forEach((resp) => {
+                const keys = Object.keys(resp);
+                expect(keys.length).toBeGreaterThan(5);
+                expect(keys).toContain("pidfile");
+                expect(keys).toContain("logfile");
+            });
+        },
+        TIMEOUT,
+    );
+
     describe.each([ProtocolVersion.RESP2, ProtocolVersion.RESP3])(
         "Protocol is RESP2 = %s",
         (protocol) => {
@@ -343,36 +363,6 @@
                                     protocol,
                                 ),
                             );
-=======
-    it.each([ProtocolVersion.RESP2, ProtocolVersion.RESP3])(
-        `config get with wildcard and multi node route %p`,
-        async (protocol) => {
-            client = await GlideClusterClient.createClient(
-                getClientConfigurationOption(cluster.getAddresses(), protocol),
-            );
-            const result = await client.configGet(["*file"], {
-                route: "allPrimaries",
-            });
-            Object.values(
-                result as Record<string, Record<string, GlideString>>,
-            ).forEach((resp) => {
-                const keys = Object.keys(resp);
-                expect(keys.length).toBeGreaterThan(5);
-                expect(keys).toContain("pidfile");
-                expect(keys).toContain("logfile");
-            });
-        },
-        TIMEOUT,
-    );
-
-    it.each([ProtocolVersion.RESP2, ProtocolVersion.RESP3])(
-        `can send transactions_%p`,
-        async (protocol) => {
-            client = await GlideClusterClient.createClient(
-                getClientConfigurationOption(cluster.getAddresses(), protocol),
-            );
-            const transaction = new ClusterTransaction();
->>>>>>> 05b4430a
 
                             const transaction = new ClusterTransaction();
 
