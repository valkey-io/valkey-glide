--- conflicted
+++ resolved
@@ -27,19 +27,13 @@
     Routes,
     ScoreFilter,
     SlotKeyTypes,
-<<<<<<< HEAD
-} from "..";
-import { ValkeyCluster } from "../../utils/TestUtils.js";
-import {
-=======
->>>>>>> 71d8558e
     FlushMode,
     FunctionRestorePolicy,
     FunctionStatsSingleResponse,
     GeoUnit,
     SortOrder,
 } from "..";
-import { RedisCluster } from "../../utils/TestUtils.js";
+import { ValkeyCluster } from "../../utils/TestUtils.js";
 import { runBaseTests } from "./SharedTests";
 import {
     checkClusterResponse,
