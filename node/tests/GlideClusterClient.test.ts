--- conflicted
+++ resolved
@@ -22,10 +22,7 @@
     FunctionRestorePolicy,
     FunctionStatsSingleResponse,
     GeoUnit,
-<<<<<<< HEAD
     GlideClient,
-=======
->>>>>>> 8bf82820
     GlideClusterClient,
     GlideReturnType,
     InfoOptions,
@@ -84,7 +81,6 @@
                   },
               )
             : // setting replicaCount to 1 to facilitate tests routed to replicas
-<<<<<<< HEAD
               await RedisCluster.createCluster(
                   true,
                   3,
@@ -100,9 +96,6 @@
                       return serverInfo;
                   },
               );
-=======
-              await ValkeyCluster.createCluster(true, 3, 1);
->>>>>>> 8bf82820
     }, 20000);
 
     afterEach(async () => {
