--- conflicted
+++ resolved
@@ -2002,7 +2002,6 @@
             }
         },
     );
-<<<<<<< HEAD
     describe("GlideClusterClient - AZAffinity Read Strategy Test", () => {
         async function getNumberOfReplicas(
             azClient: GlideClusterClient,
@@ -2400,96 +2399,10 @@
         );
     });
     describe("GlideClusterClient - Get Statistics", () => {
-=======
-    describe("GlideClusterClient - AZAffinity with Non-existing AZ", () => {
->>>>>>> b0863460
         it.each([ProtocolVersion.RESP2, ProtocolVersion.RESP3])(
-            "should route commands to a replica when AZ does not exist using protocol %p",
+            "should return valid statistics using protocol %p",
             async (protocol) => {
-                const GET_CALLS = 4;
-                const replica_calls = 1;
-                const get_cmdstat = `cmdstat_get:calls=${replica_calls}`;
-                let client_for_testing_az;
-
-                try {
-                    // Skip test if server version is below 8.0.0
-                    if (azCluster.checkIfServerVersionLessThan("8.0.0")) {
-                        console.log(
-                            "Skipping test: requires Valkey 8.0.0 or higher",
-                        );
-                        return;
-                    }
-
-                    // Create a client configured for AZAffinity with a non-existing AZ
-                    client_for_testing_az =
-                        await GlideClusterClient.createClient(
-                            getClientConfigurationOption(
-                                azCluster.getAddresses(),
-                                protocol,
-                                {
-                                    readFrom: "AZAffinity",
-                                    clientAz: "non-existing-az",
-                                    requestTimeout: 2000,
-                                },
-                            ),
-                        );
-
-                    // Reset command stats on all nodes
-                    await client_for_testing_az.customCommand(
-                        ["CONFIG", "RESETSTAT"],
-                        { route: "allNodes" },
-                    );
-
-                    // Issue GET commands
-                    for (let i = 0; i < GET_CALLS; i++) {
-                        await client_for_testing_az.get("foo");
-                    }
-
-                    // Fetch command stats from all nodes
-                    const info_result =
-                        await client_for_testing_az.customCommand(
-                            ["INFO", "COMMANDSTATS"],
-                            { route: "allNodes" },
-                        );
-
-                    // Inline matching logic
-                    let matchingEntriesCount = 0;
-
-                    if (
-                        typeof info_result === "object" &&
-                        info_result !== null
-                    ) {
-                        const nodeResponses = Object.values(info_result);
-
-                        for (const response of nodeResponses) {
-                            if (
-                                response &&
-                                typeof response === "object" &&
-                                "value" in response &&
-                                response.value.includes(get_cmdstat)
-                            ) {
-                                matchingEntriesCount++;
-                            }
-                        }
-                    } else {
-                        throw new Error(
-                            "Unexpected response format from INFO command",
-                        );
-                    }
-
-                    // Validate that only one replica handled the GET calls
-                    expect(matchingEntriesCount).toBe(4);
-                } finally {
-                    // Cleanup: Close the client after test execution
-                    await client_for_testing_az?.close();
-                }
-            },
-        );
-        describe("GlideClusterClient - Get Statistics", () => {
-            it.each([ProtocolVersion.RESP2, ProtocolVersion.RESP3])(
-                "should return valid statistics using protocol %p",
-                async (protocol) => {
-                    let glideClientForTesting;
+                let glideClientForTesting;
 
                     try {
                         // Create a GlideClusterClient instance for testing
