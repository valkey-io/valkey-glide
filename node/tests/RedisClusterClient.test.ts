--- conflicted
+++ resolved
@@ -23,11 +23,7 @@
 import { runBaseTests } from "./SharedTests";
 import {
     RedisCluster,
-<<<<<<< HEAD
     checkCommandThrowsCrossSlotError,
-    flushallOnPort,
-=======
->>>>>>> 16a60ad9
     getFirstResult,
     parseCommandLineArgs,
     parseEndpoints,
@@ -307,7 +303,7 @@
         `check that multi key command returns a cross slot error`,
         async (protocol) => {
             const client = await RedisClusterClient.createClient(
-                getOptions(cluster.ports(), protocol),
+                getOptions(cluster.getAddresses(), protocol),
             );
 
             await checkCommandThrowsCrossSlotError(
@@ -317,8 +313,8 @@
                 client.blpop(["abc", "zxy", "lkn"], 0.1),
             );
             await checkCommandThrowsCrossSlotError(client.rename("abc", "zxy"));
+
             // TODO all rest multi-key commands except ones tested below
-
             client.close();
         },
     );
@@ -327,7 +323,7 @@
         `check that multi key command routed to multiple nodes`,
         async (protocol) => {
             const client = await RedisClusterClient.createClient(
-                getOptions(cluster.ports(), protocol),
+                getOptions(cluster.getAddresses(), protocol),
             );
 
             await client.exists(["abc", "zxy", "lkn"]);
@@ -336,7 +332,6 @@
             await client.mget(["abc", "zxy", "lkn"]);
             await client.mset({ abc: "1", zxy: "2", lkn: "3" });
             // TODO touch
-
             client.close();
         },
     );
