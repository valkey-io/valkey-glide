--- conflicted
+++ resolved
@@ -288,11 +288,8 @@
                 client.smove("abc", "zxy", "value"),
                 client.renamenx("abc", "zxy"),
                 client.sinter(["abc", "zxy", "lkn"]),
-<<<<<<< HEAD
+                client.zinterstore("abc", ["zxy", "lkn"]),              
                 client.pfcount(["abc", "zxy", "lkn"]),
-=======
-                client.zinterstore("abc", ["zxy", "lkn"]),
->>>>>>> 9caf33d1
                 // TODO all rest multi-key commands except ones tested below
             ];
 
