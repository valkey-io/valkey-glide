/**
 * Copyright Valkey GLIDE Project Contributors - SPDX Identifier: Apache-2.0
 */
import {
    afterAll,
    afterEach,
    beforeAll,
    describe,
    expect,
    it,
} from "@jest/globals";
import { v4 as uuidv4 } from "uuid";
import {
    ConditionalChange,
    convertGlideRecordToRecord,
    Decoder,
<<<<<<< HEAD
    FtAggregateOptions,
=======
    FtSearchReturnType,
>>>>>>> db7b1bb8
    GlideClusterClient,
    GlideFt,
    GlideJson,
    InfoOptions,
    JsonGetOptions,
    ProtocolVersion,
    RequestError,
    SortOrder,
    VectorField,
} from "..";
import { ValkeyCluster } from "../../utils/TestUtils";
import {
    flushAndCloseClient,
    getClientConfigurationOption,
    getServerVersion,
    parseCommandLineArgs,
    parseEndpoints,
} from "./TestUtilities";

const TIMEOUT = 50000;
<<<<<<< HEAD
/** Waiting interval to let server process the data before querying */
=======
>>>>>>> db7b1bb8
const DATA_PROCESSING_TIMEOUT = 1000;

describe("Server Module Tests", () => {
    let cluster: ValkeyCluster;

    beforeAll(async () => {
        const clusterAddresses = parseCommandLineArgs()["cluster-endpoints"];
        cluster = await ValkeyCluster.initFromExistingCluster(
            true,
            parseEndpoints(clusterAddresses),
            getServerVersion,
        );
    }, 20000);

    afterAll(async () => {
        await cluster.close();
    }, TIMEOUT);

    describe.each([ProtocolVersion.RESP2, ProtocolVersion.RESP3])(
        "GlideJson",
        (protocol) => {
            let client: GlideClusterClient;

            afterEach(async () => {
                await flushAndCloseClient(true, cluster.getAddresses(), client);
            });

            it("check modules loaded", async () => {
                client = await GlideClusterClient.createClient(
                    getClientConfigurationOption(
                        cluster.getAddresses(),
                        protocol,
                    ),
                );
                const info = await client.info({
                    sections: [InfoOptions.Modules],
                    route: "randomNode",
                });
                expect(info).toContain("# json_core_metrics");
                expect(info).toContain("# search_index_stats");
            });

            it("json.set and json.get tests", async () => {
                client = await GlideClusterClient.createClient(
                    getClientConfigurationOption(
                        cluster.getAddresses(),
                        protocol,
                    ),
                );
                const key = uuidv4();
                const jsonValue = { a: 1.0, b: 2 };

                // JSON.set
                expect(
                    await GlideJson.set(
                        client,
                        key,
                        "$",
                        JSON.stringify(jsonValue),
                    ),
                ).toBe("OK");

                // JSON.get
                let result = await GlideJson.get(client, key, { path: "." });
                expect(JSON.parse(result.toString())).toEqual(jsonValue);

                // JSON.get with array of paths
                result = await GlideJson.get(client, key, {
                    path: ["$.a", "$.b"],
                });
                expect(JSON.parse(result.toString())).toEqual({
                    "$.a": [1.0],
                    "$.b": [2],
                });

                // JSON.get with non-existing key
                expect(
                    await GlideJson.get(client, "non_existing_key", {
                        path: ["$"],
                    }),
                );

                // JSON.get with non-existing path
                result = await GlideJson.get(client, key, { path: "$.d" });
                expect(result).toEqual("[]");
            });

            it("json.set and json.get tests with multiple value", async () => {
                client = await GlideClusterClient.createClient(
                    getClientConfigurationOption(
                        cluster.getAddresses(),
                        protocol,
                    ),
                );
                const key = uuidv4();

                // JSON.set with complex object
                expect(
                    await GlideJson.set(
                        client,
                        key,
                        "$",
                        JSON.stringify({
                            a: { c: 1, d: 4 },
                            b: { c: 2 },
                            c: true,
                        }),
                    ),
                ).toBe("OK");

                // JSON.get with deep path
                let result = await GlideJson.get(client, key, {
                    path: "$..c",
                });
                expect(JSON.parse(result.toString())).toEqual([true, 1, 2]);

                // JSON.set with deep path
                expect(
                    await GlideJson.set(client, key, "$..c", '"new_value"'),
                ).toBe("OK");

                // verify JSON.set result
                result = await GlideJson.get(client, key, { path: "$..c" });
                expect(JSON.parse(result.toString())).toEqual([
                    "new_value",
                    "new_value",
                    "new_value",
                ]);
            });

            it("json.set conditional set", async () => {
                client = await GlideClusterClient.createClient(
                    getClientConfigurationOption(
                        cluster.getAddresses(),
                        protocol,
                    ),
                );
                const key = uuidv4();
                const value = JSON.stringify({ a: 1.0, b: 2 });

                expect(
                    await GlideJson.set(client, key, "$", value, {
                        conditionalChange: ConditionalChange.ONLY_IF_EXISTS,
                    }),
                ).toBeNull();

                expect(
                    await GlideJson.set(client, key, "$", value, {
                        conditionalChange:
                            ConditionalChange.ONLY_IF_DOES_NOT_EXIST,
                    }),
                ).toBe("OK");

                expect(
                    await GlideJson.set(client, key, "$.a", "4.5", {
                        conditionalChange:
                            ConditionalChange.ONLY_IF_DOES_NOT_EXIST,
                    }),
                ).toBeNull();
                let result = await GlideJson.get(client, key, {
                    path: ".a",
                });
                expect(result).toEqual("1");

                expect(
                    await GlideJson.set(client, key, "$.a", "4.5", {
                        conditionalChange: ConditionalChange.ONLY_IF_EXISTS,
                    }),
                ).toBe("OK");
                result = await GlideJson.get(client, key, { path: ".a" });
                expect(result).toEqual("4.5");
            });

            it("json.get formatting", async () => {
                client = await GlideClusterClient.createClient(
                    getClientConfigurationOption(
                        cluster.getAddresses(),
                        protocol,
                    ),
                );
                const key = uuidv4();
                // Set initial JSON value
                expect(
                    await GlideJson.set(
                        client,
                        key,
                        "$",
                        JSON.stringify({ a: 1.0, b: 2, c: { d: 3, e: 4 } }),
                    ),
                ).toBe("OK");
                // JSON.get with formatting options
                let result = await GlideJson.get(client, key, {
                    path: "$",
                    indent: "  ",
                    newline: "\n",
                    space: " ",
                } as JsonGetOptions);

                const expectedResult1 =
                    '[\n  {\n    "a": 1,\n    "b": 2,\n    "c": {\n      "d": 3,\n      "e": 4\n    }\n  }\n]';
                expect(result).toEqual(expectedResult1);
                // JSON.get with different formatting options
                result = await GlideJson.get(client, key, {
                    path: "$",
                    indent: "~",
                    newline: "\n",
                    space: "*",
                } as JsonGetOptions);

                const expectedResult2 =
                    '[\n~{\n~~"a":*1,\n~~"b":*2,\n~~"c":*{\n~~~"d":*3,\n~~~"e":*4\n~~}\n~}\n]';
                expect(result).toEqual(expectedResult2);
            });

            it("json.arrinsert", async () => {
                client = await GlideClusterClient.createClient(
                    getClientConfigurationOption(
                        cluster.getAddresses(),
                        protocol,
                    ),
                );

                const key = uuidv4();
                const doc = {
                    a: [],
                    b: { a: [1, 2, 3, 4] },
                    c: { a: "not an array" },
                    d: [{ a: ["x", "y"] }, { a: [["foo"]] }],
                    e: [{ a: 42 }, { a: {} }],
                    f: { a: [true, false, null] },
                };
                expect(
                    await GlideJson.set(client, key, "$", JSON.stringify(doc)),
                ).toBe("OK");

                const result = await GlideJson.arrinsert(
                    client,
                    key,
                    "$..a",
                    0,
                    [
                        '"string_value"',
                        "123",
                        '{"key": "value"}',
                        "true",
                        "null",
                        '["bar"]',
                    ],
                );
                expect(result).toEqual([6, 10, null, 8, 7, null, null, 9]);

                const expected = {
                    a: [
                        "string_value",
                        123,
                        { key: "value" },
                        true,
                        null,
                        ["bar"],
                    ],
                    b: {
                        a: [
                            "string_value",
                            123,
                            { key: "value" },
                            true,
                            null,
                            ["bar"],
                            1,
                            2,
                            3,
                            4,
                        ],
                    },
                    c: { a: "not an array" },
                    d: [
                        {
                            a: [
                                "string_value",
                                123,
                                { key: "value" },
                                true,
                                null,
                                ["bar"],
                                "x",
                                "y",
                            ],
                        },
                        {
                            a: [
                                "string_value",
                                123,
                                { key: "value" },
                                true,
                                null,
                                ["bar"],
                                ["foo"],
                            ],
                        },
                    ],
                    e: [{ a: 42 }, { a: {} }],
                    f: {
                        a: [
                            "string_value",
                            123,
                            { key: "value" },
                            true,
                            null,
                            ["bar"],
                            true,
                            false,
                            null,
                        ],
                    },
                };
                expect(
                    JSON.parse((await GlideJson.get(client, key)) as string),
                ).toEqual(expected);
            });

            it("json.arrpop", async () => {
                client = await GlideClusterClient.createClient(
                    getClientConfigurationOption(
                        cluster.getAddresses(),
                        protocol,
                    ),
                );

                const key = uuidv4();
                let doc =
                    '{"a": [1, 2, true], "b": {"a": [3, 4, ["value", 3, false], 5], "c": {"a": 42}}}';
                expect(await GlideJson.set(client, key, "$", doc)).toBe("OK");

                let res = await GlideJson.arrpop(client, key, {
                    path: "$.a",
                    index: 1,
                });
                expect(res).toEqual(["2"]);

                res = await GlideJson.arrpop(client, Buffer.from(key), {
                    path: "$..a",
                });
                expect(res).toEqual(["true", "5", null]);

                res = await GlideJson.arrpop(client, key, {
                    path: "..a",
                    decoder: Decoder.Bytes,
                });
                expect(res).toEqual(Buffer.from("1"));

                // Even if only one array element was returned, ensure second array at `..a` was popped
                doc = (await GlideJson.get(client, key, {
                    path: ["$..a"],
                })) as string;
                expect(doc).toEqual("[[],[3,4],42]");

                // Out of index
                res = await GlideJson.arrpop(client, key, {
                    path: Buffer.from("$..a"),
                    index: 10,
                });
                expect(res).toEqual([null, "4", null]);

                // pop without options
                expect(await GlideJson.set(client, key, "$", doc)).toEqual(
                    "OK",
                );
                expect(await GlideJson.arrpop(client, key)).toEqual("42");
            });

            it("json.arrlen", async () => {
                client = await GlideClusterClient.createClient(
                    getClientConfigurationOption(
                        cluster.getAddresses(),
                        protocol,
                    ),
                );

                const key = uuidv4();
                const doc =
                    '{"a": [1, 2, 3], "b": {"a": [1, 2], "c": {"a": 42}}}';
                expect(await GlideJson.set(client, key, "$", doc)).toBe("OK");

                expect(
                    await GlideJson.arrlen(client, key, { path: "$.a" }),
                ).toEqual([3]);
                expect(
                    await GlideJson.arrlen(client, key, { path: "$..a" }),
                ).toEqual([3, 2, null]);
                // Legacy path retrieves the first array match at ..a
                expect(
                    await GlideJson.arrlen(client, key, { path: "..a" }),
                ).toEqual(3);
                // Value at path is not an array
                expect(
                    await GlideJson.arrlen(client, key, { path: "$" }),
                ).toEqual([null]);

                await expect(
                    GlideJson.arrlen(client, key, { path: "." }),
                ).rejects.toThrow();

                expect(
                    await GlideJson.set(client, key, "$", "[1, 2, 3, 4]"),
                ).toBe("OK");
                expect(await GlideJson.arrlen(client, key)).toEqual(4);
            });

            it("json.toggle tests", async () => {
                client = await GlideClusterClient.createClient(
                    getClientConfigurationOption(
                        cluster.getAddresses(),
                        protocol,
                    ),
                );
                const key = uuidv4();
                const key2 = uuidv4();
                const jsonValue = {
                    bool: true,
                    nested: { bool: false, nested: { bool: 10 } },
                };
                expect(
                    await GlideJson.set(
                        client,
                        key,
                        "$",
                        JSON.stringify(jsonValue),
                    ),
                ).toBe("OK");
                expect(
                    await GlideJson.toggle(client, key, { path: "$..bool" }),
                ).toEqual([false, true, null]);
                expect(
                    await GlideJson.toggle(client, key, { path: "bool" }),
                ).toBe(true);
                expect(
                    await GlideJson.toggle(client, key, {
                        path: "$.non_existing",
                    }),
                ).toEqual([]);
                expect(
                    await GlideJson.toggle(client, key, { path: "$.nested" }),
                ).toEqual([null]);

                // testing behavior with default pathing
                expect(await GlideJson.set(client, key2, ".", "true")).toBe(
                    "OK",
                );
                expect(await GlideJson.toggle(client, key2)).toBe(false);
                expect(await GlideJson.toggle(client, key2)).toBe(true);

                // expect request errors
                await expect(
                    GlideJson.toggle(client, key, { path: "nested" }),
                ).rejects.toThrow(RequestError);
                await expect(
                    GlideJson.toggle(client, key, { path: ".non_existing" }),
                ).rejects.toThrow(RequestError);
                await expect(
                    GlideJson.toggle(client, "non_existing_key", { path: "$" }),
                ).rejects.toThrow(RequestError);
            });

            it("json.del tests", async () => {
                client = await GlideClusterClient.createClient(
                    getClientConfigurationOption(
                        cluster.getAddresses(),
                        protocol,
                    ),
                );
                const key = uuidv4();
                const jsonValue = { a: 1.0, b: { a: 1, b: 2.5, c: true } };
                // setup
                expect(
                    await GlideJson.set(
                        client,
                        key,
                        "$",
                        JSON.stringify(jsonValue),
                    ),
                ).toBe("OK");

                // non-existing paths
                expect(
                    await GlideJson.del(client, key, { path: "$..path" }),
                ).toBe(0);
                expect(
                    await GlideJson.del(client, key, { path: "..path" }),
                ).toBe(0);

                // deleting existing path
                expect(await GlideJson.del(client, key, { path: "$..a" })).toBe(
                    2,
                );
                expect(await GlideJson.get(client, key, { path: "$..a" })).toBe(
                    "[]",
                );
                expect(
                    await GlideJson.set(
                        client,
                        key,
                        "$",
                        JSON.stringify(jsonValue),
                    ),
                ).toBe("OK");
                expect(await GlideJson.del(client, key, { path: "..a" })).toBe(
                    2,
                );
                await expect(
                    GlideJson.get(client, key, { path: "..a" }),
                ).rejects.toThrow(RequestError);

                // verify result
                const result = await GlideJson.get(client, key, {
                    path: "$",
                });
                expect(JSON.parse(result as string)).toEqual([
                    { b: { b: 2.5, c: true } },
                ]);

                // test root deletion operations
                expect(await GlideJson.del(client, key, { path: "$" })).toBe(1);

                // reset and test dot deletion
                expect(
                    await GlideJson.set(
                        client,
                        key,
                        "$",
                        JSON.stringify(jsonValue),
                    ),
                ).toBe("OK");
                expect(await GlideJson.del(client, key, { path: "." })).toBe(1);

                // reset and test key deletion
                expect(
                    await GlideJson.set(
                        client,
                        key,
                        "$",
                        JSON.stringify(jsonValue),
                    ),
                ).toBe("OK");
                expect(await GlideJson.del(client, key)).toBe(1);
                expect(await GlideJson.del(client, key)).toBe(0);
                expect(
                    await GlideJson.get(client, key, { path: "$" }),
                ).toBeNull();

                // non-existing keys
                expect(
                    await GlideJson.del(client, "non_existing_key", {
                        path: "$",
                    }),
                ).toBe(0);
                expect(
                    await GlideJson.del(client, "non_existing_key", {
                        path: ".",
                    }),
                ).toBe(0);
            });

            it("json.forget tests", async () => {
                client = await GlideClusterClient.createClient(
                    getClientConfigurationOption(
                        cluster.getAddresses(),
                        protocol,
                    ),
                );
                const key = uuidv4();
                const jsonValue = { a: 1.0, b: { a: 1, b: 2.5, c: true } };
                // setup
                expect(
                    await GlideJson.set(
                        client,
                        key,
                        "$",
                        JSON.stringify(jsonValue),
                    ),
                ).toBe("OK");

                // non-existing paths
                expect(
                    await GlideJson.forget(client, key, { path: "$..path" }),
                ).toBe(0);
                expect(
                    await GlideJson.forget(client, key, { path: "..path" }),
                ).toBe(0);

                // deleting existing paths
                expect(
                    await GlideJson.forget(client, key, { path: "$..a" }),
                ).toBe(2);
                expect(await GlideJson.get(client, key, { path: "$..a" })).toBe(
                    "[]",
                );
                expect(
                    await GlideJson.set(
                        client,
                        key,
                        "$",
                        JSON.stringify(jsonValue),
                    ),
                ).toBe("OK");
                expect(
                    await GlideJson.forget(client, key, { path: "..a" }),
                ).toBe(2);
                await expect(
                    GlideJson.get(client, key, { path: "..a" }),
                ).rejects.toThrow(RequestError);

                // verify result
                const result = await GlideJson.get(client, key, {
                    path: "$",
                });
                expect(JSON.parse(result as string)).toEqual([
                    { b: { b: 2.5, c: true } },
                ]);

                // test root deletion operations
                expect(await GlideJson.forget(client, key, { path: "$" })).toBe(
                    1,
                );

                // reset and test dot deletion
                expect(
                    await GlideJson.set(
                        client,
                        key,
                        "$",
                        JSON.stringify(jsonValue),
                    ),
                ).toBe("OK");
                expect(await GlideJson.forget(client, key, { path: "." })).toBe(
                    1,
                );

                // reset and test key deletion
                expect(
                    await GlideJson.set(
                        client,
                        key,
                        "$",
                        JSON.stringify(jsonValue),
                    ),
                ).toBe("OK");
                expect(await GlideJson.forget(client, key)).toBe(1);
                expect(await GlideJson.forget(client, key)).toBe(0);
                expect(
                    await GlideJson.get(client, key, { path: "$" }),
                ).toBeNull();

                // non-existing keys
                expect(
                    await GlideJson.forget(client, "non_existing_key", {
                        path: "$",
                    }),
                ).toBe(0);
                expect(
                    await GlideJson.forget(client, "non_existing_key", {
                        path: ".",
                    }),
                ).toBe(0);
            });

            it("json.type tests", async () => {
                client = await GlideClusterClient.createClient(
                    getClientConfigurationOption(
                        cluster.getAddresses(),
                        protocol,
                    ),
                );
                const key = uuidv4();
                const jsonValue = [1, 2.3, "foo", true, null, {}, []];
                // setup
                expect(
                    await GlideJson.set(
                        client,
                        key,
                        "$",
                        JSON.stringify(jsonValue),
                    ),
                ).toBe("OK");
                expect(
                    await GlideJson.type(client, key, { path: "$[*]" }),
                ).toEqual([
                    "integer",
                    "number",
                    "string",
                    "boolean",
                    "null",
                    "object",
                    "array",
                ]);
                expect(
                    await GlideJson.type(client, "non_existing", {
                        path: "$[*]",
                    }),
                ).toBeNull();
                expect(
                    await GlideJson.type(client, key, {
                        path: "$non_existing",
                    }),
                ).toEqual([]);

                const key2 = uuidv4();
                const jsonValue2 = { Name: "John", Age: 27 };
                // setup
                expect(
                    await GlideJson.set(
                        client,
                        key2,
                        "$",
                        JSON.stringify(jsonValue2),
                    ),
                ).toBe("OK");
                expect(
                    await GlideJson.type(client, key2, { path: "." }),
                ).toEqual("object");
                expect(
                    await GlideJson.type(client, key2, { path: ".Age" }),
                ).toEqual("integer");
                expect(
                    await GlideJson.type(client, key2, { path: ".Job" }),
                ).toBeNull();
                expect(
                    await GlideJson.type(client, "non_existing", { path: "." }),
                ).toBeNull();
            });

            it("json.resp tests", async () => {
                client = await GlideClusterClient.createClient(
                    getClientConfigurationOption(
                        cluster.getAddresses(),
                        protocol,
                    ),
                );
                const key = uuidv4();
                const jsonValue = {
                    obj: { a: 1, b: 2 },
                    arr: [1, 2, 3],
                    str: "foo",
                    bool: true,
                    int: 42,
                    float: 3.14,
                    nullVal: null,
                };
                // setup
                expect(
                    await GlideJson.set(
                        client,
                        key,
                        "$",
                        JSON.stringify(jsonValue),
                    ),
                ).toBe("OK");
                expect(
                    await GlideJson.resp(client, key, { path: "$.*" }),
                ).toEqual([
                    ["{", ["a", 1], ["b", 2]],
                    ["[", 1, 2, 3],
                    "foo",
                    "true",
                    42,
                    "3.14",
                    null,
                ]); // leading "{" - JSON objects, leading "[" - JSON arrays

                // multiple path match, the first will be returned
                expect(
                    await GlideJson.resp(client, key, { path: "*" }),
                ).toEqual(["{", ["a", 1], ["b", 2]]);

                // testing $ path
                expect(
                    await GlideJson.resp(client, key, { path: "$" }),
                ).toEqual([
                    [
                        "{",
                        ["obj", ["{", ["a", 1], ["b", 2]]],
                        ["arr", ["[", 1, 2, 3]],
                        ["str", "foo"],
                        ["bool", "true"],
                        ["int", 42],
                        ["float", "3.14"],
                        ["nullVal", null],
                    ],
                ]);

                // testing . path
                expect(
                    await GlideJson.resp(client, key, { path: "." }),
                ).toEqual([
                    "{",
                    ["obj", ["{", ["a", 1], ["b", 2]]],
                    ["arr", ["[", 1, 2, 3]],
                    ["str", "foo"],
                    ["bool", "true"],
                    ["int", 42],
                    ["float", "3.14"],
                    ["nullVal", null],
                ]);

                // $.str and .str
                expect(
                    await GlideJson.resp(client, key, { path: "$.str" }),
                ).toEqual(["foo"]);
                expect(
                    await GlideJson.resp(client, key, { path: ".str" }),
                ).toEqual("foo");

                // setup new json value
                const jsonValue2 = {
                    a: [1, 2, 3],
                    b: { a: [1, 2], c: { a: 42 } },
                };
                expect(
                    await GlideJson.set(
                        client,
                        key,
                        "$",
                        JSON.stringify(jsonValue2),
                    ),
                ).toBe("OK");

                expect(
                    await GlideJson.resp(client, key, { path: "..a" }),
                ).toEqual(["[", 1, 2, 3]);

                expect(
                    await GlideJson.resp(client, key, {
                        path: "$.nonexistent",
                    }),
                ).toEqual([]);

                // error case
                await expect(
                    GlideJson.resp(client, key, { path: "nonexistent" }),
                ).rejects.toThrow(RequestError);

                // non-existent key
                expect(
                    await GlideJson.resp(client, "nonexistent_key", {
                        path: "$",
                    }),
                ).toBeNull();
                expect(
                    await GlideJson.resp(client, "nonexistent_key", {
                        path: ".",
                    }),
                ).toBeNull();
                expect(
                    await GlideJson.resp(client, "nonexistent_key"),
                ).toBeNull();
            });

            it("json.arrtrim tests", async () => {
                client = await GlideClusterClient.createClient(
                    getClientConfigurationOption(
                        cluster.getAddresses(),
                        protocol,
                    ),
                );

                const key = uuidv4();
                const jsonValue = {
                    a: [0, 1, 2, 3, 4, 5, 6, 7, 8],
                    b: { a: [0, 9, 10, 11, 12, 13], c: { a: 42 } },
                };

                // setup
                expect(
                    await GlideJson.set(
                        client,
                        key,
                        "$",
                        JSON.stringify(jsonValue),
                    ),
                ).toBe("OK");

                // Basic trim
                expect(
                    await GlideJson.arrtrim(client, key, "$..a", 1, 7),
                ).toEqual([7, 5, null]);

                // Test end >= size (should be treated as size-1)
                expect(
                    await GlideJson.arrtrim(client, key, "$.a", 0, 10),
                ).toEqual([7]);
                expect(
                    await GlideJson.arrtrim(client, key, ".a", 0, 10),
                ).toEqual(7);

                // Test negative start (should be treated as 0)
                expect(
                    await GlideJson.arrtrim(client, key, "$.a", -1, 5),
                ).toEqual([6]);
                expect(
                    await GlideJson.arrtrim(client, key, ".a", -1, 5),
                ).toEqual(6);

                // Test start >= size (should empty the array)
                expect(
                    await GlideJson.arrtrim(client, key, "$.a", 7, 10),
                ).toEqual([0]);
                const jsonValue2 = ["a", "b", "c"];
                expect(
                    await GlideJson.set(
                        client,
                        key,
                        ".a",
                        JSON.stringify(jsonValue2),
                    ),
                ).toBe("OK");
                expect(
                    await GlideJson.arrtrim(client, key, ".a", 7, 10),
                ).toEqual(0);

                // Test start > end (should empty the array)
                expect(
                    await GlideJson.arrtrim(client, key, "$..a", 2, 1),
                ).toEqual([0, 0, null]);
                const jsonValue3 = ["a", "b", "c", "d"];
                expect(
                    await GlideJson.set(
                        client,
                        key,
                        "..a",
                        JSON.stringify(jsonValue3),
                    ),
                ).toBe("OK");
                expect(
                    await GlideJson.arrtrim(client, key, "..a", 2, 1),
                ).toEqual(0);

                // Multiple path match
                expect(
                    await GlideJson.set(
                        client,
                        key,
                        "$",
                        JSON.stringify(jsonValue),
                    ),
                ).toBe("OK");
                expect(
                    await GlideJson.arrtrim(client, key, "..a", 1, 10),
                ).toEqual(8);

                // Test with non-existent path
                await expect(
                    GlideJson.arrtrim(client, key, "nonexistent", 0, 1),
                ).rejects.toThrow(RequestError);
                expect(
                    await GlideJson.arrtrim(client, key, "$.nonexistent", 0, 1),
                ).toEqual([]);

                // Test with non-array path
                expect(await GlideJson.arrtrim(client, key, "$", 0, 1)).toEqual(
                    [null],
                );
                await expect(
                    GlideJson.arrtrim(client, key, ".", 0, 1),
                ).rejects.toThrow(RequestError);

                // Test with non-existent key
                await expect(
                    GlideJson.arrtrim(client, "non_existing_key", "$", 0, 1),
                ).rejects.toThrow(RequestError);
                await expect(
                    GlideJson.arrtrim(client, "non_existing_key", ".", 0, 1),
                ).rejects.toThrow(RequestError);

                // Test empty array
                expect(
                    await GlideJson.set(
                        client,
                        key,
                        "$.empty",
                        JSON.stringify([]),
                    ),
                ).toBe("OK");
                expect(
                    await GlideJson.arrtrim(client, key, "$.empty", 0, 1),
                ).toEqual([0]);
                expect(
                    await GlideJson.arrtrim(client, key, ".empty", 0, 1),
                ).toEqual(0);
            });

            it.each([ProtocolVersion.RESP2, ProtocolVersion.RESP3])(
                "json.strlen tests",
                async (protocol) => {
                    client = await GlideClusterClient.createClient(
                        getClientConfigurationOption(
                            cluster.getAddresses(),
                            protocol,
                        ),
                    );
                    const key = uuidv4();
                    const jsonValue = {
                        a: "foo",
                        nested: { a: "hello" },
                        nested2: { a: 31 },
                    };
                    // setup
                    expect(
                        await GlideJson.set(
                            client,
                            key,
                            "$",
                            JSON.stringify(jsonValue),
                        ),
                    ).toBe("OK");

                    expect(
                        await GlideJson.strlen(client, key, { path: "$..a" }),
                    ).toEqual([3, 5, null]);
                    expect(
                        await GlideJson.strlen(client, key, { path: "a" }),
                    ).toBe(3);

                    expect(
                        await GlideJson.strlen(client, key, {
                            path: "$.nested",
                        }),
                    ).toEqual([null]);
                    expect(
                        await GlideJson.strlen(client, key, { path: "$..a" }),
                    ).toEqual([3, 5, null]);

                    expect(
                        await GlideJson.strlen(client, "non_existing_key", {
                            path: ".",
                        }),
                    ).toBeNull();
                    expect(
                        await GlideJson.strlen(client, "non_existing_key", {
                            path: "$",
                        }),
                    ).toBeNull();
                    expect(
                        await GlideJson.strlen(client, key, {
                            path: "$.non_existing_path",
                        }),
                    ).toEqual([]);

                    // error case
                    await expect(
                        GlideJson.strlen(client, key, { path: "nested" }),
                    ).rejects.toThrow(RequestError);
                    await expect(GlideJson.strlen(client, key)).rejects.toThrow(
                        RequestError,
                    );
                },
            );

            it.each([ProtocolVersion.RESP2, ProtocolVersion.RESP3])(
                "json.strappend tests",
                async (protocol) => {
                    client = await GlideClusterClient.createClient(
                        getClientConfigurationOption(
                            cluster.getAddresses(),
                            protocol,
                        ),
                    );
                    const key = uuidv4();
                    const jsonValue = {
                        a: "foo",
                        nested: { a: "hello" },
                        nested2: { a: 31 },
                    };
                    // setup
                    expect(
                        await GlideJson.set(
                            client,
                            key,
                            "$",
                            JSON.stringify(jsonValue),
                        ),
                    ).toBe("OK");

                    expect(
                        await GlideJson.strappend(client, key, '"bar"', {
                            path: "$..a",
                        }),
                    ).toEqual([6, 8, null]);
                    expect(
                        await GlideJson.strappend(
                            client,
                            key,
                            JSON.stringify("foo"),
                            {
                                path: "a",
                            },
                        ),
                    ).toBe(9);

                    expect(
                        await GlideJson.get(client, key, { path: "." }),
                    ).toEqual(
                        JSON.stringify({
                            a: "foobarfoo",
                            nested: { a: "hellobar" },
                            nested2: { a: 31 },
                        }),
                    );

                    expect(
                        await GlideJson.strappend(
                            client,
                            key,
                            JSON.stringify("bar"),
                            {
                                path: "$.nested",
                            },
                        ),
                    ).toEqual([null]);

                    await expect(
                        GlideJson.strappend(
                            client,
                            key,
                            JSON.stringify("bar"),
                            {
                                path: ".nested",
                            },
                        ),
                    ).rejects.toThrow(RequestError);
                    await expect(
                        GlideJson.strappend(client, key, JSON.stringify("bar")),
                    ).rejects.toThrow(RequestError);

                    expect(
                        await GlideJson.strappend(
                            client,
                            key,
                            JSON.stringify("try"),
                            {
                                path: "$.non_existing_path",
                            },
                        ),
                    ).toEqual([]);

                    await expect(
                        GlideJson.strappend(
                            client,
                            key,
                            JSON.stringify("try"),
                            {
                                path: ".non_existing_path",
                            },
                        ),
                    ).rejects.toThrow(RequestError);
                    await expect(
                        GlideJson.strappend(
                            client,
                            "non_existing_key",
                            JSON.stringify("try"),
                        ),
                    ).rejects.toThrow(RequestError);
                },
            );
        },
    );

    describe("GlideFt", () => {
        let client: GlideClusterClient;

        afterEach(async () => {
            await flushAndCloseClient(true, cluster.getAddresses(), client);
        });

        it("ServerModules check Vector Search module is loaded", async () => {
            client = await GlideClusterClient.createClient(
                getClientConfigurationOption(
                    cluster.getAddresses(),
                    ProtocolVersion.RESP3,
                ),
            );
            const info = await client.info({
                sections: [InfoOptions.Modules],
                route: "randomNode",
            });
            expect(info).toContain("# search_index_stats");
        });

        it("FT.CREATE test", async () => {
            client = await GlideClusterClient.createClient(
                getClientConfigurationOption(
                    cluster.getAddresses(),
                    ProtocolVersion.RESP3,
                ),
            );

            // Create a few simple indices:
            const vectorField_1: VectorField = {
                type: "VECTOR",
                name: "vec",
                alias: "VEC",
                attributes: {
                    algorithm: "HNSW",
                    type: "FLOAT32",
                    dimensions: 2,
                    distanceMetric: "L2",
                },
            };
            expect(
                await GlideFt.create(client, uuidv4(), [vectorField_1]),
            ).toEqual("OK");

            expect(
                await GlideFt.create(
                    client,
                    "json_idx1",
                    [
                        {
                            type: "VECTOR",
                            name: "$.vec",
                            alias: "VEC",
                            attributes: {
                                algorithm: "HNSW",
                                type: "FLOAT32",
                                dimensions: 6,
                                distanceMetric: "L2",
                                numberOfEdges: 32,
                            },
                        },
                    ],
                    {
                        dataType: "JSON",
                        prefixes: ["json:"],
                    },
                ),
            ).toEqual("OK");

            const vectorField_2: VectorField = {
                type: "VECTOR",
                name: "$.vec",
                alias: "VEC",
                attributes: {
                    algorithm: "FLAT",
                    type: "FLOAT32",
                    dimensions: 6,
                    distanceMetric: "L2",
                },
            };
            expect(
                await GlideFt.create(client, uuidv4(), [vectorField_2]),
            ).toEqual("OK");

            // create an index with HNSW vector with additional parameters
            const vectorField_3: VectorField = {
                type: "VECTOR",
                name: "doc_embedding",
                attributes: {
                    algorithm: "HNSW",
                    type: "FLOAT32",
                    dimensions: 1536,
                    distanceMetric: "COSINE",
                    numberOfEdges: 40,
                    vectorsExaminedOnConstruction: 250,
                    vectorsExaminedOnRuntime: 40,
                },
            };
            expect(
                await GlideFt.create(client, uuidv4(), [vectorField_3], {
                    dataType: "HASH",
                    prefixes: ["docs:"],
                }),
            ).toEqual("OK");

            // create an index with multiple fields
            expect(
                await GlideFt.create(
                    client,
                    uuidv4(),
                    [
                        { type: "TEXT", name: "title" },
                        { type: "NUMERIC", name: "published_at" },
                        { type: "TAG", name: "category" },
                    ],
                    { dataType: "HASH", prefixes: ["blog:post:"] },
                ),
            ).toEqual("OK");

            // create an index with multiple prefixes
            const name = uuidv4();
            expect(
                await GlideFt.create(
                    client,
                    name,
                    [
                        { type: "TAG", name: "author_id" },
                        { type: "TAG", name: "author_ids" },
                        { type: "TEXT", name: "title" },
                        { type: "TEXT", name: "name" },
                    ],
                    {
                        dataType: "HASH",
                        prefixes: ["author:details:", "book:details:"],
                    },
                ),
            ).toEqual("OK");

            // create a duplicating index - expect a RequestError
            try {
                expect(
                    await GlideFt.create(client, name, [
                        { type: "TEXT", name: "title" },
                        { type: "TEXT", name: "name" },
                    ]),
                ).rejects.toThrow();
            } catch (e) {
                expect((e as Error).message).toContain("already exists");
            }

            // create an index without fields - expect a RequestError
            try {
                expect(
                    await GlideFt.create(client, uuidv4(), []),
                ).rejects.toThrow();
            } catch (e) {
                expect((e as Error).message).toContain(
                    "wrong number of arguments",
                );
            }

            // duplicated field name - expect a RequestError
            try {
                expect(
                    await GlideFt.create(client, uuidv4(), [
                        { type: "TEXT", name: "name" },
                        { type: "TEXT", name: "name" },
                    ]),
                ).rejects.toThrow();
            } catch (e) {
                expect((e as Error).message).toContain("already exists");
            }
        });

        it("FT.DROPINDEX test", async () => {
            client = await GlideClusterClient.createClient(
                getClientConfigurationOption(
                    cluster.getAddresses(),
                    ProtocolVersion.RESP3,
                ),
            );

            // create an index
            const index = uuidv4();
            expect(
                await GlideFt.create(client, index, [
                    {
                        type: "VECTOR",
                        name: "vec",
                        attributes: {
                            algorithm: "HNSW",
                            distanceMetric: "L2",
                            dimensions: 2,
                        },
                    },
                    { type: "NUMERIC", name: "published_at" },
                    { type: "TAG", name: "category" },
                ]),
            ).toEqual("OK");

            const before = await client.customCommand(["FT._LIST"]);
            expect(before).toContain(index);

            // DROP it
            expect(await GlideFt.dropindex(client, index)).toEqual("OK");

            const after = await client.customCommand(["FT._LIST"]);
            expect(after).not.toContain(index);

            // dropping the index again results in an error
            try {
                expect(
                    await GlideFt.dropindex(client, index),
                ).rejects.toThrow();
            } catch (e) {
                expect((e as Error).message).toContain("Index does not exist");
            }
        });

        it.each([ProtocolVersion.RESP2, ProtocolVersion.RESP3])(
            "FT.AGGREGATE ft.aggregate",
            async (protocol) => {
                client = await GlideClusterClient.createClient(
                    getClientConfigurationOption(
                        cluster.getAddresses(),
                        protocol,
                    ),
                );

                const isResp3 = protocol == ProtocolVersion.RESP3;
                const prefixBicycles = "{bicycles}:";
                const indexBicycles = prefixBicycles + uuidv4();
                const prefixMovies = "{movies}:";
                const indexMovies = prefixMovies + uuidv4();

                // FT.CREATE idx:bicycle ON JSON PREFIX 1 bicycle: SCHEMA $.model AS model TEXT $.description AS
                // description TEXT $.price AS price NUMERIC $.condition AS condition TAG SEPARATOR ,
                expect(
                    await GlideFt.create(
                        client,
                        indexBicycles,
                        [
                            { type: "TEXT", name: "$.model", alias: "model" },
                            {
                                type: "TEXT",
                                name: "$.description",
                                alias: "description",
                            },
                            {
                                type: "NUMERIC",
                                name: "$.price",
                                alias: "price",
                            },
                            {
                                type: "TAG",
                                name: "$.condition",
                                alias: "condition",
                                separator: ",",
                            },
                        ],
                        { prefixes: [prefixBicycles], dataType: "JSON" },
                    ),
                ).toEqual("OK");

                // TODO check JSON module loaded
                expect(
                    await GlideJson.set(
                        client,
                        prefixBicycles + 0,
                        ".",
                        '{"brand": "Velorim", "model": "Jigger", "price": 270, "condition": "new"}',
                    ),
                ).toEqual("OK");

                expect(
                    await GlideJson.set(
                        client,
                        prefixBicycles + 1,
                        ".",
                        '{"brand": "Bicyk", "model": "Hillcraft", "price": 1200, "condition": "used"}',
                    ),
                ).toEqual("OK");

                expect(
                    await GlideJson.set(
                        client,
                        prefixBicycles + 2,
                        ".",
                        '{"brand": "Nord", "model": "Chook air 5", "price": 815, "condition": "used"}',
                    ),
                ).toEqual("OK");

                expect(
                    await GlideJson.set(
                        client,
                        prefixBicycles + 3,
                        ".",
                        '{"brand": "Eva", "model": "Eva 291", "price": 3400, "condition": "used"}',
                    ),
                ).toEqual("OK");

                expect(
                    await GlideJson.set(
                        client,
                        prefixBicycles + 4,
                        ".",
                        '{"brand": "Noka Bikes", "model": "Kahuna", "price": 3200, "condition": "used"}',
                    ),
                ).toEqual("OK");

                expect(
                    await GlideJson.set(
                        client,
                        prefixBicycles + 5,
                        ".",
                        '{"brand": "Breakout", "model": "XBN 2.1 Alloy", "price": 810, "condition": "new"}',
                    ),
                ).toEqual("OK");

                expect(
                    await GlideJson.set(
                        client,
                        prefixBicycles + 6,
                        ".",
                        '{"brand": "ScramBikes", "model": "WattBike", "price": 2300, "condition": "new"}',
                    ),
                ).toEqual("OK");

                expect(
                    await GlideJson.set(
                        client,
                        prefixBicycles + 7,
                        ".",
                        '{"brand": "Peaknetic", "model": "Secto", "price": 430, "condition": "new"}',
                    ),
                ).toEqual("OK");

                expect(
                    await GlideJson.set(
                        client,
                        prefixBicycles + 8,
                        ".",
                        '{"brand": "nHill", "model": "Summit", "price": 1200, "condition": "new"}',
                    ),
                ).toEqual("OK");

                expect(
                    await GlideJson.set(
                        client,
                        prefixBicycles + 9,
                        ".",
                        '{"model": "ThrillCycle", "brand": "BikeShind", "price": 815, "condition": "refurbished"}',
                    ),
                ).toEqual("OK");

                // let server digest the data and update index
                await new Promise((resolve) =>
                    setTimeout(resolve, DATA_PROCESSING_TIMEOUT),
                );

                // FT.AGGREGATE idx:bicycle * LOAD 1 __key GROUPBY 1 @condition REDUCE COUNT 0 AS bicycles
                let options: FtAggregateOptions = {
                    loadFields: ["__key"],
                    clauses: [
                        {
                            type: "GROUPBY",
                            properties: ["@condition"],
                            reducers: [
                                {
                                    function: "COUNT",
                                    args: [],
                                    name: "bicycles",
                                },
                            ],
                        },
                    ],
                };
                let aggreg = (
                    await GlideFt.aggregate(client, indexBicycles, "*", options)
                )
                    .map(convertGlideRecordToRecord)
                    // elements (records in array) could be reordered
                    .sort((a, b) =>
                        a["condition"]! > b["condition"]! ? 1 : -1,
                    );
                expect(aggreg).toEqual([
                    {
                        condition: "new",
                        bicycles: isResp3 ? 5 : "5",
                    },
                    {
                        condition: "refurbished",
                        bicycles: isResp3 ? 1 : "1",
                    },
                    {
                        condition: "used",
                        bicycles: isResp3 ? 4 : "4",
                    },
                ]);

                // FT.CREATE idx:movie ON hash PREFIX 1 "movie:" SCHEMA title TEXT release_year NUMERIC
                // rating NUMERIC genre TAG votes NUMERIC
                expect(
                    await GlideFt.create(
                        client,
                        indexMovies,
                        [
                            { type: "TEXT", name: "title" },
                            { type: "NUMERIC", name: "release_year" },
                            { type: "NUMERIC", name: "rating" },
                            { type: "TAG", name: "genre" },
                            { type: "NUMERIC", name: "votes" },
                        ],
                        { prefixes: [prefixMovies], dataType: "HASH" },
                    ),
                ).toEqual("OK");

                await client.hset(prefixMovies + 11002, {
                    title: "Star Wars: Episode V - The Empire Strikes Back",
                    release_year: "1980",
                    genre: "Action",
                    rating: "8.7",
                    votes: "1127635",
                    imdb_id: "tt0080684",
                });

                await client.hset(prefixMovies + 11003, {
                    title: "The Godfather",
                    release_year: "1972",
                    genre: "Drama",
                    rating: "9.2",
                    votes: "1563839",
                    imdb_id: "tt0068646",
                });

                await client.hset(prefixMovies + 11004, {
                    title: "Heat",
                    release_year: "1995",
                    genre: "Thriller",
                    rating: "8.2",
                    votes: "559490",
                    imdb_id: "tt0113277",
                });

                await client.hset(prefixMovies + 11005, {
                    title: "Star Wars: Episode VI - Return of the Jedi",
                    release_year: "1983",
                    genre: "Action",
                    rating: "8.3",
                    votes: "906260",
                    imdb_id: "tt0086190",
                });

                // let server digest the data and update index
                await new Promise((resolve) =>
                    setTimeout(resolve, DATA_PROCESSING_TIMEOUT),
                );

                // FT.AGGREGATE idx:movie * LOAD * APPLY ceil(@rating) as r_rating GROUPBY 1 @genre REDUCE
                // COUNT 0 AS nb_of_movies REDUCE SUM 1 votes AS nb_of_votes REDUCE AVG 1 r_rating AS avg_rating
                // SORTBY 4 @avg_rating DESC @nb_of_votes DESC
                options = {
                    loadAll: true,
                    clauses: [
                        {
                            type: "APPLY",
                            expression: "ceil(@rating)",
                            name: "r_rating",
                        },
                        {
                            type: "GROUPBY",
                            properties: ["@genre"],
                            reducers: [
                                {
                                    function: "COUNT",
                                    args: [],
                                    name: "nb_of_movies",
                                },
                                {
                                    function: "SUM",
                                    args: ["votes"],
                                    name: "nb_of_votes",
                                },
                                {
                                    function: "AVG",
                                    args: ["r_rating"],
                                    name: "avg_rating",
                                },
                            ],
                        },
                        {
                            type: "SORTBY",
                            properties: [
                                {
                                    property: "@avg_rating",
                                    order: SortOrder.DESC,
                                },
                                {
                                    property: "@nb_of_votes",
                                    order: SortOrder.DESC,
                                },
                            ],
                        },
                    ],
                };
                aggreg = (
                    await GlideFt.aggregate(client, indexMovies, "*", options)
                )
                    .map(convertGlideRecordToRecord)
                    // elements (records in array) could be reordered
                    .sort((a, b) => (a["genre"]! > b["genre"]! ? 1 : -1));
                expect(aggreg).toEqual([
                    {
                        genre: "Action",
                        nb_of_movies: isResp3 ? 2.0 : "2",
                        nb_of_votes: isResp3 ? 2033895.0 : "2033895",
                        avg_rating: isResp3 ? 9.0 : "9",
                    },
                    {
                        genre: "Drama",
                        nb_of_movies: isResp3 ? 1.0 : "1",
                        nb_of_votes: isResp3 ? 1563839.0 : "1563839",
                        avg_rating: isResp3 ? 10.0 : "10",
                    },
                    {
                        genre: "Thriller",
                        nb_of_movies: isResp3 ? 1.0 : "1",
                        nb_of_votes: isResp3 ? 559490.0 : "559490",
                        avg_rating: isResp3 ? 9.0 : "9",
                    },
                ]);

                await GlideFt.dropindex(client, indexMovies);
                await GlideFt.dropindex(client, indexBicycles);
            },
        );

        it.each([ProtocolVersion.RESP2, ProtocolVersion.RESP3])(
            "FT.INFO ft.info",
            async (protocol) => {
                client = await GlideClusterClient.createClient(
                    getClientConfigurationOption(
                        cluster.getAddresses(),
                        protocol,
                    ),
                );

                const index = uuidv4();
                expect(
                    await GlideFt.create(
                        client,
                        Buffer.from(index),
                        [
                            {
                                type: "VECTOR",
                                name: "$.vec",
                                alias: "VEC",
                                attributes: {
                                    algorithm: "HNSW",
                                    distanceMetric: "COSINE",
                                    dimensions: 42,
                                },
                            },
                            { type: "TEXT", name: "$.name" },
                        ],
                        { dataType: "JSON", prefixes: ["123"] },
                    ),
                ).toEqual("OK");

                let response = await GlideFt.info(client, Buffer.from(index));

                expect(response).toMatchObject({
                    index_name: index,
                    key_type: "JSON",
                    key_prefixes: ["123"],
                    fields: [
                        {
                            identifier: "$.name",
                            type: "TEXT",
                            field_name: "$.name",
                            option: "",
                        },
                        {
                            identifier: "$.vec",
                            type: "VECTOR",
                            field_name: "VEC",
                            option: "",
                            vector_params: {
                                distance_metric: "COSINE",
                                dimension: 42,
                            },
                        },
                    ],
                });

                response = await GlideFt.info(client, index, {
                    decoder: Decoder.Bytes,
                });
                expect(response).toMatchObject({
                    index_name: Buffer.from(index),
                });

                expect(await GlideFt.dropindex(client, index)).toEqual("OK");
                // querying a missing index
                await expect(GlideFt.info(client, index)).rejects.toThrow(
                    "Index not found",
                );
            },
        );

        it("FT.SEARCH binary test", async () => {
            client = await GlideClusterClient.createClient(
                getClientConfigurationOption(
                    cluster.getAddresses(),
                    ProtocolVersion.RESP3,
                ),
            );

            const prefix = "{" + uuidv4() + "}:";
            const index = prefix + "index";

            // setup a hash index:
            expect(
                await GlideFt.create(
                    client,
                    index,
                    [
                        {
                            type: "VECTOR",
                            name: "vec",
                            alias: "VEC",
                            attributes: {
                                algorithm: "HNSW",
                                distanceMetric: "L2",
                                dimensions: 2,
                            },
                        },
                    ],
                    {
                        dataType: "HASH",
                        prefixes: [prefix],
                    },
                ),
            ).toEqual("OK");

            const binaryValue1 = Buffer.alloc(8);
            expect(
                await client.hset(Buffer.from(prefix + "0"), [
                    // value of <Buffer 00 00 00 00 00 00 00 00 00>
                    { field: "vec", value: binaryValue1 },
                ]),
            ).toEqual(1);

            const binaryValue2: Buffer = Buffer.alloc(8);
            binaryValue2[6] = 0x80;
            binaryValue2[7] = 0xbf;
            expect(
                await client.hset(Buffer.from(prefix + "1"), [
                    // value of <Buffer 00 00 00 00 00 00 00 80 BF>
                    { field: "vec", value: binaryValue2 },
                ]),
            ).toEqual(1);

            // let server digest the data and update index
            const sleep = new Promise((resolve) =>
                setTimeout(resolve, DATA_PROCESSING_TIMEOUT),
            );
            await sleep;

            // With the `COUNT` parameters - returns only the count
            const binaryResultCount: FtSearchReturnType = await GlideFt.search(
                client,
                index,
                "*=>[KNN 2 @VEC $query_vec]",
                {
                    params: [{ key: "query_vec", value: binaryValue1 }],
                    timeout: 10000,
                    count: true,
                    decoder: Decoder.Bytes,
                },
            );
            expect(binaryResultCount).toEqual([2]);

            const binaryResult: FtSearchReturnType = await GlideFt.search(
                client,
                index,
                "*=>[KNN 2 @VEC $query_vec]",
                {
                    params: [{ key: "query_vec", value: binaryValue1 }],
                    timeout: 10000,
                    decoder: Decoder.Bytes,
                },
            );

            const expectedBinaryResult: FtSearchReturnType = [
                2,
                [
                    {
                        key: Buffer.from(prefix + "1"),
                        value: [
                            {
                                key: Buffer.from("vec"),
                                value: binaryValue2,
                            },
                            {
                                key: Buffer.from("__VEC_score"),
                                value: Buffer.from("1"),
                            },
                        ],
                    },
                    {
                        key: Buffer.from(prefix + "0"),
                        value: [
                            {
                                key: Buffer.from("vec"),
                                value: binaryValue1,
                            },
                            {
                                key: Buffer.from("__VEC_score"),
                                value: Buffer.from("0"),
                            },
                        ],
                    },
                ],
            ];
            expect(binaryResult).toEqual(expectedBinaryResult);
        });

        it("FT.SEARCH string test", async () => {
            client = await GlideClusterClient.createClient(
                getClientConfigurationOption(
                    cluster.getAddresses(),
                    ProtocolVersion.RESP3,
                ),
            );

            const prefix = "{" + uuidv4() + "}:";
            const index = prefix + "index";

            // set string values
            expect(
                await GlideJson.set(
                    client,
                    prefix + "1",
                    "$",
                    '[{"arr": 42}, {"val": "hello"}, {"val": "world"}]',
                ),
            ).toEqual("OK");

            // setup a json index:
            expect(
                await GlideFt.create(
                    client,
                    index,
                    [
                        {
                            type: "NUMERIC",
                            name: "$..arr",
                            alias: "arr",
                        },
                        {
                            type: "TEXT",
                            name: "$..val",
                            alias: "val",
                        },
                    ],
                    {
                        dataType: "JSON",
                        prefixes: [prefix],
                    },
                ),
            ).toEqual("OK");

            // let server digest the data and update index
            const sleep = new Promise((resolve) =>
                setTimeout(resolve, DATA_PROCESSING_TIMEOUT),
            );
            await sleep;

            const stringResult: FtSearchReturnType = await GlideFt.search(
                client,
                index,
                "*",
                {
                    returnFields: [
                        { fieldIdentifier: "$..arr", alias: "myarr" },
                        { fieldIdentifier: "$..val", alias: "myval" },
                    ],
                    timeout: 10000,
                    decoder: Decoder.String,
                    limit: { offset: 0, count: 2 },
                },
            );
            const expectedStringResult: FtSearchReturnType = [
                1,
                [
                    {
                        key: prefix + "1",
                        value: [
                            {
                                key: "myarr",
                                value: "42",
                            },
                            {
                                key: "myval",
                                value: "hello",
                            },
                        ],
                    },
                ],
            ];
            expect(stringResult).toEqual(expectedStringResult);
        });
    });
});<|MERGE_RESOLUTION|>--- conflicted
+++ resolved
@@ -14,11 +14,8 @@
     ConditionalChange,
     convertGlideRecordToRecord,
     Decoder,
-<<<<<<< HEAD
     FtAggregateOptions,
-=======
     FtSearchReturnType,
->>>>>>> db7b1bb8
     GlideClusterClient,
     GlideFt,
     GlideJson,
@@ -39,10 +36,7 @@
 } from "./TestUtilities";
 
 const TIMEOUT = 50000;
-<<<<<<< HEAD
 /** Waiting interval to let server process the data before querying */
-=======
->>>>>>> db7b1bb8
 const DATA_PROCESSING_TIMEOUT = 1000;
 
 describe("Server Module Tests", () => {
