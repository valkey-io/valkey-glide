/**
 * Copyright Valkey GLIDE Project Contributors - SPDX Identifier: Apache-2.0
 */
import {
    afterAll,
    afterEach,
    beforeAll,
    describe,
    expect,
    it,
} from "@jest/globals";
import { v4 as uuidv4 } from "uuid";
import {
    ConditionalChange,
    convertGlideRecordToRecord,
    Decoder,
    FtAggregateOptions,
    FtSearchReturnType,
    GlideClusterClient,
    GlideFt,
    GlideJson,
    InfoOptions,
    JsonGetOptions,
    ProtocolVersion,
    RequestError,
    SortOrder,
    VectorField,
} from "..";
import { ValkeyCluster } from "../../utils/TestUtils";
import {
    flushAndCloseClient,
    getClientConfigurationOption,
    getServerVersion,
    parseEndpoints,
} from "./TestUtilities";

const TIMEOUT = 50000;
/** Waiting interval to let server process the data before querying */
const DATA_PROCESSING_TIMEOUT = 1000;

describe("Server Module Tests", () => {
    let cluster: ValkeyCluster;

    beforeAll(async () => {
        const clusterAddresses = global.CLUSTER_ENDPOINTS;
        cluster = await ValkeyCluster.initFromExistingCluster(
            true,
            parseEndpoints(clusterAddresses),
            getServerVersion,
        );
    }, 40000);

    afterAll(async () => {
        await cluster.close();
    }, TIMEOUT);

    describe.each([ProtocolVersion.RESP2, ProtocolVersion.RESP3])(
        "GlideJson",
        (protocol) => {
            let client: GlideClusterClient;

            afterEach(async () => {
                await flushAndCloseClient(true, cluster.getAddresses(), client);
            });

            it("check modules loaded", async () => {
                client = await GlideClusterClient.createClient(
                    getClientConfigurationOption(
                        cluster.getAddresses(),
                        protocol,
                    ),
                );
                const info = await client.info({
                    sections: [InfoOptions.Modules],
                    route: "randomNode",
                });
                expect(info).toContain("# json_core_metrics");
                expect(info).toContain("# search_index_stats");
            });

            it("json.set and json.get tests", async () => {
                client = await GlideClusterClient.createClient(
                    getClientConfigurationOption(
                        cluster.getAddresses(),
                        protocol,
                    ),
                );
                const key = uuidv4();
                const jsonValue = { a: 1.0, b: 2 };

                // JSON.set
                expect(
                    await GlideJson.set(
                        client,
                        key,
                        "$",
                        JSON.stringify(jsonValue),
                    ),
                ).toBe("OK");

                // JSON.get
                let result = await GlideJson.get(client, key, { path: "." });
                expect(JSON.parse(result.toString())).toEqual(jsonValue);

                // JSON.get with array of paths
                result = await GlideJson.get(client, key, {
                    path: ["$.a", "$.b"],
                });
                expect(JSON.parse(result.toString())).toEqual({
                    "$.a": [1.0],
                    "$.b": [2],
                });

                // JSON.get with non-existing key
                expect(
                    await GlideJson.get(client, "non_existing_key", {
                        path: ["$"],
                    }),
                );

                // JSON.get with non-existing path
                result = await GlideJson.get(client, key, { path: "$.d" });
                expect(result).toEqual("[]");
            });

            it("json.set and json.get tests with multiple value", async () => {
                client = await GlideClusterClient.createClient(
                    getClientConfigurationOption(
                        cluster.getAddresses(),
                        protocol,
                    ),
                );
                const key = uuidv4();

                // JSON.set with complex object
                expect(
                    await GlideJson.set(
                        client,
                        key,
                        "$",
                        JSON.stringify({
                            a: { c: 1, d: 4 },
                            b: { c: 2 },
                            c: true,
                        }),
                    ),
                ).toBe("OK");

                // JSON.get with deep path
                let result = await GlideJson.get(client, key, {
                    path: "$..c",
                });
                expect(JSON.parse(result.toString())).toEqual([true, 1, 2]);

                // JSON.set with deep path
                expect(
                    await GlideJson.set(client, key, "$..c", '"new_value"'),
                ).toBe("OK");

                // verify JSON.set result
                result = await GlideJson.get(client, key, { path: "$..c" });
                expect(JSON.parse(result.toString())).toEqual([
                    "new_value",
                    "new_value",
                    "new_value",
                ]);
            });

            it("json.set conditional set", async () => {
                client = await GlideClusterClient.createClient(
                    getClientConfigurationOption(
                        cluster.getAddresses(),
                        protocol,
                    ),
                );
                const key = uuidv4();
                const value = JSON.stringify({ a: 1.0, b: 2 });

                expect(
                    await GlideJson.set(client, key, "$", value, {
                        conditionalChange: ConditionalChange.ONLY_IF_EXISTS,
                    }),
                ).toBeNull();

                expect(
                    await GlideJson.set(client, key, "$", value, {
                        conditionalChange:
                            ConditionalChange.ONLY_IF_DOES_NOT_EXIST,
                    }),
                ).toBe("OK");

                expect(
                    await GlideJson.set(client, key, "$.a", "4.5", {
                        conditionalChange:
                            ConditionalChange.ONLY_IF_DOES_NOT_EXIST,
                    }),
                ).toBeNull();
                let result = await GlideJson.get(client, key, {
                    path: ".a",
                });
                expect(result).toEqual("1");

                expect(
                    await GlideJson.set(client, key, "$.a", "4.5", {
                        conditionalChange: ConditionalChange.ONLY_IF_EXISTS,
                    }),
                ).toBe("OK");
                result = await GlideJson.get(client, key, { path: ".a" });
                expect(result).toEqual("4.5");
            });

            it("json.get formatting", async () => {
                client = await GlideClusterClient.createClient(
                    getClientConfigurationOption(
                        cluster.getAddresses(),
                        protocol,
                    ),
                );
                const key = uuidv4();
                // Set initial JSON value
                expect(
                    await GlideJson.set(
                        client,
                        key,
                        "$",
                        JSON.stringify({ a: 1.0, b: 2, c: { d: 3, e: 4 } }),
                    ),
                ).toBe("OK");
                // JSON.get with formatting options
                let result = await GlideJson.get(client, key, {
                    path: "$",
                    indent: "  ",
                    newline: "\n",
                    space: " ",
                } as JsonGetOptions);

                const expectedResult1 =
                    '[\n  {\n    "a": 1,\n    "b": 2,\n    "c": {\n      "d": 3,\n      "e": 4\n    }\n  }\n]';
                expect(result).toEqual(expectedResult1);
                // JSON.get with different formatting options
                result = await GlideJson.get(client, key, {
                    path: "$",
                    indent: "~",
                    newline: "\n",
                    space: "*",
                } as JsonGetOptions);

                const expectedResult2 =
                    '[\n~{\n~~"a":*1,\n~~"b":*2,\n~~"c":*{\n~~~"d":*3,\n~~~"e":*4\n~~}\n~}\n]';
                expect(result).toEqual(expectedResult2);
            });

            it("json.arrinsert", async () => {
                client = await GlideClusterClient.createClient(
                    getClientConfigurationOption(
                        cluster.getAddresses(),
                        protocol,
                    ),
                );

                const key = uuidv4();
                const doc = {
                    a: [],
                    b: { a: [1, 2, 3, 4] },
                    c: { a: "not an array" },
                    d: [{ a: ["x", "y"] }, { a: [["foo"]] }],
                    e: [{ a: 42 }, { a: {} }],
                    f: { a: [true, false, null] },
                };
                expect(
                    await GlideJson.set(client, key, "$", JSON.stringify(doc)),
                ).toBe("OK");

                const result = await GlideJson.arrinsert(
                    client,
                    key,
                    "$..a",
                    0,
                    [
                        '"string_value"',
                        "123",
                        '{"key": "value"}',
                        "true",
                        "null",
                        '["bar"]',
                    ],
                );
                expect(result).toEqual([6, 10, null, 8, 7, null, null, 9]);

                const expected = {
                    a: [
                        "string_value",
                        123,
                        { key: "value" },
                        true,
                        null,
                        ["bar"],
                    ],
                    b: {
                        a: [
                            "string_value",
                            123,
                            { key: "value" },
                            true,
                            null,
                            ["bar"],
                            1,
                            2,
                            3,
                            4,
                        ],
                    },
                    c: { a: "not an array" },
                    d: [
                        {
                            a: [
                                "string_value",
                                123,
                                { key: "value" },
                                true,
                                null,
                                ["bar"],
                                "x",
                                "y",
                            ],
                        },
                        {
                            a: [
                                "string_value",
                                123,
                                { key: "value" },
                                true,
                                null,
                                ["bar"],
                                ["foo"],
                            ],
                        },
                    ],
                    e: [{ a: 42 }, { a: {} }],
                    f: {
                        a: [
                            "string_value",
                            123,
                            { key: "value" },
                            true,
                            null,
                            ["bar"],
                            true,
                            false,
                            null,
                        ],
                    },
                };
                expect(
                    JSON.parse((await GlideJson.get(client, key)) as string),
                ).toEqual(expected);
            });

            it("json.arrpop", async () => {
                client = await GlideClusterClient.createClient(
                    getClientConfigurationOption(
                        cluster.getAddresses(),
                        protocol,
                    ),
                );

                const key = uuidv4();
                let doc =
                    '{"a": [1, 2, true], "b": {"a": [3, 4, ["value", 3, false], 5], "c": {"a": 42}}}';
                expect(await GlideJson.set(client, key, "$", doc)).toBe("OK");

                let res = await GlideJson.arrpop(client, key, {
                    path: "$.a",
                    index: 1,
                });
                expect(res).toEqual(["2"]);

                res = await GlideJson.arrpop(client, Buffer.from(key), {
                    path: "$..a",
                });
                expect(res).toEqual(["true", "5", null]);

                res = await GlideJson.arrpop(client, key, {
                    path: "..a",
                    decoder: Decoder.Bytes,
                });
                expect(res).toEqual(Buffer.from("1"));

                // Even if only one array element was returned, ensure second array at `..a` was popped
                doc = (await GlideJson.get(client, key, {
                    path: ["$..a"],
                })) as string;
                expect(doc).toEqual("[[],[3,4],42]");

                // Out of index
                res = await GlideJson.arrpop(client, key, {
                    path: Buffer.from("$..a"),
                    index: 10,
                });
                expect(res).toEqual([null, "4", null]);

                // pop without options
                expect(await GlideJson.set(client, key, "$", doc)).toEqual(
                    "OK",
                );
                expect(await GlideJson.arrpop(client, key)).toEqual("42");
            });

            it("json.arrlen", async () => {
                client = await GlideClusterClient.createClient(
                    getClientConfigurationOption(
                        cluster.getAddresses(),
                        protocol,
                    ),
                );

                const key = uuidv4();
                const doc =
                    '{"a": [1, 2, 3], "b": {"a": [1, 2], "c": {"a": 42}}}';
                expect(await GlideJson.set(client, key, "$", doc)).toBe("OK");

                expect(
                    await GlideJson.arrlen(client, key, { path: "$.a" }),
                ).toEqual([3]);
                expect(
                    await GlideJson.arrlen(client, key, { path: "$..a" }),
                ).toEqual([3, 2, null]);
                // Legacy path retrieves the first array match at ..a
                expect(
                    await GlideJson.arrlen(client, key, { path: "..a" }),
                ).toEqual(3);
                // Value at path is not an array
                expect(
                    await GlideJson.arrlen(client, key, { path: "$" }),
                ).toEqual([null]);

                await expect(
                    GlideJson.arrlen(client, key, { path: "." }),
                ).rejects.toThrow();

                expect(
                    await GlideJson.set(client, key, "$", "[1, 2, 3, 4]"),
                ).toBe("OK");
                expect(await GlideJson.arrlen(client, key)).toEqual(4);
            });

            it("json.toggle tests", async () => {
                client = await GlideClusterClient.createClient(
                    getClientConfigurationOption(
                        cluster.getAddresses(),
                        protocol,
                    ),
                );
                const key = uuidv4();
                const key2 = uuidv4();
                const jsonValue = {
                    bool: true,
                    nested: { bool: false, nested: { bool: 10 } },
                };
                expect(
                    await GlideJson.set(
                        client,
                        key,
                        "$",
                        JSON.stringify(jsonValue),
                    ),
                ).toBe("OK");
                expect(
                    await GlideJson.toggle(client, key, { path: "$..bool" }),
                ).toEqual([false, true, null]);
                expect(
                    await GlideJson.toggle(client, key, { path: "bool" }),
                ).toBe(true);
                expect(
                    await GlideJson.toggle(client, key, {
                        path: "$.non_existing",
                    }),
                ).toEqual([]);
                expect(
                    await GlideJson.toggle(client, key, { path: "$.nested" }),
                ).toEqual([null]);

                // testing behavior with default pathing
                expect(await GlideJson.set(client, key2, ".", "true")).toBe(
                    "OK",
                );
                expect(await GlideJson.toggle(client, key2)).toBe(false);
                expect(await GlideJson.toggle(client, key2)).toBe(true);

                // expect request errors
                await expect(
                    GlideJson.toggle(client, key, { path: "nested" }),
                ).rejects.toThrow(RequestError);
                await expect(
                    GlideJson.toggle(client, key, { path: ".non_existing" }),
                ).rejects.toThrow(RequestError);
                await expect(
                    GlideJson.toggle(client, "non_existing_key", { path: "$" }),
                ).rejects.toThrow(RequestError);
            });

            it("json.del tests", async () => {
                client = await GlideClusterClient.createClient(
                    getClientConfigurationOption(
                        cluster.getAddresses(),
                        protocol,
                    ),
                );
                const key = uuidv4();
                const jsonValue = { a: 1.0, b: { a: 1, b: 2.5, c: true } };
                // setup
                expect(
                    await GlideJson.set(
                        client,
                        key,
                        "$",
                        JSON.stringify(jsonValue),
                    ),
                ).toBe("OK");

                // non-existing paths
                expect(
                    await GlideJson.del(client, key, { path: "$..path" }),
                ).toBe(0);
                expect(
                    await GlideJson.del(client, key, { path: "..path" }),
                ).toBe(0);

                // deleting existing path
                expect(await GlideJson.del(client, key, { path: "$..a" })).toBe(
                    2,
                );
                expect(await GlideJson.get(client, key, { path: "$..a" })).toBe(
                    "[]",
                );
                expect(
                    await GlideJson.set(
                        client,
                        key,
                        "$",
                        JSON.stringify(jsonValue),
                    ),
                ).toBe("OK");
                expect(await GlideJson.del(client, key, { path: "..a" })).toBe(
                    2,
                );
                await expect(
                    GlideJson.get(client, key, { path: "..a" }),
                ).rejects.toThrow(RequestError);

                // verify result
                const result = await GlideJson.get(client, key, {
                    path: "$",
                });
                expect(JSON.parse(result as string)).toEqual([
                    { b: { b: 2.5, c: true } },
                ]);

                // test root deletion operations
                expect(await GlideJson.del(client, key, { path: "$" })).toBe(1);

                // reset and test dot deletion
                expect(
                    await GlideJson.set(
                        client,
                        key,
                        "$",
                        JSON.stringify(jsonValue),
                    ),
                ).toBe("OK");
                expect(await GlideJson.del(client, key, { path: "." })).toBe(1);

                // reset and test key deletion
                expect(
                    await GlideJson.set(
                        client,
                        key,
                        "$",
                        JSON.stringify(jsonValue),
                    ),
                ).toBe("OK");
                expect(await GlideJson.del(client, key)).toBe(1);
                expect(await GlideJson.del(client, key)).toBe(0);
                expect(
                    await GlideJson.get(client, key, { path: "$" }),
                ).toBeNull();

                // non-existing keys
                expect(
                    await GlideJson.del(client, "non_existing_key", {
                        path: "$",
                    }),
                ).toBe(0);
                expect(
                    await GlideJson.del(client, "non_existing_key", {
                        path: ".",
                    }),
                ).toBe(0);
            });

            it("json.forget tests", async () => {
                client = await GlideClusterClient.createClient(
                    getClientConfigurationOption(
                        cluster.getAddresses(),
                        protocol,
                    ),
                );
                const key = uuidv4();
                const jsonValue = { a: 1.0, b: { a: 1, b: 2.5, c: true } };
                // setup
                expect(
                    await GlideJson.set(
                        client,
                        key,
                        "$",
                        JSON.stringify(jsonValue),
                    ),
                ).toBe("OK");

                // non-existing paths
                expect(
                    await GlideJson.forget(client, key, { path: "$..path" }),
                ).toBe(0);
                expect(
                    await GlideJson.forget(client, key, { path: "..path" }),
                ).toBe(0);

                // deleting existing paths
                expect(
                    await GlideJson.forget(client, key, { path: "$..a" }),
                ).toBe(2);
                expect(await GlideJson.get(client, key, { path: "$..a" })).toBe(
                    "[]",
                );
                expect(
                    await GlideJson.set(
                        client,
                        key,
                        "$",
                        JSON.stringify(jsonValue),
                    ),
                ).toBe("OK");
                expect(
                    await GlideJson.forget(client, key, { path: "..a" }),
                ).toBe(2);
                await expect(
                    GlideJson.get(client, key, { path: "..a" }),
                ).rejects.toThrow(RequestError);

                // verify result
                const result = await GlideJson.get(client, key, {
                    path: "$",
                });
                expect(JSON.parse(result as string)).toEqual([
                    { b: { b: 2.5, c: true } },
                ]);

                // test root deletion operations
                expect(await GlideJson.forget(client, key, { path: "$" })).toBe(
                    1,
                );

                // reset and test dot deletion
                expect(
                    await GlideJson.set(
                        client,
                        key,
                        "$",
                        JSON.stringify(jsonValue),
                    ),
                ).toBe("OK");
                expect(await GlideJson.forget(client, key, { path: "." })).toBe(
                    1,
                );

                // reset and test key deletion
                expect(
                    await GlideJson.set(
                        client,
                        key,
                        "$",
                        JSON.stringify(jsonValue),
                    ),
                ).toBe("OK");
                expect(await GlideJson.forget(client, key)).toBe(1);
                expect(await GlideJson.forget(client, key)).toBe(0);
                expect(
                    await GlideJson.get(client, key, { path: "$" }),
                ).toBeNull();

                // non-existing keys
                expect(
                    await GlideJson.forget(client, "non_existing_key", {
                        path: "$",
                    }),
                ).toBe(0);
                expect(
                    await GlideJson.forget(client, "non_existing_key", {
                        path: ".",
                    }),
                ).toBe(0);
            });

            it("json.type tests", async () => {
                client = await GlideClusterClient.createClient(
                    getClientConfigurationOption(
                        cluster.getAddresses(),
                        protocol,
                    ),
                );
                const key = uuidv4();
                const jsonValue = [1, 2.3, "foo", true, null, {}, []];
                // setup
                expect(
                    await GlideJson.set(
                        client,
                        key,
                        "$",
                        JSON.stringify(jsonValue),
                    ),
                ).toBe("OK");
                expect(
                    await GlideJson.type(client, key, { path: "$[*]" }),
                ).toEqual([
                    "integer",
                    "number",
                    "string",
                    "boolean",
                    "null",
                    "object",
                    "array",
                ]);
                expect(
                    await GlideJson.type(client, "non_existing", {
                        path: "$[*]",
                    }),
                ).toBeNull();
                expect(
                    await GlideJson.type(client, key, {
                        path: "$non_existing",
                    }),
                ).toEqual([]);

                const key2 = uuidv4();
                const jsonValue2 = { Name: "John", Age: 27 };
                // setup
                expect(
                    await GlideJson.set(
                        client,
                        key2,
                        "$",
                        JSON.stringify(jsonValue2),
                    ),
                ).toBe("OK");
                expect(
                    await GlideJson.type(client, key2, { path: "." }),
                ).toEqual("object");
                expect(
                    await GlideJson.type(client, key2, { path: ".Age" }),
                ).toEqual("integer");
                expect(
                    await GlideJson.type(client, key2, { path: ".Job" }),
                ).toBeNull();
                expect(
                    await GlideJson.type(client, "non_existing", { path: "." }),
                ).toBeNull();
            });

            it.each([ProtocolVersion.RESP2, ProtocolVersion.RESP3])(
                "json.clear tests",
                async () => {
                    client = await GlideClusterClient.createClient(
                        getClientConfigurationOption(
                            cluster.getAddresses(),
                            protocol,
                        ),
                    );
                    const key = uuidv4();
                    const jsonValue = {
                        obj: { a: 1, b: 2 },
                        arr: [1, 2, 3],
                        str: "foo",
                        bool: true,
                        int: 42,
                        float: 3.14,
                        nullVal: null,
                    };

                    expect(
                        await GlideJson.set(
                            client,
                            key,
                            "$",
                            JSON.stringify(jsonValue),
                        ),
                    ).toBe("OK");

                    expect(
                        await GlideJson.clear(client, key, { path: "$.*" }),
                    ).toBe(6);

                    const result = await GlideJson.get(client, key, {
                        path: ["$"],
                    });

                    expect(JSON.parse(result as string)).toEqual([
                        {
                            obj: {},
                            arr: [],
                            str: "",
                            bool: false,
                            int: 0,
                            float: 0.0,
                            nullVal: null,
                        },
                    ]);

                    expect(
                        await GlideJson.clear(client, key, { path: "$.*" }),
                    ).toBe(0);

                    expect(
                        await GlideJson.set(
                            client,
                            key,
                            "$",
                            JSON.stringify(jsonValue),
                        ),
                    ).toBe("OK");

                    expect(
                        await GlideJson.clear(client, key, { path: "*" }),
                    ).toBe(6);

                    const jsonValue2 = {
                        a: 1,
                        b: { a: [5, 6, 7], b: { a: true } },
                        c: { a: "value", b: { a: 3.5 } },
                        d: { a: { foo: "foo" } },
                        nullVal: null,
                    };
                    expect(
                        await GlideJson.set(
                            client,
                            key,
                            "$",
                            JSON.stringify(jsonValue2),
                        ),
                    ).toBe("OK");

                    expect(
                        await GlideJson.clear(client, key, {
                            path: "b.a[1:3]",
                        }),
                    ).toBe(2);

                    expect(
                        await GlideJson.clear(client, key, {
                            path: "b.a[1:3]",
                        }),
                    ).toBe(0);

                    expect(
                        JSON.parse(
                            (await GlideJson.get(client, key, {
                                path: ["$..a"],
                            })) as string,
                        ),
                    ).toEqual([
                        1,
                        [5, 0, 0],
                        true,
                        "value",
                        3.5,
                        { foo: "foo" },
                    ]);

                    expect(
                        await GlideJson.clear(client, key, { path: "..a" }),
                    ).toBe(6);

                    expect(
                        JSON.parse(
                            (await GlideJson.get(client, key, {
                                path: ["$..a"],
                            })) as string,
                        ),
                    ).toEqual([0, [], false, "", 0.0, {}]);

                    expect(
                        await GlideJson.clear(client, key, { path: "$..a" }),
                    ).toBe(0);

                    // Path doesn't exist
                    expect(
                        await GlideJson.clear(client, key, { path: "$.path" }),
                    ).toBe(0);

                    expect(
                        await GlideJson.clear(client, key, { path: "path" }),
                    ).toBe(0);

                    // Key doesn't exist
                    await expect(
                        GlideJson.clear(client, "non_existing_key"),
                    ).rejects.toThrow(RequestError);

                    await expect(
                        GlideJson.clear(client, "non_existing_key", {
                            path: "$",
                        }),
                    ).rejects.toThrow(RequestError);

                    await expect(
                        GlideJson.clear(client, "non_existing_key", {
                            path: ".",
                        }),
                    ).rejects.toThrow(RequestError);
                },
            );

            it("json.resp tests", async () => {
                client = await GlideClusterClient.createClient(
                    getClientConfigurationOption(
                        cluster.getAddresses(),
                        protocol,
                    ),
                );
                const key = uuidv4();
                const jsonValue = {
                    obj: { a: 1, b: 2 },
                    arr: [1, 2, 3],
                    str: "foo",
                    bool: true,
                    int: 42,
                    float: 3.14,
                    nullVal: null,
                };
                // setup
                expect(
                    await GlideJson.set(
                        client,
                        key,
                        "$",
                        JSON.stringify(jsonValue),
                    ),
                ).toBe("OK");
                expect(
                    await GlideJson.resp(client, key, { path: "$.*" }),
                ).toEqual([
                    ["{", ["a", 1], ["b", 2]],
                    ["[", 1, 2, 3],
                    "foo",
                    "true",
                    42,
                    "3.14",
                    null,
                ]); // leading "{" - JSON objects, leading "[" - JSON arrays

                // multiple path match, the first will be returned
                expect(
                    await GlideJson.resp(client, key, { path: "*" }),
                ).toEqual(["{", ["a", 1], ["b", 2]]);

                // testing $ path
                expect(
                    await GlideJson.resp(client, key, { path: "$" }),
                ).toEqual([
                    [
                        "{",
                        ["obj", ["{", ["a", 1], ["b", 2]]],
                        ["arr", ["[", 1, 2, 3]],
                        ["str", "foo"],
                        ["bool", "true"],
                        ["int", 42],
                        ["float", "3.14"],
                        ["nullVal", null],
                    ],
                ]);

                // testing . path
                expect(
                    await GlideJson.resp(client, key, { path: "." }),
                ).toEqual([
                    "{",
                    ["obj", ["{", ["a", 1], ["b", 2]]],
                    ["arr", ["[", 1, 2, 3]],
                    ["str", "foo"],
                    ["bool", "true"],
                    ["int", 42],
                    ["float", "3.14"],
                    ["nullVal", null],
                ]);

                // $.str and .str
                expect(
                    await GlideJson.resp(client, key, { path: "$.str" }),
                ).toEqual(["foo"]);
                expect(
                    await GlideJson.resp(client, key, { path: ".str" }),
                ).toEqual("foo");

                // setup new json value
                const jsonValue2 = {
                    a: [1, 2, 3],
                    b: { a: [1, 2], c: { a: 42 } },
                };
                expect(
                    await GlideJson.set(
                        client,
                        key,
                        "$",
                        JSON.stringify(jsonValue2),
                    ),
                ).toBe("OK");

                expect(
                    await GlideJson.resp(client, key, { path: "..a" }),
                ).toEqual(["[", 1, 2, 3]);

                expect(
                    await GlideJson.resp(client, key, {
                        path: "$.nonexistent",
                    }),
                ).toEqual([]);

                // error case
                await expect(
                    GlideJson.resp(client, key, { path: "nonexistent" }),
                ).rejects.toThrow(RequestError);

                // non-existent key
                expect(
                    await GlideJson.resp(client, "nonexistent_key", {
                        path: "$",
                    }),
                ).toBeNull();
                expect(
                    await GlideJson.resp(client, "nonexistent_key", {
                        path: ".",
                    }),
                ).toBeNull();
                expect(
                    await GlideJson.resp(client, "nonexistent_key"),
                ).toBeNull();
            });

            it("json.arrtrim tests", async () => {
                client = await GlideClusterClient.createClient(
                    getClientConfigurationOption(
                        cluster.getAddresses(),
                        protocol,
                    ),
                );

                const key = uuidv4();
                const jsonValue = {
                    a: [0, 1, 2, 3, 4, 5, 6, 7, 8],
                    b: { a: [0, 9, 10, 11, 12, 13], c: { a: 42 } },
                };

                // setup
                expect(
                    await GlideJson.set(
                        client,
                        key,
                        "$",
                        JSON.stringify(jsonValue),
                    ),
                ).toBe("OK");

                // Basic trim
                expect(
                    await GlideJson.arrtrim(client, key, "$..a", 1, 7),
                ).toEqual([7, 5, null]);

                // Test end >= size (should be treated as size-1)
                expect(
                    await GlideJson.arrtrim(client, key, "$.a", 0, 10),
                ).toEqual([7]);
                expect(
                    await GlideJson.arrtrim(client, key, ".a", 0, 10),
                ).toEqual(7);

                // Test negative start (should be treated as 0)
                expect(
                    await GlideJson.arrtrim(client, key, "$.a", -1, 5),
                ).toEqual([6]);
                expect(
                    await GlideJson.arrtrim(client, key, ".a", -1, 5),
                ).toEqual(6);

                // Test start >= size (should empty the array)
                expect(
                    await GlideJson.arrtrim(client, key, "$.a", 7, 10),
                ).toEqual([0]);
                const jsonValue2 = ["a", "b", "c"];
                expect(
                    await GlideJson.set(
                        client,
                        key,
                        ".a",
                        JSON.stringify(jsonValue2),
                    ),
                ).toBe("OK");
                expect(
                    await GlideJson.arrtrim(client, key, ".a", 7, 10),
                ).toEqual(0);

                // Test start > end (should empty the array)
                expect(
                    await GlideJson.arrtrim(client, key, "$..a", 2, 1),
                ).toEqual([0, 0, null]);
                const jsonValue3 = ["a", "b", "c", "d"];
                expect(
                    await GlideJson.set(
                        client,
                        key,
                        "..a",
                        JSON.stringify(jsonValue3),
                    ),
                ).toBe("OK");
                expect(
                    await GlideJson.arrtrim(client, key, "..a", 2, 1),
                ).toEqual(0);

                // Multiple path match
                expect(
                    await GlideJson.set(
                        client,
                        key,
                        "$",
                        JSON.stringify(jsonValue),
                    ),
                ).toBe("OK");
                expect(
                    await GlideJson.arrtrim(client, key, "..a", 1, 10),
                ).toEqual(8);

                // Test with non-existent path
                await expect(
                    GlideJson.arrtrim(client, key, "nonexistent", 0, 1),
                ).rejects.toThrow(RequestError);
                expect(
                    await GlideJson.arrtrim(client, key, "$.nonexistent", 0, 1),
                ).toEqual([]);

                // Test with non-array path
                expect(await GlideJson.arrtrim(client, key, "$", 0, 1)).toEqual(
                    [null],
                );
                await expect(
                    GlideJson.arrtrim(client, key, ".", 0, 1),
                ).rejects.toThrow(RequestError);

                // Test with non-existent key
                await expect(
                    GlideJson.arrtrim(client, "non_existing_key", "$", 0, 1),
                ).rejects.toThrow(RequestError);
                await expect(
                    GlideJson.arrtrim(client, "non_existing_key", ".", 0, 1),
                ).rejects.toThrow(RequestError);

                // Test empty array
                expect(
                    await GlideJson.set(
                        client,
                        key,
                        "$.empty",
                        JSON.stringify([]),
                    ),
                ).toBe("OK");
                expect(
                    await GlideJson.arrtrim(client, key, "$.empty", 0, 1),
                ).toEqual([0]);
                expect(
                    await GlideJson.arrtrim(client, key, ".empty", 0, 1),
                ).toEqual(0);
            });

            it("json.strlen tests", async () => {
                client = await GlideClusterClient.createClient(
                    getClientConfigurationOption(
                        cluster.getAddresses(),
                        protocol,
                    ),
                );
                const key = uuidv4();
                const jsonValue = {
                    a: "foo",
                    nested: { a: "hello" },
                    nested2: { a: 31 },
                };
                // setup
                expect(
                    await GlideJson.set(
                        client,
                        key,
                        "$",
                        JSON.stringify(jsonValue),
                    ),
                ).toBe("OK");

                expect(
                    await GlideJson.strlen(client, key, { path: "$..a" }),
                ).toEqual([3, 5, null]);
                expect(await GlideJson.strlen(client, key, { path: "a" })).toBe(
                    3,
                );

                expect(
                    await GlideJson.strlen(client, key, {
                        path: "$.nested",
                    }),
                ).toEqual([null]);
                expect(
                    await GlideJson.strlen(client, key, { path: "$..a" }),
                ).toEqual([3, 5, null]);

                expect(
                    await GlideJson.strlen(client, "non_existing_key", {
                        path: ".",
                    }),
                ).toBeNull();
                expect(
                    await GlideJson.strlen(client, "non_existing_key", {
                        path: "$",
                    }),
                ).toBeNull();
                expect(
                    await GlideJson.strlen(client, key, {
                        path: "$.non_existing_path",
                    }),
                ).toEqual([]);

                // error case
                await expect(
                    GlideJson.strlen(client, key, { path: "nested" }),
                ).rejects.toThrow(RequestError);
                await expect(GlideJson.strlen(client, key)).rejects.toThrow(
                    RequestError,
                );
            });

            it("json.arrappend", async () => {
                client = await GlideClusterClient.createClient(
                    getClientConfigurationOption(
                        cluster.getAddresses(),
                        protocol,
                    ),
                );
                const key = uuidv4();
                let doc = { a: 1, b: ["one", "two"] };
                expect(
                    await GlideJson.set(client, key, "$", JSON.stringify(doc)),
                ).toBe("OK");

                expect(
                    await GlideJson.arrappend(client, key, Buffer.from("$.b"), [
                        '"three"',
                    ]),
                ).toEqual([3]);
                expect(
                    await GlideJson.arrappend(client, key, ".b", [
                        '"four"',
                        '"five"',
                    ]),
                ).toEqual(5);
                doc = JSON.parse(
                    (await GlideJson.get(client, key, { path: "." })) as string,
                );
                expect(doc).toEqual({
                    a: 1,
                    b: ["one", "two", "three", "four", "five"],
                });

                expect(
                    await GlideJson.arrappend(client, key, "$.a", ['"value"']),
                ).toEqual([null]);
            });

            it("json.strappend tests", async () => {
                client = await GlideClusterClient.createClient(
                    getClientConfigurationOption(
                        cluster.getAddresses(),
                        protocol,
                    ),
                );
                const key = uuidv4();
                const jsonValue = {
                    a: "foo",
                    nested: { a: "hello" },
                    nested2: { a: 31 },
                };
                // setup
                expect(
                    await GlideJson.set(
                        client,
                        key,
                        "$",
                        JSON.stringify(jsonValue),
                    ),
                ).toBe("OK");

                expect(
                    await GlideJson.strappend(client, key, '"bar"', {
                        path: "$..a",
                    }),
                ).toEqual([6, 8, null]);
                expect(
                    await GlideJson.strappend(
                        client,
                        key,
                        JSON.stringify("foo"),
                        {
                            path: "a",
                        },
                    ),
                ).toBe(9);

                expect(await GlideJson.get(client, key, { path: "." })).toEqual(
                    JSON.stringify({
                        a: "foobarfoo",
                        nested: { a: "hellobar" },
                        nested2: { a: 31 },
                    }),
                );

                expect(
                    await GlideJson.strappend(
                        client,
                        key,
                        JSON.stringify("bar"),
                        {
                            path: "$.nested",
                        },
                    ),
                ).toEqual([null]);

                await expect(
                    GlideJson.strappend(client, key, JSON.stringify("bar"), {
                        path: ".nested",
                    }),
                ).rejects.toThrow(RequestError);
                await expect(
                    GlideJson.strappend(client, key, JSON.stringify("bar")),
                ).rejects.toThrow(RequestError);

                expect(
                    await GlideJson.strappend(
                        client,
                        key,
                        JSON.stringify("try"),
                        {
                            path: "$.non_existing_path",
                        },
                    ),
                ).toEqual([]);

<<<<<<< HEAD
                await expect(
                    GlideJson.strappend(client, key, JSON.stringify("try"), {
                        path: ".non_existing_path",
                    }),
                ).rejects.toThrow(RequestError);
                await expect(
                    GlideJson.strappend(
                        client,
                        "non_existing_key",
                        JSON.stringify("try"),
                    ),
                ).rejects.toThrow(RequestError);
            });
=======
                    expect(
                        await GlideJson.strappend(
                            client,
                            key,
                            JSON.stringify("bar"),
                            {
                                path: "$.nested",
                            },
                        ),
                    ).toEqual([null]);

                    await expect(
                        GlideJson.strappend(
                            client,
                            key,
                            JSON.stringify("bar"),
                            {
                                path: ".nested",
                            },
                        ),
                    ).rejects.toThrow(RequestError);
                    await expect(
                        GlideJson.strappend(client, key, JSON.stringify("bar")),
                    ).rejects.toThrow(RequestError);

                    expect(
                        await GlideJson.strappend(
                            client,
                            key,
                            JSON.stringify("try"),
                            {
                                path: "$.non_existing_path",
                            },
                        ),
                    ).toEqual([]);

                    await expect(
                        GlideJson.strappend(
                            client,
                            key,
                            JSON.stringify("try"),
                            {
                                path: ".non_existing_path",
                            },
                        ),
                    ).rejects.toThrow(RequestError);
                    await expect(
                        GlideJson.strappend(
                            client,
                            "non_existing_key",
                            JSON.stringify("try"),
                        ),
                    ).rejects.toThrow(RequestError);
                },
            );

            it.each([ProtocolVersion.RESP2, ProtocolVersion.RESP3])(
                "json.debug tests",
                async (protocol) => {
                    client = await GlideClusterClient.createClient(
                        getClientConfigurationOption(
                            cluster.getAddresses(),
                            protocol,
                        ),
                    );
                    const key = uuidv4();
                    const jsonValue =
                        '{ "key1": 1, "key2": 3.5, "key3": {"nested_key": {"key1": [4, 5]}}, "key4":' +
                        ' [1, 2, 3], "key5": 0, "key6": "hello", "key7": null, "key8":' +
                        ' {"nested_key": {"key1": 3.5953862697246314e307}}, "key9":' +
                        ' 3.5953862697246314e307, "key10": true }';
                    // setup
                    expect(
                        await GlideJson.set(client, key, "$", jsonValue),
                    ).toBe("OK");

                    expect(
                        await GlideJson.debugFields(client, key, {
                            path: "$.key1",
                        }),
                    ).toEqual([1]);

                    expect(
                        await GlideJson.debugFields(client, key, {
                            path: "$.key3.nested_key.key1",
                        }),
                    ).toEqual([2]);

                    expect(
                        await GlideJson.debugMemory(client, key, {
                            path: "$.key4[2]",
                        }),
                    ).toEqual([16]);

                    expect(
                        await GlideJson.debugMemory(client, key, {
                            path: ".key6",
                        }),
                    ).toEqual(16);

                    expect(await GlideJson.debugMemory(client, key)).toEqual(
                        504,
                    );

                    expect(await GlideJson.debugFields(client, key)).toEqual(
                        19,
                    );

                    // testing binary input
                    expect(
                        await GlideJson.debugMemory(client, Buffer.from(key)),
                    ).toEqual(504);

                    expect(
                        await GlideJson.debugFields(client, Buffer.from(key)),
                    ).toEqual(19);
                },
            );
>>>>>>> ebc9af3b
        },
    );

    describe("GlideFt", () => {
        let client: GlideClusterClient;

        afterEach(async () => {
            await flushAndCloseClient(true, cluster.getAddresses(), client);
        });

        it("ServerModules check Vector Search module is loaded", async () => {
            client = await GlideClusterClient.createClient(
                getClientConfigurationOption(
                    cluster.getAddresses(),
                    ProtocolVersion.RESP3,
                ),
            );
            const info = await client.info({
                sections: [InfoOptions.Modules],
                route: "randomNode",
            });
            expect(info).toContain("# search_index_stats");
        });

        it("FT.CREATE test", async () => {
            client = await GlideClusterClient.createClient(
                getClientConfigurationOption(
                    cluster.getAddresses(),
                    ProtocolVersion.RESP3,
                ),
            );

            // Create a few simple indices:
            const vectorField_1: VectorField = {
                type: "VECTOR",
                name: "vec",
                alias: "VEC",
                attributes: {
                    algorithm: "HNSW",
                    type: "FLOAT32",
                    dimensions: 2,
                    distanceMetric: "L2",
                },
            };
            expect(
                await GlideFt.create(client, uuidv4(), [vectorField_1]),
            ).toEqual("OK");

            expect(
                await GlideFt.create(
                    client,
                    "json_idx1",
                    [
                        {
                            type: "VECTOR",
                            name: "$.vec",
                            alias: "VEC",
                            attributes: {
                                algorithm: "HNSW",
                                type: "FLOAT32",
                                dimensions: 6,
                                distanceMetric: "L2",
                                numberOfEdges: 32,
                            },
                        },
                    ],
                    {
                        dataType: "JSON",
                        prefixes: ["json:"],
                    },
                ),
            ).toEqual("OK");

            const vectorField_2: VectorField = {
                type: "VECTOR",
                name: "$.vec",
                alias: "VEC",
                attributes: {
                    algorithm: "FLAT",
                    type: "FLOAT32",
                    dimensions: 6,
                    distanceMetric: "L2",
                },
            };
            expect(
                await GlideFt.create(client, uuidv4(), [vectorField_2]),
            ).toEqual("OK");

            // create an index with HNSW vector with additional parameters
            const vectorField_3: VectorField = {
                type: "VECTOR",
                name: "doc_embedding",
                attributes: {
                    algorithm: "HNSW",
                    type: "FLOAT32",
                    dimensions: 1536,
                    distanceMetric: "COSINE",
                    numberOfEdges: 40,
                    vectorsExaminedOnConstruction: 250,
                    vectorsExaminedOnRuntime: 40,
                },
            };
            expect(
                await GlideFt.create(client, uuidv4(), [vectorField_3], {
                    dataType: "HASH",
                    prefixes: ["docs:"],
                }),
            ).toEqual("OK");

            // create an index with multiple fields
            expect(
                await GlideFt.create(
                    client,
                    uuidv4(),
                    [
                        { type: "TEXT", name: "title" },
                        { type: "NUMERIC", name: "published_at" },
                        { type: "TAG", name: "category" },
                    ],
                    { dataType: "HASH", prefixes: ["blog:post:"] },
                ),
            ).toEqual("OK");

            // create an index with multiple prefixes
            const name = uuidv4();
            expect(
                await GlideFt.create(
                    client,
                    name,
                    [
                        { type: "TAG", name: "author_id" },
                        { type: "TAG", name: "author_ids" },
                        { type: "TEXT", name: "title" },
                        { type: "TEXT", name: "name" },
                    ],
                    {
                        dataType: "HASH",
                        prefixes: ["author:details:", "book:details:"],
                    },
                ),
            ).toEqual("OK");

            // create a duplicating index - expect a RequestError
            try {
                expect(
                    await GlideFt.create(client, name, [
                        { type: "TEXT", name: "title" },
                        { type: "TEXT", name: "name" },
                    ]),
                ).rejects.toThrow();
            } catch (e) {
                expect((e as Error).message).toContain("already exists");
            }

            // create an index without fields - expect a RequestError
            try {
                expect(
                    await GlideFt.create(client, uuidv4(), []),
                ).rejects.toThrow();
            } catch (e) {
                expect((e as Error).message).toContain(
                    "wrong number of arguments",
                );
            }

            // duplicated field name - expect a RequestError
            try {
                expect(
                    await GlideFt.create(client, uuidv4(), [
                        { type: "TEXT", name: "name" },
                        { type: "TEXT", name: "name" },
                    ]),
                ).rejects.toThrow();
            } catch (e) {
                expect((e as Error).message).toContain("already exists");
            }
        });

        it("FT.DROPINDEX test", async () => {
            client = await GlideClusterClient.createClient(
                getClientConfigurationOption(
                    cluster.getAddresses(),
                    ProtocolVersion.RESP3,
                ),
            );

            // create an index
            const index = uuidv4();
            expect(
                await GlideFt.create(client, index, [
                    {
                        type: "VECTOR",
                        name: "vec",
                        attributes: {
                            algorithm: "HNSW",
                            distanceMetric: "L2",
                            dimensions: 2,
                        },
                    },
                    { type: "NUMERIC", name: "published_at" },
                    { type: "TAG", name: "category" },
                ]),
            ).toEqual("OK");

            const before = await client.customCommand(["FT._LIST"]);
            expect(before).toContain(index);

            // DROP it
            expect(await GlideFt.dropindex(client, index)).toEqual("OK");

            const after = await client.customCommand(["FT._LIST"]);
            expect(after).not.toContain(index);

            // dropping the index again results in an error
            try {
                expect(
                    await GlideFt.dropindex(client, index),
                ).rejects.toThrow();
            } catch (e) {
                expect((e as Error).message).toContain("Index does not exist");
            }
        });

        it.each([ProtocolVersion.RESP2, ProtocolVersion.RESP3])(
            "FT.AGGREGATE ft.aggregate",
            async (protocol) => {
                client = await GlideClusterClient.createClient(
                    getClientConfigurationOption(
                        cluster.getAddresses(),
                        protocol,
                    ),
                );

                const isResp3 = protocol == ProtocolVersion.RESP3;
                const prefixBicycles = "{bicycles}:";
                const indexBicycles = prefixBicycles + uuidv4();
                const prefixMovies = "{movies}:";
                const indexMovies = prefixMovies + uuidv4();

                // FT.CREATE idx:bicycle ON JSON PREFIX 1 bicycle: SCHEMA $.model AS model TEXT $.description AS
                // description TEXT $.price AS price NUMERIC $.condition AS condition TAG SEPARATOR ,
                expect(
                    await GlideFt.create(
                        client,
                        indexBicycles,
                        [
                            { type: "TEXT", name: "$.model", alias: "model" },
                            {
                                type: "TEXT",
                                name: "$.description",
                                alias: "description",
                            },
                            {
                                type: "NUMERIC",
                                name: "$.price",
                                alias: "price",
                            },
                            {
                                type: "TAG",
                                name: "$.condition",
                                alias: "condition",
                                separator: ",",
                            },
                        ],
                        { prefixes: [prefixBicycles], dataType: "JSON" },
                    ),
                ).toEqual("OK");

                // TODO check JSON module loaded
                expect(
                    await GlideJson.set(
                        client,
                        prefixBicycles + 0,
                        ".",
                        '{"brand": "Velorim", "model": "Jigger", "price": 270, "condition": "new"}',
                    ),
                ).toEqual("OK");

                expect(
                    await GlideJson.set(
                        client,
                        prefixBicycles + 1,
                        ".",
                        '{"brand": "Bicyk", "model": "Hillcraft", "price": 1200, "condition": "used"}',
                    ),
                ).toEqual("OK");

                expect(
                    await GlideJson.set(
                        client,
                        prefixBicycles + 2,
                        ".",
                        '{"brand": "Nord", "model": "Chook air 5", "price": 815, "condition": "used"}',
                    ),
                ).toEqual("OK");

                expect(
                    await GlideJson.set(
                        client,
                        prefixBicycles + 3,
                        ".",
                        '{"brand": "Eva", "model": "Eva 291", "price": 3400, "condition": "used"}',
                    ),
                ).toEqual("OK");

                expect(
                    await GlideJson.set(
                        client,
                        prefixBicycles + 4,
                        ".",
                        '{"brand": "Noka Bikes", "model": "Kahuna", "price": 3200, "condition": "used"}',
                    ),
                ).toEqual("OK");

                expect(
                    await GlideJson.set(
                        client,
                        prefixBicycles + 5,
                        ".",
                        '{"brand": "Breakout", "model": "XBN 2.1 Alloy", "price": 810, "condition": "new"}',
                    ),
                ).toEqual("OK");

                expect(
                    await GlideJson.set(
                        client,
                        prefixBicycles + 6,
                        ".",
                        '{"brand": "ScramBikes", "model": "WattBike", "price": 2300, "condition": "new"}',
                    ),
                ).toEqual("OK");

                expect(
                    await GlideJson.set(
                        client,
                        prefixBicycles + 7,
                        ".",
                        '{"brand": "Peaknetic", "model": "Secto", "price": 430, "condition": "new"}',
                    ),
                ).toEqual("OK");

                expect(
                    await GlideJson.set(
                        client,
                        prefixBicycles + 8,
                        ".",
                        '{"brand": "nHill", "model": "Summit", "price": 1200, "condition": "new"}',
                    ),
                ).toEqual("OK");

                expect(
                    await GlideJson.set(
                        client,
                        prefixBicycles + 9,
                        ".",
                        '{"model": "ThrillCycle", "brand": "BikeShind", "price": 815, "condition": "refurbished"}',
                    ),
                ).toEqual("OK");

                // let server digest the data and update index
                await new Promise((resolve) =>
                    setTimeout(resolve, DATA_PROCESSING_TIMEOUT),
                );

                // FT.AGGREGATE idx:bicycle * LOAD 1 __key GROUPBY 1 @condition REDUCE COUNT 0 AS bicycles
                let options: FtAggregateOptions = {
                    loadFields: ["__key"],
                    clauses: [
                        {
                            type: "GROUPBY",
                            properties: ["@condition"],
                            reducers: [
                                {
                                    function: "COUNT",
                                    args: [],
                                    name: "bicycles",
                                },
                            ],
                        },
                    ],
                };
                let aggreg = (
                    await GlideFt.aggregate(client, indexBicycles, "*", options)
                )
                    .map(convertGlideRecordToRecord)
                    // elements (records in array) could be reordered
                    .sort((a, b) =>
                        a["condition"]! > b["condition"]! ? 1 : -1,
                    );
                expect(aggreg).toEqual([
                    {
                        condition: "new",
                        bicycles: isResp3 ? 5 : "5",
                    },
                    {
                        condition: "refurbished",
                        bicycles: isResp3 ? 1 : "1",
                    },
                    {
                        condition: "used",
                        bicycles: isResp3 ? 4 : "4",
                    },
                ]);

                // FT.CREATE idx:movie ON hash PREFIX 1 "movie:" SCHEMA title TEXT release_year NUMERIC
                // rating NUMERIC genre TAG votes NUMERIC
                expect(
                    await GlideFt.create(
                        client,
                        indexMovies,
                        [
                            { type: "TEXT", name: "title" },
                            { type: "NUMERIC", name: "release_year" },
                            { type: "NUMERIC", name: "rating" },
                            { type: "TAG", name: "genre" },
                            { type: "NUMERIC", name: "votes" },
                        ],
                        { prefixes: [prefixMovies], dataType: "HASH" },
                    ),
                ).toEqual("OK");

                await client.hset(prefixMovies + 11002, {
                    title: "Star Wars: Episode V - The Empire Strikes Back",
                    release_year: "1980",
                    genre: "Action",
                    rating: "8.7",
                    votes: "1127635",
                    imdb_id: "tt0080684",
                });

                await client.hset(prefixMovies + 11003, {
                    title: "The Godfather",
                    release_year: "1972",
                    genre: "Drama",
                    rating: "9.2",
                    votes: "1563839",
                    imdb_id: "tt0068646",
                });

                await client.hset(prefixMovies + 11004, {
                    title: "Heat",
                    release_year: "1995",
                    genre: "Thriller",
                    rating: "8.2",
                    votes: "559490",
                    imdb_id: "tt0113277",
                });

                await client.hset(prefixMovies + 11005, {
                    title: "Star Wars: Episode VI - Return of the Jedi",
                    release_year: "1983",
                    genre: "Action",
                    rating: "8.3",
                    votes: "906260",
                    imdb_id: "tt0086190",
                });

                // let server digest the data and update index
                await new Promise((resolve) =>
                    setTimeout(resolve, DATA_PROCESSING_TIMEOUT),
                );

                // FT.AGGREGATE idx:movie * LOAD * APPLY ceil(@rating) as r_rating GROUPBY 1 @genre REDUCE
                // COUNT 0 AS nb_of_movies REDUCE SUM 1 votes AS nb_of_votes REDUCE AVG 1 r_rating AS avg_rating
                // SORTBY 4 @avg_rating DESC @nb_of_votes DESC
                options = {
                    loadAll: true,
                    clauses: [
                        {
                            type: "APPLY",
                            expression: "ceil(@rating)",
                            name: "r_rating",
                        },
                        {
                            type: "GROUPBY",
                            properties: ["@genre"],
                            reducers: [
                                {
                                    function: "COUNT",
                                    args: [],
                                    name: "nb_of_movies",
                                },
                                {
                                    function: "SUM",
                                    args: ["votes"],
                                    name: "nb_of_votes",
                                },
                                {
                                    function: "AVG",
                                    args: ["r_rating"],
                                    name: "avg_rating",
                                },
                            ],
                        },
                        {
                            type: "SORTBY",
                            properties: [
                                {
                                    property: "@avg_rating",
                                    order: SortOrder.DESC,
                                },
                                {
                                    property: "@nb_of_votes",
                                    order: SortOrder.DESC,
                                },
                            ],
                        },
                    ],
                };
                aggreg = (
                    await GlideFt.aggregate(client, indexMovies, "*", options)
                )
                    .map(convertGlideRecordToRecord)
                    // elements (records in array) could be reordered
                    .sort((a, b) => (a["genre"]! > b["genre"]! ? 1 : -1));
                expect(aggreg).toEqual([
                    {
                        genre: "Action",
                        nb_of_movies: isResp3 ? 2.0 : "2",
                        nb_of_votes: isResp3 ? 2033895.0 : "2033895",
                        avg_rating: isResp3 ? 9.0 : "9",
                    },
                    {
                        genre: "Drama",
                        nb_of_movies: isResp3 ? 1.0 : "1",
                        nb_of_votes: isResp3 ? 1563839.0 : "1563839",
                        avg_rating: isResp3 ? 10.0 : "10",
                    },
                    {
                        genre: "Thriller",
                        nb_of_movies: isResp3 ? 1.0 : "1",
                        nb_of_votes: isResp3 ? 559490.0 : "559490",
                        avg_rating: isResp3 ? 9.0 : "9",
                    },
                ]);

                await GlideFt.dropindex(client, indexMovies);
                await GlideFt.dropindex(client, indexBicycles);
            },
        );

        it.each([ProtocolVersion.RESP2, ProtocolVersion.RESP3])(
            "FT.INFO ft.info",
            async (protocol) => {
                client = await GlideClusterClient.createClient(
                    getClientConfigurationOption(
                        cluster.getAddresses(),
                        protocol,
                    ),
                );

                const index = uuidv4();
                expect(
                    await GlideFt.create(
                        client,
                        Buffer.from(index),
                        [
                            {
                                type: "VECTOR",
                                name: "$.vec",
                                alias: "VEC",
                                attributes: {
                                    algorithm: "HNSW",
                                    distanceMetric: "COSINE",
                                    dimensions: 42,
                                },
                            },
                            { type: "TEXT", name: "$.name" },
                        ],
                        { dataType: "JSON", prefixes: ["123"] },
                    ),
                ).toEqual("OK");

                let response = await GlideFt.info(client, Buffer.from(index));

                expect(response).toMatchObject({
                    index_name: index,
                    key_type: "JSON",
                    key_prefixes: ["123"],
                    fields: [
                        {
                            identifier: "$.name",
                            type: "TEXT",
                            field_name: "$.name",
                            option: "",
                        },
                        {
                            identifier: "$.vec",
                            type: "VECTOR",
                            field_name: "VEC",
                            option: "",
                            vector_params: {
                                distance_metric: "COSINE",
                                dimension: 42,
                            },
                        },
                    ],
                });

                response = await GlideFt.info(client, index, {
                    decoder: Decoder.Bytes,
                });
                expect(response).toMatchObject({
                    index_name: Buffer.from(index),
                });

                expect(await GlideFt.dropindex(client, index)).toEqual("OK");
                // querying a missing index
                await expect(GlideFt.info(client, index)).rejects.toThrow(
                    "Index not found",
                );
            },
        );

        it("FT.SEARCH binary test", async () => {
            client = await GlideClusterClient.createClient(
                getClientConfigurationOption(
                    cluster.getAddresses(),
                    ProtocolVersion.RESP3,
                ),
            );

            const prefix = "{" + uuidv4() + "}:";
            const index = prefix + "index";

            // setup a hash index:
            expect(
                await GlideFt.create(
                    client,
                    index,
                    [
                        {
                            type: "VECTOR",
                            name: "vec",
                            alias: "VEC",
                            attributes: {
                                algorithm: "HNSW",
                                distanceMetric: "L2",
                                dimensions: 2,
                            },
                        },
                    ],
                    {
                        dataType: "HASH",
                        prefixes: [prefix],
                    },
                ),
            ).toEqual("OK");

            const binaryValue1 = Buffer.alloc(8);
            expect(
                await client.hset(Buffer.from(prefix + "0"), [
                    // value of <Buffer 00 00 00 00 00 00 00 00 00>
                    { field: "vec", value: binaryValue1 },
                ]),
            ).toEqual(1);

            const binaryValue2: Buffer = Buffer.alloc(8);
            binaryValue2[6] = 0x80;
            binaryValue2[7] = 0xbf;
            expect(
                await client.hset(Buffer.from(prefix + "1"), [
                    // value of <Buffer 00 00 00 00 00 00 00 80 BF>
                    { field: "vec", value: binaryValue2 },
                ]),
            ).toEqual(1);

            // let server digest the data and update index
            const sleep = new Promise((resolve) =>
                setTimeout(resolve, DATA_PROCESSING_TIMEOUT),
            );
            await sleep;

            // With the `COUNT` parameters - returns only the count
            const binaryResultCount: FtSearchReturnType = await GlideFt.search(
                client,
                index,
                "*=>[KNN 2 @VEC $query_vec]",
                {
                    params: [{ key: "query_vec", value: binaryValue1 }],
                    timeout: 10000,
                    count: true,
                    decoder: Decoder.Bytes,
                },
            );
            expect(binaryResultCount).toEqual([2]);

            const binaryResult: FtSearchReturnType = await GlideFt.search(
                client,
                index,
                "*=>[KNN 2 @VEC $query_vec]",
                {
                    params: [{ key: "query_vec", value: binaryValue1 }],
                    timeout: 10000,
                    decoder: Decoder.Bytes,
                },
            );

            const expectedBinaryResult: FtSearchReturnType = [
                2,
                [
                    {
                        key: Buffer.from(prefix + "1"),
                        value: [
                            {
                                key: Buffer.from("vec"),
                                value: binaryValue2,
                            },
                            {
                                key: Buffer.from("__VEC_score"),
                                value: Buffer.from("1"),
                            },
                        ],
                    },
                    {
                        key: Buffer.from(prefix + "0"),
                        value: [
                            {
                                key: Buffer.from("vec"),
                                value: binaryValue1,
                            },
                            {
                                key: Buffer.from("__VEC_score"),
                                value: Buffer.from("0"),
                            },
                        ],
                    },
                ],
            ];
            expect(binaryResult).toEqual(expectedBinaryResult);
        });

        it("FT.SEARCH string test", async () => {
            client = await GlideClusterClient.createClient(
                getClientConfigurationOption(
                    cluster.getAddresses(),
                    ProtocolVersion.RESP3,
                ),
            );

            const prefix = "{" + uuidv4() + "}:";
            const index = prefix + "index";

            // set string values
            expect(
                await GlideJson.set(
                    client,
                    prefix + "1",
                    "$",
                    '[{"arr": 42}, {"val": "hello"}, {"val": "world"}]',
                ),
            ).toEqual("OK");

            // setup a json index:
            expect(
                await GlideFt.create(
                    client,
                    index,
                    [
                        {
                            type: "NUMERIC",
                            name: "$..arr",
                            alias: "arr",
                        },
                        {
                            type: "TEXT",
                            name: "$..val",
                            alias: "val",
                        },
                    ],
                    {
                        dataType: "JSON",
                        prefixes: [prefix],
                    },
                ),
            ).toEqual("OK");

            // let server digest the data and update index
            const sleep = new Promise((resolve) =>
                setTimeout(resolve, DATA_PROCESSING_TIMEOUT),
            );
            await sleep;

            const stringResult: FtSearchReturnType = await GlideFt.search(
                client,
                index,
                "*",
                {
                    returnFields: [
                        { fieldIdentifier: "$..arr", alias: "myarr" },
                        { fieldIdentifier: "$..val", alias: "myval" },
                    ],
                    timeout: 10000,
                    decoder: Decoder.String,
                    limit: { offset: 0, count: 2 },
                },
            );
            const expectedStringResult: FtSearchReturnType = [
                1,
                [
                    {
                        key: prefix + "1",
                        value: [
                            {
                                key: "myarr",
                                value: "42",
                            },
                            {
                                key: "myval",
                                value: "hello",
                            },
                        ],
                    },
                ],
            ];
            expect(stringResult).toEqual(expectedStringResult);
        });
    });
});<|MERGE_RESOLUTION|>--- conflicted
+++ resolved
@@ -1357,21 +1357,66 @@
                     ),
                 ).toEqual([]);
 
-<<<<<<< HEAD
+                // error case
                 await expect(
-                    GlideJson.strappend(client, key, JSON.stringify("try"), {
-                        path: ".non_existing_path",
-                    }),
+                    GlideJson.strlen(client, key, { path: "nested" }),
                 ).rejects.toThrow(RequestError);
-                await expect(
-                    GlideJson.strappend(
-                        client,
-                        "non_existing_key",
-                        JSON.stringify("try"),
-                    ),
-                ).rejects.toThrow(RequestError);
+                await expect(GlideJson.strlen(client, key)).rejects.toThrow(
+                    RequestError,
+                );
             });
-=======
+
+            it.each([ProtocolVersion.RESP2, ProtocolVersion.RESP3])(
+                "json.strappend tests",
+                async (protocol) => {
+                    client = await GlideClusterClient.createClient(
+                        getClientConfigurationOption(
+                            cluster.getAddresses(),
+                            protocol,
+                        ),
+                    );
+                    const key = uuidv4();
+                    const jsonValue = {
+                        a: "foo",
+                        nested: { a: "hello" },
+                        nested2: { a: 31 },
+                    };
+                    // setup
+                    expect(
+                        await GlideJson.set(
+                            client,
+                            key,
+                            "$",
+                            JSON.stringify(jsonValue),
+                        ),
+                    ).toBe("OK");
+
+                    expect(
+                        await GlideJson.strappend(client, key, '"bar"', {
+                            path: "$..a",
+                        }),
+                    ).toEqual([6, 8, null]);
+                    expect(
+                        await GlideJson.strappend(
+                            client,
+                            key,
+                            JSON.stringify("foo"),
+                            {
+                                path: "a",
+                            },
+                        ),
+                    ).toBe(9);
+
+                    expect(
+                        await GlideJson.get(client, key, { path: "." }),
+                    ).toEqual(
+                        JSON.stringify({
+                            a: "foobarfoo",
+                            nested: { a: "hellobar" },
+                            nested2: { a: 31 },
+                        }),
+                    );
+
                     expect(
                         await GlideJson.strappend(
                             client,
@@ -1490,7 +1535,6 @@
                     ).toEqual(19);
                 },
             );
->>>>>>> ebc9af3b
         },
     );
 
