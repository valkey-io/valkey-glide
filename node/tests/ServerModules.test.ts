--- conflicted
+++ resolved
@@ -245,10 +245,7 @@
                 expect(result).toEqual(expectedResult2);
             });
 
-<<<<<<< HEAD
-        it.each([ProtocolVersion.RESP2, ProtocolVersion.RESP3])(
-            "json.arrinsert",
-            async (protocol) => {
+            it("json.arrinsert", async () => {
                 client = await GlideClusterClient.createClient(
                     getClientConfigurationOption(
                         cluster.getAddresses(),
@@ -352,12 +349,9 @@
                 expect(
                     JSON.parse((await GlideJson.get(client, key)) as string),
                 ).toEqual(expected);
-            },
-        );
-
-        it.each([ProtocolVersion.RESP2, ProtocolVersion.RESP3])(
-            "json.arrpop",
-            async (protocol) => {
+            });
+
+            it("json.arrpop", async () => {
                 client = await GlideClusterClient.createClient(
                     getClientConfigurationOption(
                         cluster.getAddresses(),
@@ -389,7 +383,7 @@
 
                 // Even if only one array element was returned, ensure second array at `..a` was popped
                 doc = (await GlideJson.get(client, key, {
-                    paths: ["$..a"],
+                    path: ["$..a"],
                 })) as string;
                 expect(doc).toEqual("[[],[3,4],42]");
 
@@ -405,12 +399,9 @@
                     "OK",
                 );
                 expect(await GlideJson.arrpop(client, key)).toEqual("42");
-            },
-        );
-
-        it.each([ProtocolVersion.RESP2, ProtocolVersion.RESP3])(
-            "json.arrlen",
-            async (protocol) => {
+            });
+
+            it("json.arrlen", async () => {
                 client = await GlideClusterClient.createClient(
                     getClientConfigurationOption(
                         cluster.getAddresses(),
@@ -446,15 +437,9 @@
                     await GlideJson.set(client, key, "$", "[1, 2, 3, 4]"),
                 ).toBe("OK");
                 expect(await GlideJson.arrlen(client, key)).toEqual(4);
-            },
-        );
-
-        it.each([ProtocolVersion.RESP2, ProtocolVersion.RESP3])(
-            "json.toggle tests",
-            async (protocol) => {
-=======
+            });
+
             it("json.toggle tests", async () => {
->>>>>>> 8ef77b62
                 client = await GlideClusterClient.createClient(
                     getClientConfigurationOption(
                         cluster.getAddresses(),
