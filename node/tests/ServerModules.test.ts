--- conflicted
+++ resolved
@@ -1436,7 +1436,6 @@
                 expect(
                     await GlideJson.strlen(client, key, { path: "$..a" }),
                 ).toEqual([3, 5, null]);
-<<<<<<< HEAD
 
                 expect(
                     await GlideJson.strlen(client, "non_existing_key", {
@@ -1461,6 +1460,12 @@
                 await expect(GlideJson.strlen(client, key)).rejects.toThrow(
                     RequestError,
                 );
+                // Binary buffer test
+                expect(
+                    await GlideJson.strlen(client, Buffer.from(key), {
+                        path: Buffer.from("$..a"),
+                    }),
+                ).toEqual([3, 5, null]);
             });
 
             it("json.arrappend", async () => {
@@ -1498,121 +1503,6 @@
                 expect(
                     await GlideJson.arrappend(client, key, "$.a", ['"value"']),
                 ).toEqual([null]);
-            });
-
-            it("json.strappend tests", async () => {
-                client = await GlideClusterClient.createClient(
-                    getClientConfigurationOption(
-                        cluster.getAddresses(),
-                        protocol,
-                    ),
-                );
-                const key = uuidv4();
-                const jsonValue = {
-                    a: "foo",
-                    nested: { a: "hello" },
-                    nested2: { a: 31 },
-                };
-                // setup
-                expect(
-                    await GlideJson.set(
-                        client,
-                        key,
-                        "$",
-                        JSON.stringify(jsonValue),
-                    ),
-                ).toBe("OK");
-
-                expect(
-                    await GlideJson.strappend(client, key, '"bar"', {
-                        path: "$..a",
-                    }),
-                ).toEqual([6, 8, null]);
-                expect(
-                    await GlideJson.strappend(
-                        client,
-                        key,
-                        JSON.stringify("foo"),
-                        {
-                            path: "a",
-                        },
-                    ),
-                ).toBe(9);
-
-                expect(await GlideJson.get(client, key, { path: "." })).toEqual(
-                    JSON.stringify({
-                        a: "foobarfoo",
-                        nested: { a: "hellobar" },
-                        nested2: { a: 31 },
-                    }),
-                );
-
-                expect(
-                    await GlideJson.strappend(
-                        client,
-                        key,
-                        JSON.stringify("bar"),
-                        {
-                            path: "$.nested",
-                        },
-                    ),
-                ).toEqual([null]);
-
-                await expect(
-                    GlideJson.strappend(client, key, JSON.stringify("bar"), {
-                        path: ".nested",
-                    }),
-                ).rejects.toThrow(RequestError);
-                await expect(
-                    GlideJson.strappend(client, key, JSON.stringify("bar")),
-                ).rejects.toThrow(RequestError);
-
-                expect(
-                    await GlideJson.strappend(
-                        client,
-                        key,
-                        JSON.stringify("try"),
-                        {
-                            path: "$.non_existing_path",
-                        },
-                    ),
-=======
-
-                expect(
-                    await GlideJson.strlen(client, "non_existing_key", {
-                        path: ".",
-                    }),
-                ).toBeNull();
-                expect(
-                    await GlideJson.strlen(client, "non_existing_key", {
-                        path: "$",
-                    }),
-                ).toBeNull();
-                expect(
-                    await GlideJson.strlen(client, key, {
-                        path: "$.non_existing_path",
-                    }),
->>>>>>> 1e7d73eb
-                ).toEqual([]);
-
-                // error case
-                await expect(
-                    GlideJson.strlen(client, key, { path: "nested" }),
-                ).rejects.toThrow(RequestError);
-                await expect(GlideJson.strlen(client, key)).rejects.toThrow(
-                    RequestError,
-                );
-<<<<<<< HEAD
-            });
-=======
->>>>>>> 1e7d73eb
-
-                // Binary buffer test
-                expect(
-                    await GlideJson.strlen(client, Buffer.from(key), {
-                        path: Buffer.from("$..a"),
-                    }),
-                ).toEqual([3, 5, null]);
             });
 
             it("json.strappend tests", async () => {
