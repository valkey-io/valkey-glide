--- conflicted
+++ resolved
@@ -889,25 +889,13 @@
                 ).toBeNull();
             });
 
-<<<<<<< HEAD
-            it("json.strlen tests", async () => {
-=======
             it("json.arrtrim tests", async () => {
->>>>>>> 235194fd
                 client = await GlideClusterClient.createClient(
                     getClientConfigurationOption(
                         cluster.getAddresses(),
                         protocol,
                     ),
                 );
-<<<<<<< HEAD
-                const key = uuidv4();
-                const jsonValue = {
-                    a: "foo",
-                    nested: { a: "hello" },
-                    nested2: { a: 31 },
-                };
-=======
 
                 const key = uuidv4();
                 const jsonValue = {
@@ -915,7 +903,6 @@
                     b: { a: [0, 9, 10, 11, 12, 13], c: { a: 42 } },
                 };
 
->>>>>>> 235194fd
                 // setup
                 expect(
                     await GlideJson.set(
@@ -926,49 +913,116 @@
                     ),
                 ).toBe("OK");
 
-<<<<<<< HEAD
-                expect(
-                    await GlideJson.strlen(client, key, { path: "$..a" }),
-                ).toEqual([3, 5, null]);
-                expect(await GlideJson.strlen(client, key, { path: "a" })).toBe(
-                    3,
-                );
-
-                expect(
-                    await GlideJson.strlen(client, key, {
-                        path: "$.nested",
-                    }),
-                ).toEqual([null]);
-                expect(
-                    await GlideJson.strlen(client, key, { path: "$..a" }),
-                ).toEqual([3, 5, null]);
-
-                expect(
-                    await GlideJson.strlen(client, "non_existing_key", {
-                        path: ".",
-                    }),
-                ).toBeNull();
-                expect(
-                    await GlideJson.strlen(client, "non_existing_key", {
-                        path: "$",
-                    }),
-                ).toBeNull();
-                expect(
-                    await GlideJson.strlen(client, key, {
-                        path: "$.non_existing_path",
-                    }),
+                // Basic trim
+                expect(
+                    await GlideJson.arrtrim(client, key, "$..a", 1, 7),
+                ).toEqual([7, 5, null]);
+
+                // Test end >= size (should be treated as size-1)
+                expect(
+                    await GlideJson.arrtrim(client, key, "$.a", 0, 10),
+                ).toEqual([7]);
+                expect(
+                    await GlideJson.arrtrim(client, key, ".a", 0, 10),
+                ).toEqual(7);
+
+                // Test negative start (should be treated as 0)
+                expect(
+                    await GlideJson.arrtrim(client, key, "$.a", -1, 5),
+                ).toEqual([6]);
+                expect(
+                    await GlideJson.arrtrim(client, key, ".a", -1, 5),
+                ).toEqual(6);
+
+                // Test start >= size (should empty the array)
+                expect(
+                    await GlideJson.arrtrim(client, key, "$.a", 7, 10),
+                ).toEqual([0]);
+                const jsonValue2 = ["a", "b", "c"];
+                expect(
+                    await GlideJson.set(
+                        client,
+                        key,
+                        ".a",
+                        JSON.stringify(jsonValue2),
+                    ),
+                ).toBe("OK");
+                expect(
+                    await GlideJson.arrtrim(client, key, ".a", 7, 10),
+                ).toEqual(0);
+
+                // Test start > end (should empty the array)
+                expect(
+                    await GlideJson.arrtrim(client, key, "$..a", 2, 1),
+                ).toEqual([0, 0, null]);
+                const jsonValue3 = ["a", "b", "c", "d"];
+                expect(
+                    await GlideJson.set(
+                        client,
+                        key,
+                        "..a",
+                        JSON.stringify(jsonValue3),
+                    ),
+                ).toBe("OK");
+                expect(
+                    await GlideJson.arrtrim(client, key, "..a", 2, 1),
+                ).toEqual(0);
+
+                // Multiple path match
+                expect(
+                    await GlideJson.set(
+                        client,
+                        key,
+                        "$",
+                        JSON.stringify(jsonValue),
+                    ),
+                ).toBe("OK");
+                expect(
+                    await GlideJson.arrtrim(client, key, "..a", 1, 10),
+                ).toEqual(8);
+
+                // Test with non-existent path
+                await expect(
+                    GlideJson.arrtrim(client, key, "nonexistent", 0, 1),
+                ).rejects.toThrow(RequestError);
+                expect(
+                    await GlideJson.arrtrim(client, key, "$.nonexistent", 0, 1),
                 ).toEqual([]);
 
-                // error case
+                // Test with non-array path
+                expect(await GlideJson.arrtrim(client, key, "$", 0, 1)).toEqual(
+                    [null],
+                );
                 await expect(
-                    GlideJson.strlen(client, key, { path: "nested" }),
+                    GlideJson.arrtrim(client, key, ".", 0, 1),
                 ).rejects.toThrow(RequestError);
-                await expect(GlideJson.strlen(client, key)).rejects.toThrow(
-                    RequestError,
-                );
-            });
-
-            it("json.strappend tests", async () => {
+
+                // Test with non-existent key
+                await expect(
+                    GlideJson.arrtrim(client, "non_existing_key", "$", 0, 1),
+                ).rejects.toThrow(RequestError);
+                await expect(
+                    GlideJson.arrtrim(client, "non_existing_key", ".", 0, 1),
+                ).rejects.toThrow(RequestError);
+
+                // Test empty array
+                expect(
+                    await GlideJson.set(
+                        client,
+                        key,
+                        "$.empty",
+                        JSON.stringify([]),
+                    ),
+                ).toBe("OK");
+                expect(
+                    await GlideJson.arrtrim(client, key, "$.empty", 0, 1),
+                ).toEqual([0]);
+                expect(
+                    await GlideJson.arrtrim(client, key, ".empty", 0, 1),
+                ).toEqual(0);
+            });
+
+            it("json.strlen tests", async () => {
                 client = await GlideClusterClient.createClient(
                     getClientConfigurationOption(
                         cluster.getAddresses(),
@@ -982,64 +1036,6 @@
                     nested2: { a: 31 },
                 };
                 // setup
-=======
-                // Basic trim
-                expect(
-                    await GlideJson.arrtrim(client, key, "$..a", 1, 7),
-                ).toEqual([7, 5, null]);
-
-                // Test end >= size (should be treated as size-1)
-                expect(
-                    await GlideJson.arrtrim(client, key, "$.a", 0, 10),
-                ).toEqual([7]);
-                expect(
-                    await GlideJson.arrtrim(client, key, ".a", 0, 10),
-                ).toEqual(7);
-
-                // Test negative start (should be treated as 0)
-                expect(
-                    await GlideJson.arrtrim(client, key, "$.a", -1, 5),
-                ).toEqual([6]);
-                expect(
-                    await GlideJson.arrtrim(client, key, ".a", -1, 5),
-                ).toEqual(6);
-
-                // Test start >= size (should empty the array)
-                expect(
-                    await GlideJson.arrtrim(client, key, "$.a", 7, 10),
-                ).toEqual([0]);
-                const jsonValue2 = ["a", "b", "c"];
-                expect(
-                    await GlideJson.set(
-                        client,
-                        key,
-                        ".a",
-                        JSON.stringify(jsonValue2),
-                    ),
-                ).toBe("OK");
-                expect(
-                    await GlideJson.arrtrim(client, key, ".a", 7, 10),
-                ).toEqual(0);
-
-                // Test start > end (should empty the array)
-                expect(
-                    await GlideJson.arrtrim(client, key, "$..a", 2, 1),
-                ).toEqual([0, 0, null]);
-                const jsonValue3 = ["a", "b", "c", "d"];
-                expect(
-                    await GlideJson.set(
-                        client,
-                        key,
-                        "..a",
-                        JSON.stringify(jsonValue3),
-                    ),
-                ).toBe("OK");
-                expect(
-                    await GlideJson.arrtrim(client, key, "..a", 2, 1),
-                ).toEqual(0);
-
-                // Multiple path match
->>>>>>> 235194fd
                 expect(
                     await GlideJson.set(
                         client,
@@ -1048,135 +1044,46 @@
                         JSON.stringify(jsonValue),
                     ),
                 ).toBe("OK");
-<<<<<<< HEAD
-
-                expect(
-                    await GlideJson.strappend(client, key, '"bar"', {
-                        path: "$..a",
-                    }),
-                ).toEqual([6, 8, null]);
-                expect(
-                    await GlideJson.strappend(
-                        client,
-                        key,
-                        JSON.stringify("foo"),
-                        {
-                            path: "a",
-                        },
-                    ),
-                ).toBe(9);
-
-                expect(await GlideJson.get(client, key, { path: "." })).toEqual(
-                    JSON.stringify({
-                        a: "foobarfoo",
-                        nested: { a: "hellobar" },
-=======
-                expect(
-                    await GlideJson.arrtrim(client, key, "..a", 1, 10),
-                ).toEqual(8);
-
-                // Test with non-existent path
+
+                expect(
+                    await GlideJson.strlen(client, key, { path: "$..a" }),
+                ).toEqual([3, 5, null]);
+                expect(await GlideJson.strlen(client, key, { path: "a" })).toBe(
+                    3,
+                );
+
+                expect(
+                    await GlideJson.strlen(client, key, {
+                        path: "$.nested",
+                    }),
+                ).toEqual([null]);
+                expect(
+                    await GlideJson.strlen(client, key, { path: "$..a" }),
+                ).toEqual([3, 5, null]);
+
+                expect(
+                    await GlideJson.strlen(client, "non_existing_key", {
+                        path: ".",
+                    }),
+                ).toBeNull();
+                expect(
+                    await GlideJson.strlen(client, "non_existing_key", {
+                        path: "$",
+                    }),
+                ).toBeNull();
+                expect(
+                    await GlideJson.strlen(client, key, {
+                        path: "$.non_existing_path",
+                    }),
+                ).toEqual([]);
+
+                // error case
                 await expect(
-                    GlideJson.arrtrim(client, key, "nonexistent", 0, 1),
+                    GlideJson.strlen(client, key, { path: "nested" }),
                 ).rejects.toThrow(RequestError);
-                expect(
-                    await GlideJson.arrtrim(client, key, "$.nonexistent", 0, 1),
-                ).toEqual([]);
-
-                // Test with non-array path
-                expect(await GlideJson.arrtrim(client, key, "$", 0, 1)).toEqual(
-                    [null],
-                );
-                await expect(
-                    GlideJson.arrtrim(client, key, ".", 0, 1),
-                ).rejects.toThrow(RequestError);
-
-                // Test with non-existent key
-                await expect(
-                    GlideJson.arrtrim(client, "non_existing_key", "$", 0, 1),
-                ).rejects.toThrow(RequestError);
-                await expect(
-                    GlideJson.arrtrim(client, "non_existing_key", ".", 0, 1),
-                ).rejects.toThrow(RequestError);
-
-                // Test empty array
-                expect(
-                    await GlideJson.set(
-                        client,
-                        key,
-                        "$.empty",
-                        JSON.stringify([]),
-                    ),
-                ).toBe("OK");
-                expect(
-                    await GlideJson.arrtrim(client, key, "$.empty", 0, 1),
-                ).toEqual([0]);
-                expect(
-                    await GlideJson.arrtrim(client, key, ".empty", 0, 1),
-                ).toEqual(0);
-            });
-
-            it.each([ProtocolVersion.RESP2, ProtocolVersion.RESP3])(
-                "json.strlen tests",
-                async (protocol) => {
-                    client = await GlideClusterClient.createClient(
-                        getClientConfigurationOption(
-                            cluster.getAddresses(),
-                            protocol,
-                        ),
-                    );
-                    const key = uuidv4();
-                    const jsonValue = {
-                        a: "foo",
-                        nested: { a: "hello" },
->>>>>>> 235194fd
-                        nested2: { a: 31 },
-                    }),
-                );
-
-                expect(
-                    await GlideJson.strappend(
-                        client,
-                        key,
-                        JSON.stringify("bar"),
-                        {
-                            path: "$.nested",
-                        },
-                    ),
-                ).toEqual([null]);
-
-                await expect(
-                    GlideJson.strappend(client, key, JSON.stringify("bar"), {
-                        path: ".nested",
-                    }),
-                ).rejects.toThrow(RequestError);
-                await expect(
-                    GlideJson.strappend(client, key, JSON.stringify("bar")),
-                ).rejects.toThrow(RequestError);
-
-                expect(
-                    await GlideJson.strappend(
-                        client,
-                        key,
-                        JSON.stringify("try"),
-                        {
-                            path: "$.non_existing_path",
-                        },
-                    ),
-                ).toEqual([]);
-
-                await expect(
-                    GlideJson.strappend(client, key, JSON.stringify("try"), {
-                        path: ".non_existing_path",
-                    }),
-                ).rejects.toThrow(RequestError);
-                await expect(
-                    GlideJson.strappend(
-                        client,
-                        "non_existing_key",
-                        JSON.stringify("try"),
-                    ),
-                ).rejects.toThrow(RequestError);
+                await expect(GlideJson.strlen(client, key)).rejects.toThrow(
+                    RequestError,
+                );
             });
 
             it("json.arrappend", async () => {
@@ -1214,6 +1121,98 @@
                 expect(
                     await GlideJson.arrappend(client, key, "$.a", ['"value"']),
                 ).toEqual([null]);
+            });
+
+            it("json.strappend tests", async () => {
+                client = await GlideClusterClient.createClient(
+                    getClientConfigurationOption(
+                        cluster.getAddresses(),
+                        protocol,
+                    ),
+                );
+                const key = uuidv4();
+                const jsonValue = {
+                    a: "foo",
+                    nested: { a: "hello" },
+                    nested2: { a: 31 },
+                };
+                // setup
+                expect(
+                    await GlideJson.set(
+                        client,
+                        key,
+                        "$",
+                        JSON.stringify(jsonValue),
+                    ),
+                ).toBe("OK");
+
+                expect(
+                    await GlideJson.strappend(client, key, '"bar"', {
+                        path: "$..a",
+                    }),
+                ).toEqual([6, 8, null]);
+                expect(
+                    await GlideJson.strappend(
+                        client,
+                        key,
+                        JSON.stringify("foo"),
+                        {
+                            path: "a",
+                        },
+                    ),
+                ).toBe(9);
+
+                expect(await GlideJson.get(client, key, { path: "." })).toEqual(
+                    JSON.stringify({
+                        a: "foobarfoo",
+                        nested: { a: "hellobar" },
+                        nested2: { a: 31 },
+                    }),
+                );
+
+                expect(
+                    await GlideJson.strappend(
+                        client,
+                        key,
+                        JSON.stringify("bar"),
+                        {
+                            path: "$.nested",
+                        },
+                    ),
+                ).toEqual([null]);
+
+                await expect(
+                    GlideJson.strappend(client, key, JSON.stringify("bar"), {
+                        path: ".nested",
+                    }),
+                ).rejects.toThrow(RequestError);
+                await expect(
+                    GlideJson.strappend(client, key, JSON.stringify("bar")),
+                ).rejects.toThrow(RequestError);
+
+                expect(
+                    await GlideJson.strappend(
+                        client,
+                        key,
+                        JSON.stringify("try"),
+                        {
+                            path: "$.non_existing_path",
+                        },
+                    ),
+                ).toEqual([]);
+
+                await expect(
+                    GlideJson.strappend(client, key, JSON.stringify("try"), {
+                        path: ".non_existing_path",
+                    }),
+                ).rejects.toThrow(RequestError);
+                await expect(
+                    GlideJson.strappend(
+                        client,
+                        "non_existing_key",
+                        JSON.stringify("try"),
+                    ),
+                ).rejects.toThrow(RequestError);
             });
         },
     );
