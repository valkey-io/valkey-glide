/**
 * Copyright Valkey GLIDE Project Contributors - SPDX Identifier: Apache-2.0
 */

import { beforeAll, describe, expect, it } from "@jest/globals";
import fs from "fs";
import {
    createLeakedArray,
    createLeakedAttribute,
    createLeakedBigint,
    createLeakedDouble,
    createLeakedMap,
    createLeakedString,
    MAX_REQUEST_ARGS_LEN,
} from "glide-rs";
import Long from "long";
import net from "net";
import os from "os";
import path from "path";
import { Reader } from "protobufjs";
import {
    BaseClientConfiguration,
    ClosingError,
    ClusterTransaction,
    convertGlideRecordToRecord,
    Decoder,
    GlideClient,
    GlideClientConfiguration,
    GlideClusterClient,
    GlideClusterClientConfiguration,
    GlideRecord,
    InfoOptions,
    isGlideRecord,
    Logger,
    RequestError,
    ReturnType,
    SlotKeyTypes,
    TimeUnit,
} from "..";
import {
    command_request,
    connection_request,
    response,
} from "../src/ProtobufMessage";
import { convertStringArrayToBuffer } from "./TestUtilities";
const { RequestType, CommandRequest } = command_request;

beforeAll(() => {
    Logger.init("info");
});

enum ResponseType {
    /** Type of a response that returns a null. */
    Null,
    /** Type of a response that returns a value which isn't an error. */
    Value,
    /** Type of response containing an error that impacts a single request. */
    RequestError,
    /** Type of response containing an error causes the connection to close. */
    ClosingError,
    /** Type of response containing the string "OK". */
    OK,
}

function createLeakedValue(value: ReturnType): Long {
    if (value == null) {
        return new Long(0, 0);
    }

    let pair = [0, 0];

    if (typeof value === "string") {
        pair = createLeakedString(value);
    } else if (value instanceof Array) {
        pair = createLeakedArray(value as string[]);
    } else if (typeof value === "object") {
        if ("attributes" in value) {
            pair = createLeakedAttribute(
                value.value as string,
                value.attributes as Record<string, string>,
            );
        } else {
            pair = createLeakedMap(value as Record<string, string>);
        }
    } else if (typeof value == "bigint") {
        pair = createLeakedBigint(value);
    } else if (typeof value == "number") {
        pair = createLeakedDouble(value);
    }

    return new Long(pair[0], pair[1]);
}

function sendResponse(
    socket: net.Socket,
    responseType: ResponseType,
    callbackIndex: number,
    response_data?: {
        message?: string;
        value?: ReturnType;
        requestErrorType?: response.RequestErrorType;
    },
) {
    const new_response = response.Response.create();
    new_response.callbackIdx = callbackIndex;

    if (responseType == ResponseType.Value) {
        const pointer = createLeakedValue(response_data?.value ?? "fake data");
        new_response.respPointer = pointer;
    } else if (responseType == ResponseType.ClosingError) {
        new_response.closingError = response_data?.message;
    } else if (responseType == ResponseType.RequestError) {
        new_response.requestError = new response.RequestError({
            type: response_data?.requestErrorType,
            message: response_data?.message,
        });
    } else if (responseType == ResponseType.Null) {
        // do nothing
    } else if (responseType == ResponseType.OK) {
        new_response.constantResponse = response.ConstantResponse.OK;
    } else {
        throw new Error("Got unknown response type: " + responseType);
    }

    const response_bytes =
        response.Response.encodeDelimited(new_response).finish();
    socket.write(response_bytes);
}

function getConnectionAndSocket(
    checkRequest?: (request: connection_request.ConnectionRequest) => boolean,
    connectionOptions?:
        | GlideClusterClientConfiguration
        | GlideClientConfiguration,
    isCluster?: boolean,
): Promise<{
    socket: net.Socket;
    connection: GlideClient | GlideClusterClient;
    server: net.Server;
}> {
    return new Promise((resolve, reject) => {
        const temporaryFolder = fs.mkdtempSync(
            path.join(os.tmpdir(), `socket_listener`),
        );
        const socketName = path.join(temporaryFolder, "read");
        let connectionPromise: Promise<GlideClient | GlideClusterClient>; // eslint-disable-line prefer-const
        const server = net
            .createServer(async (socket) => {
                socket.once("data", (data) => {
                    const reader = Reader.create(data);
                    const request =
                        connection_request.ConnectionRequest.decodeDelimited(
                            reader,
                        );

                    if (checkRequest && !checkRequest(request)) {
                        reject(
                            `${JSON.stringify(request)}  did not pass condition`,
                        );
                    }

                    sendResponse(socket, ResponseType.Null, 0);
                });

                if (!connectionPromise) {
                    throw new Error("connectionPromise wasn't set");
                }

                const connection = await connectionPromise;
                resolve({
                    connection,
                    socket,
                    server,
                });
            })
            .listen(socketName);
        connectionPromise = new Promise((resolve) => {
            const socket = new net.Socket();
            socket.connect(socketName).once("connect", async () => {
                const options = connectionOptions ?? {
                    addresses: [{ host: "foo" }],
                };
                const connection = isCluster
                    ? await GlideClusterClient.__createClient(options, socket)
                    : await GlideClient.__createClient(options, socket);

                resolve(connection);
            });
        });
    });
}

function closeTestResources(
    connection: GlideClient | GlideClusterClient,
    server: net.Server,
    socket: net.Socket,
) {
    connection.close();
    server.close();
    socket.end();
}

async function testWithResources(
    testFunction: (
        connection: GlideClient | GlideClusterClient,
        socket: net.Socket,
    ) => Promise<void>,
    connectionOptions?: BaseClientConfiguration,
) {
    const { connection, server, socket } = await getConnectionAndSocket(
        undefined,
        connectionOptions,
    );

    await testFunction(connection, socket);

    closeTestResources(connection, server, socket);
}

async function testWithClusterResources(
    testFunction: (
        connection: GlideClusterClient,
        socket: net.Socket,
    ) => Promise<void>,
    connectionOptions?: BaseClientConfiguration,
) {
    const { connection, server, socket } = await getConnectionAndSocket(
        undefined,
        connectionOptions,
        true,
    );

    try {
        if (connection instanceof GlideClusterClient) {
            await testFunction(connection, socket);
        } else {
            throw new Error("Not cluster connection");
        }
    } finally {
        closeTestResources(connection, server, socket);
    }
}

async function testSentValueMatches(config: {
    sendRequest: (client: GlideClient | GlideClusterClient) => Promise<unknown>;
    expectedRequestType: command_request.RequestType | null | undefined;
    expectedValue: unknown;
}) {
    let counter = 0;
    await testWithResources(async (connection, socket) => {
        socket.on("data", (data) => {
            const reader = Reader.create(data);
            const request =
                command_request.CommandRequest.decodeDelimited(reader);
            expect(request.singleCommand?.requestType).toEqual(
                config.expectedRequestType,
            );

            expect(request.singleCommand?.argsArray?.args).toEqual(
                config.expectedValue,
            );

            counter = counter + 1;

            sendResponse(socket, ResponseType.Null, request.callbackIdx);
        });

        await config.sendRequest(connection);

        expect(counter).toEqual(1);
    });
}

describe("SocketConnectionInternals", () => {
    it("Test setup returns values", async () => {
        await testWithResources((connection, socket) => {
            expect(connection).toEqual(expect.anything());
            expect(socket).toEqual(expect.anything());
            return Promise.resolve();
        });
    });

    it("should close socket on close", async () => {
        await testWithResources(async (connection, socket) => {
            const endReceived = new Promise((resolve) => {
                socket.once("end", () => resolve(true));
            });
            connection.close();

            expect(await endReceived).toBeTruthy();
        });
    });

    describe("handling types", () => {
        const test_receiving_value = async (
            received: ReturnType, // value 'received' from the server
            expected: ReturnType, // value received from rust
        ) => {
            await testWithResources(async (connection, socket) => {
                socket.once("data", (data) => {
                    const reader = Reader.create(data);
                    const request = CommandRequest.decodeDelimited(reader);
                    expect(request.singleCommand?.requestType).toEqual(
                        RequestType.Get,
                    );
                    expect(
                        request.singleCommand?.argsArray?.args?.length,
                    ).toEqual(1);

                    sendResponse(
                        socket,
                        ResponseType.Value,
                        request.callbackIdx,
                        {
                            value: received,
                        },
                    );
                });
<<<<<<< HEAD
                const result = await connection.get("foo", Decoder.String);
                // RESP3 map are converted to `GlideRecord` in rust lib, but elements may get reordered in this test.
                // To avoid flakyness, we downcast `GlideRecord` to `Record` which can be safely compared.
                expect(
                    isGlideRecord(result)
                        ? convertGlideRecordToRecord(
                              result as unknown as GlideRecord<unknown>,
                          )
                        : result,
                ).toEqual(expected);
=======
                const result = await connection.get("foo", {
                    decoder: Decoder.String,
                });
                expect(result).toEqual(expected);
>>>>>>> 9d35b306
            });
        };

        it("should pass strings received from socket", async () => {
            await test_receiving_value("bar", "bar");
        });

        it("should pass maps received from socket", async () => {
            await test_receiving_value(
                { foo: "bar", bar: "baz" },
                { foo: "bar", bar: "baz" },
            );
        });

        it("should pass arrays received from socket", async () => {
            await test_receiving_value(
                ["foo", "bar", "baz"],
                ["foo", "bar", "baz"],
            );
        });

        it("should pass attributes received from socket", async () => {
            await test_receiving_value(
                {
                    value: "bar",
                    attributes: { foo: "baz" },
                },
                {
                    value: "bar",
                    attributes: [{ key: "foo", value: "baz" }],
                },
            );
        });

        it("should pass bigints received from socket", async () => {
            await test_receiving_value(
                BigInt("9007199254740991"),
                BigInt("9007199254740991"),
            );
        });

        it("should pass floats received from socket", async () => {
            await test_receiving_value(0.75, 0.75);
        });
    });

    it("should pass null returned from socket", async () => {
        await testWithResources(async (connection, socket) => {
            socket.once("data", (data) => {
                const reader = Reader.create(data);
                const request = CommandRequest.decodeDelimited(reader);
                expect(request.singleCommand?.requestType).toEqual(
                    RequestType.Get,
                );
                expect(request.singleCommand?.argsArray?.args?.length).toEqual(
                    1,
                );

                sendResponse(socket, ResponseType.Null, request.callbackIdx);
            });
            const result = await connection.get("foo");
            expect(result).toBeNull();
        });
    });

    it("should pass transaction with SlotKeyType", async () => {
        await testWithClusterResources(async (connection, socket) => {
            socket.once("data", (data) => {
                const reader = Reader.create(data);
                const request = CommandRequest.decodeDelimited(reader);

                expect(
                    request.transaction?.commands?.at(0)?.requestType,
                ).toEqual(RequestType.Set);
                expect(
                    request.transaction?.commands?.at(0)?.argsArray?.args
                        ?.length,
                ).toEqual(2);
                expect(request.route?.slotKeyRoute?.slotKey).toEqual("key");
                expect(request.route?.slotKeyRoute?.slotType).toEqual(0); // Primary = 0

                sendResponse(socket, ResponseType.OK, request.callbackIdx);
            });
            const transaction = new ClusterTransaction();
            transaction.set("key", "value");
            const slotKey: SlotKeyTypes = {
                type: "primarySlotKey",
                key: "key",
            };
            const result = await connection.exec(transaction, {
                route: slotKey,
            });
            expect(result).toBe("OK");
        });
    });

    it("should pass transaction with random node", async () => {
        await testWithClusterResources(async (connection, socket) => {
            socket.once("data", (data) => {
                const reader = Reader.create(data);
                const request = CommandRequest.decodeDelimited(reader);

                expect(
                    request.transaction?.commands?.at(0)?.requestType,
                ).toEqual(RequestType.Info);
                expect(
                    request.transaction?.commands?.at(0)?.argsArray?.args
                        ?.length,
                ).toEqual(1);
                expect(request.route?.simpleRoutes).toEqual(
                    command_request.SimpleRoutes.Random,
                );

                sendResponse(socket, ResponseType.Value, request.callbackIdx, {
                    value: "# Server",
                });
            });
            const transaction = new ClusterTransaction();
            transaction.info([InfoOptions.Server]);
            const result = await connection.exec(transaction, {
                route: "randomNode",
            });
            expect(result).toEqual(expect.stringContaining("# Server"));
        });
    });

    it("should pass OK returned from socket", async () => {
        await testWithResources(async (connection, socket) => {
            socket.once("data", (data) => {
                const reader = Reader.create(data);
                const request = CommandRequest.decodeDelimited(reader);
                expect(request.singleCommand?.requestType).toEqual(
                    RequestType.Set,
                );
                expect(request.singleCommand?.argsArray?.args?.length).toEqual(
                    2,
                );

                sendResponse(socket, ResponseType.OK, request.callbackIdx);
            });
            const result = await connection.set("foo", "bar");
            expect(result).toEqual("OK");
        });
    });

    it("should reject requests that received a response error", async () => {
        await testWithResources(async (connection, socket) => {
            const error = "check";
            socket.once("data", (data) => {
                const reader = Reader.create(data);
                const request = CommandRequest.decodeDelimited(reader);
                expect(request.singleCommand?.requestType).toEqual(
                    RequestType.Get,
                );
                expect(request.singleCommand?.argsArray?.args?.length).toEqual(
                    1,
                );
                sendResponse(
                    socket,
                    ResponseType.RequestError,
                    request.callbackIdx,
                    { message: error },
                );
            });
            const request = connection.get("foo");

            await expect(request).rejects.toEqual(new RequestError(error));
        });
    });

    it("should close all requests when receiving a closing error", async () => {
        await testWithResources(async (connection, socket) => {
            const error = "check";
            socket.once("data", (data) => {
                const reader = Reader.create(data);
                const request = CommandRequest.decodeDelimited(reader);
                expect(request.singleCommand?.requestType).toEqual(
                    RequestType.Get,
                );
                expect(request.singleCommand?.argsArray?.args?.length).toEqual(
                    1,
                );
                sendResponse(
                    socket,
                    ResponseType.ClosingError,
                    request.callbackIdx,
                    { message: error },
                );
            });
            const request1 = connection.get("foo");
            const request2 = connection.get("bar");

            await expect(request1).rejects.toEqual(new ClosingError(error));
            await expect(request2).rejects.toEqual(new ClosingError(error));
        });
    });

    it("should fail all requests when receiving a closing error with an unknown callback index", async () => {
        await testWithResources(async (connection, socket) => {
            const error = "check";
            socket.once("data", (data) => {
                const reader = Reader.create(data);
                const request =
                    command_request.CommandRequest.decodeDelimited(reader);
                expect(request.singleCommand?.requestType).toEqual(
                    RequestType.Get,
                );
                sendResponse(
                    socket,
                    ResponseType.ClosingError,
                    Number.MAX_SAFE_INTEGER,
                    { message: error },
                );
            });
            const request1 = connection.get("foo");
            const request2 = connection.get("bar");

            await expect(request1).rejects.toEqual(new ClosingError(error));
            await expect(request2).rejects.toEqual(new ClosingError(error));
        });
    });

    it("should pass SET arguments", async () => {
        await testWithResources(async (connection, socket) => {
            socket.once("data", (data) => {
                const reader = Reader.create(data);
                const request = CommandRequest.decodeDelimited(reader);
                expect(request.singleCommand?.requestType).toEqual(
                    RequestType.Set,
                );
                const args = request.singleCommand?.argsArray?.args;

                if (!args) {
                    throw new Error("no args");
                }

                expect(args.length).toEqual(6);
                expect(args[0]).toEqual(Buffer.from("foo"));
                expect(args[1]).toEqual(Buffer.from("bar"));
                expect(args[2]).toEqual(Buffer.from("XX"));
                expect(args[3]).toEqual(Buffer.from("GET"));
                expect(args[4]).toEqual(Buffer.from("EX"));
                expect(args[5]).toEqual(Buffer.from("10"));
                sendResponse(socket, ResponseType.OK, request.callbackIdx);
            });
            const request1 = connection.set("foo", "bar", {
                conditionalSet: "onlyIfExists",
                returnOldValue: true,
                expiry: { type: TimeUnit.Seconds, count: 10 },
            });

            expect(await request1).toMatch("OK");
        });
    });

    it("should send pointer for request with large size arguments", async () => {
        await testWithResources(async (connection, socket) => {
            socket.once("data", (data) => {
                const reader = Reader.create(data);
                const request =
                    command_request.CommandRequest.decodeDelimited(reader);
                expect(request.singleCommand?.requestType).toEqual(
                    RequestType.Get,
                );
                expect(request.singleCommand?.argsVecPointer).not.toBeNull();
                expect(request.singleCommand?.argsArray).toBeNull();

                sendResponse(socket, ResponseType.Null, request.callbackIdx);
            });
            const key = "0".repeat(MAX_REQUEST_ARGS_LEN);
            const result = await connection.get(key);

            expect(result).toBeNull();
        });
    });

    it("should send vector of strings for request with small size arguments", async () => {
        await testWithResources(async (connection, socket) => {
            socket.once("data", (data) => {
                const reader = Reader.create(data);
                const request =
                    command_request.CommandRequest.decodeDelimited(reader);
                expect(request.singleCommand?.requestType).toEqual(
                    RequestType.Get,
                );
                expect(request.singleCommand?.argsArray).not.toBeNull();
                expect(request.singleCommand?.argsVecPointer).toBeNull();

                sendResponse(socket, ResponseType.Null, request.callbackIdx);
            });
            const key = "0".repeat(MAX_REQUEST_ARGS_LEN - 1);
            const result = await connection.get(key);

            expect(result).toBeNull();
        });
    });

    it("should pass credentials on connection", async () => {
        const username = "this is a username";
        const password = "more like losername, amiright?";
        const { connection, server, socket } = await getConnectionAndSocket(
            (request: connection_request.ConnectionRequest) =>
                request.authenticationInfo?.password === password &&
                request.authenticationInfo?.username === username,
            {
                addresses: [{ host: "foo" }],
                credentials: { username, password },
            },
        );
        closeTestResources(connection, server, socket);
    });

    it("should pass database id", async () => {
        const { connection, server, socket } = await getConnectionAndSocket(
            (request: connection_request.ConnectionRequest) =>
                request.databaseId === 42,
            {
                addresses: [{ host: "foo" }],
                databaseId: 42,
            },
        );
        closeTestResources(connection, server, socket);
    });

    it("should pass periodic checks disabled", async () => {
        const { connection, server, socket } = await getConnectionAndSocket(
            (request: connection_request.ConnectionRequest) =>
                request.periodicChecksDisabled != null,
            {
                addresses: [{ host: "foo" }],
                periodicChecks: "disabled",
            },
            true,
        );
        closeTestResources(connection, server, socket);
    });

    it("should pass periodic checks with manual interval", async () => {
        const { connection, server, socket } = await getConnectionAndSocket(
            (request: connection_request.ConnectionRequest) =>
                request.periodicChecksManualInterval?.durationInSec === 20,
            {
                addresses: [{ host: "foo" }],
                periodicChecks: { duration_in_sec: 20 },
            },
            true,
        );
        closeTestResources(connection, server, socket);
    });

    it("shouldn't pass periodic checks parameter when set to default", async () => {
        const { connection, server, socket } = await getConnectionAndSocket(
            (request: connection_request.ConnectionRequest) =>
                request.periodicChecksManualInterval === null &&
                request.periodicChecksDisabled === null,
            {
                addresses: [{ host: "foo" }],
                periodicChecks: "enabledDefaultConfigs",
            },
            true,
        );
        closeTestResources(connection, server, socket);
    });

    it("should pass routing information from user", async () => {
        const route1 = "allPrimaries";
        const route2 = {
            type: "replicaSlotKey" as const,
            key: "foo",
        };
        await testWithClusterResources(async (connection, socket) => {
            socket.on("data", (data) => {
                const reader = Reader.create(data);
                const request =
                    command_request.CommandRequest.decodeDelimited(reader);
                expect(request.singleCommand?.requestType).toEqual(
                    RequestType.CustomCommand,
                );

                if (
                    request
                        .singleCommand!.argsArray!.args!.at(0)!
                        .toString() === "SET"
                ) {
                    expect(request.route?.simpleRoutes).toEqual(
                        command_request.SimpleRoutes.AllPrimaries,
                    );
                } else if (
                    request
                        .singleCommand!.argsArray!.args!.at(0)!
                        .toString() === "GET"
                ) {
                    expect(request.route?.slotKeyRoute).toEqual({
                        slotType: command_request.SlotTypes.Replica,
                        slotKey: "foo",
                    });
                } else {
                    throw new Error(
                        "unexpected command: [" +
                            request.singleCommand!.argsArray!.args!.at(0) +
                            "]",
                    );
                }

                sendResponse(socket, ResponseType.Null, request.callbackIdx);
            });
            const result1 = await connection.customCommand(
                ["SET", "foo", "bar"],
                { route: route1 },
            );
            expect(result1).toBeNull();

            const result2 = await connection.customCommand(["GET", "foo"], {
                route: route2,
            });
            expect(result2).toBeNull();
        });
    });

    it("should set arguments according to xadd request", async () => {
        await testSentValueMatches({
            sendRequest: (client) =>
                client.xadd("foo", [
                    ["a", "1"],
                    ["b", "2"],
                ]),
            expectedRequestType: RequestType.XAdd,
            expectedValue: convertStringArrayToBuffer([
                "foo",
                "*",
                "a",
                "1",
                "b",
                "2",
            ]),
        });
    });

    it("should set arguments according to xadd options with makeStream: true", async () => {
        await testSentValueMatches({
            sendRequest: (client) =>
                client.xadd("bar", [["a", "1"]], {
                    id: "YOLO",
                    makeStream: true,
                }),
            expectedRequestType: RequestType.XAdd,
            expectedValue: convertStringArrayToBuffer([
                "bar",
                "YOLO",
                "a",
                "1",
            ]),
        });
    });

    it("should set arguments according to xadd options with trim", async () => {
        await testSentValueMatches({
            sendRequest: (client) =>
                client.xadd("baz", [["c", "3"]], {
                    trim: {
                        method: "maxlen",
                        threshold: 1000,
                        exact: true,
                    },
                }),
            expectedRequestType: RequestType.XAdd,
            expectedValue: convertStringArrayToBuffer([
                "baz",
                "MAXLEN",
                "=",
                "1000",
                "*",
                "c",
                "3",
            ]),
        });
    });

    it("should set arguments according to xadd options with makeStream: false and inexact trim", async () => {
        await testSentValueMatches({
            sendRequest: (client) =>
                client.xadd("foobar", [["d", "4"]], {
                    makeStream: false,
                    trim: {
                        method: "minid",
                        threshold: "foo",
                        exact: false,
                        limit: 1000,
                    },
                }),
            expectedRequestType: RequestType.XAdd,
            expectedValue: convertStringArrayToBuffer([
                "foobar",
                "NOMKSTREAM",
                "MINID",
                "~",
                "foo",
                "LIMIT",
                "1000",
                "*",
                "d",
                "4",
            ]),
        });
    });

    it("should set arguments according to xtrim request", async () => {
        await testSentValueMatches({
            sendRequest: (client) =>
                client.xtrim("foo", {
                    method: "maxlen",
                    threshold: 1000,
                    exact: true,
                }),
            expectedRequestType: RequestType.XTrim,
            expectedValue: convertStringArrayToBuffer([
                "foo",
                "MAXLEN",
                "=",
                "1000",
            ]),
        });
    });

    it("should set arguments according to inexact xtrim request", async () => {
        await testSentValueMatches({
            sendRequest: (client) =>
                client.xtrim("bar", {
                    method: "minid",
                    threshold: "foo",
                    exact: false,
                    limit: 1000,
                }),
            expectedRequestType: RequestType.XTrim,
            expectedValue: convertStringArrayToBuffer([
                "bar",
                "MINID",
                "~",
                "foo",
                "LIMIT",
                "1000",
            ]),
        });
    });

    it("should set arguments according to xread request", async () => {
        await testSentValueMatches({
            sendRequest: (client) =>
                client.xread({
                    foo: "bar",
                    foobar: "baz",
                }),
            expectedRequestType: RequestType.XRead,
            expectedValue: convertStringArrayToBuffer([
                "STREAMS",
                "foo",
                "foobar",
                "bar",
                "baz",
            ]),
        });
    });

    it("should set arguments according to xread request with block clause", async () => {
        await testSentValueMatches({
            sendRequest: (client) =>
                client.xread(
                    { foo: "bar" },
                    {
                        block: 100,
                    },
                ),
            expectedRequestType: RequestType.XRead,
            expectedValue: convertStringArrayToBuffer([
                "BLOCK",
                "100",
                "STREAMS",
                "foo",
                "bar",
            ]),
        });
    });

    it("should set arguments according to xread request with count clause", async () => {
        await testSentValueMatches({
            sendRequest: (client) =>
                client.xread(
                    { bar: "baz" },
                    {
                        count: 2,
                    },
                ),
            expectedRequestType: RequestType.XRead,
            expectedValue: convertStringArrayToBuffer([
                "COUNT",
                "2",
                "STREAMS",
                "bar",
                "baz",
            ]),
        });
    });
});<|MERGE_RESOLUTION|>--- conflicted
+++ resolved
@@ -316,8 +316,9 @@
                         },
                     );
                 });
-<<<<<<< HEAD
-                const result = await connection.get("foo", Decoder.String);
+                const result = await connection.get("foo", {
+                    decoder: Decoder.String,
+                });
                 // RESP3 map are converted to `GlideRecord` in rust lib, but elements may get reordered in this test.
                 // To avoid flakyness, we downcast `GlideRecord` to `Record` which can be safely compared.
                 expect(
@@ -327,12 +328,6 @@
                           )
                         : result,
                 ).toEqual(expected);
-=======
-                const result = await connection.get("foo", {
-                    decoder: Decoder.String,
-                });
-                expect(result).toEqual(expected);
->>>>>>> 9d35b306
             });
         };
 
