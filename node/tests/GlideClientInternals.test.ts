/**
 * Copyright Valkey GLIDE Project Contributors - SPDX Identifier: Apache-2.0
 */

import { beforeAll, describe, expect, it } from "@jest/globals";
import fs from "fs";
import {
    createLeakedArray,
    createLeakedAttribute,
    createLeakedBigint,
    createLeakedDouble,
    createLeakedMap,
    createLeakedString,
    MAX_REQUEST_ARGS_LEN,
} from "glide-rs";
import Long from "long";
import net from "net";
import os from "os";
import path from "path";
import { Reader } from "protobufjs";
import {
    BaseClientConfiguration,
    ClosingError,
    ClusterTransaction,
    convertGlideRecordToRecord,
    Decoder,
    GlideClient,
    GlideClientConfiguration,
    GlideClusterClient,
    GlideClusterClientConfiguration,
    GlideRecord,
    InfoOptions,
    isGlideRecord,
    Logger,
    RequestError,
    GlideReturnType,
    SlotKeyTypes,
    TimeUnit,
} from "..";
import {
    command_request,
    connection_request,
    response,
} from "../src/ProtobufMessage";
import { convertStringArrayToBuffer } from "./TestUtilities";
const { RequestType, CommandRequest } = command_request;

beforeAll(() => {
    Logger.init("info");
});

enum ResponseType {
    /** Type of a response that returns a null. */
    Null,
    /** Type of a response that returns a value which isn't an error. */
    Value,
    /** Type of response containing an error that impacts a single request. */
    RequestError,
    /** Type of response containing an error causes the connection to close. */
    ClosingError,
    /** Type of response containing the string "OK". */
    OK,
}

function createLeakedValue(value: GlideReturnType): Long {
    if (value == null) {
        return new Long(0, 0);
    }

    let pair = [0, 0];

    if (typeof value === "string") {
        pair = createLeakedString(value);
    } else if (value instanceof Array) {
        pair = createLeakedArray(value as string[]);
    } else if (typeof value === "object") {
        if ("attributes" in value) {
            pair = createLeakedAttribute(
                value.value as string,
                value.attributes as Record<string, string>,
            );
        } else {
            pair = createLeakedMap(value as Record<string, string>);
        }
    } else if (typeof value == "bigint") {
        pair = createLeakedBigint(value);
    } else if (typeof value == "number") {
        pair = createLeakedDouble(value);
    }

    return new Long(pair[0], pair[1]);
}

function sendResponse(
    socket: net.Socket,
    responseType: ResponseType,
    callbackIndex: number,
    response_data?: {
        message?: string;
        value?: GlideReturnType;
        requestErrorType?: response.RequestErrorType;
    },
) {
    const new_response = response.Response.create();
    new_response.callbackIdx = callbackIndex;

    if (responseType == ResponseType.Value) {
        const pointer = createLeakedValue(response_data?.value ?? "fake data");
        new_response.respPointer = pointer;
    } else if (responseType == ResponseType.ClosingError) {
        new_response.closingError = response_data?.message;
    } else if (responseType == ResponseType.RequestError) {
        new_response.requestError = new response.RequestError({
            type: response_data?.requestErrorType,
            message: response_data?.message,
        });
    } else if (responseType == ResponseType.Null) {
        // do nothing
    } else if (responseType == ResponseType.OK) {
        new_response.constantResponse = response.ConstantResponse.OK;
    } else {
        throw new Error("Got unknown response type: " + responseType);
    }

    const response_bytes =
        response.Response.encodeDelimited(new_response).finish();
    socket.write(response_bytes);
}

function getConnectionAndSocket(
    checkRequest?: (request: connection_request.ConnectionRequest) => boolean,
    connectionOptions?:
        | GlideClusterClientConfiguration
        | GlideClientConfiguration,
    isCluster?: boolean,
): Promise<{
    socket: net.Socket;
    connection: GlideClient | GlideClusterClient;
    server: net.Server;
}> {
    return new Promise((resolve, reject) => {
        const temporaryFolder = fs.mkdtempSync(
            path.join(os.tmpdir(), `socket_listener`),
        );
        const socketName = path.join(temporaryFolder, "read");
        let connectionPromise: Promise<GlideClient | GlideClusterClient>; // eslint-disable-line prefer-const
        const server = net
            .createServer(async (socket) => {
                socket.once("data", (data) => {
                    const reader = Reader.create(data);
                    const request =
                        connection_request.ConnectionRequest.decodeDelimited(
                            reader,
                        );

                    if (checkRequest && !checkRequest(request)) {
                        reject(
                            `${JSON.stringify(request)}  did not pass condition`,
                        );
                    }

                    sendResponse(socket, ResponseType.Null, 0);
                });

                if (!connectionPromise) {
                    throw new Error("connectionPromise wasn't set");
                }

                const connection = await connectionPromise;
                resolve({
                    connection,
                    socket,
                    server,
                });
            })
            .listen(socketName);
        connectionPromise = new Promise((resolve) => {
            const socket = new net.Socket();
            socket.connect(socketName).once("connect", async () => {
                const options = connectionOptions ?? {
                    addresses: [{ host: "foo" }],
                };
                const connection = isCluster
                    ? await GlideClusterClient.__createClient(options, socket)
                    : await GlideClient.__createClient(options, socket);

                resolve(connection);
            });
        });
    });
}

function closeTestResources(
    connection: GlideClient | GlideClusterClient,
    server: net.Server,
    socket: net.Socket,
) {
    connection.close();
    server.close();
    socket.end();
}

async function testWithResources(
    testFunction: (
        connection: GlideClient | GlideClusterClient,
        socket: net.Socket,
    ) => Promise<void>,
    connectionOptions?: BaseClientConfiguration,
) {
    const { connection, server, socket } = await getConnectionAndSocket(
        undefined,
        connectionOptions,
    );

    await testFunction(connection, socket);

    closeTestResources(connection, server, socket);
}

async function testWithClusterResources(
    testFunction: (
        connection: GlideClusterClient,
        socket: net.Socket,
    ) => Promise<void>,
    connectionOptions?: BaseClientConfiguration,
) {
    const { connection, server, socket } = await getConnectionAndSocket(
        undefined,
        connectionOptions,
        true,
    );

    try {
        if (connection instanceof GlideClusterClient) {
            await testFunction(connection, socket);
        } else {
            throw new Error("Not cluster connection");
        }
    } finally {
        closeTestResources(connection, server, socket);
    }
}

async function testSentValueMatches(config: {
    sendRequest: (client: GlideClient | GlideClusterClient) => Promise<unknown>;
    expectedRequestType: command_request.RequestType | null | undefined;
    expectedValue: unknown;
}) {
    let counter = 0;
    await testWithResources(async (connection, socket) => {
        socket.on("data", (data) => {
            const reader = Reader.create(data);
            const request =
                command_request.CommandRequest.decodeDelimited(reader);
            expect(request.singleCommand?.requestType).toEqual(
                config.expectedRequestType,
            );

            expect(request.singleCommand?.argsArray?.args).toEqual(
                config.expectedValue,
            );

            counter = counter + 1;

            sendResponse(socket, ResponseType.Null, request.callbackIdx);
        });

        await config.sendRequest(connection);

        expect(counter).toEqual(1);
    });
}

describe("SocketConnectionInternals", () => {
    it("Test setup returns values", async () => {
        await testWithResources((connection, socket) => {
            expect(connection).toEqual(expect.anything());
            expect(socket).toEqual(expect.anything());
            return Promise.resolve();
        });
    });

    it("should close socket on close", async () => {
        await testWithResources(async (connection, socket) => {
            const endReceived = new Promise((resolve) => {
                socket.once("end", () => resolve(true));
            });
            connection.close();

            expect(await endReceived).toBeTruthy();
        });
    });

    describe("handling types", () => {
<<<<<<< HEAD
        const test_receiving_value = async (
            received: ReturnType, // value 'received' from the server
            expected: ReturnType, // value received from rust
        ) => {
=======
        const test_receiving_value = async (expected: GlideReturnType) => {
>>>>>>> 6e32c83b
            await testWithResources(async (connection, socket) => {
                socket.once("data", (data) => {
                    const reader = Reader.create(data);
                    const request = CommandRequest.decodeDelimited(reader);
                    expect(request.singleCommand?.requestType).toEqual(
                        RequestType.Get,
                    );
                    expect(
                        request.singleCommand?.argsArray?.args?.length,
                    ).toEqual(1);

                    sendResponse(
                        socket,
                        ResponseType.Value,
                        request.callbackIdx,
                        {
                            value: received,
                        },
                    );
                });
                const result = await connection.get("foo", {
                    decoder: Decoder.String,
                });
                // RESP3 map are converted to `GlideRecord` in rust lib, but elements may get reordered in this test.
                // To avoid flakyness, we downcast `GlideRecord` to `Record` which can be safely compared.
                expect(
                    isGlideRecord(result)
                        ? convertGlideRecordToRecord(
                              result as unknown as GlideRecord<unknown>,
                          )
                        : result,
                ).toEqual(expected);
            });
        };

        it("should pass strings received from socket", async () => {
            await test_receiving_value("bar", "bar");
        });

        it("should pass maps received from socket", async () => {
            await test_receiving_value(
                { foo: "bar", bar: "baz" },
                { foo: "bar", bar: "baz" },
            );
        });

        it("should pass arrays received from socket", async () => {
            await test_receiving_value(
                ["foo", "bar", "baz"],
                ["foo", "bar", "baz"],
            );
        });

        it("should pass attributes received from socket", async () => {
            await test_receiving_value(
                {
                    value: "bar",
                    attributes: { foo: "baz" },
                },
                {
                    value: "bar",
                    attributes: [{ key: "foo", value: "baz" }],
                },
            );
        });

        it("should pass bigints received from socket", async () => {
            await test_receiving_value(
                BigInt("9007199254740991"),
                BigInt("9007199254740991"),
            );
        });

        it("should pass floats received from socket", async () => {
            await test_receiving_value(0.75, 0.75);
        });
    });

    it("should pass null returned from socket", async () => {
        await testWithResources(async (connection, socket) => {
            socket.once("data", (data) => {
                const reader = Reader.create(data);
                const request = CommandRequest.decodeDelimited(reader);
                expect(request.singleCommand?.requestType).toEqual(
                    RequestType.Get,
                );
                expect(request.singleCommand?.argsArray?.args?.length).toEqual(
                    1,
                );

                sendResponse(socket, ResponseType.Null, request.callbackIdx);
            });
            const result = await connection.get("foo");
            expect(result).toBeNull();
        });
    });

    it("should pass transaction with SlotKeyType", async () => {
        await testWithClusterResources(async (connection, socket) => {
            socket.once("data", (data) => {
                const reader = Reader.create(data);
                const request = CommandRequest.decodeDelimited(reader);

                expect(
                    request.transaction?.commands?.at(0)?.requestType,
                ).toEqual(RequestType.Set);
                expect(
                    request.transaction?.commands?.at(0)?.argsArray?.args
                        ?.length,
                ).toEqual(2);
                expect(request.route?.slotKeyRoute?.slotKey).toEqual("key");
                expect(request.route?.slotKeyRoute?.slotType).toEqual(0); // Primary = 0

                sendResponse(socket, ResponseType.OK, request.callbackIdx);
            });
            const transaction = new ClusterTransaction();
            transaction.set("key", "value");
            const slotKey: SlotKeyTypes = {
                type: "primarySlotKey",
                key: "key",
            };
            const result = await connection.exec(transaction, {
                route: slotKey,
            });
            expect(result).toBe("OK");
        });
    });

    it("should pass transaction with random node", async () => {
        await testWithClusterResources(async (connection, socket) => {
            socket.once("data", (data) => {
                const reader = Reader.create(data);
                const request = CommandRequest.decodeDelimited(reader);

                expect(
                    request.transaction?.commands?.at(0)?.requestType,
                ).toEqual(RequestType.Info);
                expect(
                    request.transaction?.commands?.at(0)?.argsArray?.args
                        ?.length,
                ).toEqual(1);
                expect(request.route?.simpleRoutes).toEqual(
                    command_request.SimpleRoutes.Random,
                );

                sendResponse(socket, ResponseType.Value, request.callbackIdx, {
                    value: "# Server",
                });
            });
            const transaction = new ClusterTransaction();
            transaction.info([InfoOptions.Server]);
            const result = await connection.exec(transaction, {
                route: "randomNode",
            });
            expect(result).toEqual(expect.stringContaining("# Server"));
        });
    });

    it("should pass OK returned from socket", async () => {
        await testWithResources(async (connection, socket) => {
            socket.once("data", (data) => {
                const reader = Reader.create(data);
                const request = CommandRequest.decodeDelimited(reader);
                expect(request.singleCommand?.requestType).toEqual(
                    RequestType.Set,
                );
                expect(request.singleCommand?.argsArray?.args?.length).toEqual(
                    2,
                );

                sendResponse(socket, ResponseType.OK, request.callbackIdx);
            });
            const result = await connection.set("foo", "bar");
            expect(result).toEqual("OK");
        });
    });

    it("should reject requests that received a response error", async () => {
        await testWithResources(async (connection, socket) => {
            const error = "check";
            socket.once("data", (data) => {
                const reader = Reader.create(data);
                const request = CommandRequest.decodeDelimited(reader);
                expect(request.singleCommand?.requestType).toEqual(
                    RequestType.Get,
                );
                expect(request.singleCommand?.argsArray?.args?.length).toEqual(
                    1,
                );
                sendResponse(
                    socket,
                    ResponseType.RequestError,
                    request.callbackIdx,
                    { message: error },
                );
            });
            const request = connection.get("foo");

            await expect(request).rejects.toEqual(new RequestError(error));
        });
    });

    it("should close all requests when receiving a closing error", async () => {
        await testWithResources(async (connection, socket) => {
            const error = "check";
            socket.once("data", (data) => {
                const reader = Reader.create(data);
                const request = CommandRequest.decodeDelimited(reader);
                expect(request.singleCommand?.requestType).toEqual(
                    RequestType.Get,
                );
                expect(request.singleCommand?.argsArray?.args?.length).toEqual(
                    1,
                );
                sendResponse(
                    socket,
                    ResponseType.ClosingError,
                    request.callbackIdx,
                    { message: error },
                );
            });
            const request1 = connection.get("foo");
            const request2 = connection.get("bar");

            await expect(request1).rejects.toEqual(new ClosingError(error));
            await expect(request2).rejects.toEqual(new ClosingError(error));
        });
    });

    it("should fail all requests when receiving a closing error with an unknown callback index", async () => {
        await testWithResources(async (connection, socket) => {
            const error = "check";
            socket.once("data", (data) => {
                const reader = Reader.create(data);
                const request =
                    command_request.CommandRequest.decodeDelimited(reader);
                expect(request.singleCommand?.requestType).toEqual(
                    RequestType.Get,
                );
                sendResponse(
                    socket,
                    ResponseType.ClosingError,
                    Number.MAX_SAFE_INTEGER,
                    { message: error },
                );
            });
            const request1 = connection.get("foo");
            const request2 = connection.get("bar");

            await expect(request1).rejects.toEqual(new ClosingError(error));
            await expect(request2).rejects.toEqual(new ClosingError(error));
        });
    });

    it("should pass SET arguments", async () => {
        await testWithResources(async (connection, socket) => {
            socket.once("data", (data) => {
                const reader = Reader.create(data);
                const request = CommandRequest.decodeDelimited(reader);
                expect(request.singleCommand?.requestType).toEqual(
                    RequestType.Set,
                );
                const args = request.singleCommand?.argsArray?.args;

                if (!args) {
                    throw new Error("no args");
                }

                expect(args.length).toEqual(6);
                expect(args[0]).toEqual(Buffer.from("foo"));
                expect(args[1]).toEqual(Buffer.from("bar"));
                expect(args[2]).toEqual(Buffer.from("XX"));
                expect(args[3]).toEqual(Buffer.from("GET"));
                expect(args[4]).toEqual(Buffer.from("EX"));
                expect(args[5]).toEqual(Buffer.from("10"));
                sendResponse(socket, ResponseType.OK, request.callbackIdx);
            });
            const request1 = connection.set("foo", "bar", {
                conditionalSet: "onlyIfExists",
                returnOldValue: true,
                expiry: { type: TimeUnit.Seconds, count: 10 },
            });

            expect(await request1).toMatch("OK");
        });
    });

    it("should send pointer for request with large size arguments", async () => {
        await testWithResources(async (connection, socket) => {
            socket.once("data", (data) => {
                const reader = Reader.create(data);
                const request =
                    command_request.CommandRequest.decodeDelimited(reader);
                expect(request.singleCommand?.requestType).toEqual(
                    RequestType.Get,
                );
                expect(request.singleCommand?.argsVecPointer).not.toBeNull();
                expect(request.singleCommand?.argsArray).toBeNull();

                sendResponse(socket, ResponseType.Null, request.callbackIdx);
            });
            const key = "0".repeat(MAX_REQUEST_ARGS_LEN);
            const result = await connection.get(key);

            expect(result).toBeNull();
        });
    });

    it("should send vector of strings for request with small size arguments", async () => {
        await testWithResources(async (connection, socket) => {
            socket.once("data", (data) => {
                const reader = Reader.create(data);
                const request =
                    command_request.CommandRequest.decodeDelimited(reader);
                expect(request.singleCommand?.requestType).toEqual(
                    RequestType.Get,
                );
                expect(request.singleCommand?.argsArray).not.toBeNull();
                expect(request.singleCommand?.argsVecPointer).toBeNull();

                sendResponse(socket, ResponseType.Null, request.callbackIdx);
            });
            const key = "0".repeat(MAX_REQUEST_ARGS_LEN - 1);
            const result = await connection.get(key);

            expect(result).toBeNull();
        });
    });

    it("should pass credentials on connection", async () => {
        const username = "this is a username";
        const password = "more like losername, amiright?";
        const { connection, server, socket } = await getConnectionAndSocket(
            (request: connection_request.ConnectionRequest) =>
                request.authenticationInfo?.password === password &&
                request.authenticationInfo?.username === username,
            {
                addresses: [{ host: "foo" }],
                credentials: { username, password },
            },
        );
        closeTestResources(connection, server, socket);
    });

    it("should pass database id", async () => {
        const { connection, server, socket } = await getConnectionAndSocket(
            (request: connection_request.ConnectionRequest) =>
                request.databaseId === 42,
            {
                addresses: [{ host: "foo" }],
                databaseId: 42,
            },
        );
        closeTestResources(connection, server, socket);
    });

    it("should pass periodic checks disabled", async () => {
        const { connection, server, socket } = await getConnectionAndSocket(
            (request: connection_request.ConnectionRequest) =>
                request.periodicChecksDisabled != null,
            {
                addresses: [{ host: "foo" }],
                periodicChecks: "disabled",
            },
            true,
        );
        closeTestResources(connection, server, socket);
    });

    it("should pass periodic checks with manual interval", async () => {
        const { connection, server, socket } = await getConnectionAndSocket(
            (request: connection_request.ConnectionRequest) =>
                request.periodicChecksManualInterval?.durationInSec === 20,
            {
                addresses: [{ host: "foo" }],
                periodicChecks: { duration_in_sec: 20 },
            },
            true,
        );
        closeTestResources(connection, server, socket);
    });

    it("shouldn't pass periodic checks parameter when set to default", async () => {
        const { connection, server, socket } = await getConnectionAndSocket(
            (request: connection_request.ConnectionRequest) =>
                request.periodicChecksManualInterval === null &&
                request.periodicChecksDisabled === null,
            {
                addresses: [{ host: "foo" }],
                periodicChecks: "enabledDefaultConfigs",
            },
            true,
        );
        closeTestResources(connection, server, socket);
    });

    it("should pass routing information from user", async () => {
        const route1 = "allPrimaries";
        const route2 = {
            type: "replicaSlotKey" as const,
            key: "foo",
        };
        await testWithClusterResources(async (connection, socket) => {
            socket.on("data", (data) => {
                const reader = Reader.create(data);
                const request =
                    command_request.CommandRequest.decodeDelimited(reader);
                expect(request.singleCommand?.requestType).toEqual(
                    RequestType.CustomCommand,
                );

                if (
                    request
                        .singleCommand!.argsArray!.args!.at(0)!
                        .toString() === "SET"
                ) {
                    expect(request.route?.simpleRoutes).toEqual(
                        command_request.SimpleRoutes.AllPrimaries,
                    );
                } else if (
                    request
                        .singleCommand!.argsArray!.args!.at(0)!
                        .toString() === "GET"
                ) {
                    expect(request.route?.slotKeyRoute).toEqual({
                        slotType: command_request.SlotTypes.Replica,
                        slotKey: "foo",
                    });
                } else {
                    throw new Error(
                        "unexpected command: [" +
                            request.singleCommand!.argsArray!.args!.at(0) +
                            "]",
                    );
                }

                sendResponse(socket, ResponseType.Null, request.callbackIdx);
            });
            const result1 = await connection.customCommand(
                ["SET", "foo", "bar"],
                { route: route1 },
            );
            expect(result1).toBeNull();

            const result2 = await connection.customCommand(["GET", "foo"], {
                route: route2,
            });
            expect(result2).toBeNull();
        });
    });

    it("should set arguments according to xadd request", async () => {
        await testSentValueMatches({
            sendRequest: (client) =>
                client.xadd("foo", [
                    ["a", "1"],
                    ["b", "2"],
                ]),
            expectedRequestType: RequestType.XAdd,
            expectedValue: convertStringArrayToBuffer([
                "foo",
                "*",
                "a",
                "1",
                "b",
                "2",
            ]),
        });
    });

    it("should set arguments according to xadd options with makeStream: true", async () => {
        await testSentValueMatches({
            sendRequest: (client) =>
                client.xadd("bar", [["a", "1"]], {
                    id: "YOLO",
                    makeStream: true,
                }),
            expectedRequestType: RequestType.XAdd,
            expectedValue: convertStringArrayToBuffer([
                "bar",
                "YOLO",
                "a",
                "1",
            ]),
        });
    });

    it("should set arguments according to xadd options with trim", async () => {
        await testSentValueMatches({
            sendRequest: (client) =>
                client.xadd("baz", [["c", "3"]], {
                    trim: {
                        method: "maxlen",
                        threshold: 1000,
                        exact: true,
                    },
                }),
            expectedRequestType: RequestType.XAdd,
            expectedValue: convertStringArrayToBuffer([
                "baz",
                "MAXLEN",
                "=",
                "1000",
                "*",
                "c",
                "3",
            ]),
        });
    });

    it("should set arguments according to xadd options with makeStream: false and inexact trim", async () => {
        await testSentValueMatches({
            sendRequest: (client) =>
                client.xadd("foobar", [["d", "4"]], {
                    makeStream: false,
                    trim: {
                        method: "minid",
                        threshold: "foo",
                        exact: false,
                        limit: 1000,
                    },
                }),
            expectedRequestType: RequestType.XAdd,
            expectedValue: convertStringArrayToBuffer([
                "foobar",
                "NOMKSTREAM",
                "MINID",
                "~",
                "foo",
                "LIMIT",
                "1000",
                "*",
                "d",
                "4",
            ]),
        });
    });

    it("should set arguments according to xtrim request", async () => {
        await testSentValueMatches({
            sendRequest: (client) =>
                client.xtrim("foo", {
                    method: "maxlen",
                    threshold: 1000,
                    exact: true,
                }),
            expectedRequestType: RequestType.XTrim,
            expectedValue: convertStringArrayToBuffer([
                "foo",
                "MAXLEN",
                "=",
                "1000",
            ]),
        });
    });

    it("should set arguments according to inexact xtrim request", async () => {
        await testSentValueMatches({
            sendRequest: (client) =>
                client.xtrim("bar", {
                    method: "minid",
                    threshold: "foo",
                    exact: false,
                    limit: 1000,
                }),
            expectedRequestType: RequestType.XTrim,
            expectedValue: convertStringArrayToBuffer([
                "bar",
                "MINID",
                "~",
                "foo",
                "LIMIT",
                "1000",
            ]),
        });
    });

    it("should set arguments according to xread request", async () => {
        await testSentValueMatches({
            sendRequest: (client) =>
                client.xread({
                    foo: "bar",
                    foobar: "baz",
                }),
            expectedRequestType: RequestType.XRead,
            expectedValue: convertStringArrayToBuffer([
                "STREAMS",
                "foo",
                "foobar",
                "bar",
                "baz",
            ]),
        });
    });

    it("should set arguments according to xread request with block clause", async () => {
        await testSentValueMatches({
            sendRequest: (client) =>
                client.xread(
                    { foo: "bar" },
                    {
                        block: 100,
                    },
                ),
            expectedRequestType: RequestType.XRead,
            expectedValue: convertStringArrayToBuffer([
                "BLOCK",
                "100",
                "STREAMS",
                "foo",
                "bar",
            ]),
        });
    });

    it("should set arguments according to xread request with count clause", async () => {
        await testSentValueMatches({
            sendRequest: (client) =>
                client.xread(
                    { bar: "baz" },
                    {
                        count: 2,
                    },
                ),
            expectedRequestType: RequestType.XRead,
            expectedValue: convertStringArrayToBuffer([
                "COUNT",
                "2",
                "STREAMS",
                "bar",
                "baz",
            ]),
        });
    });
});<|MERGE_RESOLUTION|>--- conflicted
+++ resolved
@@ -29,11 +29,11 @@
     GlideClusterClient,
     GlideClusterClientConfiguration,
     GlideRecord,
+    GlideReturnType,
     InfoOptions,
     isGlideRecord,
     Logger,
     RequestError,
-    GlideReturnType,
     SlotKeyTypes,
     TimeUnit,
 } from "..";
@@ -292,14 +292,10 @@
     });
 
     describe("handling types", () => {
-<<<<<<< HEAD
         const test_receiving_value = async (
-            received: ReturnType, // value 'received' from the server
-            expected: ReturnType, // value received from rust
+            received: GlideReturnType, // value 'received' from the server
+            expected: GlideReturnType, // value received from rust
         ) => {
-=======
-        const test_receiving_value = async (expected: GlideReturnType) => {
->>>>>>> 6e32c83b
             await testWithResources(async (connection, socket) => {
                 socket.once("data", (data) => {
                     const reader = Reader.create(data);
@@ -328,8 +324,8 @@
                 expect(
                     isGlideRecord(result)
                         ? convertGlideRecordToRecord(
-                              result as unknown as GlideRecord<unknown>,
-                          )
+                            result as unknown as GlideRecord<unknown>,
+                        )
                         : result,
                 ).toEqual(expected);
             });
@@ -731,8 +727,8 @@
                 } else {
                     throw new Error(
                         "unexpected command: [" +
-                            request.singleCommand!.argsArray!.args!.at(0) +
-                            "]",
+                        request.singleCommand!.argsArray!.args!.at(0) +
+                        "]",
                     );
                 }
 
