/**
 * Copyright Valkey GLIDE Project Contributors - SPDX Identifier: Apache-2.0
 */

import { beforeAll, expect } from "@jest/globals";
import { exec } from "child_process";
import parseArgs from "minimist";
import { v4 as uuidv4 } from "uuid";
import { gte } from "semver";
import {
    BaseClient,
    BaseClientConfiguration,
    ClusterTransaction,
    GeoUnit,
    GlideClient,
    GlideClusterClient,
    InsertPosition,
    Logger,
    ProtocolVersion,
    ReturnType,
    ScoreFilter,
    Transaction,
} from "..";
import {
    BitmapIndexType,
    BitOffsetOptions,
} from "../build-ts/src/commands/BitOffsetOptions";
import { FlushMode } from "../build-ts/src/commands/FlushMode";
import { GeospatialData } from "../build-ts/src/commands/geospatial/GeospatialData";
import { LPosOptions } from "../build-ts/src/commands/LPosOptions";

beforeAll(() => {
    Logger.init("info");
});

/* eslint-disable @typescript-eslint/no-explicit-any */
function intoArrayInternal(obj: any, builder: Array<string>) {
    if (obj == null) {
        builder.push("null");
    } else if (typeof obj === "string") {
        builder.push(obj);
    } else if (typeof obj === "number") {
        builder.push(obj.toPrecision(3));
    } else if (obj instanceof Uint8Array) {
        builder.push(obj.toString());
    } else if (obj instanceof Array) {
        for (const item of obj) {
            intoArrayInternal(item, builder);
        }
    } else if (obj instanceof Set) {
        const arr = Array.from(obj);
        arr.sort();

        for (const item of arr) {
            intoArrayInternal(item, builder);
        }
    } else if (obj instanceof Map) {
        const sortedArr = Array.from(obj.entries()).sort();

        for (const [key, value] of sortedArr) {
            intoArrayInternal(key, builder);
            intoArrayInternal(value, builder);
        }
    } else if (typeof obj[Symbol.iterator] === "function") {
        // iterable, recurse into children
        for (const item of obj) {
            intoArrayInternal(item, builder);
        }
    } else {
        const sortedArr = Array.from(Object.entries(obj)).sort();

        for (const [k, v] of sortedArr) {
            intoArrayInternal(k, builder);
            intoArrayInternal(v, builder);
        }
    }
}

/**
 * accept any variable `v` and convert it into String, recursively
 */
export function intoString(v: any): string {
    const builder: Array<string> = [];
    intoArrayInternal(v, builder);
    return builder.join("");
}

/**
 * accept any variable `v` and convert it into array of string
 */
export function intoArray(v: any): Array<string> {
    const result: Array<string> = [];
    intoArrayInternal(v, result);
    return result;
}

/**
 * Convert array of strings into array of `Uint8Array`
 */
export function convertStringArrayToBuffer(value: string[]): Uint8Array[] {
    const bytesarr: Uint8Array[] = [];

    for (const str of value) {
        bytesarr.push(Buffer.from(str));
    }

    return bytesarr;
}

export class Checker {
    left: string;

    constructor(left: any) {
        this.left = intoString(left);
    }

    toEqual(right: any) {
        right = intoString(right);
        return expect(this.left).toEqual(right);
    }
}

export function checkSimple(left: any): Checker {
    return new Checker(left);
}

export type Client = {
    set: (key: string, value: string) => Promise<string | "OK" | null>;
    get: (key: string) => Promise<string | null>;
};

export async function GetAndSetRandomValue(client: Client) {
    const key = uuidv4();
    // Adding random repetition, to prevent the inputs from always having the same alignment.
    const value = uuidv4() + "0".repeat(Math.random() * 7);
    const setResult = await client.set(key, value);
    expect(intoString(setResult)).toEqual("OK");
    const result = await client.get(key);
    expect(intoString(result)).toEqual(value);
}

export function flushallOnPort(port: number): Promise<void> {
    return new Promise<void>((resolve, reject) =>
        exec(`redis-cli -p ${port} FLUSHALL`, (error, _, stderr) => {
            if (error) {
                console.error(stderr);
                reject(error);
            } else {
                resolve();
            }
        }),
    );
}

/**
 * Parses a string of endpoints into an array of host-port pairs.
 * Each endpoint in the string should be in the format 'host:port', separated by commas.
 *
 * @param endpointsStr - The string containing endpoints in the format 'host:port', separated by commas.
 * @returns An array of host-port pairs parsed from the endpoints string.
 * @throws If the endpoints string or its format is invalid.
 * @example
 * ```typescript
 * const endpointsStr = 'localhost:8080,example.com:3000,192.168.1.100:5000';
 * const endpoints = parseEndpoints(endpointsStr);
 * console.log(endpoints);
 * // Output: [['localhost', 8080], ['example.com', 3000], ['192.168.1.100', 5000]]
 * ```
 */
export const parseEndpoints = (endpointsStr: string): [string, number][] => {
    try {
        console.log(endpointsStr);
        const endpoints: string[][] = endpointsStr
            .split(",")
            .map((endpoint) => endpoint.split(":"));
        endpoints.forEach((endpoint) => {
            // Check if each endpoint has exactly two elements (host and port)
            if (endpoint.length !== 2) {
                throw new Error(
                    "Each endpoint should be in the format 'host:port'.\nEndpoints should be separated by commas.",
                );
            }

            // Extract host and port
            const [host, portStr] = endpoint;

            // Check if both host and port are specified and if port is a valid integer
            if (!host || !portStr || !/^\d+$/.test(portStr)) {
                throw new Error(
                    "Both host and port should be specified and port should be a valid integer.",
                );
            }
        });

        // Convert port strings to numbers and return the result
        return endpoints.map(([host, portStr]) => [host, Number(portStr)]);
    } catch (error) {
        throw new Error(
            "Invalid endpoints format: " + (error as Error).message,
        );
    }
};

/// This function takes the first result of the response if it got more than one response (like cluster responses).
export function getFirstResult(
    res: string | number | Record<string, string> | Record<string, number>,
): string | number {
    if (typeof res == "string" || typeof res == "number") {
        return res;
    }

    return Object.values(res).at(0);
}

// TODO use matcher instead of predicate
/** Check a multi-node response from a cluster. */
export function checkClusterMultiNodeResponse(
    res: object,
    predicate: (value: ReturnType) => void,
) {
    for (const nodeResponse of Object.values(res)) {
        predicate(nodeResponse);
    }
}

/** Check a response from a cluster. Response could be either single-node (value) or multi-node (string-value map). */
export function checkClusterResponse(
    res: object,
    singleNodeRoute: boolean,
    predicate: (value: ReturnType) => void,
) {
    if (singleNodeRoute) predicate(res as ReturnType);
    else checkClusterMultiNodeResponse(res, predicate);
}

/** Generate a String of LUA library code. */
export function generateLuaLibCode(
    libName: string,
    functions: Map<string, string>,
    readonly: boolean,
): string {
    let code = `#!lua name=${libName}\n`;

    for (const [functionName, functionBody] of functions) {
        code += `redis.register_function{ function_name = '${functionName}', callback = function(keys, args) ${functionBody} end`;
        if (readonly) code += ", flags = { 'no-writes' }";
        code += " }\n";
    }

    return code;
}

/**
 * Parses the command-line arguments passed to the Node.js process.
 *
 * @returns Parsed command-line arguments.
 *
 * @example
 * ```typescript
 * // Command: node script.js --name="John Doe" --age=30
 * const args = parseCommandLineArgs();
 * // args = { name: 'John Doe', age: 30 }
 * ```
 */
export function parseCommandLineArgs() {
    return parseArgs(process.argv.slice(2));
}

export async function testTeardown(
    cluster_mode: boolean,
    option: BaseClientConfiguration,
) {
    const client = cluster_mode
        ? await GlideClusterClient.createClient(option)
        : await GlideClient.createClient(option);

    await client.customCommand(["FLUSHALL"]);
    client.close();
}

export const getClientConfigurationOption = (
    addresses: [string, number][],
    protocol: ProtocolVersion,
    timeout?: number,
): BaseClientConfiguration => {
    return {
        addresses: addresses.map(([host, port]) => ({
            host,
            port,
        })),
        protocol,
        ...(timeout && { requestTimeout: timeout }),
    };
};

export async function flushAndCloseClient(
    cluster_mode: boolean,
    addresses: [string, number][],
    client?: BaseClient,
) {
    await testTeardown(
        cluster_mode,
        getClientConfigurationOption(addresses, ProtocolVersion.RESP3, 2000),
    );

    // some tests don't initialize a client
    if (client == undefined) {
        return;
    }

    client.close();
}

/**
 * Compare two maps by converting them to JSON strings and checking for equality, including property order.
 *
 * @param map - The first map to compare.
 * @param map2 - The second map to compare.
 * @returns True if the maps are equal.
 * @remarks This function is used to compare maps, including their property order.
 * Direct comparison with `expect(map).toEqual(map2)` might ignore the order of properties,
 * whereas this function considers property order in the comparison by converting the maps to JSON strings.
 * This ensures a stricter comparison that takes property order into account.
 *
 * @example
 * ```typescript
 * const mapA = { name: 'John', age: 30 };
 * const mapB = { age: 30, name: 'John' };
 *
 * // Direct comparison will pass because it ignores property order
 * expect(mapA).toEqual(mapB); // This will pass
 *
 * // Correct comparison using compareMaps function
 * compareMaps(mapA, mapB); // This will return false due to different property order
 * ```
 */
export function compareMaps(
    map: Record<string, unknown>,
    map2: Record<string, unknown>,
): boolean {
    return JSON.stringify(map) == JSON.stringify(map2);
}

/**
 * Check transaction response.
 * @param response - Transaction result received from `exec` call.
 * @param expectedResponseData - Expected result data from {@link transactionTest}.
 */
export function validateTransactionResponse(
    response: ReturnType[] | null,
    expectedResponseData: [string, ReturnType][],
) {
    const failedChecks: string[] = [];

    for (let i = 0; i < expectedResponseData.length; i++) {
        const [testName, expectedResponse] = expectedResponseData[i];

        if (intoString(response?.[i]) != intoString(expectedResponse)) {
            failedChecks.push(
                `${testName} failed, expected <${JSON.stringify(expectedResponse)}>, actual <${JSON.stringify(response?.[i])}>`,
            );
        }
    }

    if (failedChecks.length > 0) {
        throw new Error(
            "Checks failed in transaction response:\n" +
                failedChecks.join("\n"),
        );
    }
}

/**
 * Populates a transaction with commands to test.
 * @param baseTransaction - A transaction.
 * @returns Array of tuples, where first element is a test name/description, second - expected return value.
 */
export async function transactionTest(
    baseTransaction: Transaction | ClusterTransaction,
<<<<<<< HEAD
): Promise<[string, ReturnType][]> {
=======
    version: string,
): Promise<ReturnType[]> {
>>>>>>> 9a69ac13
    const key1 = "{key}" + uuidv4();
    const key2 = "{key}" + uuidv4();
    const key3 = "{key}" + uuidv4();
    const key4 = "{key}" + uuidv4();
    const key5 = "{key}" + uuidv4();
    const key6 = "{key}" + uuidv4();
    const key7 = "{key}" + uuidv4();
    const key8 = "{key}" + uuidv4();
    const key9 = "{key}" + uuidv4();
    const key10 = "{key}" + uuidv4();
    const key11 = "{key}" + uuidv4(); // hyper log log
    const key12 = "{key}" + uuidv4();
    const key13 = "{key}" + uuidv4();
    const key14 = "{key}" + uuidv4(); // sorted set
    const key15 = "{key}" + uuidv4(); // list
    const key16 = "{key}" + uuidv4(); // list
    const key17 = "{key}" + uuidv4(); // bitmap
    const key18 = "{key}" + uuidv4(); // Geospatial Data/ZSET
    const field = uuidv4();
    const value = uuidv4();
    // array of tuples - first element is test name/description, second - expected return value
    const responseData: [string, ReturnType][] = [];
    baseTransaction.flushall();
    responseData.push(["flushall()", "OK"]);
    baseTransaction.flushall(FlushMode.SYNC);
    responseData.push(["flushall(FlushMode.SYNC)", "OK"]);
    baseTransaction.flushdb();
    responseData.push(["flushdb()", "OK"]);
    baseTransaction.flushdb(FlushMode.SYNC);
    responseData.push(["flushdb(FlushMode.SYNC)", "OK"]);
    baseTransaction.dbsize();
    responseData.push(["dbsize()", 0]);
    baseTransaction.set(key1, "bar");
    responseData.push(['set(key1, "bar")', "OK"]);
    baseTransaction.getdel(key1);
    responseData.push(["getdel(key1)", "bar"]);
    baseTransaction.set(key1, "bar");
    responseData.push(['set(key1, "bar")', "OK"]);
    baseTransaction.objectEncoding(key1);
    responseData.push(["objectEncoding(key1)", "embstr"]);
    baseTransaction.type(key1);
    responseData.push(["type(key1)", "string"]);
    baseTransaction.echo(value);
    responseData.push(["echo(value)", value]);
    baseTransaction.persist(key1);
    responseData.push(["persist(key1)", false]);
    baseTransaction.set(key2, "baz", { returnOldValue: true });
    responseData.push(['set(key2, "baz", { returnOldValue: true })', null]);
    baseTransaction.customCommand(["MGET", key1, key2]);
    responseData.push(['customCommand(["MGET", key1, key2])', ["bar", "baz"]]);
    baseTransaction.mset({ [key3]: value });
    responseData.push(["mset({ [key3]: value })", "OK"]);
    baseTransaction.mget([key1, key2]);
    responseData.push(["mget([key1, key2])", ["bar", "baz"]]);
    baseTransaction.strlen(key1);
    responseData.push(["strlen(key1)", 3]);
    baseTransaction.del([key1]);
    responseData.push(["del([key1])", 1]);
    baseTransaction.hset(key4, { [field]: value });
    responseData.push(["hset(key4, { [field]: value })", 1]);
    baseTransaction.hlen(key4);
    responseData.push(["hlen(key4)", 1]);
    baseTransaction.hsetnx(key4, field, value);
    responseData.push(["hsetnx(key4, field, value)", false]);
    baseTransaction.hvals(key4);
    responseData.push(["hvals(key4)", [value]]);
    baseTransaction.hget(key4, field);
    responseData.push(["hget(key4, field)", value]);
    baseTransaction.hgetall(key4);
    responseData.push(["hgetall(key4)", { [field]: value }]);
    baseTransaction.hdel(key4, [field]);
    responseData.push(["hdel(key4, [field])", 1]);
    baseTransaction.hmget(key4, [field]);
    responseData.push(["hmget(key4, [field])", [null]]);
    baseTransaction.hexists(key4, field);
    responseData.push(["hexists(key4, field)", false]);
    baseTransaction.lpush(key5, [
        field + "1",
        field + "2",
        field + "3",
        field + "4",
    ]);
    responseData.push(["lpush(key5, [1, 2, 3, 4])", 4]);
    baseTransaction.lpop(key5);
    responseData.push(["lpop(key5)", field + "4"]);
    baseTransaction.llen(key5);
    responseData.push(["llen(key5)", 3]);
    baseTransaction.lrem(key5, 1, field + "1");
    responseData.push(['lrem(key5, 1, field + "1")', 1]);
    baseTransaction.ltrim(key5, 0, 1);
    responseData.push(["ltrim(key5, 0, 1)", "OK"]);
    baseTransaction.lset(key5, 0, field + "3");
    responseData.push(['lset(key5, 0, field + "3")', "OK"]);
    baseTransaction.lrange(key5, 0, -1);
    responseData.push(["lrange(key5, 0, -1)", [field + "3", field + "2"]]);
    baseTransaction.lpopCount(key5, 2);
    responseData.push(["lpopCount(key5, 2)", [field + "3", field + "2"]]);
    baseTransaction.linsert(
        key5,
        InsertPosition.Before,
        "nonExistingPivot",
        "element",
    );
    responseData.push(["linsert", 0]);
    baseTransaction.rpush(key6, [field + "1", field + "2", field + "3"]);
    responseData.push([
        'rpush(key6, [field + "1", field + "2", field + "3"])',
        3,
    ]);
    baseTransaction.lindex(key6, 0);
    responseData.push(["lindex(key6, 0)", field + "1"]);
    baseTransaction.rpop(key6);
    responseData.push(["rpop(key6)", field + "3"]);
    baseTransaction.rpopCount(key6, 2);
    responseData.push(["rpopCount(key6, 2)", [field + "2", field + "1"]]);
    baseTransaction.rpushx(key15, ["_"]); // key15 is empty
    responseData.push(['rpushx(key15, ["_"])', 0]);
    baseTransaction.lpushx(key15, ["_"]);
    responseData.push(['lpushx(key15, ["_"])', 0]);
    baseTransaction.rpush(key16, [
        field + "1",
        field + "1",
        field + "2",
        field + "3",
        field + "3",
    ]);
    responseData.push(["rpush(key16, [1, 1, 2, 3, 3,])", 5]);
    baseTransaction.lpos(key16, field + "1", new LPosOptions({ rank: 2 }));
    responseData.push([
        'lpos(key16, field + "1", new LPosOptions({ rank: 2 }))',
        1,
    ]);
    baseTransaction.lpos(
        key16,
        field + "1",
        new LPosOptions({ rank: 2, count: 0 }),
    );
    responseData.push([
        'lpos(key16, field + "1", new LPosOptions({ rank: 2, count: 0 }))',
        [1],
    ]);
    baseTransaction.sadd(key7, ["bar", "foo"]);
    responseData.push(['sadd(key7, ["bar", "foo"])', 2]);
    baseTransaction.sunionstore(key7, [key7, key7]);
    responseData.push(["sunionstore(key7, [key7, key7])", 2]);
    baseTransaction.sunion([key7, key7]);
    responseData.push(["sunion([key7, key7])", new Set(["bar", "foo"])]);
    baseTransaction.sinter([key7, key7]);
    responseData.push(["sinter([key7, key7])", new Set(["bar", "foo"])]);

    if (gte(version, "7.0.0")) {
        baseTransaction.sintercard([key7, key7]);
        responseData.push(["sintercard([key7, key7])", 2]);
        baseTransaction.sintercard([key7, key7], 1);
        responseData.push(["sintercard([key7, key7], 1)", 1]);
    }

    baseTransaction.sinterstore(key7, [key7, key7]);
    responseData.push(["sinterstore(key7, [key7, key7])", 2]);
    baseTransaction.sdiff([key7, key7]);
    responseData.push(["sdiff([key7, key7])", new Set()]);
    baseTransaction.sdiffstore(key7, [key7]);
    responseData.push(["sdiffstore(key7, [key7])", 2]);
    baseTransaction.srem(key7, ["foo"]);
    responseData.push(['srem(key7, ["foo"])', 1]);
    baseTransaction.scard(key7);
    responseData.push(["scard(key7)", 1]);
    baseTransaction.sismember(key7, "bar");
    responseData.push(['sismember(key7, "bar")', true]);

    if (gte("6.2.0", version)) {
        baseTransaction.smismember(key7, ["bar", "foo", "baz"]);
        responseData.push([
            'smismember(key7, ["bar", "foo", "baz"])',
            [true, true, false],
        ]);
    }

    baseTransaction.smembers(key7);
    responseData.push(["smembers(key7)", new Set(["bar"])]);
    baseTransaction.spop(key7);
    responseData.push(["spop(key7)", "bar"]);
    baseTransaction.spopCount(key7, 2);
    responseData.push(["spopCount(key7, 2)", new Set()]);
    baseTransaction.smove(key7, key7, "non_existing_member");
    responseData.push(['smove(key7, key7, "non_existing_member")', false]);
    baseTransaction.scard(key7);
    responseData.push(["scard(key7)", 0]);
    baseTransaction.zadd(key8, {
        member1: 1,
        member2: 2,
        member3: 3.5,
        member4: 4,
        member5: 5,
    });
    responseData.push(["zadd(key8, { ... } ", 5]);
    baseTransaction.zrank(key8, "member1");
    responseData.push(['zrank(key8, "member1")', 0]);

    if (gte("7.2.0", version)) {
        baseTransaction.zrankWithScore(key8, "member1");
        responseData.push(['zrankWithScore(key8, "member1")', [0, 1]]);
    }

    baseTransaction.zrevrank(key8, "member5");
    responseData.push(['zrevrank(key8, "member5")', 0]);

    if (gte("7.2.0", version)) {
        baseTransaction.zrevrankWithScore(key8, "member5");
        responseData.push(['zrevrankWithScore(key8, "member5")', [0, 5]]);
    }

    baseTransaction.zaddIncr(key8, "member2", 1);
    responseData.push(['zaddIncr(key8, "member2", 1)', 3]);
    baseTransaction.zrem(key8, ["member1"]);
    responseData.push(['zrem(key8, ["member1"])', 1]);
    baseTransaction.zcard(key8);
    responseData.push(["zcard(key8)", 4]);

    baseTransaction.zscore(key8, "member2");
    responseData.push(['zscore(key8, "member2")', 3.0]);
    baseTransaction.zrange(key8, { start: 0, stop: -1 });
    responseData.push([
        "zrange(key8, { start: 0, stop: -1 })",
        ["member2", "member3", "member4", "member5"],
    ]);
    baseTransaction.zrangeWithScores(key8, { start: 0, stop: -1 });
    responseData.push([
        "zrangeWithScores(key8, { start: 0, stop: -1 })",
        { member2: 3, member3: 3.5, member4: 4, member5: 5 },
    ]);
    baseTransaction.zadd(key12, { one: 1, two: 2 });
    responseData.push(["zadd(key12, { one: 1, two: 2 })", 2]);
    baseTransaction.zadd(key13, { one: 1, two: 2, three: 3.5 });
    responseData.push(["zadd(key13, { one: 1, two: 2, three: 3.5 })", 3]);

    if (gte("6.2.0", version)) {
        baseTransaction.zdiff([key13, key12]);
        responseData.push(["zdiff([key13, key12])", ["three"]]);
        baseTransaction.zdiffWithScores([key13, key12]);
        responseData.push(["zdiffWithScores([key13, key12])", { three: 3.5 }]);
        baseTransaction.zdiffstore(key13, [key13, key13]);
        responseData.push(["zdiffstore(key13, [key13, key13])", 0]);
        baseTransaction.zmscore(key12, ["two", "one"]);
        responseData.push(['zmscore(key12, ["two", "one"]', [2.0, 1.0]]);
        baseTransaction.zinterstore(key12, [key12, key13]);
        responseData.push(["zinterstore(key12, [key12, key13])", 0]);
    } else {
        baseTransaction.zinterstore(key12, [key12, key13]);
        responseData.push(["zinterstore(key12, [key12, key13])", 2]);
    }

    baseTransaction.zcount(key8, { value: 2 }, "positiveInfinity");
    responseData.push(['zcount(key8, { value: 2 }, "positiveInfinity")', 4]);
    baseTransaction.zpopmin(key8);
    responseData.push(["zpopmin(key8)", { member2: 3.0 }]);
    baseTransaction.zpopmax(key8);
    responseData.push(["zpopmax(key8)", { member5: 5 }]);
    baseTransaction.zremRangeByRank(key8, 1, 1);
    responseData.push(["zremRangeByRank(key8, 1, 1)", 1]);
    baseTransaction.zremRangeByScore(
        key8,
        "negativeInfinity",
        "positiveInfinity",
    );
    responseData.push(["zremRangeByScore(key8, -Inf, +Inf)", 1]); // key8 is now empty

    if (gte("7.0.0", version)) {
        baseTransaction.zadd(key14, { one: 1.0, two: 2.0 });
        responseData.push(["zadd(key14, { one: 1.0, two: 2.0 })", 2]);
        baseTransaction.zintercard([key8, key14]);
        responseData.push(["zintercard([key8, key14])", 0]);
        baseTransaction.zintercard([key8, key14], 1);
        responseData.push(["zintercard([key8, key14], 1)", 0]);
        baseTransaction.zmpop([key14], ScoreFilter.MAX);
        responseData.push(["zmpop([key14], MAX)", [key14, { two: 2.0 }]]);
        baseTransaction.zmpop([key14], ScoreFilter.MAX, 1);
        responseData.push(["zmpop([key14], MAX, 1)", [key14, { one: 1.0 }]]);
    }

    baseTransaction.xadd(key9, [["field", "value1"]], { id: "0-1" });
    responseData.push([
        'xadd(key9, [["field", "value1"]], { id: "0-1" })',
        "0-1",
    ]);
    baseTransaction.xadd(key9, [["field", "value2"]], { id: "0-2" });
    responseData.push([
        'xadd(key9, [["field", "value2"]], { id: "0-2" })',
        "0-2",
    ]);
    baseTransaction.xadd(key9, [["field", "value3"]], { id: "0-3" });
    responseData.push([
        'xadd(key9, [["field", "value3"]], { id: "0-3" })',
        "0-3",
    ]);
    baseTransaction.xlen(key9);
    responseData.push(["xlen(key9)", 3]);
    baseTransaction.xread({ [key9]: "0-1" });
    responseData.push([
        'xread({ [key9]: "0-1" })',
        {
            [key9]: {
                "0-2": [["field", "value2"]],
                "0-3": [["field", "value3"]],
            },
        },
    ]);
    baseTransaction.xtrim(key9, {
        method: "minid",
        threshold: "0-2",
        exact: true,
    });
    responseData.push([
        'xtrim(key9, { method: "minid", threshold: "0-2", exact: true }',
        1,
    ]);
    baseTransaction.rename(key9, key10);
    responseData.push(["rename(key9, key10)", "OK"]);
    baseTransaction.exists([key10]);
    responseData.push(["exists([key10])", 1]);
    baseTransaction.renamenx(key10, key9);
    responseData.push(["renamenx(key10, key9)", true]);
    baseTransaction.exists([key9, key10]);
    responseData.push(["exists([key9, key10])", 1]);
    baseTransaction.rpush(key6, [field + "1", field + "2", field + "3"]);
    responseData.push([
        'rpush(key6, [field + "1", field + "2", field + "3"])',
        3,
    ]);
    baseTransaction.brpop([key6], 0.1);
    responseData.push(["brpop([key6], 0.1)", [key6, field + "3"]]);
    baseTransaction.blpop([key6], 0.1);
    responseData.push(["blpop([key6], 0.1)", [key6, field + "1"]]);

    baseTransaction.setbit(key17, 1, 1);
    responseData.push(["setbit(key17, 1, 1)", 0]);
    baseTransaction.getbit(key17, 1);
    responseData.push(["getbit(key17, 1)", 1]);
    baseTransaction.set(key17, "foobar");
    responseData.push(['set(key17, "foobar")', "OK"]);
    baseTransaction.bitcount(key17);
    responseData.push(["bitcount(key17)", 26]);
    baseTransaction.bitcount(key17, new BitOffsetOptions(1, 1));
    responseData.push(["bitcount(key17, new BitOffsetOptions(1, 1))", 6]);

    if (gte("7.0.0", version)) {
        baseTransaction.bitcount(
            key17,
            new BitOffsetOptions(5, 30, BitmapIndexType.BIT),
        );
        responseData.push([
            "bitcount(key17, new BitOffsetOptions(5, 30, BitmapIndexType.BIT))",
            17,
        ]);
    }

    baseTransaction.pfadd(key11, ["a", "b", "c"]);
    responseData.push(['pfadd(key11, ["a", "b", "c"])', 1]);
    baseTransaction.pfcount([key11]);
    responseData.push(["pfcount([key11])", 3]);
    baseTransaction.geoadd(
        key18,
        new Map([
            ["Palermo", new GeospatialData(13.361389, 38.115556)],
            ["Catania", new GeospatialData(15.087269, 37.502669)],
        ]),
    );
    responseData.push(["geoadd(key18, { Palermo: ..., Catania: ... })", 2]);
    baseTransaction.geopos(key18, ["Palermo", "Catania"]);
    responseData.push([
        'geopos(key18, ["Palermo", "Catania"])',
        [
            [13.36138933897018433, 38.11555639549629859],
            [15.08726745843887329, 37.50266842333162032],
        ],
    ]);
    baseTransaction.geodist(key18, "Palermo", "Catania");
    responseData.push(['geodist(key18, "Palermo", "Catania")', 166274.1516]);
    baseTransaction.geodist(key18, "Palermo", "Catania", GeoUnit.KILOMETERS);
    responseData.push([
        'geodist(key18, "Palermo", "Catania", GeoUnit.KILOMETERS)',
        166.2742,
    ]);
    baseTransaction.geohash(key18, ["Palermo", "Catania", "NonExisting"]);
    responseData.push([
        'geohash(key18, ["Palermo", "Catania", "NonExisting"])',
        ["sqc8b49rny0", "sqdtr74hyu0", null],
    ]);

    const libName = "mylib1C" + uuidv4().replaceAll("-", "");
    const funcName = "myfunc1c" + uuidv4().replaceAll("-", "");
    const code = generateLuaLibCode(
        libName,
        new Map([[funcName, "return args[1]"]]),
        true,
    );

    if (gte("7.0.0", version)) {
        baseTransaction.functionLoad(code);
        responseData.push(["functionLoad(code)", libName]);
        baseTransaction.functionLoad(code, true);
        responseData.push(["functionLoad(code, true)", libName]);
        baseTransaction.functionDelete(libName);
        responseData.push(["functionDelete(libName)", "OK"]);
        baseTransaction.functionFlush();
        responseData.push(["functionFlush()", "OK"]);
        baseTransaction.functionFlush(FlushMode.ASYNC);
        responseData.push(["functionFlush(FlushMode.ASYNC)", "OK"]);
        baseTransaction.functionFlush(FlushMode.SYNC);
        responseData.push(["functionFlush(FlushMode.SYNC)", "OK"]);
    }

    return responseData;
}<|MERGE_RESOLUTION|>--- conflicted
+++ resolved
@@ -377,12 +377,8 @@
  */
 export async function transactionTest(
     baseTransaction: Transaction | ClusterTransaction,
-<<<<<<< HEAD
+    version: string,
 ): Promise<[string, ReturnType][]> {
-=======
-    version: string,
-): Promise<ReturnType[]> {
->>>>>>> 9a69ac13
     const key1 = "{key}" + uuidv4();
     const key2 = "{key}" + uuidv4();
     const key3 = "{key}" + uuidv4();
