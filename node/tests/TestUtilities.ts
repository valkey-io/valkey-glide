--- conflicted
+++ resolved
@@ -20,12 +20,8 @@
     Transaction,
 } from "..";
 import { LPosOptions } from "../build-ts/src/commands/LPosOptions";
-<<<<<<< HEAD
-import { checkIfServerVersionLessThan } from "./SharedTests";
-=======
 import { GeospatialData } from "../build-ts/src/commands/geospatial/GeospatialData";
 import { FlushMode } from "../build-ts/src/commands/FlushMode";
->>>>>>> 05bb0aed
 
 beforeAll(() => {
     Logger.init("info");
