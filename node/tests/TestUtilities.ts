--- conflicted
+++ resolved
@@ -28,11 +28,8 @@
     ProtocolVersion,
     ReturnType,
     ScoreFilter,
-<<<<<<< HEAD
     SignedEncoding,
-=======
     SortOrder,
->>>>>>> e3dd23d8
     Transaction,
     UnsignedEncoding,
 } from "..";
