/**
 * Copyright Valkey GLIDE Project Contributors - SPDX Identifier: Apache-2.0
 */

import { expect } from "@jest/globals";
import { exec } from "child_process";
import parseArgs from "minimist";
import { gte } from "semver";
import { v4 as uuidv4 } from "uuid";
import {
    BaseClient,
    BaseClientConfiguration,
    BitFieldGet,
    BitFieldSet,
    BitOffset,
    BitOffsetMultiplier,
    BitmapIndexType,
    BitwiseOperation,
    ClusterTransaction,
    FlushMode,
    FunctionListResponse,
    FunctionStatsResponse,
    GeoUnit,
    GeospatialData,
    GlideClient,
    GlideClusterClient,
    InfScoreBoundary,
    InsertPosition,
    ListDirection,
    ProtocolVersion,
    ReturnType,
    ReturnTypeMap,
    ScoreFilter,
    SignedEncoding,
    SortOrder,
    Transaction,
    UnsignedEncoding,
} from "..";

/* eslint-disable @typescript-eslint/no-explicit-any */
function intoArrayInternal(obj: any, builder: Array<string>) {
    if (obj == null) {
        builder.push("null");
    } else if (typeof obj === "string") {
        builder.push(obj);
    } else if (typeof obj === "number") {
        builder.push(obj.toPrecision(3));
    } else if (obj instanceof Uint8Array) {
        builder.push(obj.toString());
    } else if (obj instanceof Array) {
        for (const item of obj) {
            intoArrayInternal(item, builder);
        }
    } else if (obj instanceof Set) {
        const arr = Array.from(obj);
        arr.sort();

        for (const item of arr) {
            intoArrayInternal(item, builder);
        }
    } else if (obj instanceof Map) {
        const sortedArr = Array.from(obj.entries()).sort();

        for (const [key, value] of sortedArr) {
            intoArrayInternal(key, builder);
            intoArrayInternal(value, builder);
        }
    } else if (typeof obj[Symbol.iterator] === "function") {
        // iterable, recurse into children
        for (const item of obj) {
            intoArrayInternal(item, builder);
        }
    } else {
        const sortedArr = Array.from(Object.entries(obj)).sort();

        for (const [k, v] of sortedArr) {
            intoArrayInternal(k, builder);
            intoArrayInternal(v, builder);
        }
    }
}

/**
 * accept any variable `v` and convert it into String, recursively
 */
export function intoString(v: any): string {
    const builder: Array<string> = [];
    intoArrayInternal(v, builder);
    return builder.join("");
}

/**
 * accept any variable `v` and convert it into array of string
 */
export function intoArray(v: any): Array<string> {
    const result: Array<string> = [];
    intoArrayInternal(v, result);
    return result;
}

/**
 * Convert array of strings into array of `Uint8Array`
 */
export function convertStringArrayToBuffer(value: string[]): Uint8Array[] {
    const bytesarr: Uint8Array[] = [];

    for (const str of value) {
        bytesarr.push(Buffer.from(str));
    }

    return bytesarr;
}

export class Checker {
    left: string;

    constructor(left: any) {
        this.left = intoString(left);
    }

    toEqual(right: any) {
        right = intoString(right);
        return expect(this.left).toEqual(right);
    }
}

export function checkSimple(left: any): Checker {
    return new Checker(left);
}

export type Client = {
    set: (key: string, value: string) => Promise<string | "OK" | null>;
    get: (key: string) => Promise<string | null>;
};

export async function GetAndSetRandomValue(client: Client) {
    const key = uuidv4();
    // Adding random repetition, to prevent the inputs from always having the same alignment.
    const value = uuidv4() + "0".repeat(Math.random() * 7);
    const setResult = await client.set(key, value);
    expect(intoString(setResult)).toEqual("OK");
    const result = await client.get(key);
    expect(intoString(result)).toEqual(value);
}

export function flushallOnPort(port: number): Promise<void> {
    return new Promise<void>((resolve, reject) =>
        exec(`redis-cli -p ${port} FLUSHALL`, (error, _, stderr) => {
            if (error) {
                console.error(stderr);
                reject(error);
            } else {
                resolve();
            }
        }),
    );
}

/**
 * Parses a string of endpoints into an array of host-port pairs.
 * Each endpoint in the string should be in the format 'host:port', separated by commas.
 *
 * @param endpointsStr - The string containing endpoints in the format 'host:port', separated by commas.
 * @returns An array of host-port pairs parsed from the endpoints string.
 * @throws If the endpoints string or its format is invalid.
 * @example
 * ```typescript
 * const endpointsStr = 'localhost:8080,example.com:3000,192.168.1.100:5000';
 * const endpoints = parseEndpoints(endpointsStr);
 * console.log(endpoints);
 * // Output: [['localhost', 8080], ['example.com', 3000], ['192.168.1.100', 5000]]
 * ```
 */
export const parseEndpoints = (endpointsStr: string): [string, number][] => {
    try {
        console.log(endpointsStr);
        const endpoints: string[][] = endpointsStr
            .split(",")
            .map((endpoint) => endpoint.split(":"));
        endpoints.forEach((endpoint) => {
            // Check if each endpoint has exactly two elements (host and port)
            if (endpoint.length !== 2) {
                throw new Error(
                    "Each endpoint should be in the format 'host:port'.\nEndpoints should be separated by commas.",
                );
            }

            // Extract host and port
            const [host, portStr] = endpoint;

            // Check if both host and port are specified and if port is a valid integer
            if (!host || !portStr || !/^\d+$/.test(portStr)) {
                throw new Error(
                    "Both host and port should be specified and port should be a valid integer.",
                );
            }
        });

        // Convert port strings to numbers and return the result
        return endpoints.map(([host, portStr]) => [host, Number(portStr)]);
    } catch (error) {
        throw new Error(
            "Invalid endpoints format: " + (error as Error).message,
        );
    }
};

/// This function takes the first result of the response if it got more than one response (like cluster responses).
export function getFirstResult(
    res: string | number | Record<string, string> | Record<string, number>,
): string | number {
    if (typeof res == "string" || typeof res == "number") {
        return res;
    }

    return Object.values(res).at(0);
}

// TODO use matcher instead of predicate
/** Check a multi-node response from a cluster. */
export function checkClusterMultiNodeResponse(
    res: object,
    predicate: (value: ReturnType) => void,
) {
    for (const nodeResponse of Object.values(res)) {
        predicate(nodeResponse);
    }
}

/** Check a response from a cluster. Response could be either single-node (value) or multi-node (string-value map). */
export function checkClusterResponse(
    res: object,
    singleNodeRoute: boolean,
    predicate: (value: ReturnType) => void,
) {
    if (singleNodeRoute) predicate(res as ReturnType);
    else checkClusterMultiNodeResponse(res, predicate);
}

/** Generate a String of LUA library code. */
export function generateLuaLibCode(
    libName: string,
    functions: Map<string, string>,
    readonly: boolean,
): string {
    let code = `#!lua name=${libName}\n`;

    for (const [functionName, functionBody] of functions) {
        code += `redis.register_function{ function_name = '${functionName}', callback = function(keys, args) ${functionBody} end`;
        if (readonly) code += ", flags = { 'no-writes' }";
        code += " }\n";
    }

    return code;
}

/**
 * Parses the command-line arguments passed to the Node.js process.
 *
 * @returns Parsed command-line arguments.
 *
 * @example
 * ```typescript
 * // Command: node script.js --name="John Doe" --age=30
 * const args = parseCommandLineArgs();
 * // args = { name: 'John Doe', age: 30 }
 * ```
 */
export function parseCommandLineArgs() {
    return parseArgs(process.argv.slice(2));
}

export async function testTeardown(
    cluster_mode: boolean,
    option: BaseClientConfiguration,
) {
    const client = cluster_mode
        ? await GlideClusterClient.createClient(option)
        : await GlideClient.createClient(option);

    await client.customCommand(["FLUSHALL"]);
    client.close();
}

export const getClientConfigurationOption = (
    addresses: [string, number][],
    protocol: ProtocolVersion,
    timeout?: number,
): BaseClientConfiguration => {
    return {
        addresses: addresses.map(([host, port]) => ({
            host,
            port,
        })),
        protocol,
        ...(timeout && { requestTimeout: timeout }),
    };
};

export async function flushAndCloseClient(
    cluster_mode: boolean,
    addresses: [string, number][],
    client?: BaseClient,
) {
    await testTeardown(
        cluster_mode,
        getClientConfigurationOption(addresses, ProtocolVersion.RESP3, 2000),
    );

    // some tests don't initialize a client
    if (client == undefined) {
        return;
    }

    client.close();
}

/**
 * Compare two maps by converting them to JSON strings and checking for equality, including property order.
 *
 * @param map - The first map to compare.
 * @param map2 - The second map to compare.
 * @returns True if the maps are equal.
 * @remarks This function is used to compare maps, including their property order.
 * Direct comparison with `expect(map).toEqual(map2)` might ignore the order of properties,
 * whereas this function considers property order in the comparison by converting the maps to JSON strings.
 * This ensures a stricter comparison that takes property order into account.
 *
 * @example
 * ```typescript
 * const mapA = { name: 'John', age: 30 };
 * const mapB = { age: 30, name: 'John' };
 *
 * // Direct comparison will pass because it ignores property order
 * expect(mapA).toEqual(mapB); // This will pass
 *
 * // Correct comparison using compareMaps function
 * compareMaps(mapA, mapB); // This will return false due to different property order
 * ```
 */
export function compareMaps(
    map: Record<string, unknown>,
    map2: Record<string, unknown>,
): boolean {
    return JSON.stringify(map) == JSON.stringify(map2);
}

/**
 * Validate whether `FUNCTION LIST` response contains required info.
 *
 * @param response - The response from server.
 * @param libName - Expected library name.
 * @param functionDescriptions - Expected function descriptions. Key - function name, value - description.
 * @param functionFlags - Expected function flags. Key - function name, value - flags set.
 * @param libCode - Expected library to check if given.
 */
export function checkFunctionListResponse(
    response: FunctionListResponse,
    libName: string,
    functionDescriptions: Map<string, string | null>,
    functionFlags: Map<string, string[]>,
    libCode?: string,
) {
    // TODO rework after #1953 https://github.com/valkey-io/valkey-glide/pull/1953
    expect(response.length).toBeGreaterThan(0);
    let hasLib = false;

    for (const lib of response) {
        hasLib = lib["library_name"] == libName;

        if (hasLib) {
            const functions = lib["functions"];
            expect(functions.length).toEqual(functionDescriptions.size);

            for (const functionData of functions) {
                const functionInfo = functionData as Record<
                    string,
                    string | string[]
                >;
                const name = functionInfo["name"] as string;
                const flags = functionInfo["flags"] as string[];
                expect(functionInfo["description"]).toEqual(
                    functionDescriptions.get(name),
                );

                expect(flags).toEqual(functionFlags.get(name));
            }

            if (libCode) {
                expect(lib["library_code"]).toEqual(libCode);
            }

            break;
        }
    }

    expect(hasLib).toBeTruthy();
}

/**
 * Validate whether `FUNCTION STATS` response contains required info.
 *
 * @param response - The response from server.
 * @param runningFunction - Command line of running function expected. Empty, if nothing expected.
 * @param libCount - Expected libraries count.
 * @param functionCount - Expected functions count.
 */
export function checkFunctionStatsResponse(
    response: FunctionStatsResponse,
    runningFunction: string[],
    libCount: number,
    functionCount: number,
) {
    if (response.running_script === null && runningFunction.length > 0) {
        fail("No running function info");
    }

    if (response.running_script !== null && runningFunction.length == 0) {
        fail(
            "Unexpected running function info: " +
                (response.running_script.command as string[]).join(" "),
        );
    }

    if (response.running_script !== null) {
        expect(response.running_script.command).toEqual(runningFunction);
        // command line format is:
        // fcall|fcall_ro <function name> <num keys> <key>* <arg>*
        expect(response.running_script.name).toEqual(runningFunction[1]);
    }

    expect(response.engines).toEqual({
        LUA: { libraries_count: libCount, functions_count: functionCount },
    });
}

/**
 * Check transaction response.
 * @param response - Transaction result received from `exec` call.
 * @param expectedResponseData - Expected result data from {@link transactionTest}.
 */
export function validateTransactionResponse(
    response: ReturnType[] | null,
    expectedResponseData: [string, ReturnType][],
) {
    const failedChecks: string[] = [];

    for (let i = 0; i < expectedResponseData.length; i++) {
        const [testName, expectedResponse] = expectedResponseData[i];

        try {
            expect(response?.[i]).toEqual(expectedResponse);
        } catch {
            const expected =
                expectedResponse instanceof Map
                    ? JSON.stringify(Array.from(expectedResponse.entries()))
                    : JSON.stringify(expectedResponse);
            const actual =
                response?.[i] instanceof Map
                    ? JSON.stringify(
                          Array.from(
                              (response?.[i] as ReturnTypeMap)?.entries(),
                          ),
                      )
                    : JSON.stringify(response?.[i]);
            failedChecks.push(
                `${testName} failed, expected <${expected}>, actual <${actual}>`,
            );
        }
    }

    if (failedChecks.length > 0) {
        throw new Error(
            "Checks failed in transaction response:\n" +
                failedChecks.join("\n"),
        );
    }
}

/**
 * Populates a transaction with commands to test.
 * @param baseTransaction - A transaction.
 * @returns Array of tuples, where first element is a test name/description, second - expected return value.
 */
export async function transactionTest(
    baseTransaction: Transaction | ClusterTransaction,
    version: string,
): Promise<[string, ReturnType][]> {
    const key1 = "{key}" + uuidv4(); // string
    const key2 = "{key}" + uuidv4(); // string
    const key3 = "{key}" + uuidv4(); // string
    const key4 = "{key}" + uuidv4(); // hash
    const key5 = "{key}" + uuidv4();
    const key6 = "{key}" + uuidv4();
    const key7 = "{key}" + uuidv4();
    const key8 = "{key}" + uuidv4();
    const key9 = "{key}" + uuidv4();
    const key10 = "{key}" + uuidv4();
    const key11 = "{key}" + uuidv4(); // hyper log log
    const key12 = "{key}" + uuidv4();
    const key13 = "{key}" + uuidv4();
    const key14 = "{key}" + uuidv4(); // sorted set
    const key15 = "{key}" + uuidv4(); // list
    const key16 = "{key}" + uuidv4(); // list
    const key17 = "{key}" + uuidv4(); // bitmap
    const key18 = "{key}" + uuidv4(); // Geospatial Data/ZSET
    const key19 = "{key}" + uuidv4(); // bitmap
    const key20 = "{key}" + uuidv4(); // list
    const key21 = "{key}" + uuidv4(); // list for sort
    const key22 = "{key}" + uuidv4(); // list for sort
    const key23 = "{key}" + uuidv4(); // zset random
    const key24 = "{key}" + uuidv4(); // list value
    const key25 = "{key}" + uuidv4(); // Geospatial Data/ZSET
    const field = uuidv4();
    const value = uuidv4();
    const groupName1 = uuidv4();
    const groupName2 = uuidv4();
    const consumer = uuidv4();
    // array of tuples - first element is test name/description, second - expected return value
    const responseData: [string, ReturnType][] = [];

    baseTransaction.publish("test_message", key1);
    responseData.push(['publish("test_message", key1)', 0]);
    baseTransaction.pubsubChannels();
    responseData.push(["pubsubChannels()", []]);
    baseTransaction.pubsubNumPat();
    responseData.push(["pubsubNumPat()", 0]);
    baseTransaction.pubsubNumSub();
    responseData.push(["pubsubNumSub()", {}]);

    baseTransaction.flushall();
    responseData.push(["flushall()", "OK"]);
    baseTransaction.flushall(FlushMode.SYNC);
    responseData.push(["flushall(FlushMode.SYNC)", "OK"]);
    baseTransaction.flushdb();
    responseData.push(["flushdb()", "OK"]);
    baseTransaction.flushdb(FlushMode.SYNC);
    responseData.push(["flushdb(FlushMode.SYNC)", "OK"]);
    baseTransaction.dbsize();
    responseData.push(["dbsize()", 0]);
    baseTransaction.set(key1, "bar");
    responseData.push(['set(key1, "bar")', "OK"]);
    baseTransaction.randomKey();
    responseData.push(["randomKey()", key1]);
    baseTransaction.getrange(key1, 0, -1);
    responseData.push(["getrange(key1, 0, -1)", "bar"]);
    baseTransaction.getdel(key1);
    responseData.push(["getdel(key1)", "bar"]);
    baseTransaction.set(key1, "bar");
    responseData.push(['set(key1, "bar")', "OK"]);
    baseTransaction.objectEncoding(key1);
    responseData.push(["objectEncoding(key1)", "embstr"]);
    baseTransaction.type(key1);
    responseData.push(["type(key1)", "string"]);
    baseTransaction.echo(value);
    responseData.push(["echo(value)", value]);
    baseTransaction.persist(key1);
    responseData.push(["persist(key1)", false]);

    if (gte(version, "7.0.0")) {
        baseTransaction.expireTime(key1);
        responseData.push(["expiretime(key1)", -1]);

        baseTransaction.pexpireTime(key1);
        responseData.push(["pexpiretime(key1)", -1]);
    }

    baseTransaction.set(key2, "baz", { returnOldValue: true });
    responseData.push(['set(key2, "baz", { returnOldValue: true })', null]);
    baseTransaction.customCommand(["MGET", key1, key2]);
    responseData.push(['customCommand(["MGET", key1, key2])', ["bar", "baz"]]);
    baseTransaction.mset({ [key3]: value });
    responseData.push(["mset({ [key3]: value })", "OK"]);
    baseTransaction.msetnx({ [key3]: value });
    responseData.push(["msetnx({ [key3]: value })", false]);
    baseTransaction.mget([key1, key2]);
    responseData.push(["mget([key1, key2])", ["bar", "baz"]]);
    baseTransaction.strlen(key1);
    responseData.push(["strlen(key1)", 3]);
    baseTransaction.setrange(key1, 0, "GLIDE");
    responseData.push(["setrange(key1, 0, 'GLIDE')", 5]);
    baseTransaction.del([key1]);
    responseData.push(["del([key1])", 1]);
    baseTransaction.append(key1, "bar");
    responseData.push(["append(key1, value)", 3]);
    baseTransaction.del([key1]);
    responseData.push(["del([key1])", 1]);
    baseTransaction.hset(key4, { [field]: value });
    responseData.push(["hset(key4, { [field]: value })", 1]);
    baseTransaction.hstrlen(key4, field);
    responseData.push(["hstrlen(key4, field)", value.length]);
    baseTransaction.hlen(key4);
    responseData.push(["hlen(key4)", 1]);
    baseTransaction.hrandfield(key4);
    responseData.push(["hrandfield(key4)", field]);
    baseTransaction.hrandfieldCount(key4, -2);
    responseData.push(["hrandfieldCount(key4, -2)", [field, field]]);
    baseTransaction.hrandfieldWithValues(key4, 2);
    responseData.push(["hrandfieldWithValues(key4, 2)", [[field, value]]]);
    baseTransaction.hsetnx(key4, field, value);
    responseData.push(["hsetnx(key4, field, value)", false]);
    baseTransaction.hvals(key4);
    responseData.push(["hvals(key4)", [value]]);
    baseTransaction.hget(key4, field);
    responseData.push(["hget(key4, field)", value]);
    baseTransaction.hgetall(key4);
    responseData.push(["hgetall(key4)", { [field]: value }]);
    baseTransaction.hdel(key4, [field]);
    responseData.push(["hdel(key4, [field])", 1]);
    baseTransaction.hmget(key4, [field]);
    responseData.push(["hmget(key4, [field])", [null]]);
    baseTransaction.hexists(key4, field);
    responseData.push(["hexists(key4, field)", false]);
    baseTransaction.hrandfield(key4);
    responseData.push(["hrandfield(key4)", null]);

    baseTransaction.lpush(key5, [
        field + "1",
        field + "2",
        field + "3",
        field + "4",
    ]);
    responseData.push(["lpush(key5, [1, 2, 3, 4])", 4]);

    if (gte("7.0.0", version)) {
        baseTransaction.lpush(key24, [field + "1", field + "2"]);
        responseData.push(["lpush(key22, [1, 2])", 2]);
        baseTransaction.lmpop([key24], ListDirection.LEFT);
        responseData.push([
            "lmpop([key22], ListDirection.LEFT)",
            { [key24]: [field + "2"] },
        ]);
        baseTransaction.lpush(key24, [field + "2"]);
        responseData.push(["lpush(key22, [2])", 2]);
        baseTransaction.blmpop([key24], ListDirection.LEFT, 0.1, 1);
        responseData.push([
            "blmpop([key22], ListDirection.LEFT, 0.1, 1)",
            { [key24]: [field + "2"] },
        ]);
    }

    baseTransaction.lpop(key5);
    responseData.push(["lpop(key5)", field + "4"]);
    baseTransaction.llen(key5);
    responseData.push(["llen(key5)", 3]);
    baseTransaction.lrem(key5, 1, field + "1");
    responseData.push(['lrem(key5, 1, field + "1")', 1]);
    baseTransaction.ltrim(key5, 0, 1);
    responseData.push(["ltrim(key5, 0, 1)", "OK"]);
    baseTransaction.lset(key5, 0, field + "3");
    responseData.push(['lset(key5, 0, field + "3")', "OK"]);
    baseTransaction.lrange(key5, 0, -1);
    responseData.push(["lrange(key5, 0, -1)", [field + "3", field + "2"]]);

    if (gte(version, "6.2.0")) {
        baseTransaction.lmove(
            key5,
            key20,
            ListDirection.LEFT,
            ListDirection.LEFT,
        );
        responseData.push([
            "lmove(key5, key20, ListDirection.LEFT, ListDirection.LEFT)",
            field + "3",
        ]);

        baseTransaction.blmove(
            key20,
            key5,
            ListDirection.LEFT,
            ListDirection.LEFT,
            3,
        );
        responseData.push([
            "blmove(key20, key5, ListDirection.LEFT, ListDirection.LEFT, 3)",
            field + "3",
        ]);
    }

    baseTransaction.lpopCount(key5, 2);
    responseData.push(["lpopCount(key5, 2)", [field + "3", field + "2"]]);

    baseTransaction.linsert(
        key5,
        InsertPosition.Before,
        "nonExistingPivot",
        "element",
    );
    responseData.push(["linsert", 0]);
    baseTransaction.rpush(key6, [field + "1", field + "2", field + "3"]);
    responseData.push([
        'rpush(key6, [field + "1", field + "2", field + "3"])',
        3,
    ]);
    baseTransaction.lindex(key6, 0);
    responseData.push(["lindex(key6, 0)", field + "1"]);
    baseTransaction.rpop(key6);
    responseData.push(["rpop(key6)", field + "3"]);
    baseTransaction.rpopCount(key6, 2);
    responseData.push(["rpopCount(key6, 2)", [field + "2", field + "1"]]);
    baseTransaction.rpushx(key15, ["_"]); // key15 is empty
    responseData.push(['rpushx(key15, ["_"])', 0]);
    baseTransaction.lpushx(key15, ["_"]);
    responseData.push(['lpushx(key15, ["_"])', 0]);
    baseTransaction.rpush(key16, [
        field + "1",
        field + "1",
        field + "2",
        field + "3",
        field + "3",
    ]);
    responseData.push(["rpush(key16, [1, 1, 2, 3, 3,])", 5]);
    baseTransaction.lpos(key16, field + "1", { rank: 2 });
    responseData.push(['lpos(key16, field + "1", { rank: 2 })', 1]);
    baseTransaction.lpos(key16, field + "1", { rank: 2, count: 0 });
    responseData.push(['lpos(key16, field + "1", { rank: 2, count: 0 })', [1]]);
    baseTransaction.sadd(key7, ["bar", "foo"]);
    responseData.push(['sadd(key7, ["bar", "foo"])', 2]);
    baseTransaction.sunionstore(key7, [key7, key7]);
    responseData.push(["sunionstore(key7, [key7, key7])", 2]);
    baseTransaction.sunion([key7, key7]);
    responseData.push(["sunion([key7, key7])", new Set(["bar", "foo"])]);
    baseTransaction.sinter([key7, key7]);
    responseData.push(["sinter([key7, key7])", new Set(["bar", "foo"])]);

    if (gte(version, "7.0.0")) {
        baseTransaction.sintercard([key7, key7]);
        responseData.push(["sintercard([key7, key7])", 2]);
        baseTransaction.sintercard([key7, key7], 1);
        responseData.push(["sintercard([key7, key7], 1)", 1]);
    }

    baseTransaction.sinterstore(key7, [key7, key7]);
    responseData.push(["sinterstore(key7, [key7, key7])", 2]);
    baseTransaction.sdiff([key7, key7]);
    responseData.push(["sdiff([key7, key7])", new Set()]);
    baseTransaction.sdiffstore(key7, [key7]);
    responseData.push(["sdiffstore(key7, [key7])", 2]);
    baseTransaction.srem(key7, ["foo"]);
    responseData.push(['srem(key7, ["foo"])', 1]);
    baseTransaction.scard(key7);
    responseData.push(["scard(key7)", 1]);
    baseTransaction.sismember(key7, "bar");
    responseData.push(['sismember(key7, "bar")', true]);

    if (gte(version, "6.2.0")) {
        baseTransaction.smismember(key7, ["bar", "foo", "baz"]);
        responseData.push([
            'smismember(key7, ["bar", "foo", "baz"])',
            [true, false, false],
        ]);
    }

    baseTransaction.smembers(key7);
    responseData.push(["smembers(key7)", new Set(["bar"])]);
    baseTransaction.srandmember(key7);
    responseData.push(["srandmember(key7)", "bar"]);
    baseTransaction.srandmemberCount(key7, 2);
    responseData.push(["srandmemberCount(key7, 2)", ["bar"]]);
    baseTransaction.srandmemberCount(key7, -2);
    responseData.push(["srandmemberCount(key7, -2)", ["bar", "bar"]]);
    baseTransaction.spop(key7);
    responseData.push(["spop(key7)", "bar"]);
    baseTransaction.spopCount(key7, 2);
    responseData.push(["spopCount(key7, 2)", new Set()]);
    baseTransaction.smove(key7, key7, "non_existing_member");
    responseData.push(['smove(key7, key7, "non_existing_member")', false]);
    baseTransaction.scard(key7);
    responseData.push(["scard(key7)", 0]);
    baseTransaction.zadd(key8, {
        member1: 1,
        member2: 2,
        member3: 3.5,
        member4: 4,
        member5: 5,
    });
    responseData.push(["zadd(key8, { ... } ", 5]);
    baseTransaction.zrank(key8, "member1");
    responseData.push(['zrank(key8, "member1")', 0]);

    if (gte(version, "7.2.0")) {
        baseTransaction.zrankWithScore(key8, "member1");
        responseData.push(['zrankWithScore(key8, "member1")', [0, 1]]);
    }

    baseTransaction.zrevrank(key8, "member5");
    responseData.push(['zrevrank(key8, "member5")', 0]);

    if (gte(version, "7.2.0")) {
        baseTransaction.zrevrankWithScore(key8, "member5");
        responseData.push(['zrevrankWithScore(key8, "member5")', [0, 5]]);
    }

    baseTransaction.zaddIncr(key8, "member2", 1);
    responseData.push(['zaddIncr(key8, "member2", 1)', 3]);
    baseTransaction.zincrby(key8, 0.3, "member1");
    responseData.push(['zincrby(key8, 0.3, "member1")', 1.3]);
    baseTransaction.zrem(key8, ["member1"]);
    responseData.push(['zrem(key8, ["member1"])', 1]);
    baseTransaction.zcard(key8);
    responseData.push(["zcard(key8)", 4]);

    baseTransaction.zscore(key8, "member2");
    responseData.push(['zscore(key8, "member2")', 3.0]);
    baseTransaction.zrange(key8, { start: 0, stop: -1 });
    responseData.push([
        "zrange(key8, { start: 0, stop: -1 })",
        ["member2", "member3", "member4", "member5"],
    ]);
    baseTransaction.zrangeWithScores(key8, { start: 0, stop: -1 });
    responseData.push([
        "zrangeWithScores(key8, { start: 0, stop: -1 })",
        { member2: 3, member3: 3.5, member4: 4, member5: 5 },
    ]);
    baseTransaction.zadd(key12, { one: 1, two: 2 });
    responseData.push(["zadd(key12, { one: 1, two: 2 })", 2]);
    baseTransaction.zscan(key12, "0");
    responseData.push(['zscan(key12, "0")', ["0", ["one", "1", "two", "2"]]]);
    baseTransaction.zscan(key12, "0", { match: "*", count: 20 });
    responseData.push([
        'zscan(key12, "0", {match: "*", count: 20})',
        ["0", ["one", "1", "two", "2"]],
    ]);
    baseTransaction.zadd(key13, { one: 1, two: 2, three: 3.5 });
    responseData.push(["zadd(key13, { one: 1, two: 2, three: 3.5 })", 3]);

    if (gte(version, "6.2.0")) {
        baseTransaction.zrangeStore(key8, key8, { start: 0, stop: -1 });
        responseData.push([
            "zrangeStore(key8, key8, { start: 0, stop: -1 })",
            4,
        ]);
        baseTransaction.zdiff([key13, key12]);
        responseData.push(["zdiff([key13, key12])", ["three"]]);
        baseTransaction.zdiffWithScores([key13, key12]);
        responseData.push(["zdiffWithScores([key13, key12])", { three: 3.5 }]);
        baseTransaction.zdiffstore(key13, [key13, key13]);
        responseData.push(["zdiffstore(key13, [key13, key13])", 0]);
        baseTransaction.zmscore(key12, ["two", "one"]);
        responseData.push(['zmscore(key12, ["two", "one"]', [2.0, 1.0]]);
        baseTransaction.zinterstore(key12, [key12, key13]);
        responseData.push(["zinterstore(key12, [key12, key13])", 0]);
    } else {
        baseTransaction.zinterstore(key12, [key12, key13]);
        responseData.push(["zinterstore(key12, [key12, key13])", 2]);
    }

    baseTransaction.zcount(
        key8,
        { value: 2 },
        InfScoreBoundary.PositiveInfinity,
    );
    responseData.push([
        "zcount(key8, { value: 2 }, InfScoreBoundary.PositiveInfinity)",
        4,
    ]);
    baseTransaction.zlexcount(
        key8,
        { value: "a" },
        InfScoreBoundary.PositiveInfinity,
    );
    responseData.push([
        'zlexcount(key8, { value: "a" }, InfScoreBoundary.PositiveInfinity)',
        4,
    ]);
    baseTransaction.zpopmin(key8);
    responseData.push(["zpopmin(key8)", { member2: 3.0 }]);
    baseTransaction.zpopmax(key8);
    responseData.push(["zpopmax(key8)", { member5: 5 }]);
    baseTransaction.zadd(key8, { member6: 6 });
    responseData.push(["zadd(key8, {member6: 6})", 1]);
    baseTransaction.bzpopmax([key8], 0.5);
    responseData.push(["bzpopmax([key8], 0.5)", [key8, "member6", 6]]);
    baseTransaction.zadd(key8, { member7: 1 });
    responseData.push(["zadd(key8, {member7: 1})", 1]);
    baseTransaction.bzpopmin([key8], 0.5);
    responseData.push(["bzpopmin([key8], 0.5)", [key8, "member7", 1]]);
    baseTransaction.zremRangeByRank(key8, 1, 1);
    responseData.push(["zremRangeByRank(key8, 1, 1)", 1]);
    baseTransaction.zremRangeByScore(
        key8,
        InfScoreBoundary.NegativeInfinity,
        InfScoreBoundary.PositiveInfinity,
    );
    responseData.push(["zremRangeByScore(key8, -Inf, +Inf)", 1]); // key8 is now empty
    baseTransaction.zremRangeByLex(
        key8,
        InfScoreBoundary.NegativeInfinity,
        InfScoreBoundary.PositiveInfinity,
    );
    responseData.push(["zremRangeByLex(key8, -Inf, +Inf)", 0]); // key8 is already empty

    if (gte(version, "7.0.0")) {
        baseTransaction.zadd(key14, { one: 1.0, two: 2.0 });
        responseData.push(["zadd(key14, { one: 1.0, two: 2.0 })", 2]);
        baseTransaction.zintercard([key8, key14]);
        responseData.push(["zintercard([key8, key14])", 0]);
        baseTransaction.zintercard([key8, key14], 1);
        responseData.push(["zintercard([key8, key14], 1)", 0]);
        baseTransaction.zmpop([key14], ScoreFilter.MAX);
        responseData.push(["zmpop([key14], MAX)", [key14, { two: 2.0 }]]);
        baseTransaction.zmpop([key14], ScoreFilter.MAX, 1);
        responseData.push(["zmpop([key14], MAX, 1)", [key14, { one: 1.0 }]]);
        baseTransaction.zadd(key14, { one: 1.0, two: 2.0 });
        responseData.push(["zadd(key14, { one: 1.0, two: 2.0 })", 2]);
        baseTransaction.bzmpop([key14], ScoreFilter.MAX, 0.1);
        responseData.push([
            "bzmpop([key14], ScoreFilter.MAX, 0.1)",
            [key14, { two: 2.0 }],
        ]);
        baseTransaction.bzmpop([key14], ScoreFilter.MAX, 0.1, 1);
        responseData.push([
            "bzmpop([key14], ScoreFilter.MAX, 0.1, 1)",
            [key14, { one: 1.0 }],
        ]);
    }

    baseTransaction.xadd(key9, [["field", "value1"]], { id: "0-1" });
    responseData.push([
        'xadd(key9, [["field", "value1"]], { id: "0-1" })',
        "0-1",
    ]);
    baseTransaction.xadd(key9, [["field", "value2"]], { id: "0-2" });
    responseData.push([
        'xadd(key9, [["field", "value2"]], { id: "0-2" })',
        "0-2",
    ]);
    baseTransaction.xadd(key9, [["field", "value3"]], { id: "0-3" });
    responseData.push([
        'xadd(key9, [["field", "value3"]], { id: "0-3" })',
        "0-3",
    ]);
    baseTransaction.xlen(key9);
    responseData.push(["xlen(key9)", 3]);
    baseTransaction.xread({ [key9]: "0-1" });
    responseData.push([
        'xread({ [key9]: "0-1" })',
        {
            [key9]: {
                "0-2": [["field", "value2"]],
                "0-3": [["field", "value3"]],
            },
        },
    ]);
    baseTransaction.xtrim(key9, {
        method: "minid",
        threshold: "0-2",
        exact: true,
    });
    responseData.push([
        'xtrim(key9, { method: "minid", threshold: "0-2", exact: true }',
        1,
    ]);
    baseTransaction.xgroupCreate(key9, groupName1, "0-0");
    responseData.push(['xgroupCreate(key9, groupName1, "0-0")', "OK"]);
    baseTransaction.xgroupCreate(key9, groupName2, "0-0", { mkStream: true });
    responseData.push([
        'xgroupCreate(key9, groupName2, "0-0", { mkStream: true })',
        "OK",
    ]);
    baseTransaction.xinfoConsumers(key9, groupName1);
    responseData.push(["xinfoConsumers(key9, groupName1)", []]);
    baseTransaction.xdel(key9, ["0-3", "0-5"]);
    responseData.push(["xdel(key9, [['0-3', '0-5']])", 1]);

    // key9 has one entry here: {"0-2":[["field","value2"]]}

    baseTransaction.xgroupCreateConsumer(key9, groupName1, consumer);
    responseData.push([
        "xgroupCreateConsumer(key9, groupName1, consumer)",
        true,
    ]);
    baseTransaction.customCommand([
        "xreadgroup",
        "group",
        groupName1,
        consumer,
        "STREAMS",
        key9,
        ">",
    ]);
    responseData.push([
        "xreadgroup(groupName1, consumer, key9, >)",
        { [key9]: { "0-2": [["field", "value2"]] } },
    ]);
<<<<<<< HEAD
    baseTransaction.xclaim(key9, groupName1, consumer, 0, ["0-2"]);
=======
    baseTransaction.xpending(key9, groupName1);
    responseData.push([
        "xpending(key9, groupName1)",
        [1, "0-2", "0-2", [["consumer1", "1"]]],
    ]);
    baseTransaction.xpendingWithOptions(key9, groupName1, {
        start: InfScoreBoundary.NegativeInfinity,
        end: InfScoreBoundary.PositiveInfinity,
        count: 10,
    });
    responseData.push([
        "xpending(key9, groupName1, -, +, 10)",
        [["0-2", "consumer1", 0, 1]],
    ]);
    baseTransaction.xclaim(key9, groupName1, "consumer1", 0, ["0-2"]);
>>>>>>> ce69945d
    responseData.push([
        'xclaim(key9, groupName1, consumer, 0, ["0-2"])',
        { "0-2": [["field", "value2"]] },
    ]);
    baseTransaction.xclaim(key9, groupName1, consumer, 0, ["0-2"], {
        isForce: true,
        retryCount: 0,
        idle: 0,
    });
    responseData.push([
        'xclaim(key9, groupName1, consumer, 0, ["0-2"], { isForce: true, retryCount: 0, idle: 0})',
        { "0-2": [["field", "value2"]] },
    ]);
    baseTransaction.xclaimJustId(key9, groupName1, consumer, 0, ["0-2"]);
    responseData.push([
        'xclaimJustId(key9, groupName1, consumer, 0, ["0-2"])',
        ["0-2"],
    ]);
    baseTransaction.xclaimJustId(key9, groupName1, consumer, 0, ["0-2"], {
        isForce: true,
        retryCount: 0,
        idle: 0,
    });
    responseData.push([
        'xclaimJustId(key9, groupName1, consumer, 0, ["0-2"], { isForce: true, retryCount: 0, idle: 0})',
        ["0-2"],
    ]);

    if (gte(version, "6.2.0")) {
        baseTransaction.xautoclaim(key9, groupName1, consumer, 0, "0-0", 1);
        responseData.push([
            'xautoclaim(key9, groupName1, consumer, 0, "0-0", 1)',
            gte(version, "7.0.0")
                ? ["0-0", { "0-2": [["field", "value2"]] }, []]
                : ["0-0", { "0-2": [["field", "value2"]] }],
        ]);
        baseTransaction.xautoclaimJustId(key9, groupName1, consumer, 0, "0-0");
        responseData.push([
            'xautoclaimJustId(key9, groupName1, consumer, 0, "0-0")',
            gte(version, "7.0.0") ? ["0-0", ["0-2"], []] : ["0-0", ["0-2"]],
        ]);
    }

    baseTransaction.xgroupDelConsumer(key9, groupName1, consumer);
    responseData.push(["xgroupDelConsumer(key9, groupName1, consumer)", 1]);
    baseTransaction.xgroupDestroy(key9, groupName1);
    responseData.push(["xgroupDestroy(key9, groupName1)", true]);
    baseTransaction.xgroupDestroy(key9, groupName2);
    responseData.push(["xgroupDestroy(key9, groupName2)", true]);

    baseTransaction.rename(key9, key10);
    responseData.push(["rename(key9, key10)", "OK"]);
    baseTransaction.exists([key10]);
    responseData.push(["exists([key10])", 1]);
    baseTransaction.touch([key10]);
    responseData.push(["touch([key10])", 1]);
    baseTransaction.renamenx(key10, key9);
    responseData.push(["renamenx(key10, key9)", true]);
    baseTransaction.exists([key9, key10]);
    responseData.push(["exists([key9, key10])", 1]);
    baseTransaction.rpush(key6, [field + "1", field + "2", field + "3"]);
    responseData.push([
        'rpush(key6, [field + "1", field + "2", field + "3"])',
        3,
    ]);
    baseTransaction.brpop([key6], 0.1);
    responseData.push(["brpop([key6], 0.1)", [key6, field + "3"]]);
    baseTransaction.blpop([key6], 0.1);
    responseData.push(["blpop([key6], 0.1)", [key6, field + "1"]]);

    baseTransaction.setbit(key17, 1, 1);
    responseData.push(["setbit(key17, 1, 1)", 0]);
    baseTransaction.getbit(key17, 1);
    responseData.push(["getbit(key17, 1)", 1]);
    baseTransaction.set(key17, "foobar");
    responseData.push(['set(key17, "foobar")', "OK"]);
    baseTransaction.bitcount(key17);
    responseData.push(["bitcount(key17)", 26]);
    baseTransaction.bitcount(key17, { start: 1, end: 1 });
    responseData.push(["bitcount(key17, { start: 1, end: 1 })", 6]);
    baseTransaction.bitpos(key17, 1);
    responseData.push(["bitpos(key17, 1)", 1]);

    if (gte(version, "6.0.0")) {
        baseTransaction.bitfieldReadOnly(key17, [
            new BitFieldGet(new SignedEncoding(5), new BitOffset(3)),
        ]);
        responseData.push([
            "bitfieldReadOnly(key17, [new BitFieldGet(...)])",
            [6],
        ]);
    }

    baseTransaction.set(key19, "abcdef");
    responseData.push(['set(key19, "abcdef")', "OK"]);
    baseTransaction.bitop(BitwiseOperation.AND, key19, [key19, key17]);
    responseData.push([
        "bitop(BitwiseOperation.AND, key19, [key19, key17])",
        6,
    ]);
    baseTransaction.get(key19);
    responseData.push(["get(key19)", "`bc`ab"]);

    if (gte(version, "7.0.0")) {
        baseTransaction.bitcount(key17, {
            start: 5,
            end: 30,
            indexType: BitmapIndexType.BIT,
        });
        responseData.push([
            "bitcount(key17, new BitOffsetOptions(5, 30, BitmapIndexType.BIT))",
            17,
        ]);
        baseTransaction.bitposInterval(key17, 1, 44, 50, BitmapIndexType.BIT);
        responseData.push([
            "bitposInterval(key17, 1, 44, 50, BitmapIndexType.BIT)",
            46,
        ]);
    }

    baseTransaction.bitfield(key17, [
        new BitFieldSet(
            new UnsignedEncoding(10),
            new BitOffsetMultiplier(3),
            4,
        ),
    ]);
    responseData.push(["bitfield(key17, [new BitFieldSet(...)])", [609]]);

    baseTransaction.pfadd(key11, ["a", "b", "c"]);
    responseData.push(['pfadd(key11, ["a", "b", "c"])', 1]);
    baseTransaction.pfmerge(key11, []);
    responseData.push(["pfmerge(key11, [])", "OK"]);
    baseTransaction.pfcount([key11]);
    responseData.push(["pfcount([key11])", 3]);
    baseTransaction.geoadd(
        key18,
        new Map<string, GeospatialData>([
            ["Palermo", { longitude: 13.361389, latitude: 38.115556 }],
            ["Catania", { longitude: 15.087269, latitude: 37.502669 }],
        ]),
    );
    responseData.push(["geoadd(key18, { Palermo: ..., Catania: ... })", 2]);
    baseTransaction.geopos(key18, ["Palermo", "Catania"]);
    responseData.push([
        'geopos(key18, ["Palermo", "Catania"])',
        [
            [13.36138933897018433, 38.11555639549629859],
            [15.08726745843887329, 37.50266842333162032],
        ],
    ]);
    baseTransaction.geodist(key18, "Palermo", "Catania");
    responseData.push(['geodist(key18, "Palermo", "Catania")', 166274.1516]);
    baseTransaction.geodist(key18, "Palermo", "Catania", GeoUnit.KILOMETERS);
    responseData.push([
        'geodist(key18, "Palermo", "Catania", GeoUnit.KILOMETERS)',
        166.2742,
    ]);
    baseTransaction.geohash(key18, ["Palermo", "Catania", "NonExisting"]);
    responseData.push([
        'geohash(key18, ["Palermo", "Catania", "NonExisting"])',
        ["sqc8b49rny0", "sqdtr74hyu0", null],
    ]);
    baseTransaction.zadd(key23, { one: 1.0 });
    responseData.push(["zadd(key23, {one: 1.0}", 1]);
    baseTransaction.zrandmember(key23);
    responseData.push(["zrandmember(key23)", "one"]);
    baseTransaction.zrandmemberWithCount(key23, 1);
    responseData.push(["zrandmemberWithCount(key23, 1)", ["one"]]);
    baseTransaction.zrandmemberWithCountWithScores(key23, 1);
    responseData.push([
        "zrandmemberWithCountWithScores(key23, 1)",
        [["one", 1.0]],
    ]);

    if (gte(version, "6.2.0")) {
        baseTransaction
            .geosearch(
                key18,
                { member: "Palermo" },
                { radius: 200, unit: GeoUnit.KILOMETERS },
                { sortOrder: SortOrder.ASC },
            )
            .geosearch(
                key18,
                { position: { longitude: 15, latitude: 37 } },
                { width: 400, height: 400, unit: GeoUnit.KILOMETERS },
            )
            .geosearch(
                key18,
                { member: "Palermo" },
                { radius: 200, unit: GeoUnit.KILOMETERS },
                {
                    sortOrder: SortOrder.ASC,
                    count: 2,
                    withCoord: true,
                    withDist: true,
                    withHash: true,
                },
            )
            .geosearch(
                key18,
                { position: { longitude: 15, latitude: 37 } },
                { width: 400, height: 400, unit: GeoUnit.KILOMETERS },
                {
                    sortOrder: SortOrder.ASC,
                    count: 2,
                    withCoord: true,
                    withDist: true,
                    withHash: true,
                },
            );
        responseData.push([
            'geosearch(key18, "Palermo", R200 KM, ASC)',
            ["Palermo", "Catania"],
        ]);
        responseData.push([
            "geosearch(key18, (15, 37), 400x400 KM, ASC)",
            ["Palermo", "Catania"],
        ]);
        responseData.push([
            'geosearch(key18, "Palermo", R200 KM, ASC 2 3x true)',
            [
                [
                    "Palermo",
                    [
                        0.0,
                        3479099956230698,
                        [13.361389338970184, 38.1155563954963],
                    ],
                ],
                [
                    "Catania",
                    [
                        166.2742,
                        3479447370796909,
                        [15.087267458438873, 37.50266842333162],
                    ],
                ],
            ],
        ]);
        responseData.push([
            "geosearch(key18, (15, 37), 400x400 KM, ASC 2 3x true)",
            [
                [
                    "Catania",
                    [
                        56.4413,
                        3479447370796909,
                        [15.087267458438873, 37.50266842333162],
                    ],
                ],
                [
                    "Palermo",
                    [
                        190.4424,
                        3479099956230698,
                        [13.361389338970184, 38.1155563954963],
                    ],
                ],
            ],
        ]);

        baseTransaction.geosearchstore(
            key25,
            key18,
            { position: { longitude: 15, latitude: 37 } },
            { width: 400, height: 400, unit: GeoUnit.KILOMETERS },
        );
        responseData.push([
            "geosearchstore(key25, key18, (15, 37), 400x400 KM)",
            2,
        ]);
    }

    const libName = "mylib1C" + uuidv4().replaceAll("-", "");
    const funcName = "myfunc1c" + uuidv4().replaceAll("-", "");
    const code = generateLuaLibCode(
        libName,
        new Map([[funcName, "return args[1]"]]),
        true,
    );

    if (gte(version, "7.0.0")) {
        baseTransaction.functionFlush();
        responseData.push(["functionFlush()", "OK"]);
        baseTransaction.functionLoad(code);
        responseData.push(["functionLoad(code)", libName]);
        baseTransaction.functionLoad(code, true);
        responseData.push(["functionLoad(code, true)", libName]);
        baseTransaction.functionList({ libNamePattern: "another" });
        responseData.push(['functionList("another")', []]);
        baseTransaction.fcall(funcName, [], ["one", "two"]);
        responseData.push(['fcall(funcName, [], ["one", "two"])', "one"]);
        baseTransaction.fcallReadonly(funcName, [], ["one", "two"]);
        responseData.push([
            'fcallReadonly(funcName, [], ["one", "two"]',
            "one",
        ]);
        baseTransaction.functionStats();
        responseData.push([
            "functionStats()",
            {
                running_script: null,
                engines: { LUA: { libraries_count: 1, functions_count: 1 } },
            },
        ]);
        baseTransaction.functionDelete(libName);
        responseData.push(["functionDelete(libName)", "OK"]);
        baseTransaction.functionFlush();
        responseData.push(["functionFlush()", "OK"]);
        baseTransaction.functionFlush(FlushMode.ASYNC);
        responseData.push(["functionFlush(FlushMode.ASYNC)", "OK"]);
        baseTransaction.functionFlush(FlushMode.SYNC);
        responseData.push(["functionFlush(FlushMode.SYNC)", "OK"]);
        baseTransaction.functionList({
            libNamePattern: libName,
            withCode: true,
        });
        responseData.push(["functionList({ libName, true})", []]);

        baseTransaction
            .mset({ [key1]: "abcd", [key2]: "bcde", [key3]: "wxyz" })
            .lcs(key1, key2)
            .lcs(key1, key3)
            .lcsLen(key1, key2)
            .lcsLen(key1, key3)
            .lcsIdx(key1, key2)
            .lcsIdx(key1, key2, { minMatchLen: 1 })
            .lcsIdx(key1, key2, { withMatchLen: true })
            .lcsIdx(key1, key2, { withMatchLen: true, minMatchLen: 1 })
            .del([key1, key2, key3]);

        responseData.push(
            ['mset({[key1]: "abcd", [key2]: "bcde", [key3]: "wxyz"})', "OK"],
            ["lcs(key1, key2)", "bcd"],
            ["lcs(key1, key3)", ""],
            ["lcsLen(key1, key2)", 3],
            ["lcsLen(key1, key3)", 0],
            [
                "lcsIdx(key1, key2)",
                {
                    matches: [
                        [
                            [1, 3],
                            [0, 2],
                        ],
                    ],
                    len: 3,
                },
            ],
            [
                "lcsIdx(key1, key2, {minMatchLen: 1})",
                {
                    matches: [
                        [
                            [1, 3],
                            [0, 2],
                        ],
                    ],
                    len: 3,
                },
            ],
            [
                "lcsIdx(key1, key2, {withMatchLen: true})",
                { matches: [[[1, 3], [0, 2], 3]], len: 3 },
            ],
            [
                "lcsIdx(key1, key2, {withMatchLen: true, minMatchLen: 1})",
                { matches: [[[1, 3], [0, 2], 3]], len: 3 },
            ],
            ["del([key1, key2, key3])", 3],
        );
    }

    baseTransaction
        .lpush(key21, ["3", "1", "2"])
        .sort(key21)
        .sortStore(key21, key22)
        .lrange(key22, 0, -1);
    responseData.push(
        ['lpush(key21, ["3", "1", "2"])', 3],
        ["sort(key21)", ["1", "2", "3"]],
        ["sortStore(key21, key22)", 3],
        ["lrange(key22, 0, -1)", ["1", "2", "3"]],
    );

    if (gte(version, "7.0.0")) {
        baseTransaction.sortReadOnly(key21);
        responseData.push(["sortReadOnly(key21)", ["1", "2", "3"]]);
    }

    return responseData;
}<|MERGE_RESOLUTION|>--- conflicted
+++ resolved
@@ -983,13 +983,10 @@
         "xreadgroup(groupName1, consumer, key9, >)",
         { [key9]: { "0-2": [["field", "value2"]] } },
     ]);
-<<<<<<< HEAD
-    baseTransaction.xclaim(key9, groupName1, consumer, 0, ["0-2"]);
-=======
     baseTransaction.xpending(key9, groupName1);
     responseData.push([
         "xpending(key9, groupName1)",
-        [1, "0-2", "0-2", [["consumer1", "1"]]],
+        [1, "0-2", "0-2", [[consumer, "1"]]],
     ]);
     baseTransaction.xpendingWithOptions(key9, groupName1, {
         start: InfScoreBoundary.NegativeInfinity,
@@ -997,11 +994,10 @@
         count: 10,
     });
     responseData.push([
-        "xpending(key9, groupName1, -, +, 10)",
-        [["0-2", "consumer1", 0, 1]],
-    ]);
-    baseTransaction.xclaim(key9, groupName1, "consumer1", 0, ["0-2"]);
->>>>>>> ce69945d
+        "xpendingWithOptions(key9, groupName1, -, +, 10)",
+        [["0-2", consumer, 0, 1]],
+    ]);
+    baseTransaction.xclaim(key9, groupName1, consumer, 0, ["0-2"]);
     responseData.push([
         'xclaim(key9, groupName1, consumer, 0, ["0-2"])',
         { "0-2": [["field", "value2"]] },
