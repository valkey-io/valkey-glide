/**
 * Copyright Valkey GLIDE Project Contributors - SPDX Identifier: Apache-2.0
 */

import { expect } from "@jest/globals";
import { exec } from "child_process";
import parseArgs from "minimist";
import { gte } from "semver";
import { v4 as uuidv4 } from "uuid";
import {
    BaseClient,
    BaseClientConfiguration,
    BitFieldGet,
    BitFieldSet,
    BitOffset,
    BitOffsetMultiplier,
    BitmapIndexType,
    BitwiseOperation,
    ClusterTransaction,
    FlushMode,
    FunctionListResponse,
    FunctionStatsResponse,
    GeoUnit,
    GeospatialData,
    GlideClient,
    GlideClusterClient,
    InfScoreBoundary,
    InsertPosition,
    ListDirection,
    ProtocolVersion,
    ReturnType,
    ReturnTypeMap,
    ScoreFilter,
    SignedEncoding,
    SortOrder,
    Transaction,
    UnsignedEncoding,
} from "..";

/* eslint-disable @typescript-eslint/no-explicit-any */
function intoArrayInternal(obj: any, builder: Array<string>) {
    if (obj == null) {
        builder.push("null");
    } else if (typeof obj === "string") {
        builder.push(obj);
    } else if (typeof obj === "number") {
        builder.push(obj.toPrecision(3));
    } else if (obj instanceof Uint8Array) {
        builder.push(obj.toString());
    } else if (obj instanceof Array) {
        for (const item of obj) {
            intoArrayInternal(item, builder);
        }
    } else if (obj instanceof Set) {
        const arr = Array.from(obj);
        arr.sort();

        for (const item of arr) {
            intoArrayInternal(item, builder);
        }
    } else if (obj instanceof Map) {
        const sortedArr = Array.from(obj.entries()).sort();

        for (const [key, value] of sortedArr) {
            intoArrayInternal(key, builder);
            intoArrayInternal(value, builder);
        }
    } else if (typeof obj[Symbol.iterator] === "function") {
        // iterable, recurse into children
        for (const item of obj) {
            intoArrayInternal(item, builder);
        }
    } else {
        const sortedArr = Array.from(Object.entries(obj)).sort();

        for (const [k, v] of sortedArr) {
            intoArrayInternal(k, builder);
            intoArrayInternal(v, builder);
        }
    }
}

/**
 * accept any variable `v` and convert it into String, recursively
 */
export function intoString(v: any): string {
    const builder: Array<string> = [];
    intoArrayInternal(v, builder);
    return builder.join("");
}

/**
 * accept any variable `v` and convert it into array of string
 */
export function intoArray(v: any): Array<string> {
    const result: Array<string> = [];
    intoArrayInternal(v, result);
    return result;
}

/**
 * Convert array of strings into array of `Uint8Array`
 */
export function convertStringArrayToBuffer(value: string[]): Uint8Array[] {
    const bytesarr: Uint8Array[] = [];

    for (const str of value) {
        bytesarr.push(Buffer.from(str));
    }

    return bytesarr;
}

export class Checker {
    left: string;

    constructor(left: any) {
        this.left = intoString(left);
    }

    toEqual(right: any) {
        right = intoString(right);
        return expect(this.left).toEqual(right);
    }
}

export function checkSimple(left: any): Checker {
    return new Checker(left);
}

export type Client = {
    set: (key: string, value: string) => Promise<string | "OK" | null>;
    get: (key: string) => Promise<string | null>;
};

export async function GetAndSetRandomValue(client: Client) {
    const key = uuidv4();
    // Adding random repetition, to prevent the inputs from always having the same alignment.
    const value = uuidv4() + "0".repeat(Math.random() * 7);
    const setResult = await client.set(key, value);
    expect(intoString(setResult)).toEqual("OK");
    const result = await client.get(key);
    expect(intoString(result)).toEqual(value);
}

export function flushallOnPort(port: number): Promise<void> {
    return new Promise<void>((resolve, reject) =>
        exec(`redis-cli -p ${port} FLUSHALL`, (error, _, stderr) => {
            if (error) {
                console.error(stderr);
                reject(error);
            } else {
                resolve();
            }
        }),
    );
}

/**
 * Parses a string of endpoints into an array of host-port pairs.
 * Each endpoint in the string should be in the format 'host:port', separated by commas.
 *
 * @param endpointsStr - The string containing endpoints in the format 'host:port', separated by commas.
 * @returns An array of host-port pairs parsed from the endpoints string.
 * @throws If the endpoints string or its format is invalid.
 * @example
 * ```typescript
 * const endpointsStr = 'localhost:8080,example.com:3000,192.168.1.100:5000';
 * const endpoints = parseEndpoints(endpointsStr);
 * console.log(endpoints);
 * // Output: [['localhost', 8080], ['example.com', 3000], ['192.168.1.100', 5000]]
 * ```
 */
export const parseEndpoints = (endpointsStr: string): [string, number][] => {
    try {
        console.log(endpointsStr);
        const endpoints: string[][] = endpointsStr
            .split(",")
            .map((endpoint) => endpoint.split(":"));
        endpoints.forEach((endpoint) => {
            // Check if each endpoint has exactly two elements (host and port)
            if (endpoint.length !== 2) {
                throw new Error(
                    "Each endpoint should be in the format 'host:port'.\nEndpoints should be separated by commas.",
                );
            }

            // Extract host and port
            const [host, portStr] = endpoint;

            // Check if both host and port are specified and if port is a valid integer
            if (!host || !portStr || !/^\d+$/.test(portStr)) {
                throw new Error(
                    "Both host and port should be specified and port should be a valid integer.",
                );
            }
        });

        // Convert port strings to numbers and return the result
        return endpoints.map(([host, portStr]) => [host, Number(portStr)]);
    } catch (error) {
        throw new Error(
            "Invalid endpoints format: " + (error as Error).message,
        );
    }
};

/// This function takes the first result of the response if it got more than one response (like cluster responses).
export function getFirstResult(
    res: string | number | Record<string, string> | Record<string, number>,
): string | number {
    if (typeof res == "string" || typeof res == "number") {
        return res;
    }

    return Object.values(res).at(0);
}

// TODO use matcher instead of predicate
/** Check a multi-node response from a cluster. */
export function checkClusterMultiNodeResponse(
    res: object,
    predicate: (value: ReturnType) => void,
) {
    for (const nodeResponse of Object.values(res)) {
        predicate(nodeResponse);
    }
}

/** Check a response from a cluster. Response could be either single-node (value) or multi-node (string-value map). */
export function checkClusterResponse(
    res: object,
    singleNodeRoute: boolean,
    predicate: (value: ReturnType) => void,
) {
    if (singleNodeRoute) predicate(res as ReturnType);
    else checkClusterMultiNodeResponse(res, predicate);
}

/** Generate a String of LUA library code. */
export function generateLuaLibCode(
    libName: string,
    functions: Map<string, string>,
    readonly: boolean,
): string {
    let code = `#!lua name=${libName}\n`;

    for (const [functionName, functionBody] of functions) {
        code += `redis.register_function{ function_name = '${functionName}', callback = function(keys, args) ${functionBody} end`;
        if (readonly) code += ", flags = { 'no-writes' }";
        code += " }\n";
    }

    return code;
}

/**
 * Parses the command-line arguments passed to the Node.js process.
 *
 * @returns Parsed command-line arguments.
 *
 * @example
 * ```typescript
 * // Command: node script.js --name="John Doe" --age=30
 * const args = parseCommandLineArgs();
 * // args = { name: 'John Doe', age: 30 }
 * ```
 */
export function parseCommandLineArgs() {
    return parseArgs(process.argv.slice(2));
}

export async function testTeardown(
    cluster_mode: boolean,
    option: BaseClientConfiguration,
) {
    const client = cluster_mode
        ? await GlideClusterClient.createClient(option)
        : await GlideClient.createClient(option);

    await client.customCommand(["FLUSHALL"]);
    client.close();
}

export const getClientConfigurationOption = (
    addresses: [string, number][],
    protocol: ProtocolVersion,
    timeout?: number,
): BaseClientConfiguration => {
    return {
        addresses: addresses.map(([host, port]) => ({
            host,
            port,
        })),
        protocol,
        ...(timeout && { requestTimeout: timeout }),
    };
};

export async function flushAndCloseClient(
    cluster_mode: boolean,
    addresses: [string, number][],
    client?: BaseClient,
) {
    await testTeardown(
        cluster_mode,
        getClientConfigurationOption(addresses, ProtocolVersion.RESP3, 2000),
    );

    // some tests don't initialize a client
    if (client == undefined) {
        return;
    }

    client.close();
}

/**
 * Compare two maps by converting them to JSON strings and checking for equality, including property order.
 *
 * @param map - The first map to compare.
 * @param map2 - The second map to compare.
 * @returns True if the maps are equal.
 * @remarks This function is used to compare maps, including their property order.
 * Direct comparison with `expect(map).toEqual(map2)` might ignore the order of properties,
 * whereas this function considers property order in the comparison by converting the maps to JSON strings.
 * This ensures a stricter comparison that takes property order into account.
 *
 * @example
 * ```typescript
 * const mapA = { name: 'John', age: 30 };
 * const mapB = { age: 30, name: 'John' };
 *
 * // Direct comparison will pass because it ignores property order
 * expect(mapA).toEqual(mapB); // This will pass
 *
 * // Correct comparison using compareMaps function
 * compareMaps(mapA, mapB); // This will return false due to different property order
 * ```
 */
export function compareMaps(
    map: Record<string, unknown>,
    map2: Record<string, unknown>,
): boolean {
    return JSON.stringify(map) == JSON.stringify(map2);
}

/**
 * Validate whether `FUNCTION LIST` response contains required info.
 *
 * @param response - The response from server.
 * @param libName - Expected library name.
 * @param functionDescriptions - Expected function descriptions. Key - function name, value - description.
 * @param functionFlags - Expected function flags. Key - function name, value - flags set.
 * @param libCode - Expected library to check if given.
 */
export function checkFunctionListResponse(
    response: FunctionListResponse,
    libName: string,
    functionDescriptions: Map<string, string | null>,
    functionFlags: Map<string, string[]>,
    libCode?: string,
) {
    // TODO rework after #1953 https://github.com/valkey-io/valkey-glide/pull/1953
    expect(response.length).toBeGreaterThan(0);
    let hasLib = false;

    for (const lib of response) {
        hasLib = lib["library_name"] == libName;

        if (hasLib) {
            const functions = lib["functions"];
            expect(functions.length).toEqual(functionDescriptions.size);

            for (const functionData of functions) {
                const functionInfo = functionData as Record<
                    string,
                    string | string[]
                >;
                const name = functionInfo["name"] as string;
                const flags = functionInfo["flags"] as string[];
                expect(functionInfo["description"]).toEqual(
                    functionDescriptions.get(name),
                );

                expect(flags).toEqual(functionFlags.get(name));
            }

            if (libCode) {
                expect(lib["library_code"]).toEqual(libCode);
            }

            break;
        }
    }

    expect(hasLib).toBeTruthy();
}

/**
 * Validate whether `FUNCTION STATS` response contains required info.
 *
 * @param response - The response from server.
 * @param runningFunction - Command line of running function expected. Empty, if nothing expected.
 * @param libCount - Expected libraries count.
 * @param functionCount - Expected functions count.
 */
export function checkFunctionStatsResponse(
    response: FunctionStatsResponse,
    runningFunction: string[],
    libCount: number,
    functionCount: number,
) {
    if (response.running_script === null && runningFunction.length > 0) {
        fail("No running function info");
    }

    if (response.running_script !== null && runningFunction.length == 0) {
        fail(
            "Unexpected running function info: " +
                (response.running_script.command as string[]).join(" "),
        );
    }

    if (response.running_script !== null) {
        expect(response.running_script.command).toEqual(runningFunction);
        // command line format is:
        // fcall|fcall_ro <function name> <num keys> <key>* <arg>*
        expect(response.running_script.name).toEqual(runningFunction[1]);
    }

    expect(response.engines).toEqual({
        LUA: { libraries_count: libCount, functions_count: functionCount },
    });
}

/**
 * Check transaction response.
 * @param response - Transaction result received from `exec` call.
 * @param expectedResponseData - Expected result data from {@link transactionTest}.
 */
export function validateTransactionResponse(
    response: ReturnType[] | null,
    expectedResponseData: [string, ReturnType][],
) {
    const failedChecks: string[] = [];

    for (let i = 0; i < expectedResponseData.length; i++) {
        const [testName, expectedResponse] = expectedResponseData[i];

        try {
            expect(response?.[i]).toEqual(expectedResponse);
        } catch {
            const expected =
                expectedResponse instanceof Map
                    ? JSON.stringify(Array.from(expectedResponse.entries()))
                    : JSON.stringify(expectedResponse);
            const actual =
                response?.[i] instanceof Map
                    ? JSON.stringify(
                          Array.from(
                              (response?.[i] as ReturnTypeMap)?.entries(),
                          ),
                      )
                    : JSON.stringify(response?.[i]);
            failedChecks.push(
                `${testName} failed, expected <${expected}>, actual <${actual}>`,
            );
        }
    }

    if (failedChecks.length > 0) {
        throw new Error(
            "Checks failed in transaction response:\n" +
                failedChecks.join("\n"),
        );
    }
}

/**
 * Populates a transaction with commands to test.
 * @param baseTransaction - A transaction.
 * @returns Array of tuples, where first element is a test name/description, second - expected return value.
 */
export async function transactionTest(
    baseTransaction: Transaction | ClusterTransaction,
    version: string,
): Promise<[string, ReturnType][]> {
    const key1 = "{key}" + uuidv4(); // string
    const key2 = "{key}" + uuidv4(); // string
    const key3 = "{key}" + uuidv4(); // string
    const key4 = "{key}" + uuidv4(); // hash
    const key5 = "{key}" + uuidv4();
    const key6 = "{key}" + uuidv4();
    const key7 = "{key}" + uuidv4();
    const key8 = "{key}" + uuidv4();
    const key9 = "{key}" + uuidv4();
    const key10 = "{key}" + uuidv4();
    const key11 = "{key}" + uuidv4(); // hyper log log
    const key12 = "{key}" + uuidv4();
    const key13 = "{key}" + uuidv4();
    const key14 = "{key}" + uuidv4(); // sorted set
    const key15 = "{key}" + uuidv4(); // list
    const key16 = "{key}" + uuidv4(); // list
    const key17 = "{key}" + uuidv4(); // bitmap
    const key18 = "{key}" + uuidv4(); // Geospatial Data/ZSET
    const key19 = "{key}" + uuidv4(); // bitmap
    const key20 = "{key}" + uuidv4(); // list
    const key21 = "{key}" + uuidv4(); // list for sort
    const key22 = "{key}" + uuidv4(); // list for sort
    const key23 = "{key}" + uuidv4(); // zset random
    const key24 = "{key}" + uuidv4(); // list value
    const key25 = "{key}" + uuidv4(); // Geospatial Data/ZSET
    const field = uuidv4();
    const value = uuidv4();
    const groupName1 = uuidv4();
    const groupName2 = uuidv4();
    // array of tuples - first element is test name/description, second - expected return value
    const responseData: [string, ReturnType][] = [];

    baseTransaction.publish("test_message", key1);
    responseData.push(['publish("test_message", key1)', 0]);
    baseTransaction.pubsubChannels();
    responseData.push(["pubsubChannels()", []]);
    baseTransaction.pubsubNumPat();
    responseData.push(["pubsubNumPat()", 0]);
    baseTransaction.pubsubNumSub();
    responseData.push(["pubsubNumSub()", {}]);

    baseTransaction.flushall();
    responseData.push(["flushall()", "OK"]);
    baseTransaction.flushall(FlushMode.SYNC);
    responseData.push(["flushall(FlushMode.SYNC)", "OK"]);
    baseTransaction.flushdb();
    responseData.push(["flushdb()", "OK"]);
    baseTransaction.flushdb(FlushMode.SYNC);
    responseData.push(["flushdb(FlushMode.SYNC)", "OK"]);
    baseTransaction.dbsize();
    responseData.push(["dbsize()", 0]);
    baseTransaction.set(key1, "bar");
    responseData.push(['set(key1, "bar")', "OK"]);
    baseTransaction.randomKey();
    responseData.push(["randomKey()", key1]);
    baseTransaction.getrange(key1, 0, -1);
    responseData.push(["getrange(key1, 0, -1)", "bar"]);
    baseTransaction.getdel(key1);
    responseData.push(["getdel(key1)", "bar"]);
    baseTransaction.set(key1, "bar");
    responseData.push(['set(key1, "bar")', "OK"]);
    baseTransaction.objectEncoding(key1);
    responseData.push(["objectEncoding(key1)", "embstr"]);
    baseTransaction.type(key1);
    responseData.push(["type(key1)", "string"]);
    baseTransaction.echo(value);
    responseData.push(["echo(value)", value]);
    baseTransaction.persist(key1);
    responseData.push(["persist(key1)", false]);

    if (gte(version, "7.0.0")) {
        baseTransaction.expireTime(key1);
        responseData.push(["expiretime(key1)", -1]);

        baseTransaction.pexpireTime(key1);
        responseData.push(["pexpiretime(key1)", -1]);
    }

    baseTransaction.set(key2, "baz", { returnOldValue: true });
    responseData.push(['set(key2, "baz", { returnOldValue: true })', null]);
    baseTransaction.customCommand(["MGET", key1, key2]);
    responseData.push(['customCommand(["MGET", key1, key2])', ["bar", "baz"]]);
    baseTransaction.mset({ [key3]: value });
    responseData.push(["mset({ [key3]: value })", "OK"]);
    baseTransaction.msetnx({ [key3]: value });
    responseData.push(["msetnx({ [key3]: value })", false]);
    baseTransaction.mget([key1, key2]);
    responseData.push(["mget([key1, key2])", ["bar", "baz"]]);
    baseTransaction.strlen(key1);
    responseData.push(["strlen(key1)", 3]);
    baseTransaction.setrange(key1, 0, "GLIDE");
    responseData.push(["setrange(key1, 0, 'GLIDE')", 5]);
    baseTransaction.del([key1]);
    responseData.push(["del([key1])", 1]);
    baseTransaction.append(key1, "bar");
    responseData.push(["append(key1, value)", 3]);
    baseTransaction.del([key1]);
    responseData.push(["del([key1])", 1]);
    baseTransaction.hset(key4, { [field]: value });
    responseData.push(["hset(key4, { [field]: value })", 1]);
    baseTransaction.hstrlen(key4, field);
    responseData.push(["hstrlen(key4, field)", value.length]);
    baseTransaction.hlen(key4);
    responseData.push(["hlen(key4)", 1]);
    baseTransaction.hrandfield(key4);
    responseData.push(["hrandfield(key4)", field]);
    baseTransaction.hrandfieldCount(key4, -2);
    responseData.push(["hrandfieldCount(key4, -2)", [field, field]]);
    baseTransaction.hrandfieldWithValues(key4, 2);
    responseData.push(["hrandfieldWithValues(key4, 2)", [[field, value]]]);
    baseTransaction.hsetnx(key4, field, value);
    responseData.push(["hsetnx(key4, field, value)", false]);
    baseTransaction.hvals(key4);
    responseData.push(["hvals(key4)", [value]]);
    baseTransaction.hget(key4, field);
    responseData.push(["hget(key4, field)", value]);
    baseTransaction.hgetall(key4);
    responseData.push(["hgetall(key4)", { [field]: value }]);
    baseTransaction.hdel(key4, [field]);
    responseData.push(["hdel(key4, [field])", 1]);
    baseTransaction.hmget(key4, [field]);
    responseData.push(["hmget(key4, [field])", [null]]);
    baseTransaction.hexists(key4, field);
    responseData.push(["hexists(key4, field)", false]);
    baseTransaction.hrandfield(key4);
    responseData.push(["hrandfield(key4)", null]);

    baseTransaction.lpush(key5, [
        field + "1",
        field + "2",
        field + "3",
        field + "4",
    ]);
    responseData.push(["lpush(key5, [1, 2, 3, 4])", 4]);

    if (gte("7.0.0", version)) {
        baseTransaction.lpush(key24, [field + "1", field + "2"]);
        responseData.push(["lpush(key22, [1, 2])", 2]);
        baseTransaction.lmpop([key24], ListDirection.LEFT);
        responseData.push([
            "lmpop([key22], ListDirection.LEFT)",
            { [key24]: [field + "2"] },
        ]);
        baseTransaction.lpush(key24, [field + "2"]);
        responseData.push(["lpush(key22, [2])", 2]);
        baseTransaction.blmpop([key24], ListDirection.LEFT, 0.1, 1);
        responseData.push([
            "blmpop([key22], ListDirection.LEFT, 0.1, 1)",
            { [key24]: [field + "2"] },
        ]);
    }

    baseTransaction.lpop(key5);
    responseData.push(["lpop(key5)", field + "4"]);
    baseTransaction.llen(key5);
    responseData.push(["llen(key5)", 3]);
    baseTransaction.lrem(key5, 1, field + "1");
    responseData.push(['lrem(key5, 1, field + "1")', 1]);
    baseTransaction.ltrim(key5, 0, 1);
    responseData.push(["ltrim(key5, 0, 1)", "OK"]);
    baseTransaction.lset(key5, 0, field + "3");
    responseData.push(['lset(key5, 0, field + "3")', "OK"]);
    baseTransaction.lrange(key5, 0, -1);
    responseData.push(["lrange(key5, 0, -1)", [field + "3", field + "2"]]);

    if (gte(version, "6.2.0")) {
        baseTransaction.lmove(
            key5,
            key20,
            ListDirection.LEFT,
            ListDirection.LEFT,
        );
        responseData.push([
            "lmove(key5, key20, ListDirection.LEFT, ListDirection.LEFT)",
            field + "3",
        ]);

        baseTransaction.blmove(
            key20,
            key5,
            ListDirection.LEFT,
            ListDirection.LEFT,
            3,
        );
        responseData.push([
            "blmove(key20, key5, ListDirection.LEFT, ListDirection.LEFT, 3)",
            field + "3",
        ]);
    }

    baseTransaction.lpopCount(key5, 2);
    responseData.push(["lpopCount(key5, 2)", [field + "3", field + "2"]]);

    baseTransaction.linsert(
        key5,
        InsertPosition.Before,
        "nonExistingPivot",
        "element",
    );
    responseData.push(["linsert", 0]);
    baseTransaction.rpush(key6, [field + "1", field + "2", field + "3"]);
    responseData.push([
        'rpush(key6, [field + "1", field + "2", field + "3"])',
        3,
    ]);
    baseTransaction.lindex(key6, 0);
    responseData.push(["lindex(key6, 0)", field + "1"]);
    baseTransaction.rpop(key6);
    responseData.push(["rpop(key6)", field + "3"]);
    baseTransaction.rpopCount(key6, 2);
    responseData.push(["rpopCount(key6, 2)", [field + "2", field + "1"]]);
    baseTransaction.rpushx(key15, ["_"]); // key15 is empty
    responseData.push(['rpushx(key15, ["_"])', 0]);
    baseTransaction.lpushx(key15, ["_"]);
    responseData.push(['lpushx(key15, ["_"])', 0]);
    baseTransaction.rpush(key16, [
        field + "1",
        field + "1",
        field + "2",
        field + "3",
        field + "3",
    ]);
    responseData.push(["rpush(key16, [1, 1, 2, 3, 3,])", 5]);
    baseTransaction.lpos(key16, field + "1", { rank: 2 });
    responseData.push(['lpos(key16, field + "1", { rank: 2 })', 1]);
    baseTransaction.lpos(key16, field + "1", { rank: 2, count: 0 });
    responseData.push(['lpos(key16, field + "1", { rank: 2, count: 0 })', [1]]);
    baseTransaction.sadd(key7, ["bar", "foo"]);
    responseData.push(['sadd(key7, ["bar", "foo"])', 2]);
    baseTransaction.sunionstore(key7, [key7, key7]);
    responseData.push(["sunionstore(key7, [key7, key7])", 2]);
    baseTransaction.sunion([key7, key7]);
    responseData.push(["sunion([key7, key7])", new Set(["bar", "foo"])]);
    baseTransaction.sinter([key7, key7]);
    responseData.push(["sinter([key7, key7])", new Set(["bar", "foo"])]);

    if (gte(version, "7.0.0")) {
        baseTransaction.sintercard([key7, key7]);
        responseData.push(["sintercard([key7, key7])", 2]);
        baseTransaction.sintercard([key7, key7], 1);
        responseData.push(["sintercard([key7, key7], 1)", 1]);
    }

    baseTransaction.sinterstore(key7, [key7, key7]);
    responseData.push(["sinterstore(key7, [key7, key7])", 2]);
    baseTransaction.sdiff([key7, key7]);
    responseData.push(["sdiff([key7, key7])", new Set()]);
    baseTransaction.sdiffstore(key7, [key7]);
    responseData.push(["sdiffstore(key7, [key7])", 2]);
    baseTransaction.srem(key7, ["foo"]);
    responseData.push(['srem(key7, ["foo"])', 1]);
    baseTransaction.scard(key7);
    responseData.push(["scard(key7)", 1]);
    baseTransaction.sismember(key7, "bar");
    responseData.push(['sismember(key7, "bar")', true]);

    if (gte(version, "6.2.0")) {
        baseTransaction.smismember(key7, ["bar", "foo", "baz"]);
        responseData.push([
            'smismember(key7, ["bar", "foo", "baz"])',
            [true, false, false],
        ]);
    }

    baseTransaction.smembers(key7);
    responseData.push(["smembers(key7)", new Set(["bar"])]);
    baseTransaction.srandmember(key7);
    responseData.push(["srandmember(key7)", "bar"]);
    baseTransaction.srandmemberCount(key7, 2);
    responseData.push(["srandmemberCount(key7, 2)", ["bar"]]);
    baseTransaction.srandmemberCount(key7, -2);
    responseData.push(["srandmemberCount(key7, -2)", ["bar", "bar"]]);
    baseTransaction.spop(key7);
    responseData.push(["spop(key7)", "bar"]);
    baseTransaction.spopCount(key7, 2);
    responseData.push(["spopCount(key7, 2)", new Set()]);
    baseTransaction.smove(key7, key7, "non_existing_member");
    responseData.push(['smove(key7, key7, "non_existing_member")', false]);
    baseTransaction.scard(key7);
    responseData.push(["scard(key7)", 0]);
    baseTransaction.zadd(key8, {
        member1: 1,
        member2: 2,
        member3: 3.5,
        member4: 4,
        member5: 5,
    });
    responseData.push(["zadd(key8, { ... } ", 5]);
    baseTransaction.zrank(key8, "member1");
    responseData.push(['zrank(key8, "member1")', 0]);

    if (gte(version, "7.2.0")) {
        baseTransaction.zrankWithScore(key8, "member1");
        responseData.push(['zrankWithScore(key8, "member1")', [0, 1]]);
    }

    baseTransaction.zrevrank(key8, "member5");
    responseData.push(['zrevrank(key8, "member5")', 0]);

    if (gte(version, "7.2.0")) {
        baseTransaction.zrevrankWithScore(key8, "member5");
        responseData.push(['zrevrankWithScore(key8, "member5")', [0, 5]]);
    }

    baseTransaction.zaddIncr(key8, "member2", 1);
    responseData.push(['zaddIncr(key8, "member2", 1)', 3]);
    baseTransaction.zincrby(key8, 0.3, "member1");
    responseData.push(['zincrby(key8, 0.3, "member1")', 1.3]);
    baseTransaction.zrem(key8, ["member1"]);
    responseData.push(['zrem(key8, ["member1"])', 1]);
    baseTransaction.zcard(key8);
    responseData.push(["zcard(key8)", 4]);

    baseTransaction.zscore(key8, "member2");
    responseData.push(['zscore(key8, "member2")', 3.0]);
    baseTransaction.zrange(key8, { start: 0, stop: -1 });
    responseData.push([
        "zrange(key8, { start: 0, stop: -1 })",
        ["member2", "member3", "member4", "member5"],
    ]);
    baseTransaction.zrangeWithScores(key8, { start: 0, stop: -1 });
    responseData.push([
        "zrangeWithScores(key8, { start: 0, stop: -1 })",
        { member2: 3, member3: 3.5, member4: 4, member5: 5 },
    ]);
    baseTransaction.zadd(key12, { one: 1, two: 2 });
    responseData.push(["zadd(key12, { one: 1, two: 2 })", 2]);
    baseTransaction.zscan(key12, "0");
    responseData.push(['zscan(key12, "0")', ["0", ["one", "1", "two", "2"]]]);
    baseTransaction.zscan(key12, "0", { match: "*", count: 20 });
    responseData.push([
        'zscan(key12, "0", {match: "*", count: 20})',
        ["0", ["one", "1", "two", "2"]],
    ]);
    baseTransaction.zadd(key13, { one: 1, two: 2, three: 3.5 });
    responseData.push(["zadd(key13, { one: 1, two: 2, three: 3.5 })", 3]);

    if (gte(version, "6.2.0")) {
        baseTransaction.zdiff([key13, key12]);
        responseData.push(["zdiff([key13, key12])", ["three"]]);
        baseTransaction.zdiffWithScores([key13, key12]);
        responseData.push(["zdiffWithScores([key13, key12])", { three: 3.5 }]);
        baseTransaction.zdiffstore(key13, [key13, key13]);
        responseData.push(["zdiffstore(key13, [key13, key13])", 0]);
        baseTransaction.zmscore(key12, ["two", "one"]);
        responseData.push(['zmscore(key12, ["two", "one"]', [2.0, 1.0]]);
        baseTransaction.zinterstore(key12, [key12, key13]);
        responseData.push(["zinterstore(key12, [key12, key13])", 0]);
    } else {
        baseTransaction.zinterstore(key12, [key12, key13]);
        responseData.push(["zinterstore(key12, [key12, key13])", 2]);
    }

    baseTransaction.zcount(
        key8,
        { value: 2 },
        InfScoreBoundary.PositiveInfinity,
    );
    responseData.push([
        "zcount(key8, { value: 2 }, InfScoreBoundary.PositiveInfinity)",
        4,
    ]);
    baseTransaction.zlexcount(
        key8,
        { value: "a" },
        InfScoreBoundary.PositiveInfinity,
    );
    responseData.push([
        'zlexcount(key8, { value: "a" }, InfScoreBoundary.PositiveInfinity)',
        4,
    ]);
    baseTransaction.zpopmin(key8);
    responseData.push(["zpopmin(key8)", { member2: 3.0 }]);
    baseTransaction.zpopmax(key8);
    responseData.push(["zpopmax(key8)", { member5: 5 }]);
    baseTransaction.zadd(key8, { member6: 6 });
    responseData.push(["zadd(key8, {member6: 6})", 1]);
    baseTransaction.bzpopmax([key8], 0.5);
    responseData.push(["bzpopmax([key8], 0.5)", [key8, "member6", 6]]);
    baseTransaction.zadd(key8, { member7: 1 });
    responseData.push(["zadd(key8, {member7: 1})", 1]);
    baseTransaction.bzpopmin([key8], 0.5);
    responseData.push(["bzpopmin([key8], 0.5)", [key8, "member7", 1]]);
    baseTransaction.zremRangeByRank(key8, 1, 1);
    responseData.push(["zremRangeByRank(key8, 1, 1)", 1]);
    baseTransaction.zremRangeByScore(
        key8,
        InfScoreBoundary.NegativeInfinity,
        InfScoreBoundary.PositiveInfinity,
    );
    responseData.push(["zremRangeByScore(key8, -Inf, +Inf)", 1]); // key8 is now empty
    baseTransaction.zremRangeByLex(
        key8,
        InfScoreBoundary.NegativeInfinity,
        InfScoreBoundary.PositiveInfinity,
    );
    responseData.push(["zremRangeByLex(key8, -Inf, +Inf)", 0]); // key8 is already empty

    if (gte(version, "7.0.0")) {
        baseTransaction.zadd(key14, { one: 1.0, two: 2.0 });
        responseData.push(["zadd(key14, { one: 1.0, two: 2.0 })", 2]);
        baseTransaction.zintercard([key8, key14]);
        responseData.push(["zintercard([key8, key14])", 0]);
        baseTransaction.zintercard([key8, key14], 1);
        responseData.push(["zintercard([key8, key14], 1)", 0]);
        baseTransaction.zmpop([key14], ScoreFilter.MAX);
        responseData.push(["zmpop([key14], MAX)", [key14, { two: 2.0 }]]);
        baseTransaction.zmpop([key14], ScoreFilter.MAX, 1);
        responseData.push(["zmpop([key14], MAX, 1)", [key14, { one: 1.0 }]]);
        baseTransaction.zadd(key14, { one: 1.0, two: 2.0 });
        responseData.push(["zadd(key14, { one: 1.0, two: 2.0 })", 2]);
        baseTransaction.bzmpop([key14], ScoreFilter.MAX, 0.1);
        responseData.push([
            "bzmpop([key14], ScoreFilter.MAX, 0.1)",
            [key14, { two: 2.0 }],
        ]);
        baseTransaction.bzmpop([key14], ScoreFilter.MAX, 0.1, 1);
        responseData.push([
            "bzmpop([key14], ScoreFilter.MAX, 0.1, 1)",
            [key14, { one: 1.0 }],
        ]);
    }

    baseTransaction.xadd(key9, [["field", "value1"]], { id: "0-1" });
    responseData.push([
        'xadd(key9, [["field", "value1"]], { id: "0-1" })',
        "0-1",
    ]);
    baseTransaction.xadd(key9, [["field", "value2"]], { id: "0-2" });
    responseData.push([
        'xadd(key9, [["field", "value2"]], { id: "0-2" })',
        "0-2",
    ]);
    baseTransaction.xadd(key9, [["field", "value3"]], { id: "0-3" });
    responseData.push([
        'xadd(key9, [["field", "value3"]], { id: "0-3" })',
        "0-3",
    ]);
    baseTransaction.xlen(key9);
    responseData.push(["xlen(key9)", 3]);
    baseTransaction.xread({ [key9]: "0-1" });
    responseData.push([
        'xread({ [key9]: "0-1" })',
        {
            [key9]: {
                "0-2": [["field", "value2"]],
                "0-3": [["field", "value3"]],
            },
        },
    ]);
    baseTransaction.xtrim(key9, {
        method: "minid",
        threshold: "0-2",
        exact: true,
    });
    responseData.push([
        'xtrim(key9, { method: "minid", threshold: "0-2", exact: true }',
        1,
    ]);
    baseTransaction.xgroupCreate(key9, groupName1, "0-0");
    responseData.push(['xgroupCreate(key9, groupName1, "0-0")', "OK"]);
    baseTransaction.xgroupCreate(key9, groupName2, "0-0", { mkStream: true });
    responseData.push([
        'xgroupCreate(key9, groupName2, "0-0", { mkStream: true })',
        "OK",
    ]);
    baseTransaction.xinfoConsumers(key9, groupName1);
    responseData.push(["xinfoConsumers(key9, groupName1)", []]);
    baseTransaction.xdel(key9, ["0-3", "0-5"]);
    responseData.push(["xdel(key9, [['0-3', '0-5']])", 1]);

    // key9 has one entry here: {"0-2":[["field","value2"]]}

<<<<<<< HEAD
    baseTransaction.customCommand(["xgroup", "create", key9, "group1", "0"]);
    responseData.push(['xgroupCreate(key9, "group1", "0")', "OK"]);
=======
>>>>>>> d58681ce
    baseTransaction.customCommand([
        "xgroup",
        "createconsumer",
        key9,
<<<<<<< HEAD
        "group1",
        "consumer1",
    ]);
    responseData.push([
        'xgroupCreateConsumer(key9, "group1", "consumer1")',
=======
        groupName1,
        "consumer1",
    ]);
    responseData.push([
        'xgroupCreateConsumer(key9, groupName1, "consumer1")',
>>>>>>> d58681ce
        true,
    ]);
    baseTransaction.customCommand([
        "xreadgroup",
        "group",
<<<<<<< HEAD
        "group1",
=======
        groupName1,
>>>>>>> d58681ce
        "consumer1",
        "STREAMS",
        key9,
        ">",
    ]);
    responseData.push([
<<<<<<< HEAD
        'xreadgroup("group1", "consumer1", key9, >)',
        { [key9]: { "0-2": [["field", "value2"]] } },
    ]);
    baseTransaction.xpending(key9, "group1");
    responseData.push([
        'xpending(key9, "group1")',
        [1, "0-2", "0-2", [["consumer1", "1"]]],
    ]);
    baseTransaction.xpendingWithOptions(key9, "group1", {
        start: InfScoreBoundary.NegativeInfinity,
        end: InfScoreBoundary.PositiveInfinity,
        count: 10,
    });
    responseData.push([
        'xpending(key9, "group1", -, +, 10)',
        [["0-2", "consumer1", 0, 1]],
    ]);
=======
        'xreadgroup(groupName1, "consumer1", key9, >)',
        { [key9]: { "0-2": [["field", "value2"]] } },
    ]);
    baseTransaction.xclaim(key9, groupName1, "consumer1", 0, ["0-2"]);
    responseData.push([
        'xclaim(key9, groupName1, "consumer1", 0, ["0-2"])',
        { "0-2": [["field", "value2"]] },
    ]);
    baseTransaction.xclaim(key9, groupName1, "consumer1", 0, ["0-2"], {
        isForce: true,
        retryCount: 0,
        idle: 0,
    });
    responseData.push([
        'xclaim(key9, groupName1, "consumer1", 0, ["0-2"], { isForce: true, retryCount: 0, idle: 0})',
        { "0-2": [["field", "value2"]] },
    ]);
    baseTransaction.xclaimJustId(key9, groupName1, "consumer1", 0, ["0-2"]);
    responseData.push([
        'xclaimJustId(key9, groupName1, "consumer1", 0, ["0-2"])',
        ["0-2"],
    ]);
    baseTransaction.xclaimJustId(key9, groupName1, "consumer1", 0, ["0-2"], {
        isForce: true,
        retryCount: 0,
        idle: 0,
    });
    responseData.push([
        'xclaimJustId(key9, groupName1, "consumer1", 0, ["0-2"], { isForce: true, retryCount: 0, idle: 0})',
        ["0-2"],
    ]);
    baseTransaction.xgroupDestroy(key9, groupName1);
    responseData.push(["xgroupDestroy(key9, groupName1)", true]);
    baseTransaction.xgroupDestroy(key9, groupName2);
    responseData.push(["xgroupDestroy(key9, groupName2)", true]);
>>>>>>> d58681ce

    baseTransaction.rename(key9, key10);
    responseData.push(["rename(key9, key10)", "OK"]);
    baseTransaction.exists([key10]);
    responseData.push(["exists([key10])", 1]);
    baseTransaction.touch([key10]);
    responseData.push(["touch([key10])", 1]);
    baseTransaction.renamenx(key10, key9);
    responseData.push(["renamenx(key10, key9)", true]);
    baseTransaction.exists([key9, key10]);
    responseData.push(["exists([key9, key10])", 1]);
    baseTransaction.rpush(key6, [field + "1", field + "2", field + "3"]);
    responseData.push([
        'rpush(key6, [field + "1", field + "2", field + "3"])',
        3,
    ]);
    baseTransaction.brpop([key6], 0.1);
    responseData.push(["brpop([key6], 0.1)", [key6, field + "3"]]);
    baseTransaction.blpop([key6], 0.1);
    responseData.push(["blpop([key6], 0.1)", [key6, field + "1"]]);

    baseTransaction.setbit(key17, 1, 1);
    responseData.push(["setbit(key17, 1, 1)", 0]);
    baseTransaction.getbit(key17, 1);
    responseData.push(["getbit(key17, 1)", 1]);
    baseTransaction.set(key17, "foobar");
    responseData.push(['set(key17, "foobar")', "OK"]);
    baseTransaction.bitcount(key17);
    responseData.push(["bitcount(key17)", 26]);
    baseTransaction.bitcount(key17, { start: 1, end: 1 });
    responseData.push(["bitcount(key17, { start: 1, end: 1 })", 6]);
    baseTransaction.bitpos(key17, 1);
    responseData.push(["bitpos(key17, 1)", 1]);

    if (gte("6.0.0", version)) {
        baseTransaction.bitfieldReadOnly(key17, [
            new BitFieldGet(new SignedEncoding(5), new BitOffset(3)),
        ]);
        responseData.push([
            "bitfieldReadOnly(key17, [new BitFieldGet(...)])",
            [6],
        ]);
    }

    baseTransaction.set(key19, "abcdef");
    responseData.push(['set(key19, "abcdef")', "OK"]);
    baseTransaction.bitop(BitwiseOperation.AND, key19, [key19, key17]);
    responseData.push([
        "bitop(BitwiseOperation.AND, key19, [key19, key17])",
        6,
    ]);
    baseTransaction.get(key19);
    responseData.push(["get(key19)", "`bc`ab"]);

    if (gte(version, "7.0.0")) {
        baseTransaction.bitcount(key17, {
            start: 5,
            end: 30,
            indexType: BitmapIndexType.BIT,
        });
        responseData.push([
            "bitcount(key17, new BitOffsetOptions(5, 30, BitmapIndexType.BIT))",
            17,
        ]);
        baseTransaction.bitposInterval(key17, 1, 44, 50, BitmapIndexType.BIT);
        responseData.push([
            "bitposInterval(key17, 1, 44, 50, BitmapIndexType.BIT)",
            46,
        ]);
    }

    baseTransaction.bitfield(key17, [
        new BitFieldSet(
            new UnsignedEncoding(10),
            new BitOffsetMultiplier(3),
            4,
        ),
    ]);
    responseData.push(["bitfield(key17, [new BitFieldSet(...)])", [609]]);

    baseTransaction.pfadd(key11, ["a", "b", "c"]);
    responseData.push(['pfadd(key11, ["a", "b", "c"])', 1]);
    baseTransaction.pfmerge(key11, []);
    responseData.push(["pfmerge(key11, [])", "OK"]);
    baseTransaction.pfcount([key11]);
    responseData.push(["pfcount([key11])", 3]);
    baseTransaction.geoadd(
        key18,
        new Map<string, GeospatialData>([
            ["Palermo", { longitude: 13.361389, latitude: 38.115556 }],
            ["Catania", { longitude: 15.087269, latitude: 37.502669 }],
        ]),
    );
    responseData.push(["geoadd(key18, { Palermo: ..., Catania: ... })", 2]);
    baseTransaction.geopos(key18, ["Palermo", "Catania"]);
    responseData.push([
        'geopos(key18, ["Palermo", "Catania"])',
        [
            [13.36138933897018433, 38.11555639549629859],
            [15.08726745843887329, 37.50266842333162032],
        ],
    ]);
    baseTransaction.geodist(key18, "Palermo", "Catania");
    responseData.push(['geodist(key18, "Palermo", "Catania")', 166274.1516]);
    baseTransaction.geodist(key18, "Palermo", "Catania", GeoUnit.KILOMETERS);
    responseData.push([
        'geodist(key18, "Palermo", "Catania", GeoUnit.KILOMETERS)',
        166.2742,
    ]);
    baseTransaction.geohash(key18, ["Palermo", "Catania", "NonExisting"]);
    responseData.push([
        'geohash(key18, ["Palermo", "Catania", "NonExisting"])',
        ["sqc8b49rny0", "sqdtr74hyu0", null],
    ]);
    baseTransaction.zadd(key23, { one: 1.0 });
    responseData.push(["zadd(key23, {one: 1.0}", 1]);
    baseTransaction.zrandmember(key23);
    responseData.push(["zrandmember(key23)", "one"]);
    baseTransaction.zrandmemberWithCount(key23, 1);
    responseData.push(["zrandmemberWithCount(key23, 1)", ["one"]]);
    baseTransaction.zrandmemberWithCountWithScores(key23, 1);
    responseData.push([
        "zrandmemberWithCountWithScores(key23, 1)",
        [["one", 1.0]],
    ]);

    if (gte(version, "6.2.0")) {
        baseTransaction
            .geosearch(
                key18,
                { member: "Palermo" },
                { radius: 200, unit: GeoUnit.KILOMETERS },
                { sortOrder: SortOrder.ASC },
            )
            .geosearch(
                key18,
                { position: { longitude: 15, latitude: 37 } },
                { width: 400, height: 400, unit: GeoUnit.KILOMETERS },
            )
            .geosearch(
                key18,
                { member: "Palermo" },
                { radius: 200, unit: GeoUnit.KILOMETERS },
                {
                    sortOrder: SortOrder.ASC,
                    count: 2,
                    withCoord: true,
                    withDist: true,
                    withHash: true,
                },
            )
            .geosearch(
                key18,
                { position: { longitude: 15, latitude: 37 } },
                { width: 400, height: 400, unit: GeoUnit.KILOMETERS },
                {
                    sortOrder: SortOrder.ASC,
                    count: 2,
                    withCoord: true,
                    withDist: true,
                    withHash: true,
                },
            );
        responseData.push([
            'geosearch(key18, "Palermo", R200 KM, ASC)',
            ["Palermo", "Catania"],
        ]);
        responseData.push([
            "geosearch(key18, (15, 37), 400x400 KM, ASC)",
            ["Palermo", "Catania"],
        ]);
        responseData.push([
            'geosearch(key18, "Palermo", R200 KM, ASC 2 3x true)',
            [
                [
                    "Palermo",
                    [
                        0.0,
                        3479099956230698,
                        [13.361389338970184, 38.1155563954963],
                    ],
                ],
                [
                    "Catania",
                    [
                        166.2742,
                        3479447370796909,
                        [15.087267458438873, 37.50266842333162],
                    ],
                ],
            ],
        ]);
        responseData.push([
            "geosearch(key18, (15, 37), 400x400 KM, ASC 2 3x true)",
            [
                [
                    "Catania",
                    [
                        56.4413,
                        3479447370796909,
                        [15.087267458438873, 37.50266842333162],
                    ],
                ],
                [
                    "Palermo",
                    [
                        190.4424,
                        3479099956230698,
                        [13.361389338970184, 38.1155563954963],
                    ],
                ],
            ],
        ]);

        baseTransaction.geosearchstore(
            key25,
            key18,
            { position: { longitude: 15, latitude: 37 } },
            { width: 400, height: 400, unit: GeoUnit.KILOMETERS },
        );
        responseData.push([
            "geosearchstore(key25, key18, (15, 37), 400x400 KM)",
            2,
        ]);
    }

    const libName = "mylib1C" + uuidv4().replaceAll("-", "");
    const funcName = "myfunc1c" + uuidv4().replaceAll("-", "");
    const code = generateLuaLibCode(
        libName,
        new Map([[funcName, "return args[1]"]]),
        true,
    );

    if (gte(version, "7.0.0")) {
        baseTransaction.functionFlush();
        responseData.push(["functionFlush()", "OK"]);
        baseTransaction.functionLoad(code);
        responseData.push(["functionLoad(code)", libName]);
        baseTransaction.functionLoad(code, true);
        responseData.push(["functionLoad(code, true)", libName]);
        baseTransaction.functionList({ libNamePattern: "another" });
        responseData.push(['functionList("another")', []]);
        baseTransaction.fcall(funcName, [], ["one", "two"]);
        responseData.push(['fcall(funcName, [], ["one", "two"])', "one"]);
        baseTransaction.fcallReadonly(funcName, [], ["one", "two"]);
        responseData.push([
            'fcallReadonly(funcName, [], ["one", "two"]',
            "one",
        ]);
        baseTransaction.functionStats();
        responseData.push([
            "functionStats()",
            {
                running_script: null,
                engines: { LUA: { libraries_count: 1, functions_count: 1 } },
            },
        ]);
        baseTransaction.functionDelete(libName);
        responseData.push(["functionDelete(libName)", "OK"]);
        baseTransaction.functionFlush();
        responseData.push(["functionFlush()", "OK"]);
        baseTransaction.functionFlush(FlushMode.ASYNC);
        responseData.push(["functionFlush(FlushMode.ASYNC)", "OK"]);
        baseTransaction.functionFlush(FlushMode.SYNC);
        responseData.push(["functionFlush(FlushMode.SYNC)", "OK"]);
        baseTransaction.functionList({
            libNamePattern: libName,
            withCode: true,
        });
        responseData.push(["functionList({ libName, true})", []]);

        baseTransaction
            .mset({ [key1]: "abcd", [key2]: "bcde", [key3]: "wxyz" })
            .lcs(key1, key2)
            .lcs(key1, key3)
            .lcsLen(key1, key2)
            .lcsLen(key1, key3)
            .lcsIdx(key1, key2)
            .lcsIdx(key1, key2, { minMatchLen: 1 })
            .lcsIdx(key1, key2, { withMatchLen: true })
            .lcsIdx(key1, key2, { withMatchLen: true, minMatchLen: 1 })
            .del([key1, key2, key3]);

        responseData.push(
            ['mset({[key1]: "abcd", [key2]: "bcde", [key3]: "wxyz"})', "OK"],
            ["lcs(key1, key2)", "bcd"],
            ["lcs(key1, key3)", ""],
            ["lcsLen(key1, key2)", 3],
            ["lcsLen(key1, key3)", 0],
            [
                "lcsIdx(key1, key2)",
                {
                    matches: [
                        [
                            [1, 3],
                            [0, 2],
                        ],
                    ],
                    len: 3,
                },
            ],
            [
                "lcsIdx(key1, key2, {minMatchLen: 1})",
                {
                    matches: [
                        [
                            [1, 3],
                            [0, 2],
                        ],
                    ],
                    len: 3,
                },
            ],
            [
                "lcsIdx(key1, key2, {withMatchLen: true})",
                { matches: [[[1, 3], [0, 2], 3]], len: 3 },
            ],
            [
                "lcsIdx(key1, key2, {withMatchLen: true, minMatchLen: 1})",
                { matches: [[[1, 3], [0, 2], 3]], len: 3 },
            ],
            ["del([key1, key2, key3])", 3],
        );
    }

    baseTransaction
        .lpush(key21, ["3", "1", "2"])
        .sort(key21)
        .sortStore(key21, key22)
        .lrange(key22, 0, -1);
    responseData.push(
        ['lpush(key21, ["3", "1", "2"])', 3],
        ["sort(key21)", ["1", "2", "3"]],
        ["sortStore(key21, key22)", 3],
        ["lrange(key22, 0, -1)", ["1", "2", "3"]],
    );

    if (gte(version, "7.0.0")) {
        baseTransaction.sortReadOnly(key21);
        responseData.push(["sortReadOnly(key21)", ["1", "2", "3"]]);
    }

    return responseData;
}<|MERGE_RESOLUTION|>--- conflicted
+++ resolved
@@ -959,65 +959,43 @@
 
     // key9 has one entry here: {"0-2":[["field","value2"]]}
 
-<<<<<<< HEAD
-    baseTransaction.customCommand(["xgroup", "create", key9, "group1", "0"]);
-    responseData.push(['xgroupCreate(key9, "group1", "0")', "OK"]);
-=======
->>>>>>> d58681ce
     baseTransaction.customCommand([
         "xgroup",
         "createconsumer",
         key9,
-<<<<<<< HEAD
-        "group1",
-        "consumer1",
-    ]);
-    responseData.push([
-        'xgroupCreateConsumer(key9, "group1", "consumer1")',
-=======
         groupName1,
         "consumer1",
     ]);
     responseData.push([
         'xgroupCreateConsumer(key9, groupName1, "consumer1")',
->>>>>>> d58681ce
         true,
     ]);
     baseTransaction.customCommand([
         "xreadgroup",
         "group",
-<<<<<<< HEAD
-        "group1",
-=======
         groupName1,
->>>>>>> d58681ce
         "consumer1",
         "STREAMS",
         key9,
         ">",
     ]);
     responseData.push([
-<<<<<<< HEAD
-        'xreadgroup("group1", "consumer1", key9, >)',
+        'xreadgroup(groupName1, "consumer1", key9, >)',
         { [key9]: { "0-2": [["field", "value2"]] } },
     ]);
-    baseTransaction.xpending(key9, "group1");
-    responseData.push([
-        'xpending(key9, "group1")',
+    baseTransaction.xpending(key9, groupName1);
+    responseData.push([
+        "xpending(key9, groupName1)",
         [1, "0-2", "0-2", [["consumer1", "1"]]],
     ]);
-    baseTransaction.xpendingWithOptions(key9, "group1", {
+    baseTransaction.xpendingWithOptions(key9, groupName1, {
         start: InfScoreBoundary.NegativeInfinity,
         end: InfScoreBoundary.PositiveInfinity,
         count: 10,
     });
     responseData.push([
-        'xpending(key9, "group1", -, +, 10)',
+        "xpending(key9, groupName1, -, +, 10)",
         [["0-2", "consumer1", 0, 1]],
-    ]);
-=======
-        'xreadgroup(groupName1, "consumer1", key9, >)',
-        { [key9]: { "0-2": [["field", "value2"]] } },
     ]);
     baseTransaction.xclaim(key9, groupName1, "consumer1", 0, ["0-2"]);
     responseData.push([
@@ -1051,7 +1029,6 @@
     responseData.push(["xgroupDestroy(key9, groupName1)", true]);
     baseTransaction.xgroupDestroy(key9, groupName2);
     responseData.push(["xgroupDestroy(key9, groupName2)", true]);
->>>>>>> d58681ce
 
     baseTransaction.rename(key9, key10);
     responseData.push(["rename(key9, key10)", "OK"]);
