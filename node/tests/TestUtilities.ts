--- conflicted
+++ resolved
@@ -13,11 +13,8 @@
     BitmapIndexType,
     BitwiseOperation,
     ClusterTransaction,
-<<<<<<< HEAD
+    FlushMode,
     FunctionListResponse,
-=======
-    FlushMode,
->>>>>>> 596ebea1
     GeoUnit,
     GeospatialData,
     GlideClient,
