--- conflicted
+++ resolved
@@ -1300,10 +1300,6 @@
     responseData.push(["xgroupDestroy(key9, groupName1)", true]);
     baseTransaction.xgroupDestroy(key9, groupName2);
     responseData.push(["xgroupDestroy(key9, groupName2)", true]);
-<<<<<<< HEAD
-
-=======
->>>>>>> 76a5c107
     baseTransaction.rename(key9, key10);
     responseData.push(["rename(key9, key10)", "OK"]);
     baseTransaction.exists([key10]);
