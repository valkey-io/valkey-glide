--- conflicted
+++ resolved
@@ -399,11 +399,8 @@
     const key16 = "{key}" + uuidv4(); // list
     const key17 = "{key}" + uuidv4(); // bitmap
     const key18 = "{key}" + uuidv4(); // Geospatial Data/ZSET
-<<<<<<< HEAD
-    const key19 = "{key}" + uuidv4(); // list
-=======
     const key19 = "{key}" + uuidv4(); // bitmap
->>>>>>> a37fe959
+    const key20 = "{key}" + uuidv4(); // list
     const field = uuidv4();
     const value = uuidv4();
     // array of tuples - first element is test name/description, second - expected return value
@@ -480,29 +477,30 @@
     baseTransaction.lset(key5, 0, field + "3");
     responseData.push(['lset(key5, 0, field + "3")', "OK"]);
     baseTransaction.lrange(key5, 0, -1);
-<<<<<<< HEAD
     args.push([field + "3", field + "2"]);
+    responseData.push(["lrange(key5, 0, -1)", [field + "3", field + "2"]]);
+    baseTransaction.lpopCount(key5, 2);
 
     if (gte("6.2.0", version)) {
         baseTransaction.lmove(
             key5,
-            key19,
+            key20,
             ListDirection.LEFT,
             ListDirection.LEFT,
         );
         args.push(field + "3").toString();
+        responseData.push(["lmove(key5, key20, ListDirection.LEFT, ListDirection.LEFT)", "field + "3""]);
+      
         baseTransaction.lpopCount(key5, 2);
         args.push([field + "2"]);
+        responseData.push(["lpopCount(key5, 2)", [field + "2"]]);
+      
     } else {
         baseTransaction.lpopCount(key5, 2);
         args.push([field + "3", field + "2"]);
-    }
-
-=======
-    responseData.push(["lrange(key5, 0, -1)", [field + "3", field + "2"]]);
-    baseTransaction.lpopCount(key5, 2);
-    responseData.push(["lpopCount(key5, 2)", [field + "3", field + "2"]]);
->>>>>>> a37fe959
+        responseData.push(["lpopCount(key5, 2)", [field + "3", field + "2"]]);
+    }
+
     baseTransaction.linsert(
         key5,
         InsertPosition.Before,
