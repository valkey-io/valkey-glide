--- conflicted
+++ resolved
@@ -396,16 +396,9 @@
 
                 expect(await client.mset(keyValueListEncoded)).toEqual("OK");
                 expect(
-<<<<<<< HEAD
-                    await client.mget([key1, key2, "nonExistingKey", key3], {
+                    await client.mget([key1Encoded, key2, "nonExistingKey", key3Encoded], {
                         decoder: Decoder.Bytes,
                     }),
-=======
-                    await client.mget(
-                        [key1Encoded, key2, "nonExistingKey", key3Encoded],
-                        Decoder.Bytes,
-                    ),
->>>>>>> c356b6cc
                 ).toEqual([valueEncoded, valueEncoded, null, valueEncoded]);
             }, protocol);
         },
