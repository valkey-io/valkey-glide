--- conflicted
+++ resolved
@@ -4273,16 +4273,11 @@
     );
 
     it.each([ProtocolVersion.RESP2, ProtocolVersion.RESP3])(
-<<<<<<< HEAD
         `bitcount test_%p`,
-=======
-        `geoadd test_%p`,
->>>>>>> 2ecad75c
         async (protocol) => {
             await runTest(async (client: BaseClient) => {
                 const key1 = uuidv4();
                 const key2 = uuidv4();
-<<<<<<< HEAD
                 const value = "foobar";
 
                 checkSimple(await client.set(key1, value)).toEqual("OK");
@@ -4356,7 +4351,17 @@
                         ),
                     ).rejects.toThrow(RequestError);
                 }
-=======
+            }, protocol);
+        },
+        config.timeout,
+    );
+
+    it.each([ProtocolVersion.RESP2, ProtocolVersion.RESP3])(
+        `geoadd test_%p`,
+        async (protocol) => {
+            await runTest(async (client: BaseClient) => {
+                const key1 = uuidv4();
+                const key2 = uuidv4();
                 const membersToCoordinates = new Map<string, GeospatialData>();
                 membersToCoordinates.set(
                     "Palermo",
@@ -4456,7 +4461,6 @@
                         new Map([["Place", new GeospatialData(0, -86)]]),
                     ),
                 ).rejects.toThrow();
->>>>>>> 2ecad75c
             }, protocol);
         },
         config.timeout,
