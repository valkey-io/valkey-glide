/**
 * Copyright Valkey GLIDE Project Contributors - SPDX Identifier: Apache-2.0
 */

// This file contains tests common for standalone and cluster clients, it covers API defined in
// BaseClient.ts - commands which manipulate with keys.
// Each test cases has access to a client instance and, optionally, to a cluster - object, which
// represents a running server instance. See first 2 test cases as examples.

import { expect, it } from "@jest/globals";
import { v4 as uuidv4 } from "uuid";
import {
    BitFieldGet,
    BitFieldIncrBy,
    BitFieldOverflow,
    BitFieldSet,
    BitOffset,
    BitOffsetMultiplier,
    BitOverflowControl,
    BitmapIndexType,
    BitwiseOperation,
    ClosingError,
    ClusterTransaction,
    ConditionalChange,
    Decoder,
    ExpireOptions,
    FlushMode,
    GeoUnit,
    GeospatialData,
    GlideClient,
    GlideClusterClient,
    InfScoreBoundary,
    InfoOptions,
    InsertPosition,
    ListDirection,
    ProtocolVersion,
    RequestError,
    ScoreFilter,
    Script,
    SignedEncoding,
    SortOrder,
    Transaction,
    UnsignedEncoding,
    UpdateByScore,
    parseInfoResponse,
} from "../";
import { RedisCluster } from "../../utils/TestUtils";
import { SingleNodeRoute } from "../build-ts/src/GlideClusterClient";
import {
    Client,
    GetAndSetRandomValue,
    compareMaps,
    getFirstResult,
} from "./TestUtilities";

export type BaseClient = GlideClient | GlideClusterClient;

export function runBaseTests<Context>(config: {
    init: (
        protocol: ProtocolVersion,
        clientName?: string,
    ) => Promise<{
        context: Context;
        client: BaseClient;
        cluster: RedisCluster;
    }>;
    close: (context: Context, testSucceeded: boolean) => void;
    timeout?: number;
}) {
    runCommonTests({
        init: () => config.init(ProtocolVersion.RESP2),
        close: config.close,
        timeout: config.timeout,
    });

    const runTest = async (
        test: (client: BaseClient, cluster: RedisCluster) => Promise<void>,
        protocol: ProtocolVersion,
        clientName?: string,
    ) => {
        const { context, client, cluster } = await config.init(
            protocol,
            clientName,
        );
        let testSucceeded = false;

        try {
            await test(client, cluster);
            testSucceeded = true;
        } finally {
            config.close(context, testSucceeded);
        }
    };

    it.each([ProtocolVersion.RESP2, ProtocolVersion.RESP3])(
        `should register client library name and version_%p`,
        async (protocol) => {
            await runTest(async (client: BaseClient, cluster: RedisCluster) => {
                if (cluster.checkIfServerVersionLessThan("7.2.0")) {
                    return;
                }

                const result = await client.customCommand(["CLIENT", "INFO"]);
                expect(result).toContain("lib-name=GlideJS");
                expect(result).toContain("lib-ver=unknown");
            }, protocol);
        },
        config.timeout,
    );

    it.each([ProtocolVersion.RESP2, ProtocolVersion.RESP3])(
        `closed client raises error_%p`,
        async (protocol) => {
            await runTest(async (client: BaseClient) => {
                client.close();

                try {
                    expect(await client.set("foo", "bar")).toThrow();
                } catch (e) {
                    expect((e as ClosingError).message).toMatch(
                        "Unable to execute requests; the client is closed. Please create a new client.",
                    );
                }
            }, protocol);
        },
        config.timeout,
    );

    it(
        `Check protocol version is RESP3`,
        async () => {
            await runTest(async (client: BaseClient) => {
                const result = (await client.customCommand(["HELLO"])) as {
                    proto: number;
                };
                expect(result?.proto).toEqual(3);
            }, ProtocolVersion.RESP3);
        },
        config.timeout,
    );

    it(
        `Check possible to opt-in to RESP2`,
        async () => {
            await runTest(async (client: BaseClient) => {
                const result = (await client.customCommand(["HELLO"])) as {
                    proto: number;
                };
                expect(result?.proto).toEqual(2);
            }, ProtocolVersion.RESP2);
        },
        config.timeout,
    );

    it.each([ProtocolVersion.RESP2, ProtocolVersion.RESP3])(
        `Check client name is configured correctly_%p`,
        async (protocol) => {
            await runTest(
                async (client: BaseClient) => {
                    expect(await client.clientGetName()).toBe("TEST_CLIENT");
                },
                protocol,
                "TEST_CLIENT",
            );
        },
        config.timeout,
    );

    it.each([ProtocolVersion.RESP2, ProtocolVersion.RESP3])(
        `custom command works_%p`,
        async (protocol) => {
            await runTest(async (client: BaseClient) => {
                const key = uuidv4();
                // Adding random repetition, to prevent the inputs from always having the same alignment.
                const value = uuidv4() + "0".repeat(Math.random() * 7);
                const setResult = await client.customCommand([
                    "SET",
                    key,
                    value,
                ]);
                expect(setResult).toEqual("OK");
                const result = await client.customCommand(["GET", key]);
                expect(result).toEqual(value);
            }, protocol);
        },
        config.timeout,
    );

    it.each([ProtocolVersion.RESP2, ProtocolVersion.RESP3])(
        `getting array return value works_%p`,
        async (protocol) => {
            await runTest(async (client: BaseClient) => {
                const key1 = "{key}" + uuidv4();
                const key2 = "{key}" + uuidv4();
                const key3 = "{key}" + uuidv4();
                // Adding random repetition, to prevent the inputs from always having the same alignment.
                const value1 = uuidv4() + "0".repeat(Math.random() * 7);
                const value2 = uuidv4() + "0".repeat(Math.random() * 7);
                const setResult1 = await client.customCommand([
                    "SET",
                    key1,
                    value1,
                ]);
                expect(setResult1).toEqual("OK");
                const setResult2 = await client.customCommand([
                    "SET",
                    key2,
                    value2,
                ]);
                expect(setResult2).toEqual("OK");
                const mget_result = await client.customCommand([
                    "MGET",
                    key1,
                    key2,
                    key3,
                ]);
                expect(mget_result).toEqual([value1, value2, null]);
            }, protocol);
        },
        config.timeout,
    );

    it.each([ProtocolVersion.RESP2, ProtocolVersion.RESP3])(
        `delete multiple existing keys and an non existing key_%p`,
        async (protocol) => {
            await runTest(async (client: BaseClient) => {
                const key1 = "{key}" + uuidv4();
                const key2 = "{key}" + uuidv4();
                const key3 = "{key}" + uuidv4();
                const value = uuidv4();
                let result = await client.set(key1, value);
                expect(result).toEqual("OK");
                result = await client.set(key2, value);
                expect(result).toEqual("OK");
                result = await client.set(key3, value);
                expect(result).toEqual("OK");
                let deletedKeysNum = await client.del([key1, key2, key3]);
                expect(deletedKeysNum).toEqual(3);
                deletedKeysNum = await client.del([uuidv4()]);
                expect(deletedKeysNum).toEqual(0);
            }, protocol);
        },
        config.timeout,
    );

    it.each([ProtocolVersion.RESP2, ProtocolVersion.RESP3])(
        `testing clientGetName_%p`,
        async (protocol) => {
            await runTest(async (client: BaseClient) => {
                expect(await client.clientGetName()).toBeNull();
            }, protocol);
        },
        config.timeout,
    );

    it.each([ProtocolVersion.RESP2, ProtocolVersion.RESP3])(
        `test config rewrite_%p`,
        async (protocol) => {
            await runTest(async (client: BaseClient) => {
                const serverInfo = await client.info([InfoOptions.Server]);
                const conf_file = parseInfoResponse(
                    getFirstResult(serverInfo).toString(),
                )["config_file"];

                if (conf_file.length > 0) {
                    expect(await client.configRewrite()).toEqual("OK");
                } else {
                    try {
                        /// We expect Redis to return an error since the test cluster doesn't use redis.conf file
                        expect(await client.configRewrite()).toThrow();
                    } catch (e) {
                        expect((e as Error).message).toMatch(
                            "The server is running without a config file",
                        );
                    }
                }
            }, protocol);
        },
        config.timeout,
    );

    it.each([ProtocolVersion.RESP2, ProtocolVersion.RESP3])(
        `info stats before and after Config ResetStat is different_%p`,
        async (protocol) => {
            await runTest(async (client: BaseClient) => {
                /// we execute set and info so the commandstats will show `cmdstat_set::calls` greater than 1
                /// after the configResetStat call we initiate an info command and the the commandstats won't contain `cmdstat_set`.
                await client.set("foo", "bar");
                const oldResult =
                    client instanceof GlideClient
                        ? await client.info([InfoOptions.Commandstats])
                        : Object.values(
                              await client.info([InfoOptions.Commandstats]),
                          ).join();
                expect(oldResult).toContain("cmdstat_set");
                expect(await client.configResetStat()).toEqual("OK");

                const result =
                    client instanceof GlideClient
                        ? await client.info([InfoOptions.Commandstats])
                        : Object.values(
                              await client.info([InfoOptions.Commandstats]),
                          ).join();
                expect(result).not.toContain("cmdstat_set");
            }, protocol);
        },
        config.timeout,
    );

    it.each([ProtocolVersion.RESP2, ProtocolVersion.RESP3])(
        "lastsave %p",
        async (protocol) => {
            await runTest(async (client: BaseClient) => {
                const today = new Date();
                today.setDate(today.getDate() - 1);
                const yesterday = today.getTime() / 1000; // as epoch time

                expect(await client.lastsave()).toBeGreaterThan(yesterday);

                if (client instanceof GlideClusterClient) {
                    Object.values(await client.lastsave("allNodes")).forEach(
                        (v) => expect(v).toBeGreaterThan(yesterday),
                    );
                }

                const response =
                    client instanceof GlideClient
                        ? await client.exec(new Transaction().lastsave())
                        : await client.exec(
                              new ClusterTransaction().lastsave(),
                          );
                expect(response?.[0]).toBeGreaterThan(yesterday);
            }, protocol);
        },
        config.timeout,
    );

    it.each([ProtocolVersion.RESP2, ProtocolVersion.RESP3])(
        `testing mset and mget with multiple existing keys and one non existing key_%p`,
        async (protocol) => {
            await runTest(async (client: BaseClient) => {
                const key1 = uuidv4();
                const key2 = uuidv4();
                const key3 = uuidv4();
                const value = uuidv4();
                const keyValueList = {
                    [key1]: value,
                    [key2]: value,
                    [key3]: value,
                };
                expect(await client.mset(keyValueList)).toEqual("OK");
                expect(
                    await client.mget([key1, key2, "nonExistingKey", key3]),
                ).toEqual([value, value, null, value]);
            }, protocol);
        },
        config.timeout,
    );

    it.each([ProtocolVersion.RESP2, ProtocolVersion.RESP3])(
        `msetnx test_%p`,
        async (protocol) => {
            await runTest(async (client: BaseClient) => {
                const key1 = "{key}-1" + uuidv4();
                const key2 = "{key}-2" + uuidv4();
                const key3 = "{key}-3" + uuidv4();
                const nonExistingKey = uuidv4();
                const value = uuidv4();
                const keyValueMap1 = {
                    [key1]: value,
                    [key2]: value,
                };
                const keyValueMap2 = {
                    [key2]: value,
                    [key3]: value,
                };

                expect(await client.msetnx(keyValueMap1)).toEqual(true);

                expect(await client.mget([key1, key2, nonExistingKey])).toEqual(
                    [value, value, null],
                );

                expect(await client.msetnx(keyValueMap2)).toEqual(false);

                expect(await client.get(key3)).toEqual(null);
                expect(await client.get(key2)).toEqual(value);

                // empty map and RequestError is thrown
                const emptyMap = {};
                await expect(client.msetnx(emptyMap)).rejects.toThrow(
                    RequestError,
                );
            }, protocol);
        },
        config.timeout,
    );

    it.each([ProtocolVersion.RESP2, ProtocolVersion.RESP3])(
        `incr, incrBy and incrByFloat with existing key_%p`,
        async (protocol) => {
            await runTest(async (client: BaseClient) => {
                const key = uuidv4();
                expect(await client.set(key, "10")).toEqual("OK");
                expect(await client.incr(key)).toEqual(11);
                expect(await client.get(key)).toEqual("11");
                expect(await client.incrBy(key, 4)).toEqual(15);
                expect(await client.get(key)).toEqual("15");
                expect(await client.incrByFloat(key, 1.5)).toEqual(16.5);
                expect(await client.get(key)).toEqual("16.5");
            }, protocol);
        },
        config.timeout,
    );

    it.each([ProtocolVersion.RESP2, ProtocolVersion.RESP3])(
        `incr, incrBy and incrByFloat with non existing key_%p`,
        async (protocol) => {
            await runTest(async (client: BaseClient) => {
                const key1 = uuidv4();
                const key2 = uuidv4();
                const key3 = uuidv4();
                /// key1 and key2 does not exist, so it set to 0 before performing the operation.
                expect(await client.incr(key1)).toEqual(1);
                expect(await client.get(key1)).toEqual("1");
                expect(await client.incrBy(key2, 2)).toEqual(2);
                expect(await client.get(key2)).toEqual("2");
                expect(await client.incrByFloat(key3, -0.5)).toEqual(-0.5);
                expect(await client.get(key3)).toEqual("-0.5");
            }, protocol);
        },
        config.timeout,
    );

    it.each([ProtocolVersion.RESP2, ProtocolVersion.RESP3])(
        `incr, incrBy and incrByFloat with a key that contains a value of string that can not be represented as integer_%p`,
        async (protocol) => {
            await runTest(async (client: BaseClient) => {
                const key = uuidv4();
                expect(await client.set(key, "foo")).toEqual("OK");

                try {
                    expect(await client.incr(key)).toThrow();
                } catch (e) {
                    expect((e as Error).message).toMatch(
                        "value is not an integer",
                    );
                }

                try {
                    expect(await client.incrBy(key, 1)).toThrow();
                } catch (e) {
                    expect((e as Error).message).toMatch(
                        "value is not an integer",
                    );
                }

                try {
                    expect(await client.incrByFloat(key, 1.5)).toThrow();
                } catch (e) {
                    expect((e as Error).message).toMatch(
                        "value is not a valid float",
                    );
                }
            }, protocol);
        },
        config.timeout,
    );

    it.each([ProtocolVersion.RESP2, ProtocolVersion.RESP3])(
        `ping test_%p`,
        async (protocol) => {
            await runTest(async (client: BaseClient) => {
                expect(await client.ping()).toEqual("PONG");
                expect(await client.ping("Hello")).toEqual("Hello");
            }, protocol);
        },
        config.timeout,
    );

    it.each([ProtocolVersion.RESP2, ProtocolVersion.RESP3])(
        `clientId test_%p`,
        async (protocol) => {
            await runTest(async (client: BaseClient) => {
                expect(getFirstResult(await client.clientId())).toBeGreaterThan(
                    0,
                );
            }, protocol);
        },
        config.timeout,
    );

    it.each([ProtocolVersion.RESP2, ProtocolVersion.RESP3])(
        `decr and decrBy existing key_%p`,
        async (protocol) => {
            await runTest(async (client: BaseClient) => {
                const key = uuidv4();
                expect(await client.set(key, "10")).toEqual("OK");
                expect(await client.decr(key)).toEqual(9);
                expect(await client.get(key)).toEqual("9");
                expect(await client.decrBy(key, 4)).toEqual(5);
                expect(await client.get(key)).toEqual("5");
            }, protocol);
        },
        config.timeout,
    );

    it.each([ProtocolVersion.RESP2, ProtocolVersion.RESP3])(
        `decr and decrBy with non existing key_%p`,
        async (protocol) => {
            await runTest(async (client: BaseClient) => {
                const key1 = uuidv4();
                const key2 = uuidv4();
                /// key1 and key2 does not exist, so it set to 0 before performing the operation.
                expect(await client.get(key1)).toBeNull();
                expect(await client.decr(key1)).toEqual(-1);
                expect(await client.get(key1)).toEqual("-1");
                expect(await client.get(key2)).toBeNull();
                expect(await client.decrBy(key2, 3)).toEqual(-3);
                expect(await client.get(key2)).toEqual("-3");
            }, protocol);
        },
        config.timeout,
    );

    it.each([ProtocolVersion.RESP2, ProtocolVersion.RESP3])(
        `decr and decrBy with a key that contains a value of string that can not be represented as integer_%p`,
        async (protocol) => {
            await runTest(async (client: BaseClient) => {
                const key = uuidv4();
                expect(await client.set(key, "foo")).toEqual("OK");

                try {
                    expect(await client.decr(key)).toThrow();
                } catch (e) {
                    expect((e as Error).message).toMatch(
                        "value is not an integer",
                    );
                }

                try {
                    expect(await client.decrBy(key, 3)).toThrow();
                } catch (e) {
                    expect((e as Error).message).toMatch(
                        "value is not an integer",
                    );
                }
            }, protocol);
        },
        config.timeout,
    );

    it.each([ProtocolVersion.RESP2, ProtocolVersion.RESP3])(
        `bitop test_%p`,
        async (protocol) => {
            await runTest(async (client: BaseClient) => {
                const key1 = `{key}-${uuidv4()}`;
                const key2 = `{key}-${uuidv4()}`;
                const key3 = `{key}-${uuidv4()}`;
                const keys = [key1, key2];
                const destination = `{key}-${uuidv4()}`;
                const nonExistingKey1 = `{key}-${uuidv4()}`;
                const nonExistingKey2 = `{key}-${uuidv4()}`;
                const nonExistingKey3 = `{key}-${uuidv4()}`;
                const nonExistingKeys = [
                    nonExistingKey1,
                    nonExistingKey2,
                    nonExistingKey3,
                ];
                const setKey = `{key}-${uuidv4()}`;
                const value1 = "foobar";
                const value2 = "abcdef";

                expect(await client.set(key1, value1)).toEqual("OK");
                expect(await client.set(key2, value2)).toEqual("OK");
                expect(
                    await client.bitop(BitwiseOperation.AND, destination, keys),
                ).toEqual(6);
                expect(await client.get(destination)).toEqual("`bc`ab");
                expect(
                    await client.bitop(BitwiseOperation.OR, destination, keys),
                ).toEqual(6);
                expect(await client.get(destination)).toEqual("goofev");

                // reset values for simplicity of results in XOR
                expect(await client.set(key1, "a")).toEqual("OK");
                expect(await client.set(key2, "b")).toEqual("OK");
                expect(
                    await client.bitop(BitwiseOperation.XOR, destination, keys),
                ).toEqual(1);
                expect(await client.get(destination)).toEqual("\u0003");

                // test single source key
                expect(
                    await client.bitop(BitwiseOperation.AND, destination, [
                        key1,
                    ]),
                ).toEqual(1);
                expect(await client.get(destination)).toEqual("a");
                expect(
                    await client.bitop(BitwiseOperation.OR, destination, [
                        key1,
                    ]),
                ).toEqual(1);
                expect(await client.get(destination)).toEqual("a");
                expect(
                    await client.bitop(BitwiseOperation.XOR, destination, [
                        key1,
                    ]),
                ).toEqual(1);
                expect(await client.get(destination)).toEqual("a");

                // Sets to a string (not a space character) with value 11000010 10011110.
                expect(await client.set(key3, "")).toEqual("OK");
                expect(await client.getbit(key3, 0)).toEqual(1);
                expect(
                    await client.bitop(BitwiseOperation.NOT, destination, [
                        key3,
                    ]),
                ).toEqual(2);
                // Value becomes 00111101 01100001.
                expect(await client.get(destination)).toEqual("=a");

                expect(await client.setbit(key1, 0, 1)).toEqual(0);
                expect(
                    await client.bitop(BitwiseOperation.NOT, destination, [
                        key1,
                    ]),
                ).toEqual(1);
                expect(await client.get(destination)).toEqual("\u001e");

                // stores null when all keys hold empty strings
                expect(
                    await client.bitop(
                        BitwiseOperation.AND,
                        destination,
                        nonExistingKeys,
                    ),
                ).toEqual(0);
                expect(await client.get(destination)).toBeNull();
                expect(
                    await client.bitop(
                        BitwiseOperation.OR,
                        destination,
                        nonExistingKeys,
                    ),
                ).toEqual(0);
                expect(await client.get(destination)).toBeNull();
                expect(
                    await client.bitop(
                        BitwiseOperation.XOR,
                        destination,
                        nonExistingKeys,
                    ),
                ).toEqual(0);
                expect(await client.get(destination)).toBeNull();
                expect(
                    await client.bitop(BitwiseOperation.NOT, destination, [
                        nonExistingKey1,
                    ]),
                ).toEqual(0);
                expect(await client.get(destination)).toBeNull();

                // invalid argument - source key list cannot be empty
                await expect(
                    client.bitop(BitwiseOperation.OR, destination, []),
                ).rejects.toThrow(RequestError);

                // invalid arguments - NOT cannot be passed more than 1 key
                await expect(
                    client.bitop(BitwiseOperation.NOT, destination, keys),
                ).rejects.toThrow(RequestError);

                expect(await client.sadd(setKey, ["foo"])).toEqual(1);
                // invalid argument - source key has the wrong type
                await expect(
                    client.bitop(BitwiseOperation.AND, destination, [setKey]),
                ).rejects.toThrow(RequestError);
            }, protocol);
        },
        config.timeout,
    );

    it.each([ProtocolVersion.RESP2, ProtocolVersion.RESP3])(
        `getbit test_%p`,
        async (protocol) => {
            await runTest(async (client: BaseClient) => {
                const key = `{key}-${uuidv4()}`;
                const nonExistingKey = `{key}-${uuidv4()}`;
                const setKey = `{key}-${uuidv4()}`;

                expect(await client.set(key, "foo")).toEqual("OK");
                expect(await client.getbit(key, 1)).toEqual(1);
                // When offset is beyond the string length, the string is assumed to be a contiguous space with 0 bits.
                expect(await client.getbit(key, 1000)).toEqual(0);
                // When key does not exist it is assumed to be an empty string, so offset is always out of range and the
                // value is also assumed to be a contiguous space with 0 bits.
                expect(await client.getbit(nonExistingKey, 1)).toEqual(0);

                // invalid argument - offset can't be negative
                await expect(client.getbit(key, -1)).rejects.toThrow(
                    RequestError,
                );

                // key exists, but it is not a string
                expect(await client.sadd(setKey, ["foo"])).toEqual(1);
                await expect(client.getbit(setKey, 0)).rejects.toThrow(
                    RequestError,
                );
            }, protocol);
        },
        config.timeout,
    );

    it.each([ProtocolVersion.RESP2, ProtocolVersion.RESP3])(
        `setbit test_%p`,
        async (protocol) => {
            await runTest(async (client: BaseClient) => {
                const key = `{key}-${uuidv4()}`;
                const setKey = `{key}-${uuidv4()}`;

                expect(await client.setbit(key, 1, 1)).toEqual(0);
                expect(await client.setbit(key, 1, 0)).toEqual(1);

                // invalid argument - offset can't be negative
                await expect(client.setbit(key, -1, 1)).rejects.toThrow(
                    RequestError,
                );

                // invalid argument - "value" arg must be 0 or 1
                await expect(client.setbit(key, 0, 2)).rejects.toThrow(
                    RequestError,
                );

                // key exists, but it is not a string
                expect(await client.sadd(setKey, ["foo"])).toEqual(1);
                await expect(client.setbit(setKey, 0, 0)).rejects.toThrow(
                    RequestError,
                );
            }, protocol);
        },
        config.timeout,
    );

    it.each([ProtocolVersion.RESP2, ProtocolVersion.RESP3])(
        `bitpos and bitposInterval test_%p`,
        async (protocol) => {
            await runTest(async (client: BaseClient, cluster) => {
                const key = `{key}-${uuidv4()}`;
                const nonExistingKey = `{key}-${uuidv4()}`;
                const setKey = `{key}-${uuidv4()}`;
                const value = "?f0obar"; // 00111111 01100110 00110000 01101111 01100010 01100001 01110010

                expect(await client.set(key, value)).toEqual("OK");
                expect(await client.bitpos(key, 0)).toEqual(0);
                expect(await client.bitpos(key, 1)).toEqual(2);
                expect(await client.bitpos(key, 1, 1)).toEqual(9);
                expect(await client.bitposInterval(key, 0, 3, 5)).toEqual(24);

                // -1 is returned if start > end
                expect(await client.bitposInterval(key, 0, 1, 0)).toEqual(-1);

                // `BITPOS` returns -1 for non-existing strings
                expect(await client.bitpos(nonExistingKey, 1)).toEqual(-1);
                expect(
                    await client.bitposInterval(nonExistingKey, 1, 3, 5),
                ).toEqual(-1);

                // invalid argument - bit value must be 0 or 1
                await expect(client.bitpos(key, 2)).rejects.toThrow(
                    RequestError,
                );
                await expect(
                    client.bitposInterval(key, 2, 3, 5),
                ).rejects.toThrow(RequestError);

                // key exists, but it is not a string
                expect(await client.sadd(setKey, ["foo"])).toEqual(1);
                await expect(client.bitpos(setKey, 1)).rejects.toThrow(
                    RequestError,
                );
                await expect(
                    client.bitposInterval(setKey, 1, 1, -1),
                ).rejects.toThrow(RequestError);

                if (cluster.checkIfServerVersionLessThan("7.0.0")) {
                    await expect(
                        client.bitposInterval(
                            key,
                            1,
                            1,
                            -1,
                            BitmapIndexType.BYTE,
                        ),
                    ).rejects.toThrow(RequestError);
                    await expect(
                        client.bitposInterval(
                            key,
                            1,
                            1,
                            -1,
                            BitmapIndexType.BIT,
                        ),
                    ).rejects.toThrow(RequestError);
                } else {
                    expect(
                        await client.bitposInterval(
                            key,
                            0,
                            3,
                            5,
                            BitmapIndexType.BYTE,
                        ),
                    ).toEqual(24);
                    expect(
                        await client.bitposInterval(
                            key,
                            1,
                            43,
                            -2,
                            BitmapIndexType.BIT,
                        ),
                    ).toEqual(47);
                    expect(
                        await client.bitposInterval(
                            nonExistingKey,
                            1,
                            3,
                            5,
                            BitmapIndexType.BYTE,
                        ),
                    ).toEqual(-1);
                    expect(
                        await client.bitposInterval(
                            nonExistingKey,
                            1,
                            3,
                            5,
                            BitmapIndexType.BIT,
                        ),
                    ).toEqual(-1);

                    // -1 is returned if the bit value wasn't found
                    expect(
                        await client.bitposInterval(
                            key,
                            1,
                            -1,
                            -1,
                            BitmapIndexType.BIT,
                        ),
                    ).toEqual(-1);

                    // key exists, but it is not a string
                    await expect(
                        client.bitposInterval(
                            setKey,
                            1,
                            1,
                            -1,
                            BitmapIndexType.BIT,
                        ),
                    ).rejects.toThrow(RequestError);
                }
            }, protocol);
        },
        config.timeout,
    );

    it.each([ProtocolVersion.RESP2, ProtocolVersion.RESP3])(
        `bitfield test_%p`,
        async (protocol) => {
            await runTest(async (client: BaseClient) => {
                const key1 = `{key}-${uuidv4()}`;
                const key2 = `{key}-${uuidv4()}`;
                const nonExistingKey = `{key}-${uuidv4()}`;
                const setKey = `{key}-${uuidv4()}`;
                const foobar = "foobar";
                const u2 = new UnsignedEncoding(2);
                const u7 = new UnsignedEncoding(7);
                const i3 = new SignedEncoding(3);
                const i8 = new SignedEncoding(8);
                const offset1 = new BitOffset(1);
                const offset5 = new BitOffset(5);
                const offset_multiplier4 = new BitOffsetMultiplier(4);
                const offset_multiplier8 = new BitOffsetMultiplier(8);
                const overflowSet = new BitFieldSet(u2, offset1, -10);
                const overflowGet = new BitFieldGet(u2, offset1);

                // binary value: 01100110 01101111 01101111 01100010 01100001 01110010
                expect(await client.set(key1, foobar)).toEqual("OK");

                // SET tests
                expect(
                    await client.bitfield(key1, [
                        // binary value becomes: 0(10)00110 01101111 01101111 01100010 01100001 01110010
                        new BitFieldSet(u2, offset1, 2),
                        // binary value becomes: 01000(011) 01101111 01101111 01100010 01100001 01110010
                        new BitFieldSet(i3, offset5, 3),
                        // binary value becomes: 01000011 01101111 01101111 0110(0010 010)00001 01110010
                        new BitFieldSet(u7, offset_multiplier4, 18),
                        // addressing with SET or INCRBY bits outside the current string length will enlarge the string,
                        // zero-padding it, as needed, for the minimal length needed, according to the most far bit touched.
                        //
                        // binary value becomes:
                        // 01000011 01101111 01101111 01100010 01000001 01110010 00000000 00000000 (00010100)
                        new BitFieldSet(i8, offset_multiplier8, 20),
                        new BitFieldGet(u2, offset1),
                        new BitFieldGet(i3, offset5),
                        new BitFieldGet(u7, offset_multiplier4),
                        new BitFieldGet(i8, offset_multiplier8),
                    ]),
                ).toEqual([3, -2, 19, 0, 2, 3, 18, 20]);

                // INCRBY tests
                expect(
                    await client.bitfield(key1, [
                        // binary value becomes:
                        // 0(11)00011 01101111 01101111 01100010 01000001 01110010 00000000 00000000 00010100
                        new BitFieldIncrBy(u2, offset1, 1),
                        // binary value becomes:
                        // 01100(101) 01101111 01101111 01100010 01000001 01110010 00000000 00000000 00010100
                        new BitFieldIncrBy(i3, offset5, 2),
                        // binary value becomes:
                        // 01100101 01101111 01101111 0110(0001 111)00001 01110010 00000000 00000000 00010100
                        new BitFieldIncrBy(u7, offset_multiplier4, -3),
                        // binary value becomes:
                        // 01100101 01101111 01101111 01100001 11100001 01110010 00000000 00000000 (00011110)
                        new BitFieldIncrBy(i8, offset_multiplier8, 10),
                    ]),
                ).toEqual([3, -3, 15, 30]);

                // OVERFLOW WRAP is used by default if no OVERFLOW is specified
                expect(
                    await client.bitfield(key2, [
                        overflowSet,
                        new BitFieldOverflow(BitOverflowControl.WRAP),
                        overflowSet,
                        overflowGet,
                    ]),
                ).toEqual([0, 2, 2]);

                // OVERFLOW affects only SET or INCRBY after OVERFLOW subcommand
                expect(
                    await client.bitfield(key2, [
                        overflowSet,
                        new BitFieldOverflow(BitOverflowControl.SAT),
                        overflowSet,
                        overflowGet,
                        new BitFieldOverflow(BitOverflowControl.FAIL),
                        overflowSet,
                    ]),
                ).toEqual([2, 2, 3, null]);

                // if the key doesn't exist, the operation is performed as though the missing value was a string with all bits
                // set to 0.
                expect(
                    await client.bitfield(nonExistingKey, [
                        new BitFieldSet(
                            new UnsignedEncoding(2),
                            new BitOffset(3),
                            2,
                        ),
                    ]),
                ).toEqual([0]);

                // empty subcommands argument returns an empty list
                expect(await client.bitfield(key1, [])).toEqual([]);

                // invalid argument - offset must be >= 0
                await expect(
                    client.bitfield(key1, [
                        new BitFieldSet(
                            new UnsignedEncoding(5),
                            new BitOffset(-1),
                            1,
                        ),
                    ]),
                ).rejects.toThrow(RequestError);

                // invalid argument - encoding size must be > 0
                await expect(
                    client.bitfield(key1, [
                        new BitFieldSet(
                            new UnsignedEncoding(0),
                            new BitOffset(1),
                            1,
                        ),
                    ]),
                ).rejects.toThrow(RequestError);

                // invalid argument - unsigned encoding must be < 64
                await expect(
                    client.bitfield(key1, [
                        new BitFieldSet(
                            new UnsignedEncoding(64),
                            new BitOffset(1),
                            1,
                        ),
                    ]),
                ).rejects.toThrow(RequestError);

                // invalid argument - signed encoding must be < 65
                await expect(
                    client.bitfield(key1, [
                        new BitFieldSet(
                            new SignedEncoding(65),
                            new BitOffset(1),
                            1,
                        ),
                    ]),
                ).rejects.toThrow(RequestError);

                // key exists, but it is not a string
                expect(await client.sadd(setKey, [foobar])).toEqual(1);
                await expect(
                    client.bitfield(setKey, [
                        new BitFieldSet(
                            new SignedEncoding(3),
                            new BitOffset(1),
                            2,
                        ),
                    ]),
                ).rejects.toThrow(RequestError);
            }, protocol);
        },
        config.timeout,
    );

    it.each([ProtocolVersion.RESP2, ProtocolVersion.RESP3])(
        `bitfieldReadOnly test_%p`,
        async (protocol) => {
            await runTest(async (client: BaseClient, cluster) => {
                if (cluster.checkIfServerVersionLessThan("6.0.0")) {
                    return;
                }

                const key = `{key}-${uuidv4()}`;
                const nonExistingKey = `{key}-${uuidv4()}`;
                const setKey = `{key}-${uuidv4()}`;
                const foobar = "foobar";
                const unsignedOffsetGet = new BitFieldGet(
                    new UnsignedEncoding(2),
                    new BitOffset(1),
                );

                // binary value: 01100110 01101111 01101111 01100010 01100001 01110010
                expect(await client.set(key, foobar)).toEqual("OK");
                expect(
                    await client.bitfieldReadOnly(key, [
                        // Get value in: 0(11)00110 01101111 01101111 01100010 01100001 01110010 00010100
                        unsignedOffsetGet,
                        // Get value in: 01100(110) 01101111 01101111 01100010 01100001 01110010 00010100
                        new BitFieldGet(
                            new SignedEncoding(3),
                            new BitOffset(5),
                        ),
                        // Get value in: 01100110 01101111 01101(111 0110)0010 01100001 01110010 00010100
                        new BitFieldGet(
                            new UnsignedEncoding(7),
                            new BitOffsetMultiplier(3),
                        ),
                        // Get value in: 01100110 01101111 (01101111) 01100010 01100001 01110010 00010100
                        new BitFieldGet(
                            new SignedEncoding(8),
                            new BitOffsetMultiplier(2),
                        ),
                    ]),
                ).toEqual([3, -2, 118, 111]);

                // offset is greater than current length of string: the operation is performed like the missing part all
                // consists of bits set to 0.
                expect(
                    await client.bitfieldReadOnly(key, [
                        new BitFieldGet(
                            new UnsignedEncoding(3),
                            new BitOffset(100),
                        ),
                    ]),
                ).toEqual([0]);

                // similarly, if the key doesn't exist, the operation is performed as though the missing value was a string with
                // all bits set to 0.
                expect(
                    await client.bitfieldReadOnly(nonExistingKey, [
                        unsignedOffsetGet,
                    ]),
                ).toEqual([0]);

                // empty subcommands argument returns an empty list
                expect(await client.bitfieldReadOnly(key, [])).toEqual([]);

                // invalid argument - offset must be >= 0
                await expect(
                    client.bitfieldReadOnly(key, [
                        new BitFieldGet(
                            new UnsignedEncoding(5),
                            new BitOffset(-1),
                        ),
                    ]),
                ).rejects.toThrow(RequestError);

                // invalid argument - encoding size must be > 0
                await expect(
                    client.bitfieldReadOnly(key, [
                        new BitFieldGet(
                            new UnsignedEncoding(0),
                            new BitOffset(1),
                        ),
                    ]),
                ).rejects.toThrow(RequestError);

                // invalid argument - unsigned encoding must be < 64
                await expect(
                    client.bitfieldReadOnly(key, [
                        new BitFieldGet(
                            new UnsignedEncoding(64),
                            new BitOffset(1),
                        ),
                    ]),
                ).rejects.toThrow(RequestError);

                // invalid argument - signed encoding must be < 65
                await expect(
                    client.bitfieldReadOnly(key, [
                        new BitFieldGet(
                            new SignedEncoding(65),
                            new BitOffset(1),
                        ),
                    ]),
                ).rejects.toThrow(RequestError);

                // key exists, but it is not a string
                expect(await client.sadd(setKey, [foobar])).toEqual(1);
                await expect(
                    client.bitfieldReadOnly(setKey, [
                        new BitFieldGet(
                            new SignedEncoding(3),
                            new BitOffset(1),
                        ),
                    ]),
                ).rejects.toThrow(RequestError);
            }, protocol);
        },
        config.timeout,
    );

    it.each([ProtocolVersion.RESP2, ProtocolVersion.RESP3])(
        `config get and config set with timeout parameter_%p`,
        async (protocol) => {
            await runTest(async (client: BaseClient) => {
                const prevTimeout = (await client.configGet([
                    "timeout",
                ])) as Record<string, string>;
                expect(await client.configSet({ timeout: "1000" })).toEqual(
                    "OK",
                );
                const currTimeout = (await client.configGet([
                    "timeout",
                ])) as Record<string, string>;
                expect(currTimeout).toEqual({ timeout: "1000" });
                /// Revert to the pervious configuration
                expect(
                    await client.configSet({
                        timeout: prevTimeout["timeout"],
                    }),
                ).toEqual("OK");
            }, protocol);
        },
        config.timeout,
    );

    it.each([ProtocolVersion.RESP2, ProtocolVersion.RESP3])(
        `getdel test_%p`,
        async (protocol) => {
            await runTest(async (client: BaseClient) => {
                const key1 = uuidv4();
                const value1 = uuidv4();
                const key2 = uuidv4();

                expect(await client.set(key1, value1)).toEqual("OK");
                expect(await client.getdel(key1)).toEqual(value1);
                expect(await client.getdel(key1)).toEqual(null);

                // key isn't a string
                expect(await client.sadd(key2, ["a"])).toEqual(1);
                await expect(client.getdel(key2)).rejects.toThrow(RequestError);
            }, protocol);
        },
        config.timeout,
    );

    it.each([ProtocolVersion.RESP2, ProtocolVersion.RESP3])(
        `getrange test_%p`,
        async (protocol) => {
            await runTest(async (client: BaseClient, cluster) => {
                const key = uuidv4();
                const nonStringKey = uuidv4();

                expect(await client.set(key, "This is a string")).toEqual("OK");
                expect(await client.getrange(key, 0, 3)).toEqual("This");
                expect(await client.getrange(key, -3, -1)).toEqual("ing");
                expect(await client.getrange(key, 0, -1)).toEqual(
                    "This is a string",
                );

                // out of range
                expect(await client.getrange(key, 10, 100)).toEqual("string");
                expect(await client.getrange(key, -200, -3)).toEqual(
                    "This is a stri",
                );
                expect(await client.getrange(key, 100, 200)).toEqual("");

                // incorrect range
                expect(await client.getrange(key, -1, -3)).toEqual("");

                // a bug fixed in version 8: https://github.com/redis/redis/issues/13207
                expect(await client.getrange(key, -200, -100)).toEqual(
                    cluster.checkIfServerVersionLessThan("8.0.0") ? "T" : "",
                );

                // empty key (returning null isn't implemented)
                expect(await client.getrange(nonStringKey, 0, -1)).toEqual(
                    cluster.checkIfServerVersionLessThan("8.0.0") ? "" : null,
                );

                // non-string key
                expect(await client.lpush(nonStringKey, ["_"])).toEqual(1);
                await expect(
                    client.getrange(nonStringKey, 0, -1),
                ).rejects.toThrow(RequestError);
            }, protocol);
        },
        config.timeout,
    );

    it.each([ProtocolVersion.RESP2, ProtocolVersion.RESP3])(
        `hscan test_%p`,
        async (protocol) => {
            await runTest(async (client: BaseClient) => {
                const key1 = "{key}-1" + uuidv4();
                const key2 = "{key}-2" + uuidv4();
                const initialCursor = "0";
                const defaultCount = 20;
                const resultCursorIndex = 0;
                const resultCollectionIndex = 1;

                // Setup test data - use a large number of entries to force an iterative cursor.
                const numberMap: Record<string, string> = {};

                for (let i = 0; i < 50000; i++) {
                    numberMap[i.toString()] = "num" + i;
                }

                const charMembers = ["a", "b", "c", "d", "e"];
                const charMap: Record<string, string> = {};

                for (let i = 0; i < charMembers.length; i++) {
                    charMap[charMembers[i]] = i.toString();
                }

                // Result contains the whole set
                expect(await client.hset(key1, charMap)).toEqual(
                    charMembers.length,
                );
                let result = await client.hscan(key1, initialCursor);
                expect(result[resultCursorIndex]).toEqual(initialCursor);
                expect(result[resultCollectionIndex].length).toEqual(
                    Object.keys(charMap).length * 2, // Length includes the score which is twice the map size
                );

                const resultArray = result[resultCollectionIndex];
                const resultKeys = [];
                const resultValues: string[] = [];

                for (let i = 0; i < resultArray.length; i += 2) {
                    resultKeys.push(resultArray[i]);
                    resultValues.push(resultArray[i + 1]);
                }

                // Verify if all keys from charMap are in resultKeys
                const allKeysIncluded = resultKeys.every(
                    (key) => key in charMap,
                );
                expect(allKeysIncluded).toEqual(true);

                const allValuesIncluded = Object.values(charMap).every(
                    (value) => value in resultValues,
                );
                expect(allValuesIncluded).toEqual(true);

                // Test hscan with match
                result = await client.hscan(key1, initialCursor, {
                    match: "a",
                });

                expect(result[resultCursorIndex]).toEqual(initialCursor);
                expect(result[resultCollectionIndex]).toEqual(["a", "0"]);

                // Set up testing data with the numberMap set to be used for the next set test keys and test results.
                expect(await client.hset(key1, numberMap)).toEqual(
                    Object.keys(numberMap).length,
                );

                let resultCursor = initialCursor;
                const secondResultAllKeys: string[] = [];
                const secondResultAllValues: string[] = [];
                let isFirstLoop = true;

                do {
                    result = await client.hscan(key1, resultCursor);
                    resultCursor = result[resultCursorIndex].toString();
                    const resultEntry = result[resultCollectionIndex];

                    for (let i = 0; i < resultEntry.length; i += 2) {
                        secondResultAllKeys.push(resultEntry[i]);
                        secondResultAllValues.push(resultEntry[i + 1]);
                    }

                    if (isFirstLoop) {
                        expect(resultCursor).not.toBe("0");
                        isFirstLoop = false;
                    } else if (resultCursor === initialCursor) {
                        break;
                    }

                    // Scan with result cursor has a different set
                    const secondResult = await client.hscan(key1, resultCursor);
                    const newResultCursor =
                        secondResult[resultCursorIndex].toString();
                    expect(resultCursor).not.toBe(newResultCursor);
                    resultCursor = newResultCursor;
                    const secondResultEntry =
                        secondResult[resultCollectionIndex];

                    expect(result[resultCollectionIndex]).not.toBe(
                        secondResult[resultCollectionIndex],
                    );

                    for (let i = 0; i < secondResultEntry.length; i += 2) {
                        secondResultAllKeys.push(secondResultEntry[i]);
                        secondResultAllValues.push(secondResultEntry[i + 1]);
                    }
                } while (resultCursor != initialCursor); // 0 is returned for the cursor of the last iteration.

                // Verify all data is found in hscan
                const allSecondResultKeys = Object.keys(numberMap).every(
                    (key) => key in secondResultAllKeys,
                );
                expect(allSecondResultKeys).toEqual(true);

                const allSecondResultValues = Object.keys(numberMap).every(
                    (value) => value in secondResultAllValues,
                );
                expect(allSecondResultValues).toEqual(true);

                // Test match pattern
                result = await client.hscan(key1, initialCursor, {
                    match: "*",
                });
                expect(result[resultCursorIndex]).not.toEqual(initialCursor);
                expect(
                    result[resultCollectionIndex].length,
                ).toBeGreaterThanOrEqual(defaultCount);

                // Test count
                result = await client.hscan(key1, initialCursor, {
                    count: 25,
                });
                expect(result[resultCursorIndex]).not.toEqual(initialCursor);
                expect(
                    result[resultCollectionIndex].length,
                ).toBeGreaterThanOrEqual(25);

                // Test count with match returns a non-empty list
                result = await client.hscan(key1, initialCursor, {
                    match: "1*",
                    count: 30,
                });
                expect(result[resultCursorIndex]).not.toEqual(initialCursor);
                expect(result[resultCollectionIndex].length).toBeGreaterThan(0);

                // Exceptions
                // Non-hash key
                expect(await client.set(key2, "test")).toEqual("OK");
                await expect(client.hscan(key2, initialCursor)).rejects.toThrow(
                    RequestError,
                );
                await expect(
                    client.hscan(key2, initialCursor, {
                        match: "test",
                        count: 20,
                    }),
                ).rejects.toThrow(RequestError);

                // Negative count
                await expect(
                    client.hscan(key2, initialCursor, {
                        count: -1,
                    }),
                ).rejects.toThrow(RequestError);
            }, protocol);
        },
        config.timeout,
    );

    it.each([ProtocolVersion.RESP2, ProtocolVersion.RESP3])(
        `hscan, sscan, and zscan empty set and negative cursor tests`,
        async (protocol) => {
            await runTest(async (client: BaseClient) => {
                const key1 = "{key}-1" + uuidv4();
                const initialCursor = "0";
                const resultCursorIndex = 0;
                const resultCollectionIndex = 1;

                // Empty set
                let result = await client.hscan(key1, initialCursor);
                expect(result[resultCursorIndex]).toEqual(initialCursor);
                expect(result[resultCollectionIndex]).toEqual([]);

                // Negative cursor
                result = await client.hscan(key1, "-1");
                expect(result[resultCursorIndex]).toEqual(initialCursor);
                expect(result[resultCollectionIndex]).toEqual([]);
            }, protocol);
        },
        config.timeout,
    );

    it.each([ProtocolVersion.RESP2, ProtocolVersion.RESP3])(
        `testing hset and hget with multiple existing fields and one non existing field_%p`,
        async (protocol) => {
            await runTest(async (client: BaseClient) => {
                const key = uuidv4();
                const field1 = uuidv4();
                const field2 = uuidv4();
                const value = uuidv4();
                const fieldValueMap = {
                    [field1]: value,
                    [field2]: value,
                };
                expect(await client.hset(key, fieldValueMap)).toEqual(2);
                expect(await client.hget(key, field1)).toEqual(value);
                expect(await client.hget(key, field2)).toEqual(value);
                expect(await client.hget(key, "nonExistingField")).toEqual(
                    null,
                );
            }, protocol);
        },
        config.timeout,
    );

    it.each([ProtocolVersion.RESP2, ProtocolVersion.RESP3])(
        `encoder test_%p`,
        async (protocol) => {
            await runTest(async (client: BaseClient) => {
                const key = uuidv4();
                const value = uuidv4();
                const valueEncoded = Buffer.from(value);

                expect(await client.set(key, value)).toEqual("OK");
                expect(await client.get(key)).toEqual(value);
                expect(await client.get(key, Decoder.Bytes)).toEqual(
                    valueEncoded,
                );
                expect(await client.get(key, Decoder.String)).toEqual(value);

                // Setting the encoded value. Should behave as the previous test since the default is String decoding.
                expect(await client.set(key, valueEncoded)).toEqual("OK");
                expect(await client.get(key)).toEqual(value);
                expect(await client.get(key, Decoder.Bytes)).toEqual(
                    valueEncoded,
                );
                expect(await client.get(key, Decoder.String)).toEqual(value);
            }, protocol);
        },
        config.timeout,
    );

    it.each([ProtocolVersion.RESP2, ProtocolVersion.RESP3])(
        `hdel multiple existing fields, an non existing field and an non existing key_%p`,
        async (protocol) => {
            await runTest(async (client: BaseClient) => {
                const key = uuidv4();
                const field1 = uuidv4();
                const field2 = uuidv4();
                const field3 = uuidv4();
                const value = uuidv4();
                const fieldValueMap = {
                    [field1]: value,
                    [field2]: value,
                    [field3]: value,
                };

                expect(await client.hset(key, fieldValueMap)).toEqual(3);
                expect(await client.hdel(key, [field1, field2])).toEqual(2);
                expect(await client.hdel(key, ["nonExistingField"])).toEqual(0);
                expect(await client.hdel("nonExistingKey", [field3])).toEqual(
                    0,
                );
            }, protocol);
        },
        config.timeout,
    );

    it.each([ProtocolVersion.RESP2, ProtocolVersion.RESP3])(
        `testing hmget with multiple existing fields, an non existing field and an non existing key_%p`,
        async (protocol) => {
            await runTest(async (client: BaseClient) => {
                const key = uuidv4();
                const field1 = uuidv4();
                const field2 = uuidv4();
                const value = uuidv4();
                const fieldValueMap = {
                    [field1]: value,
                    [field2]: value,
                };
                expect(await client.hset(key, fieldValueMap)).toEqual(2);
                expect(
                    await client.hmget(key, [
                        field1,
                        "nonExistingField",
                        field2,
                    ]),
                ).toEqual([value, null, value]);
                expect(
                    await client.hmget("nonExistingKey", [field1, field2]),
                ).toEqual([null, null]);
            }, protocol);
        },
        config.timeout,
    );

    it.each([ProtocolVersion.RESP2, ProtocolVersion.RESP3])(
        `hexists existing field, an non existing field and an non existing key_%p`,
        async (protocol) => {
            await runTest(async (client: BaseClient) => {
                const key = uuidv4();
                const field1 = uuidv4();
                const field2 = uuidv4();
                const fieldValueMap = {
                    [field1]: "value1",
                    [field2]: "value2",
                };
                expect(await client.hset(key, fieldValueMap)).toEqual(2);
                expect(await client.hexists(key, field1)).toEqual(true);
                expect(await client.hexists(key, "nonExistingField")).toEqual(
                    false,
                );
                expect(await client.hexists("nonExistingKey", field2)).toEqual(
                    false,
                );
            }, protocol);
        },
        config.timeout,
    );

    it.each([ProtocolVersion.RESP2, ProtocolVersion.RESP3])(
        `hgetall with multiple fields in an existing key and one non existing key_%p`,
        async (protocol) => {
            await runTest(async (client: BaseClient) => {
                const key = uuidv4();
                const field1 = uuidv4();
                const field2 = uuidv4();
                const value = uuidv4();
                const fieldValueMap = {
                    [field1]: value,
                    [field2]: value,
                };
                expect(await client.hset(key, fieldValueMap)).toEqual(2);

                expect(await client.hgetall(key)).toEqual({
                    [field1]: value,
                    [field2]: value,
                });

                expect(await client.hgetall("nonExistingKey")).toEqual({});
            }, protocol);
        },
        config.timeout,
    );

    it.each([ProtocolVersion.RESP2, ProtocolVersion.RESP3])(
        `hincrBy and hincrByFloat with existing key and field_%p`,
        async (protocol) => {
            await runTest(async (client: BaseClient) => {
                const key = uuidv4();
                const field = uuidv4();
                const fieldValueMap = {
                    [field]: "10",
                };
                expect(await client.hset(key, fieldValueMap)).toEqual(1);
                expect(await client.hincrBy(key, field, 1)).toEqual(11);
                expect(await client.hincrBy(key, field, 4)).toEqual(15);
                expect(await client.hincrByFloat(key, field, 1.5)).toEqual(
                    16.5,
                );
            }, protocol);
        },
        config.timeout,
    );

    it.each([ProtocolVersion.RESP2, ProtocolVersion.RESP3])(
        `hincrBy and hincrByFloat with non existing key and non existing field_%p`,
        async (protocol) => {
            await runTest(async (client: BaseClient) => {
                const key1 = uuidv4();
                const key2 = uuidv4();
                const field = uuidv4();
                const fieldValueMap = {
                    [field]: "10",
                };
                expect(
                    await client.hincrBy("nonExistingKey", field, 1),
                ).toEqual(1);
                expect(await client.hset(key1, fieldValueMap)).toEqual(1);
                expect(
                    await client.hincrBy(key1, "nonExistingField", 2),
                ).toEqual(2);
                expect(await client.hset(key2, fieldValueMap)).toEqual(1);
                expect(
                    await client.hincrByFloat(key2, "nonExistingField", -0.5),
                ).toEqual(-0.5);
            }, protocol);
        },
        config.timeout,
    );

    it.each([ProtocolVersion.RESP2, ProtocolVersion.RESP3])(
        `hincrBy and hincrByFloat with a field that contains a value of string that can not be represented as as integer or float_%p`,
        async (protocol) => {
            await runTest(async (client: BaseClient) => {
                const key = uuidv4();
                const field = uuidv4();
                const fieldValueMap = {
                    [field]: "foo",
                };
                expect(await client.hset(key, fieldValueMap)).toEqual(1);

                try {
                    expect(await client.hincrBy(key, field, 2)).toThrow();
                } catch (e) {
                    expect((e as Error).message).toMatch(
                        "hash value is not an integer",
                    );
                }

                try {
                    expect(
                        await client.hincrByFloat(key, field, 1.5),
                    ).toThrow();
                } catch (e) {
                    expect((e as Error).message).toMatch(
                        "hash value is not a float",
                    );
                }
            }, protocol);
        },
        config.timeout,
    );

    it.each([ProtocolVersion.RESP2, ProtocolVersion.RESP3])(
        `hlen test_%p`,
        async (protocol) => {
            await runTest(async (client: BaseClient) => {
                const key1 = uuidv4();
                const field1 = uuidv4();
                const field2 = uuidv4();
                const fieldValueMap = {
                    [field1]: "value1",
                    [field2]: "value2",
                };

                expect(await client.hset(key1, fieldValueMap)).toEqual(2);
                expect(await client.hlen(key1)).toEqual(2);
                expect(await client.hdel(key1, [field1])).toEqual(1);
                expect(await client.hlen(key1)).toEqual(1);
                expect(await client.hlen("nonExistingHash")).toEqual(0);
            }, protocol);
        },
        config.timeout,
    );

    it.each([ProtocolVersion.RESP2, ProtocolVersion.RESP3])(
        `hvals test_%p`,
        async (protocol) => {
            await runTest(async (client: BaseClient) => {
                const key1 = uuidv4();
                const field1 = uuidv4();
                const field2 = uuidv4();
                const fieldValueMap = {
                    [field1]: "value1",
                    [field2]: "value2",
                };

                expect(await client.hset(key1, fieldValueMap)).toEqual(2);
                expect(await client.hvals(key1)).toEqual(["value1", "value2"]);
                expect(await client.hdel(key1, [field1])).toEqual(1);
                expect(await client.hvals(key1)).toEqual(["value2"]);
                expect(await client.hvals("nonExistingHash")).toEqual([]);
            }, protocol);
        },
        config.timeout,
    );

    it.each([ProtocolVersion.RESP2, ProtocolVersion.RESP3])(
        `hsetnx test_%p`,
        async (protocol) => {
            await runTest(async (client: BaseClient) => {
                const key1 = uuidv4();
                const key2 = uuidv4();
                const field = uuidv4();

                expect(await client.hsetnx(key1, field, "value")).toEqual(true);
                expect(await client.hsetnx(key1, field, "newValue")).toEqual(
                    false,
                );
                expect(await client.hget(key1, field)).toEqual("value");

                expect(await client.set(key2, "value")).toEqual("OK");
                await expect(
                    client.hsetnx(key2, field, "value"),
                ).rejects.toThrow();
            }, protocol);
        },
        config.timeout,
    );

    it.each([ProtocolVersion.RESP2, ProtocolVersion.RESP3])(
        `hstrlen test_%p`,
        async (protocol) => {
            await runTest(async (client: BaseClient) => {
                const key1 = uuidv4();
                const key2 = uuidv4();
                const field = uuidv4();

                expect(await client.hset(key1, { field: "value" })).toBe(1);
                expect(await client.hstrlen(key1, "field")).toBe(5);

                // missing value
                expect(await client.hstrlen(key1, "nonExistingField")).toBe(0);

                // missing key
                expect(await client.hstrlen(key2, "field")).toBe(0);

                // key exists but holds non hash type value
                expect(await client.set(key2, "value")).toEqual("OK");
                await expect(client.hstrlen(key2, field)).rejects.toThrow(
                    RequestError,
                );
            }, protocol);
        },
        config.timeout,
    );

    it.each([ProtocolVersion.RESP2, ProtocolVersion.RESP3])(
        `hrandfield test_%p`,
        async (protocol) => {
            await runTest(async (client: BaseClient, cluster) => {
                if (cluster.checkIfServerVersionLessThan("6.2.0")) {
                    return;
                }

                const key1 = uuidv4();
                const key2 = uuidv4();

                // key does not exist
                expect(await client.hrandfield(key1)).toBeNull();
                expect(await client.hrandfieldCount(key1, 5)).toEqual([]);
                expect(await client.hrandfieldWithValues(key1, 5)).toEqual([]);

                const data = { "f 1": "v 1", "f 2": "v 2", "f 3": "v 3" };
                const fields = Object.keys(data);
                const entries = Object.entries(data);
                expect(await client.hset(key1, data)).toEqual(3);

                expect(fields).toContain(await client.hrandfield(key1));

                // With Count - positive count
                let result = await client.hrandfieldCount(key1, 5);
                expect(result).toEqual(fields);

                // With Count - negative count
                result = await client.hrandfieldCount(key1, -5);
                expect(result.length).toEqual(5);
                result.map((r) => expect(fields).toContain(r));

                // With values - positive count
                let result2 = await client.hrandfieldWithValues(key1, 5);
                expect(result2).toEqual(entries);

                // With values - negative count
                result2 = await client.hrandfieldWithValues(key1, -5);
                expect(result2.length).toEqual(5);
                result2.map((r) => expect(entries).toContainEqual(r));

                // key exists but holds non hash type value
                expect(await client.set(key2, "value")).toEqual("OK");
                await expect(client.hrandfield(key2)).rejects.toThrow(
                    RequestError,
                );
                await expect(client.hrandfieldCount(key2, 42)).rejects.toThrow(
                    RequestError,
                );
                await expect(
                    client.hrandfieldWithValues(key2, 42),
                ).rejects.toThrow(RequestError);
            }, protocol);
        },
        config.timeout,
    );

    it.each([ProtocolVersion.RESP2, ProtocolVersion.RESP3])(
        `lpush, lpop and lrange with existing and non existing key_%p`,
        async (protocol) => {
            await runTest(async (client: BaseClient) => {
                const key = uuidv4();
                const valueList = ["value4", "value3", "value2", "value1"];
                expect(await client.lpush(key, valueList)).toEqual(4);
                expect(await client.lpop(key)).toEqual("value1");
                expect(await client.lrange(key, 0, -1)).toEqual([
                    "value2",
                    "value3",
                    "value4",
                ]);
                expect(await client.lpopCount(key, 2)).toEqual([
                    "value2",
                    "value3",
                ]);
                expect(await client.lrange("nonExistingKey", 0, -1)).toEqual(
                    [],
                );
                expect(await client.lpop("nonExistingKey")).toEqual(null);
            }, protocol);
        },
        config.timeout,
    );

    it.each([ProtocolVersion.RESP2, ProtocolVersion.RESP3])(
        `lpush, lpop and lrange with key that holds a value that is not a list_%p`,
        async (protocol) => {
            await runTest(async (client: BaseClient) => {
                const key = uuidv4();
                expect(await client.set(key, "foo")).toEqual("OK");

                try {
                    expect(await client.lpush(key, ["bar"])).toThrow();
                } catch (e) {
                    expect((e as Error).message).toMatch(
                        "Operation against a key holding the wrong kind of value",
                    );
                }

                try {
                    expect(await client.lpop(key)).toThrow();
                } catch (e) {
                    expect((e as Error).message).toMatch(
                        "Operation against a key holding the wrong kind of value",
                    );
                }

                try {
                    expect(await client.lrange(key, 0, -1)).toThrow();
                } catch (e) {
                    expect((e as Error).message).toMatch(
                        "Operation against a key holding the wrong kind of value",
                    );
                }
            }, protocol);
        },
        config.timeout,
    );

    it.each([ProtocolVersion.RESP2, ProtocolVersion.RESP3])(
        `lpushx list_%p`,
        async (protocol) => {
            await runTest(async (client: BaseClient) => {
                const key1 = uuidv4();
                const key2 = uuidv4();
                const key3 = uuidv4();

                expect(await client.lpush(key1, ["0"])).toEqual(1);
                expect(await client.lpushx(key1, ["1", "2", "3"])).toEqual(4);
                expect(await client.lrange(key1, 0, -1)).toEqual([
                    "3",
                    "2",
                    "1",
                    "0",
                ]);

                expect(await client.lpushx(key2, ["1"])).toEqual(0);
                expect(await client.lrange(key2, 0, -1)).toEqual([]);

                // Key exists, but is not a list
                expect(await client.set(key3, "bar"));
                await expect(client.lpushx(key3, ["_"])).rejects.toThrow(
                    RequestError,
                );

                // Empty element list
                await expect(client.lpushx(key2, [])).rejects.toThrow(
                    RequestError,
                );
            }, protocol);
        },
        config.timeout,
    );

    it.each([ProtocolVersion.RESP2, ProtocolVersion.RESP3])(
        `llen with existing, non-existing key and key that holds a value that is not a list_%p`,
        async (protocol) => {
            await runTest(async (client: BaseClient) => {
                const key1 = uuidv4();
                const key2 = uuidv4();
                const valueList = ["value4", "value3", "value2", "value1"];
                expect(await client.lpush(key1, valueList)).toEqual(4);
                expect(await client.llen(key1)).toEqual(4);

                expect(await client.llen("nonExistingKey")).toEqual(0);

                expect(await client.set(key2, "foo")).toEqual("OK");

                try {
                    expect(await client.llen(key2)).toThrow();
                } catch (e) {
                    expect((e as Error).message).toMatch(
                        "Operation against a key holding the wrong kind of value",
                    );
                }
            }, protocol);
        },
        config.timeout,
    );

    it.each([ProtocolVersion.RESP2, ProtocolVersion.RESP3])(
        `lmove list_%p`,
        async (protocol) => {
            await runTest(async (client: BaseClient, cluster) => {
                if (cluster.checkIfServerVersionLessThan("6.2.0")) {
                    return;
                }

                const key1 = "{key}-1" + uuidv4();
                const key2 = "{key}-2" + uuidv4();
                const lpushArgs1 = ["2", "1"];
                const lpushArgs2 = ["4", "3"];

                // Initialize the tests
                expect(await client.lpush(key1, lpushArgs1)).toEqual(2);
                expect(await client.lpush(key2, lpushArgs2)).toEqual(2);

                // Move from LEFT to LEFT
                expect(
                    await client.lmove(
                        key1,
                        key2,
                        ListDirection.LEFT,
                        ListDirection.LEFT,
                    ),
                ).toEqual("1");

                // Move from LEFT to RIGHT
                expect(
                    await client.lmove(
                        key1,
                        key2,
                        ListDirection.LEFT,
                        ListDirection.RIGHT,
                    ),
                ).toEqual("2");

                expect(await client.lrange(key2, 0, -1)).toEqual([
                    "1",
                    "3",
                    "4",
                    "2",
                ]);
                expect(await client.lrange(key1, 0, -1)).toEqual([]);

                // Move from RIGHT to LEFT - non-existing destination key
                expect(
                    await client.lmove(
                        key2,
                        key1,
                        ListDirection.RIGHT,
                        ListDirection.LEFT,
                    ),
                ).toEqual("2");

                // Move from RIGHT to RIGHT
                expect(
                    await client.lmove(
                        key2,
                        key1,
                        ListDirection.RIGHT,
                        ListDirection.RIGHT,
                    ),
                ).toEqual("4");

                expect(await client.lrange(key2, 0, -1)).toEqual(["1", "3"]);
                expect(await client.lrange(key1, 0, -1)).toEqual(["2", "4"]);

                // Non-existing source key
                expect(
                    await client.lmove(
                        "{key}-non_existing_key" + uuidv4(),
                        key1,
                        ListDirection.LEFT,
                        ListDirection.LEFT,
                    ),
                ).toEqual(null);

                // Non-list source key
                const key3 = "{key}-3" + uuidv4();
                expect(await client.set(key3, "value")).toEqual("OK");
                await expect(
                    client.lmove(
                        key3,
                        key1,
                        ListDirection.LEFT,
                        ListDirection.LEFT,
                    ),
                ).rejects.toThrow(RequestError);

                // Non-list destination key
                await expect(
                    client.lmove(
                        key1,
                        key3,
                        ListDirection.LEFT,
                        ListDirection.LEFT,
                    ),
                ).rejects.toThrow(RequestError);
            }, protocol);
        },
        config.timeout,
    );

    it.each([ProtocolVersion.RESP2, ProtocolVersion.RESP3])(
        `blmove list_%p`,
        async (protocol) => {
            await runTest(async (client: BaseClient, cluster) => {
                if (cluster.checkIfServerVersionLessThan("6.2.0")) {
                    return;
                }

                const key1 = "{key}-1" + uuidv4();
                const key2 = "{key}-2" + uuidv4();
                const lpushArgs1 = ["2", "1"];
                const lpushArgs2 = ["4", "3"];

                // Initialize the tests
                expect(await client.lpush(key1, lpushArgs1)).toEqual(2);
                expect(await client.lpush(key2, lpushArgs2)).toEqual(2);

                // Move from LEFT to LEFT with blocking
                expect(
                    await client.blmove(
                        key1,
                        key2,
                        ListDirection.LEFT,
                        ListDirection.LEFT,
                        0.1,
                    ),
                ).toEqual("1");

                // Move from LEFT to RIGHT with blocking
                expect(
                    await client.blmove(
                        key1,
                        key2,
                        ListDirection.LEFT,
                        ListDirection.RIGHT,
                        0.1,
                    ),
                ).toEqual("2");

                expect(await client.lrange(key2, 0, -1)).toEqual([
                    "1",
                    "3",
                    "4",
                    "2",
                ]);
                expect(await client.lrange(key1, 0, -1)).toEqual([]);

                // Move from RIGHT to LEFT non-existing destination with blocking
                expect(
                    await client.blmove(
                        key2,
                        key1,
                        ListDirection.RIGHT,
                        ListDirection.LEFT,
                        0.1,
                    ),
                ).toEqual("2");

                expect(await client.lrange(key2, 0, -1)).toEqual([
                    "1",
                    "3",
                    "4",
                ]);
                expect(await client.lrange(key1, 0, -1)).toEqual(["2"]);

                // Move from RIGHT to RIGHT with blocking
                expect(
                    await client.blmove(
                        key2,
                        key1,
                        ListDirection.RIGHT,
                        ListDirection.RIGHT,
                        0.1,
                    ),
                ).toEqual("4");

                expect(await client.lrange(key2, 0, -1)).toEqual(["1", "3"]);
                expect(await client.lrange(key1, 0, -1)).toEqual(["2", "4"]);

                // Non-existing source key with blocking
                expect(
                    await client.blmove(
                        "{key}-non_existing_key" + uuidv4(),
                        key1,
                        ListDirection.LEFT,
                        ListDirection.LEFT,
                        0.1,
                    ),
                ).toEqual(null);

                // Non-list source key with blocking
                const key3 = "{key}-3" + uuidv4();
                expect(await client.set(key3, "value")).toEqual("OK");
                await expect(
                    client.blmove(
                        key3,
                        key1,
                        ListDirection.LEFT,
                        ListDirection.LEFT,
                        0.1,
                    ),
                ).rejects.toThrow(RequestError);

                // Non-list destination key
                await expect(
                    client.blmove(
                        key1,
                        key3,
                        ListDirection.LEFT,
                        ListDirection.LEFT,
                        0.1,
                    ),
                ).rejects.toThrow(RequestError);
            }, protocol);
        },
        config.timeout,
    );

    it.each([ProtocolVersion.RESP2, ProtocolVersion.RESP3])(
        `lset test_%p`,
        async (protocol) => {
            await runTest(async (client: BaseClient) => {
                const key = uuidv4();
                const nonExistingKey = uuidv4();
                const index = 0;
                const oobIndex = 10;
                const negativeIndex = -1;
                const element = "zero";
                const lpushArgs = ["four", "three", "two", "one"];
                const expectedList = ["zero", "two", "three", "four"];
                const expectedList2 = ["zero", "two", "three", "zero"];

                // key does not exist
                await expect(
                    client.lset(nonExistingKey, index, element),
                ).rejects.toThrow(RequestError);

                expect(await client.lpush(key, lpushArgs)).toEqual(4);

                // index out of range
                await expect(
                    client.lset(key, oobIndex, element),
                ).rejects.toThrow(RequestError);

                // assert lset result
                expect(await client.lset(key, index, element)).toEqual("OK");
                expect(await client.lrange(key, 0, negativeIndex)).toEqual(
                    expectedList,
                );

                // assert lset with a negative index for the last element in the list
                expect(await client.lset(key, negativeIndex, element)).toEqual(
                    "OK",
                );
                expect(await client.lrange(key, 0, negativeIndex)).toEqual(
                    expectedList2,
                );

                // assert lset against a non-list key
                const nonListKey = "nonListKey";
                expect(await client.sadd(nonListKey, ["a"])).toEqual(1);

                await expect(client.lset(nonListKey, 0, "b")).rejects.toThrow(
                    RequestError,
                );
            }, protocol);
        },
        config.timeout,
    );

    it.each([ProtocolVersion.RESP2, ProtocolVersion.RESP3])(
        `ltrim with existing key and key that holds a value that is not a list_%p`,
        async (protocol) => {
            await runTest(async (client: BaseClient) => {
                const key = uuidv4();
                const valueList = ["value4", "value3", "value2", "value1"];
                expect(await client.lpush(key, valueList)).toEqual(4);
                expect(await client.ltrim(key, 0, 1)).toEqual("OK");
                expect(await client.lrange(key, 0, -1)).toEqual([
                    "value1",
                    "value2",
                ]);

                /// `start` is greater than `end` so the key will be removed.
                expect(await client.ltrim(key, 4, 2)).toEqual("OK");
                expect(await client.lrange(key, 0, -1)).toEqual([]);

                expect(await client.set(key, "foo")).toEqual("OK");

                try {
                    expect(await client.ltrim(key, 0, 1)).toThrow();
                } catch (e) {
                    expect((e as Error).message).toMatch(
                        "Operation against a key holding the wrong kind of value",
                    );
                }
            }, protocol);
        },
        config.timeout,
    );

    it.each([ProtocolVersion.RESP2, ProtocolVersion.RESP3])(
        `lrem with existing key and non existing key_%p`,
        async (protocol) => {
            await runTest(async (client: BaseClient) => {
                const key = uuidv4();
                const valueList = [
                    "value1",
                    "value2",
                    "value1",
                    "value1",
                    "value2",
                ];
                expect(await client.lpush(key, valueList)).toEqual(5);
                expect(await client.lrem(key, 2, "value1")).toEqual(2);
                expect(await client.lrange(key, 0, -1)).toEqual([
                    "value2",
                    "value2",
                    "value1",
                ]);
                expect(await client.lrem(key, -1, "value2")).toEqual(1);
                expect(await client.lrange(key, 0, -1)).toEqual([
                    "value2",
                    "value1",
                ]);
                expect(await client.lrem(key, 0, "value2")).toEqual(1);
                expect(await client.lrange(key, 0, -1)).toEqual(["value1"]);
                expect(await client.lrem("nonExistingKey", 2, "value")).toEqual(
                    0,
                );
            }, protocol);
        },
        config.timeout,
    );

    it.each([ProtocolVersion.RESP2, ProtocolVersion.RESP3])(
        `rpush and rpop with existing and non existing key_%p`,
        async (protocol) => {
            await runTest(async (client: BaseClient) => {
                const key = uuidv4();
                const valueList = ["value1", "value2", "value3", "value4"];
                expect(await client.rpush(key, valueList)).toEqual(4);
                expect(await client.rpop(key)).toEqual("value4");
                expect(await client.rpopCount(key, 2)).toEqual([
                    "value3",
                    "value2",
                ]);
                expect(await client.rpop("nonExistingKey")).toEqual(null);
            }, protocol);
        },
        config.timeout,
    );

    it.each([ProtocolVersion.RESP2, ProtocolVersion.RESP3])(
        `rpush and rpop with key that holds a value that is not a list_%p`,
        async (protocol) => {
            await runTest(async (client: BaseClient) => {
                const key = uuidv4();
                expect(await client.set(key, "foo")).toEqual("OK");

                try {
                    expect(await client.rpush(key, ["bar"])).toThrow();
                } catch (e) {
                    expect((e as Error).message).toMatch(
                        "Operation against a key holding the wrong kind of value",
                    );
                }

                try {
                    expect(await client.rpop(key)).toThrow();
                } catch (e) {
                    expect((e as Error).message).toMatch(
                        "Operation against a key holding the wrong kind of value",
                    );
                }
            }, protocol);
        },
        config.timeout,
    );

    it.each([ProtocolVersion.RESP2, ProtocolVersion.RESP3])(
        `rpushx list_%p`,
        async (protocol) => {
            await runTest(async (client: BaseClient) => {
                const key1 = uuidv4();
                const key2 = uuidv4();
                const key3 = uuidv4();

                expect(await client.rpush(key1, ["0"])).toEqual(1);
                expect(await client.rpushx(key1, ["1", "2", "3"])).toEqual(4);
                expect(await client.lrange(key1, 0, -1)).toEqual([
                    "0",
                    "1",
                    "2",
                    "3",
                ]);

                expect(await client.rpushx(key2, ["1"])).toEqual(0);
                expect(await client.lrange(key2, 0, -1)).toEqual([]);

                // Key exists, but is not a list
                expect(await client.set(key3, "bar"));
                await expect(client.rpushx(key3, ["_"])).rejects.toThrow(
                    RequestError,
                );

                // Empty element list
                await expect(client.rpushx(key2, [])).rejects.toThrow(
                    RequestError,
                );
            }, protocol);
        },
        config.timeout,
    );

    it.each([ProtocolVersion.RESP2, ProtocolVersion.RESP3])(
        `sadd, srem, scard and smembers with existing set_%p`,
        async (protocol) => {
            await runTest(async (client: BaseClient) => {
                const key = uuidv4();
                const valueList = ["member1", "member2", "member3", "member4"];
                expect(await client.sadd(key, valueList)).toEqual(4);
                expect(
                    await client.srem(key, ["member3", "nonExistingMember"]),
                ).toEqual(1);
                /// compare the 2 sets.
                expect(await client.smembers(key)).toEqual(
                    new Set(["member1", "member2", "member4"]),
                );
                expect(await client.srem(key, ["member1"])).toEqual(1);
                expect(await client.scard(key)).toEqual(2);
            }, protocol);
        },
        config.timeout,
    );

    it.each([ProtocolVersion.RESP2, ProtocolVersion.RESP3])(
        `smove test_%p`,
        async (protocol) => {
            await runTest(async (client: BaseClient) => {
                const key1 = "{key}" + uuidv4();
                const key2 = "{key}" + uuidv4();
                const key3 = "{key}" + uuidv4();
                const string_key = "{key}" + uuidv4();
                const non_existing_key = "{key}" + uuidv4();

                expect(await client.sadd(key1, ["1", "2", "3"])).toEqual(3);
                expect(await client.sadd(key2, ["2", "3"])).toEqual(2);

                // move an element
                expect(await client.smove(key1, key2, "1"));
                expect(await client.smembers(key1)).toEqual(
                    new Set(["2", "3"]),
                );
                expect(await client.smembers(key2)).toEqual(
                    new Set(["1", "2", "3"]),
                );

                // moved element already exists in the destination set
                expect(await client.smove(key2, key1, "2"));
                expect(await client.smembers(key1)).toEqual(
                    new Set(["2", "3"]),
                );
                expect(await client.smembers(key2)).toEqual(
                    new Set(["1", "3"]),
                );

                // attempt to move from a non-existing key
                expect(await client.smove(non_existing_key, key1, "4")).toEqual(
                    false,
                );
                expect(await client.smembers(key1)).toEqual(
                    new Set(["2", "3"]),
                );

                // move to a new set
                expect(await client.smove(key1, key3, "2"));
                expect(await client.smembers(key1)).toEqual(new Set(["3"]));
                expect(await client.smembers(key3)).toEqual(new Set(["2"]));

                // attempt to move a missing element
                expect(await client.smove(key1, key3, "42")).toEqual(false);
                expect(await client.smembers(key1)).toEqual(new Set(["3"]));
                expect(await client.smembers(key3)).toEqual(new Set(["2"]));

                // move missing element to missing key
                expect(
                    await client.smove(key1, non_existing_key, "42"),
                ).toEqual(false);
                expect(await client.smembers(key1)).toEqual(new Set(["3"]));
                expect(await client.type(non_existing_key)).toEqual("none");

                // key exists, but it is not a set
                expect(await client.set(string_key, "value")).toEqual("OK");
                await expect(
                    client.smove(string_key, key1, "_"),
                ).rejects.toThrow();
            }, protocol);
        },
        config.timeout,
    );

    it.each([ProtocolVersion.RESP2, ProtocolVersion.RESP3])(
        `srem, scard and smembers with non existing key_%p`,
        async (protocol) => {
            await runTest(async (client: BaseClient) => {
                expect(await client.srem("nonExistingKey", ["member"])).toEqual(
                    0,
                );
                expect(await client.scard("nonExistingKey")).toEqual(0);
                expect(await client.smembers("nonExistingKey")).toEqual(
                    new Set(),
                );
            }, protocol);
        },
        config.timeout,
    );

    it.each([ProtocolVersion.RESP2, ProtocolVersion.RESP3])(
        `sadd, srem, scard and smembers with with key that holds a value that is not a set_%p`,
        async (protocol) => {
            await runTest(async (client: BaseClient) => {
                const key = uuidv4();
                expect(await client.set(key, "foo")).toEqual("OK");

                try {
                    expect(await client.sadd(key, ["bar"])).toThrow();
                } catch (e) {
                    expect((e as Error).message).toMatch(
                        "Operation against a key holding the wrong kind of value",
                    );
                }

                try {
                    expect(await client.srem(key, ["bar"])).toThrow();
                } catch (e) {
                    expect((e as Error).message).toMatch(
                        "Operation against a key holding the wrong kind of value",
                    );
                }

                try {
                    expect(await client.scard(key)).toThrow();
                } catch (e) {
                    expect((e as Error).message).toMatch(
                        "Operation against a key holding the wrong kind of value",
                    );
                }

                try {
                    expect(await client.smembers(key)).toThrow();
                } catch (e) {
                    expect((e as Error).message).toMatch(
                        "Operation against a key holding the wrong kind of value",
                    );
                }
            }, protocol);
        },
        config.timeout,
    );

    it.each([ProtocolVersion.RESP2, ProtocolVersion.RESP3])(
        `sinter test_%p`,
        async (protocol) => {
            await runTest(async (client: BaseClient) => {
                const key1 = `{key}-1-${uuidv4()}`;
                const key2 = `{key}-2-${uuidv4()}`;
                const non_existing_key = `{key}`;
                const member1_list = ["a", "b", "c", "d"];
                const member2_list = ["c", "d", "e"];

                // positive test case
                expect(await client.sadd(key1, member1_list)).toEqual(4);
                expect(await client.sadd(key2, member2_list)).toEqual(3);
                expect(await client.sinter([key1, key2])).toEqual(
                    new Set(["c", "d"]),
                );

                // invalid argument - key list must not be empty
                try {
                    expect(await client.sinter([])).toThrow();
                } catch (e) {
                    expect((e as Error).message).toMatch(
                        "ResponseError: wrong number of arguments",
                    );
                }

                // non-existing key returns empty set
                expect(await client.sinter([key1, non_existing_key])).toEqual(
                    new Set(),
                );

                // non-set key
                expect(await client.set(key2, "value")).toEqual("OK");

                try {
                    expect(await client.sinter([key2])).toThrow();
                } catch (e) {
                    expect((e as Error).message).toMatch(
                        "Operation against a key holding the wrong kind of value",
                    );
                }
            }, protocol);
        },
        config.timeout,
    );

    it.each([ProtocolVersion.RESP2, ProtocolVersion.RESP3])(
        `sintercard test_%p`,
        async (protocol) => {
            await runTest(async (client: BaseClient, cluster) => {
                if (cluster.checkIfServerVersionLessThan("7.0.0")) {
                    return;
                }

                const key1 = `{key}-${uuidv4()}`;
                const key2 = `{key}-${uuidv4()}`;
                const nonExistingKey = `{key}-${uuidv4()}`;
                const stringKey = `{key}-${uuidv4()}`;
                const member1_list = ["a", "b", "c", "d"];
                const member2_list = ["b", "c", "d", "e"];

                expect(await client.sadd(key1, member1_list)).toEqual(4);
                expect(await client.sadd(key2, member2_list)).toEqual(4);

                expect(await client.sintercard([key1, key2])).toEqual(3);

                // returns limit as cardinality when the limit is reached partway through the computation
                const limit = 2;
                expect(await client.sintercard([key1, key2], limit)).toEqual(
                    limit,
                );

                // returns actual cardinality if limit is higher
                expect(await client.sintercard([key1, key2], 4)).toEqual(3);

                // one of the keys is empty, intersection is empty, cardinality equals 0
                expect(await client.sintercard([key1, nonExistingKey])).toEqual(
                    0,
                );

                expect(
                    await client.sintercard([nonExistingKey, nonExistingKey]),
                ).toEqual(0);
                expect(
                    await client.sintercard(
                        [nonExistingKey, nonExistingKey],
                        2,
                    ),
                ).toEqual(0);

                // invalid argument - key list must not be empty
                await expect(client.sintercard([])).rejects.toThrow(
                    RequestError,
                );

                // source key exists, but it is not a set
                expect(await client.set(stringKey, "foo")).toEqual("OK");
                await expect(
                    client.sintercard([key1, stringKey]),
                ).rejects.toThrow(RequestError);
            }, protocol);
        },
        config.timeout,
    );

    it.each([ProtocolVersion.RESP2, ProtocolVersion.RESP3])(
        `sinterstore test_%p`,
        async (protocol) => {
            await runTest(async (client: BaseClient) => {
                const key1 = `{key}-1-${uuidv4()}`;
                const key2 = `{key}-2-${uuidv4()}`;
                const key3 = `{key}-3-${uuidv4()}`;
                const nonExistingKey = `{key}-4-${uuidv4()}`;
                const stringKey = `{key}-5-${uuidv4()}`;
                const member1_list = ["a", "b", "c"];
                const member2_list = ["c", "d", "e"];

                expect(await client.sadd(key1, member1_list)).toEqual(3);
                expect(await client.sadd(key2, member2_list)).toEqual(3);

                // store in a new key
                expect(await client.sinterstore(key3, [key1, key2])).toEqual(1);
                expect(await client.smembers(key3)).toEqual(new Set(["c"]));

                // overwrite existing set, which is also a source set
                expect(await client.sinterstore(key2, [key2, key3])).toEqual(1);
                expect(await client.smembers(key2)).toEqual(new Set(["c"]));

                // source set is the same as the existing set
                expect(await client.sinterstore(key2, [key2])).toEqual(1);
                expect(await client.smembers(key2)).toEqual(new Set(["c"]));

                // intersection with non-existing key
                expect(
                    await client.sinterstore(key1, [key2, nonExistingKey]),
                ).toEqual(0);
                expect(await client.smembers(key1)).toEqual(new Set());

                // invalid argument - key list must not be empty
                await expect(client.sinterstore(key3, [])).rejects.toThrow();

                // non-set key
                expect(await client.set(stringKey, "foo")).toEqual("OK");
                await expect(
                    client.sinterstore(key3, [stringKey]),
                ).rejects.toThrow();

                // overwrite non-set key
                expect(await client.sinterstore(stringKey, [key2])).toEqual(1);
                expect(await client.smembers(stringKey)).toEqual(new Set("c"));
            }, protocol);
        },
        config.timeout,
    );

    it.each([ProtocolVersion.RESP2, ProtocolVersion.RESP3])(
        `sdiff test_%p`,
        async (protocol) => {
            await runTest(async (client: BaseClient) => {
                const key1 = `{key}-1-${uuidv4()}`;
                const key2 = `{key}-2-${uuidv4()}`;
                const stringKey = `{key}-3-${uuidv4()}`;
                const nonExistingKey = `{key}-4-${uuidv4()}`;
                const member1_list = ["a", "b", "c"];
                const member2_list = ["c", "d", "e"];

                expect(await client.sadd(key1, member1_list)).toEqual(3);
                expect(await client.sadd(key2, member2_list)).toEqual(3);

                expect(await client.sdiff([key1, key2])).toEqual(
                    new Set(["a", "b"]),
                );
                expect(await client.sdiff([key2, key1])).toEqual(
                    new Set(["d", "e"]),
                );

                expect(await client.sdiff([key1, nonExistingKey])).toEqual(
                    new Set(["a", "b", "c"]),
                );
                expect(await client.sdiff([nonExistingKey, key1])).toEqual(
                    new Set(),
                );

                // invalid arg - key list must not be empty
                await expect(client.sdiff([])).rejects.toThrow();

                // key exists, but it is not a set
                expect(await client.set(stringKey, "foo")).toEqual("OK");
                await expect(client.sdiff([stringKey])).rejects.toThrow();
            }, protocol);
        },
        config.timeout,
    );

    it.each([ProtocolVersion.RESP2, ProtocolVersion.RESP3])(
        `sdiffstore test_%p`,
        async (protocol) => {
            await runTest(async (client: BaseClient) => {
                const key1 = `{key}-1-${uuidv4()}`;
                const key2 = `{key}-2-${uuidv4()}`;
                const key3 = `{key}-3-${uuidv4()}`;
                const stringKey = `{key}-4-${uuidv4()}`;
                const nonExistingKey = `{key}-5-${uuidv4()}`;
                const member1_list = ["a", "b", "c"];
                const member2_list = ["c", "d", "e"];

                expect(await client.sadd(key1, member1_list)).toEqual(3);
                expect(await client.sadd(key2, member2_list)).toEqual(3);

                // store diff in new key
                expect(await client.sdiffstore(key3, [key1, key2])).toEqual(2);
                expect(await client.smembers(key3)).toEqual(
                    new Set(["a", "b"]),
                );

                // overwrite existing set
                expect(await client.sdiffstore(key3, [key2, key1])).toEqual(2);
                expect(await client.smembers(key3)).toEqual(
                    new Set(["d", "e"]),
                );

                // overwrite one of the source sets
                expect(await client.sdiffstore(key3, [key2, key3])).toEqual(1);
                expect(await client.smembers(key3)).toEqual(new Set(["c"]));

                // diff between non-empty set and empty set
                expect(
                    await client.sdiffstore(key3, [key1, nonExistingKey]),
                ).toEqual(3);
                expect(await client.smembers(key3)).toEqual(
                    new Set(["a", "b", "c"]),
                );

                // diff between empty set and non-empty set
                expect(
                    await client.sdiffstore(key3, [nonExistingKey, key1]),
                ).toEqual(0);
                expect(await client.smembers(key3)).toEqual(new Set());

                // invalid argument - key list must not be empty
                await expect(client.sdiffstore(key3, [])).rejects.toThrow();

                // source key exists, but it is not a set
                expect(await client.set(stringKey, "foo")).toEqual("OK");
                await expect(
                    client.sdiffstore(key3, [stringKey]),
                ).rejects.toThrow();

                // overwrite a key holding a non-set value
                expect(
                    await client.sdiffstore(stringKey, [key1, key2]),
                ).toEqual(2);
                expect(await client.smembers(stringKey)).toEqual(
                    new Set(["a", "b"]),
                );
            }, protocol);
        },
        config.timeout,
    );

    it.each([ProtocolVersion.RESP2, ProtocolVersion.RESP3])(
        `sunion test_%p`,
        async (protocol) => {
            await runTest(async (client: BaseClient) => {
                const key1 = `{key}:${uuidv4()}`;
                const key2 = `{key}:${uuidv4()}`;
                const stringKey = `{key}:${uuidv4()}`;
                const nonExistingKey = `{key}:${uuidv4()}`;
                const memberList1 = ["a", "b", "c"];
                const memberList2 = ["b", "c", "d", "e"];

                expect(await client.sadd(key1, memberList1)).toEqual(3);
                expect(await client.sadd(key2, memberList2)).toEqual(4);
                expect(await client.sunion([key1, key2])).toEqual(
                    new Set(["a", "b", "c", "d", "e"]),
                );

                // invalid argument - key list must not be empty
                await expect(client.sunion([])).rejects.toThrow();

                // non-existing key returns the set of existing keys
                expect(await client.sunion([key1, nonExistingKey])).toEqual(
                    new Set(memberList1),
                );

                // key exists, but it is not a set
                expect(await client.set(stringKey, "foo")).toEqual("OK");
                await expect(client.sunion([stringKey])).rejects.toThrow();
            }, protocol);
        },
        config.timeout,
    );

    it.each([ProtocolVersion.RESP2, ProtocolVersion.RESP3])(
        `sunionstore test_%p`,
        async (protocol) => {
            await runTest(async (client: BaseClient) => {
                const key1 = `{key}:${uuidv4()}`;
                const key2 = `{key}:${uuidv4()}`;
                const key3 = `{key}:${uuidv4()}`;
                const key4 = `{key}:${uuidv4()}`;
                const stringKey = `{key}:${uuidv4()}`;
                const nonExistingKey = `{key}:${uuidv4()}`;

                expect(await client.sadd(key1, ["a", "b", "c"])).toEqual(3);
                expect(await client.sadd(key2, ["c", "d", "e"])).toEqual(3);
                expect(await client.sadd(key3, ["e", "f", "g"])).toEqual(3);

                // store union in new key
                expect(await client.sunionstore(key4, [key1, key2])).toEqual(5);
                expect(await client.smembers(key4)).toEqual(
                    new Set(["a", "b", "c", "d", "e"]),
                );

                // overwrite existing set
                expect(await client.sunionstore(key1, [key4, key2])).toEqual(5);
                expect(await client.smembers(key1)).toEqual(
                    new Set(["a", "b", "c", "d", "e"]),
                );

                // overwrite one of the source keys
                expect(await client.sunionstore(key2, [key4, key2])).toEqual(5);
                expect(await client.smembers(key2)).toEqual(
                    new Set(["a", "b", "c", "d", "e"]),
                );

                // union with a non-existing key
                expect(
                    await client.sunionstore(key2, [nonExistingKey]),
                ).toEqual(0);
                expect(await client.smembers(key2)).toEqual(new Set());

                // invalid argument - key list must not be empty
                await expect(client.sunionstore(key4, [])).rejects.toThrow();

                // key exists, but it is not a set
                expect(await client.set(stringKey, "foo")).toEqual("OK");
                await expect(
                    client.sunionstore(key4, [stringKey, key1]),
                ).rejects.toThrow();

                // overwrite destination when destination is not a set
                expect(
                    await client.sunionstore(stringKey, [key1, key3]),
                ).toEqual(7);
                expect(await client.smembers(stringKey)).toEqual(
                    new Set(["a", "b", "c", "d", "e", "f", "g"]),
                );
            }, protocol);
        },
        config.timeout,
    );

    it.each([ProtocolVersion.RESP2, ProtocolVersion.RESP3])(
        `sismember test_%p`,
        async (protocol) => {
            await runTest(async (client: BaseClient) => {
                const key1 = uuidv4();
                const key2 = uuidv4();
                expect(await client.sadd(key1, ["member1"])).toEqual(1);
                expect(await client.sismember(key1, "member1")).toEqual(true);
                expect(
                    await client.sismember(key1, "nonExistingMember"),
                ).toEqual(false);
                expect(
                    await client.sismember("nonExistingKey", "member1"),
                ).toEqual(false);

                expect(await client.set(key2, "foo")).toEqual("OK");
                await expect(
                    client.sismember(key2, "member1"),
                ).rejects.toThrow();
            }, protocol);
        },
        config.timeout,
    );

    it.each([ProtocolVersion.RESP2, ProtocolVersion.RESP3])(
        `smismember test_%p`,
        async (protocol) => {
            await runTest(async (client: BaseClient, cluster) => {
                if (cluster.checkIfServerVersionLessThan("6.2.0")) {
                    return;
                }

                const key = uuidv4();
                const stringKey = uuidv4();
                const nonExistingKey = uuidv4();

                expect(await client.sadd(key, ["a", "b"])).toEqual(2);
                expect(await client.smismember(key, ["b", "c"])).toEqual([
                    true,
                    false,
                ]);

                expect(await client.smismember(nonExistingKey, ["b"])).toEqual([
                    false,
                ]);

                // invalid argument - member list must not be empty
                await expect(client.smismember(key, [])).rejects.toThrow(
                    RequestError,
                );

                // key exists, but it is not a set
                expect(await client.set(stringKey, "foo")).toEqual("OK");
                await expect(
                    client.smismember(stringKey, ["a"]),
                ).rejects.toThrow(RequestError);
            }, protocol);
        },
        config.timeout,
    );

    it.each([ProtocolVersion.RESP2, ProtocolVersion.RESP3])(
        `spop and spopCount test_%p`,
        async (protocol) => {
            await runTest(async (client: BaseClient) => {
                const key = uuidv4();
                let members = ["member1", "member2", "member3"];
                expect(await client.sadd(key, members)).toEqual(3);

                const result1 = await client.spop(key);
                expect(members).toContain(result1);

                members = members.filter((item) => item != result1);
                const result2 = await client.spopCount(key, 2);
                expect(result2).toEqual(new Set(members));
                expect(await client.spop("nonExistingKey")).toEqual(null);
                expect(await client.spopCount("nonExistingKey", 1)).toEqual(
                    new Set(),
                );
            }, protocol);
        },
        config.timeout,
    );

    it.each([ProtocolVersion.RESP2, ProtocolVersion.RESP3])(
        `srandmember and srandmemberCount test_%p`,
        async (protocol) => {
            await runTest(async (client: BaseClient) => {
                const key = uuidv4();
                const members = ["member1", "member2", "member3"];
                expect(await client.sadd(key, members)).toEqual(3);

                const result2 = await client.srandmember(key);
                expect(members).toContain(result2);
                expect(await client.srandmember("nonExistingKey")).toEqual(
                    null,
                );

                // unique values are expected as count is positive
                let result = await client.srandmemberCount(key, 4);
                expect(result.length).toEqual(3);
                expect(new Set(result)).toEqual(new Set(members));

                // duplicate values are expected as count is negative
                result = await client.srandmemberCount(key, -4);
                expect(result.length).toEqual(4);
                result.forEach((member) => {
                    expect(members).toContain(member);
                });

                // empty return values for non-existing or empty keys
                result = await client.srandmemberCount(key, 0);
                expect(result.length).toEqual(0);
                expect(result).toEqual([]);
                expect(
                    await client.srandmemberCount("nonExistingKey", 0),
                ).toEqual([]);

                expect(await client.set(key, "value")).toBe("OK");
                await expect(client.srandmember(key)).rejects.toThrow();
                await expect(client.srandmemberCount(key, 2)).rejects.toThrow();
            }, protocol);
        },
        config.timeout,
    );

    it.each([ProtocolVersion.RESP2, ProtocolVersion.RESP3])(
        `exists with existing keys, an non existing key_%p`,
        async (protocol) => {
            await runTest(async (client: BaseClient) => {
                const key1 = uuidv4();
                const key2 = uuidv4();
                const value = uuidv4();
                expect(await client.set(key1, value)).toEqual("OK");
                expect(await client.exists([key1])).toEqual(1);
                expect(await client.set(key2, value)).toEqual("OK");
                expect(
                    await client.exists([key1, "nonExistingKey", key2]),
                ).toEqual(2);
                expect(await client.exists([key1, key1])).toEqual(2);
            }, protocol);
        },
        config.timeout,
    );

    it.each([ProtocolVersion.RESP2, ProtocolVersion.RESP3])(
        `unlink multiple existing keys and an non existing key_%p`,
        async (protocol) => {
            await runTest(async (client: BaseClient) => {
                const key1 = "{key}" + uuidv4();
                const key2 = "{key}" + uuidv4();
                const key3 = "{key}" + uuidv4();
                const value = uuidv4();
                expect(await client.set(key1, value)).toEqual("OK");
                expect(await client.set(key2, value)).toEqual("OK");
                expect(await client.set(key3, value)).toEqual("OK");
                expect(
                    await client.unlink([key1, key2, "nonExistingKey", key3]),
                ).toEqual(3);
            }, protocol);
        },
        config.timeout,
    );

    it.each([ProtocolVersion.RESP2, ProtocolVersion.RESP3])(
        `expire, pexpire and ttl with positive timeout_%p`,
        async (protocol) => {
            await runTest(async (client: BaseClient, cluster) => {
                const key = uuidv4();
                expect(await client.set(key, "foo")).toEqual("OK");
                expect(await client.expire(key, 10)).toEqual(true);
                expect(await client.ttl(key)).toBeLessThanOrEqual(10);
                /// set command clears the timeout.
                expect(await client.set(key, "bar")).toEqual("OK");
                const versionLessThan =
                    cluster.checkIfServerVersionLessThan("7.0.0");

                if (versionLessThan) {
                    expect(await client.pexpire(key, 10000)).toEqual(true);
                } else {
                    expect(
                        await client.pexpire(
                            key,
                            10000,
                            ExpireOptions.HasNoExpiry,
                        ),
                    ).toEqual(true);
                }

                expect(await client.ttl(key)).toBeLessThanOrEqual(10);

                /// TTL will be updated to the new value = 15
                if (versionLessThan) {
                    expect(await client.expire(key, 15)).toEqual(true);
                } else {
                    expect(
                        await client.expire(
                            key,
                            15,
                            ExpireOptions.HasExistingExpiry,
                        ),
                    ).toEqual(true);
                    expect(await client.expiretime(key)).toBeGreaterThan(
                        Math.floor(Date.now() / 1000),
                    );
                    expect(await client.pexpiretime(key)).toBeGreaterThan(
                        Date.now(),
                    );
                }

                expect(await client.ttl(key)).toBeLessThanOrEqual(15);
            }, protocol);
        },
        config.timeout,
    );

    it.each([ProtocolVersion.RESP2, ProtocolVersion.RESP3])(
        `expireAt, pexpireAt and ttl with positive timeout_%p`,
        async (protocol) => {
            await runTest(async (client: BaseClient, cluster) => {
                const key = uuidv4();
                expect(await client.set(key, "foo")).toEqual("OK");
                expect(
                    await client.expireAt(
                        key,
                        Math.floor(Date.now() / 1000) + 10,
                    ),
                ).toEqual(true);
                expect(await client.ttl(key)).toBeLessThanOrEqual(10);
                const versionLessThan =
                    cluster.checkIfServerVersionLessThan("7.0.0");

                if (versionLessThan) {
                    expect(
                        await client.expireAt(
                            key,
                            Math.floor(Date.now() / 1000) + 50,
                        ),
                    ).toEqual(true);
                } else {
                    expect(
                        await client.expireAt(
                            key,
                            Math.floor(Date.now() / 1000) + 50,
                            ExpireOptions.NewExpiryGreaterThanCurrent,
                        ),
                    ).toEqual(true);
                }

                expect(await client.ttl(key)).toBeLessThanOrEqual(50);

                /// set command clears the timeout.
                expect(await client.set(key, "bar")).toEqual("OK");

                if (!versionLessThan) {
                    expect(
                        await client.pexpireAt(
                            key,
                            Date.now() + 50000,
                            ExpireOptions.HasExistingExpiry,
                        ),
                    ).toEqual(false);
                }
            }, protocol);
        },
        config.timeout,
    );

    it.each([ProtocolVersion.RESP2, ProtocolVersion.RESP3])(
        `expire, pexpire, expireAt and pexpireAt with timestamp in the past or negative timeout_%p`,
        async (protocol) => {
            await runTest(async (client: BaseClient, cluster) => {
                const key = uuidv4();
                expect(await client.set(key, "foo")).toEqual("OK");
                expect(await client.ttl(key)).toEqual(-1);
                expect(await client.expire(key, -10)).toEqual(true);
                expect(await client.ttl(key)).toEqual(-2);
                expect(await client.set(key, "foo")).toEqual("OK");
                expect(await client.pexpire(key, -10000)).toEqual(true);
                expect(await client.ttl(key)).toEqual(-2);
                expect(await client.set(key, "foo")).toEqual("OK");
                expect(
                    await client.expireAt(
                        key,
                        Math.floor(Date.now() / 1000) - 50, /// timeout in the past
                    ),
                ).toEqual(true);
                expect(await client.ttl(key)).toEqual(-2);
                expect(await client.set(key, "foo")).toEqual("OK");

                // no timeout set yet
                if (!cluster.checkIfServerVersionLessThan("7.0.0")) {
                    expect(await client.expiretime(key)).toEqual(-1);
                    expect(await client.pexpiretime(key)).toEqual(-1);
                }

                expect(
                    await client.pexpireAt(
                        key,
                        Date.now() - 50000, /// timeout in the past
                    ),
                ).toEqual(true);
                expect(await client.ttl(key)).toEqual(-2);
            }, protocol);
        },
        config.timeout,
    );

    it.each([ProtocolVersion.RESP2, ProtocolVersion.RESP3])(
        `expire, pexpire, expireAt, pexpireAt and ttl with non-existing key_%p`,
        async (protocol) => {
            await runTest(async (client: BaseClient, cluster) => {
                const key = uuidv4();
                expect(await client.expire(key, 10)).toEqual(false);
                expect(await client.pexpire(key, 10000)).toEqual(false);
                expect(
                    await client.expireAt(
                        key,
                        Math.floor(Date.now() / 1000) + 50, /// timeout in the past
                    ),
                ).toEqual(false);
                expect(
                    await client.pexpireAt(
                        key,
                        Date.now() + 50000, /// timeout in the past
                    ),
                ).toEqual(false);
                expect(await client.ttl(key)).toEqual(-2);

                if (!cluster.checkIfServerVersionLessThan("7.0.0")) {
                    expect(await client.expiretime(key)).toEqual(-2);
                    expect(await client.pexpiretime(key)).toEqual(-2);
                }
            }, protocol);
        },
        config.timeout,
    );

    it.each([ProtocolVersion.RESP2, ProtocolVersion.RESP3])(
        `script test_%p`,
        async (protocol) => {
            await runTest(async (client: BaseClient) => {
                const key1 = Buffer.from(uuidv4());
                const key2 = Buffer.from(uuidv4());

                let script = new Script(Buffer.from("return 'Hello'"));
                expect(await client.invokeScript(script)).toEqual("Hello");

                script = new Script(
                    Buffer.from("return redis.call('SET', KEYS[1], ARGV[1])"),
                );
                expect(
                    await client.invokeScript(script, {
                        keys: [key1],
                        args: [Buffer.from("value1")],
                    }),
                ).toEqual("OK");

                /// Reuse the same script with different parameters.
                expect(
                    await client.invokeScript(script, {
                        keys: [key2],
                        args: [Buffer.from("value2")],
                    }),
                ).toEqual("OK");

                script = new Script(
                    Buffer.from("return redis.call('GET', KEYS[1])"),
                );
                expect(
                    await client.invokeScript(script, { keys: [key1] }),
                ).toEqual("value1");

                expect(
                    await client.invokeScript(script, { keys: [key2] }),
                ).toEqual("value2");
            }, protocol);
        },
        config.timeout,
    );

    it.each([ProtocolVersion.RESP2, ProtocolVersion.RESP3])(
        `script test_binary_%p`,
        async (protocol) => {
            await runTest(async (client: BaseClient) => {
                const key1 = uuidv4();
                const key2 = uuidv4();

                let script = new Script("return 'Hello'");
                expect(await client.invokeScript(script)).toEqual("Hello");

                script = new Script(
                    "return redis.call('SET', KEYS[1], ARGV[1])",
                );
                expect(
                    await client.invokeScript(script, {
                        keys: [key1],
                        args: ["value1"],
                    }),
                ).toEqual("OK");

                /// Reuse the same script with different parameters.
                expect(
                    await client.invokeScript(script, {
                        keys: [key2],
                        args: ["value2"],
                    }),
                ).toEqual("OK");

                script = new Script("return redis.call('GET', KEYS[1])");
                expect(
                    await client.invokeScript(script, { keys: [key1] }),
                ).toEqual("value1");

                expect(
                    await client.invokeScript(script, { keys: [key2] }),
                ).toEqual("value2");
            }, protocol);
        },
        config.timeout,
    );

    it.each([ProtocolVersion.RESP2, ProtocolVersion.RESP3])(
        `zadd and zaddIncr test_%p`,
        async (protocol) => {
            await runTest(async (client: BaseClient) => {
                const key = uuidv4();
                const membersScores = { one: 1, two: 2, three: 3 };
                const newMembersScores = { one: 2, two: 3 };

                expect(await client.zadd(key, membersScores)).toEqual(3);
                expect(await client.zaddIncr(key, "one", 2)).toEqual(3.0);
                expect(
                    await client.zadd(key, newMembersScores, { changed: true }),
                ).toEqual(2);
            }, protocol);
        },
        config.timeout,
    );

    it.each([ProtocolVersion.RESP2, ProtocolVersion.RESP3])(
        `zadd and zaddIncr with NX XX test_%p`,
        async (protocol) => {
            await runTest(async (client: BaseClient) => {
                const key = uuidv4();
                const membersScores = { one: 1, two: 2, three: 3 };
                expect(
                    await client.zadd(key, membersScores, {
                        conditionalChange: ConditionalChange.ONLY_IF_EXISTS,
                    }),
                ).toEqual(0);

                expect(
                    await client.zadd(key, membersScores, {
                        conditionalChange:
                            ConditionalChange.ONLY_IF_DOES_NOT_EXIST,
                    }),
                ).toEqual(3);

                expect(
                    await client.zaddIncr(key, "one", 5.0, {
                        conditionalChange:
                            ConditionalChange.ONLY_IF_DOES_NOT_EXIST,
                    }),
                ).toEqual(null);

                expect(
                    await client.zaddIncr(key, "one", 5.0, {
                        conditionalChange: ConditionalChange.ONLY_IF_EXISTS,
                    }),
                ).toEqual(6.0);
            }, protocol);
        },
        config.timeout,
    );

    it.each([ProtocolVersion.RESP2, ProtocolVersion.RESP3])(
        `zadd and zaddIncr with GT LT test_%p`,
        async (protocol) => {
            await runTest(async (client: BaseClient) => {
                const key = uuidv4();
                const membersScores = { one: -3, two: 2, three: 3 };

                expect(await client.zadd(key, membersScores)).toEqual(3);
                membersScores["one"] = 10;

                expect(
                    await client.zadd(key, membersScores, {
                        updateOptions: UpdateByScore.GREATER_THAN,
                        changed: true,
                    }),
                ).toEqual(1);

                expect(
                    await client.zadd(key, membersScores, {
                        updateOptions: UpdateByScore.LESS_THAN,
                        changed: true,
                    }),
                ).toEqual(0);

                expect(
                    await client.zaddIncr(key, "one", -3.0, {
                        updateOptions: UpdateByScore.LESS_THAN,
                    }),
                ).toEqual(7.0);

                expect(
                    await client.zaddIncr(key, "one", -3.0, {
                        updateOptions: UpdateByScore.GREATER_THAN,
                    }),
                ).toEqual(null);
            }, protocol);
        },
        config.timeout,
    );

    it.each([ProtocolVersion.RESP2, ProtocolVersion.RESP3])(
        `zrem test_%p`,
        async (protocol) => {
            await runTest(async (client: BaseClient) => {
                const key = uuidv4();
                const membersScores = { one: 1, two: 2, three: 3 };
                expect(await client.zadd(key, membersScores)).toEqual(3);
                expect(await client.zrem(key, ["one"])).toEqual(1);
                expect(await client.zrem(key, ["one", "two", "three"])).toEqual(
                    2,
                );
                expect(
                    await client.zrem("non_existing_set", ["member"]),
                ).toEqual(0);
            }, protocol);
        },
        config.timeout,
    );

    it.each([ProtocolVersion.RESP2, ProtocolVersion.RESP3])(
        `zcard test_%p`,
        async (protocol) => {
            await runTest(async (client: BaseClient) => {
                const key = uuidv4();
                const membersScores = { one: 1, two: 2, three: 3 };
                expect(await client.zadd(key, membersScores)).toEqual(3);
                expect(await client.zcard(key)).toEqual(3);
                expect(await client.zrem(key, ["one"])).toEqual(1);
                expect(await client.zcard(key)).toEqual(2);
            }, protocol);
        },
        config.timeout,
    );

    it.each([ProtocolVersion.RESP2, ProtocolVersion.RESP3])(
        `zintercard test_%p`,
        async (protocol) => {
            await runTest(async (client: BaseClient, cluster) => {
                if (cluster.checkIfServerVersionLessThan("7.0.0")) {
                    return;
                }

                const key1 = `{key}:${uuidv4()}`;
                const key2 = `{key}:${uuidv4()}`;
                const stringKey = `{key}:${uuidv4()}`;
                const nonExistingKey = `{key}:${uuidv4()}`;
                const memberScores1 = { one: 1, two: 2, three: 3 };
                const memberScores2 = { two: 2, three: 3, four: 4 };

                expect(await client.zadd(key1, memberScores1)).toEqual(3);
                expect(await client.zadd(key2, memberScores2)).toEqual(3);

                expect(await client.zintercard([key1, key2])).toEqual(2);
                expect(await client.zintercard([key1, nonExistingKey])).toEqual(
                    0,
                );

                expect(await client.zintercard([key1, key2], 0)).toEqual(2);
                expect(await client.zintercard([key1, key2], 1)).toEqual(1);
                expect(await client.zintercard([key1, key2], 2)).toEqual(2);

                // invalid argument - key list must not be empty
                await expect(client.zintercard([])).rejects.toThrow();

                // invalid argument - limit must be non-negative
                await expect(
                    client.zintercard([key1, key2], -1),
                ).rejects.toThrow();

                // key exists, but it is not a sorted set
                expect(await client.set(stringKey, "foo")).toEqual("OK");
                await expect(client.zintercard([stringKey])).rejects.toThrow();
            }, protocol);
        },
        config.timeout,
    );

    it.each([ProtocolVersion.RESP2, ProtocolVersion.RESP3])(
        `zdiff test_%p`,
        async (protocol) => {
            await runTest(async (client: BaseClient, cluster) => {
                if (cluster.checkIfServerVersionLessThan("6.2.0")) {
                    return;
                }

                const key1 = `{key}-${uuidv4()}`;
                const key2 = `{key}-${uuidv4()}`;
                const key3 = `{key}-${uuidv4()}`;
                const nonExistingKey = `{key}-${uuidv4()}`;
                const stringKey = `{key}-${uuidv4()}`;

                const entries1 = {
                    one: 1.0,
                    two: 2.0,
                    three: 3.0,
                };
                const entries2 = { two: 2.0 };
                const entries3 = {
                    one: 1.0,
                    two: 2.0,
                    three: 3.0,
                    four: 4.0,
                };

                expect(await client.zadd(key1, entries1)).toEqual(3);
                expect(await client.zadd(key2, entries2)).toEqual(1);
                expect(await client.zadd(key3, entries3)).toEqual(4);

                expect(await client.zdiff([key1, key2])).toEqual([
                    "one",
                    "three",
                ]);
                expect(await client.zdiff([key1, key3])).toEqual([]);
                expect(await client.zdiff([nonExistingKey, key3])).toEqual([]);

                let result = await client.zdiffWithScores([key1, key2]);
                const expected = {
                    one: 1.0,
                    three: 3.0,
                };
                expect(compareMaps(result, expected)).toBe(true);

                result = await client.zdiffWithScores([key1, key3]);
                expect(compareMaps(result, {})).toBe(true);

                result = await client.zdiffWithScores([nonExistingKey, key3]);
                expect(compareMaps(result, {})).toBe(true);

                // invalid arg - key list must not be empty
                await expect(client.zdiff([])).rejects.toThrow(RequestError);
                await expect(client.zdiffWithScores([])).rejects.toThrow(
                    RequestError,
                );

                // key exists, but it is not a sorted set
                expect(await client.set(stringKey, "foo")).toEqual("OK");
                await expect(client.zdiff([stringKey, key1])).rejects.toThrow();
                await expect(
                    client.zdiffWithScores([stringKey, key1]),
                ).rejects.toThrow();
            }, protocol);
        },
        config.timeout,
    );

    it.each([ProtocolVersion.RESP2, ProtocolVersion.RESP3])(
        `zdiffstore test_%p`,
        async (protocol) => {
            await runTest(async (client: BaseClient, cluster) => {
                if (cluster.checkIfServerVersionLessThan("6.2.0")) {
                    return;
                }

                const key1 = `{key}-${uuidv4()}`;
                const key2 = `{key}-${uuidv4()}`;
                const key3 = `{key}-${uuidv4()}`;
                const key4 = `{key}-${uuidv4()}`;
                const nonExistingKey = `{key}-${uuidv4()}`;
                const stringKey = `{key}-${uuidv4()}`;

                const entries1 = {
                    one: 1.0,
                    two: 2.0,
                    three: 3.0,
                };
                const entries2 = { two: 2.0 };
                const entries3 = {
                    one: 1.0,
                    two: 2.0,
                    three: 3.0,
                    four: 4.0,
                };

                expect(await client.zadd(key1, entries1)).toEqual(3);
                expect(await client.zadd(key2, entries2)).toEqual(1);
                expect(await client.zadd(key3, entries3)).toEqual(4);

                expect(await client.zdiffstore(key4, [key1, key2])).toEqual(2);
                const result1 = await client.zrangeWithScores(key4, {
                    start: 0,
                    stop: -1,
                });
                const expected1 = { one: 1.0, three: 3.0 };
                expect(compareMaps(result1, expected1)).toBe(true);

                expect(
                    await client.zdiffstore(key4, [key3, key2, key1]),
                ).toEqual(1);
                const result2 = await client.zrangeWithScores(key4, {
                    start: 0,
                    stop: -1,
                });
                expect(compareMaps(result2, { four: 4.0 })).toBe(true);

                expect(await client.zdiffstore(key4, [key1, key3])).toEqual(0);
                const result3 = await client.zrangeWithScores(key4, {
                    start: 0,
                    stop: -1,
                });
                expect(compareMaps(result3, {})).toBe(true);

                expect(
                    await client.zdiffstore(key4, [nonExistingKey, key1]),
                ).toEqual(0);
                const result4 = await client.zrangeWithScores(key4, {
                    start: 0,
                    stop: -1,
                });
                expect(compareMaps(result4, {})).toBe(true);

                // invalid arg - key list must not be empty
                await expect(client.zdiffstore(key4, [])).rejects.toThrow(
                    RequestError,
                );

                // key exists, but it is not a sorted set
                expect(await client.set(stringKey, "foo")).toEqual("OK");
                await expect(
                    client.zdiffstore(key4, [stringKey, key1]),
                ).rejects.toThrow(RequestError);
            }, protocol);
        },
        config.timeout,
    );

    it.each([ProtocolVersion.RESP2, ProtocolVersion.RESP3])(
        `zscore test_%p`,
        async (protocol) => {
            await runTest(async (client: BaseClient) => {
                const key1 = uuidv4();
                const key2 = uuidv4();
                const membersScores = { one: 1, two: 2, three: 3 };
                expect(await client.zadd(key1, membersScores)).toEqual(3);
                expect(await client.zscore(key1, "one")).toEqual(1.0);
                expect(await client.zscore(key1, "nonExistingMember")).toEqual(
                    null,
                );
                expect(
                    await client.zscore("nonExistingKey", "nonExistingMember"),
                ).toEqual(null);

                expect(await client.set(key2, "foo")).toEqual("OK");
                await expect(client.zscore(key2, "foo")).rejects.toThrow();
            }, protocol);
        },
        config.timeout,
    );

    it.each([ProtocolVersion.RESP2, ProtocolVersion.RESP3])(
        `zmscore test_%p`,
        async (protocol) => {
            await runTest(async (client: BaseClient, cluster) => {
                if (cluster.checkIfServerVersionLessThan("6.2.0")) {
                    return;
                }

                const key1 = `{key}-${uuidv4()}`;
                const nonExistingKey = `{key}-${uuidv4()}`;
                const stringKey = `{key}-${uuidv4()}`;

                const entries = {
                    one: 1.0,
                    two: 2.0,
                    three: 3.0,
                };
                expect(await client.zadd(key1, entries)).toEqual(3);

                expect(
                    await client.zmscore(key1, ["one", "three", "two"]),
                ).toEqual([1.0, 3.0, 2.0]);
                expect(
                    await client.zmscore(key1, [
                        "one",
                        "nonExistingMember",
                        "two",
                        "nonExistingMember",
                    ]),
                ).toEqual([1.0, null, 2.0, null]);
                expect(await client.zmscore(nonExistingKey, ["one"])).toEqual([
                    null,
                ]);

                // invalid arg - member list must not be empty
                await expect(client.zmscore(key1, [])).rejects.toThrow(
                    RequestError,
                );

                // key exists, but it is not a sorted set
                expect(await client.set(stringKey, "foo")).toEqual("OK");
                await expect(
                    client.zmscore(stringKey, ["one"]),
                ).rejects.toThrow(RequestError);
            }, protocol);
        },
        config.timeout,
    );

    it.each([ProtocolVersion.RESP2, ProtocolVersion.RESP3])(
        `zcount test_%p`,
        async (protocol) => {
            await runTest(async (client: BaseClient) => {
                const key1 = uuidv4();
                const key2 = uuidv4();
                const membersScores = { one: 1, two: 2, three: 3 };
                expect(await client.zadd(key1, membersScores)).toEqual(3);
                expect(
                    await client.zcount(
                        key1,
                        InfScoreBoundary.NegativeInfinity,
                        InfScoreBoundary.PositiveInfinity,
                    ),
                ).toEqual(3);
                expect(
                    await client.zcount(
                        key1,
                        { value: 1, isInclusive: false },
                        { value: 3, isInclusive: false },
                    ),
                ).toEqual(1);
                expect(
                    await client.zcount(
                        key1,
                        { value: 1, isInclusive: false },
                        { value: 3 },
                    ),
                ).toEqual(2);
                expect(
                    await client.zcount(
                        key1,
                        InfScoreBoundary.NegativeInfinity,
                        {
                            value: 3,
                        },
                    ),
                ).toEqual(3);
                expect(
                    await client.zcount(
                        key1,
                        InfScoreBoundary.PositiveInfinity,
                        {
                            value: 3,
                        },
                    ),
                ).toEqual(0);
                expect(
                    await client.zcount(
                        "nonExistingKey",
                        InfScoreBoundary.NegativeInfinity,
                        InfScoreBoundary.PositiveInfinity,
                    ),
                ).toEqual(0);

                expect(await client.set(key2, "foo")).toEqual("OK");
                await expect(
                    client.zcount(
                        key2,
                        InfScoreBoundary.NegativeInfinity,
                        InfScoreBoundary.PositiveInfinity,
                    ),
                ).rejects.toThrow();
            }, protocol);
        },
        config.timeout,
    );

    it.each([ProtocolVersion.RESP2, ProtocolVersion.RESP3])(
        `zrange by index test_%p`,
        async (protocol) => {
            await runTest(async (client: BaseClient) => {
                const key = uuidv4();
                const membersScores = { one: 1, two: 2, three: 3 };
                expect(await client.zadd(key, membersScores)).toEqual(3);

                expect(await client.zrange(key, { start: 0, stop: 1 })).toEqual(
                    ["one", "two"],
                );
                const result = await client.zrangeWithScores(key, {
                    start: 0,
                    stop: -1,
                });

                expect(
                    compareMaps(result, {
                        one: 1.0,
                        two: 2.0,
                        three: 3.0,
                    }),
                ).toBe(true);
                expect(
                    await client.zrange(key, { start: 0, stop: 1 }, true),
                ).toEqual(["three", "two"]);
                expect(await client.zrange(key, { start: 3, stop: 1 })).toEqual(
                    [],
                );
                expect(
                    await client.zrangeWithScores(key, { start: 3, stop: 1 }),
                ).toEqual({});
            }, protocol);
        },
        config.timeout,
    );

    it.each([ProtocolVersion.RESP2, ProtocolVersion.RESP3])(
        `zrange by score test_%p`,
        async (protocol) => {
            await runTest(async (client: BaseClient) => {
                const key = uuidv4();
                const membersScores = { one: 1, two: 2, three: 3 };
                expect(await client.zadd(key, membersScores)).toEqual(3);

                expect(
                    await client.zrange(key, {
                        start: InfScoreBoundary.NegativeInfinity,
                        stop: { value: 3, isInclusive: false },
                        type: "byScore",
                    }),
                ).toEqual(["one", "two"]);
                const result = await client.zrangeWithScores(key, {
                    start: InfScoreBoundary.NegativeInfinity,
                    stop: InfScoreBoundary.PositiveInfinity,
                    type: "byScore",
                });

                expect(
                    compareMaps(result, {
                        one: 1.0,
                        two: 2.0,
                        three: 3.0,
                    }),
                ).toBe(true);
                expect(
                    await client.zrange(
                        key,
                        {
                            start: { value: 3, isInclusive: false },
                            stop: InfScoreBoundary.NegativeInfinity,
                            type: "byScore",
                        },
                        true,
                    ),
                ).toEqual(["two", "one"]);

                expect(
                    await client.zrange(key, {
                        start: InfScoreBoundary.NegativeInfinity,
                        stop: InfScoreBoundary.PositiveInfinity,
                        limit: { offset: 1, count: 2 },
                        type: "byScore",
                    }),
                ).toEqual(["two", "three"]);

                expect(
                    await client.zrange(
                        key,
                        {
                            start: InfScoreBoundary.NegativeInfinity,
                            stop: { value: 3, isInclusive: false },
                            type: "byScore",
                        },
                        true,
                    ),
                ).toEqual([]);

                expect(
                    await client.zrange(key, {
                        start: InfScoreBoundary.PositiveInfinity,
                        stop: { value: 3, isInclusive: false },
                        type: "byScore",
                    }),
                ).toEqual([]);

                expect(
                    await client.zrangeWithScores(
                        key,
                        {
                            start: InfScoreBoundary.NegativeInfinity,
                            stop: { value: 3, isInclusive: false },
                            type: "byScore",
                        },
                        true,
                    ),
                ).toEqual({});

                expect(
                    await client.zrangeWithScores(key, {
                        start: InfScoreBoundary.PositiveInfinity,
                        stop: { value: 3, isInclusive: false },
                        type: "byScore",
                    }),
                ).toEqual({});
            }, protocol);
        },
        config.timeout,
    );

    it.each([ProtocolVersion.RESP2, ProtocolVersion.RESP3])(
        `zrange by lex test_%p`,
        async (protocol) => {
            await runTest(async (client: BaseClient) => {
                const key = uuidv4();
                const membersScores = { a: 1, b: 2, c: 3 };
                expect(await client.zadd(key, membersScores)).toEqual(3);

                expect(
                    await client.zrange(key, {
                        start: InfScoreBoundary.NegativeInfinity,
                        stop: { value: "c", isInclusive: false },
                        type: "byLex",
                    }),
                ).toEqual(["a", "b"]);

                expect(
                    await client.zrange(key, {
                        start: InfScoreBoundary.NegativeInfinity,
                        stop: InfScoreBoundary.PositiveInfinity,
                        limit: { offset: 1, count: 2 },
                        type: "byLex",
                    }),
                ).toEqual(["b", "c"]);

                expect(
                    await client.zrange(
                        key,
                        {
                            start: { value: "c", isInclusive: false },
                            stop: InfScoreBoundary.NegativeInfinity,
                            type: "byLex",
                        },
                        true,
                    ),
                ).toEqual(["b", "a"]);

                expect(
                    await client.zrange(
                        key,
                        {
                            start: InfScoreBoundary.NegativeInfinity,
                            stop: { value: "c", isInclusive: false },
                            type: "byLex",
                        },
                        true,
                    ),
                ).toEqual([]);

                expect(
                    await client.zrange(key, {
                        start: InfScoreBoundary.PositiveInfinity,
                        stop: { value: "c", isInclusive: false },
                        type: "byLex",
                    }),
                ).toEqual([]);
            }, protocol);
        },
        config.timeout,
    );

    it.each([ProtocolVersion.RESP2, ProtocolVersion.RESP3])(
        `zrangeStore by index test_%p`,
        async (protocol) => {
            await runTest(async (client: BaseClient, cluster: RedisCluster) => {
                if (cluster.checkIfServerVersionLessThan("6.2.0")) return;

                const key = "{testKey}:1-" + uuidv4();
                const destkey = "{testKey}:2-" + uuidv4();
                const membersScores = { one: 1, two: 2, three: 3 };
                expect(await client.zadd(key, membersScores)).toEqual(3);

                expect(
                    await client.zrangeStore(destkey, key, {
                        start: 0,
                        stop: 1,
                    }),
                ).toEqual(2);
                expect(
                    await client.zrange(destkey, {
                        start: 0,
                        stop: -1,
                    }),
                ).toEqual(["one", "two"]);

                expect(
                    await client.zrangeStore(
                        destkey,
                        key,
                        { start: 0, stop: 1 },
                        true,
                    ),
                ).toEqual(2);
                expect(
                    await client.zrange(
                        destkey,
                        {
                            start: 0,
                            stop: -1,
                        },
                        true,
                    ),
                ).toEqual(["three", "two"]);

                expect(
                    await client.zrangeStore(destkey, key, {
                        start: 3,
                        stop: 1,
                    }),
                ).toEqual(0);
            }, protocol);
        },
        config.timeout,
    );

    it.each([ProtocolVersion.RESP2, ProtocolVersion.RESP3])(
        `zrangeStore by score test_%p`,
        async (protocol) => {
            await runTest(async (client: BaseClient, cluster: RedisCluster) => {
                if (cluster.checkIfServerVersionLessThan("6.2.0")) return;
                const key = "{testKey}:1-" + uuidv4();
                const destkey = "{testKey}:2-" + uuidv4();
                const membersScores = { one: 1, two: 2, three: 3 };
                expect(await client.zadd(key, membersScores)).toEqual(3);
<<<<<<< HEAD

                expect(
                    await client.zrangeStore(destkey, key, {
                        start: InfScoreBoundary.NegativeInfinity,
                        stop: { value: 3, isInclusive: false },
                        type: "byScore",
                    }),
                ).toEqual(2);
                expect(
                    await client.zrange(destkey, {
                        start: 0,
                        stop: -1,
                    }),
                ).toEqual(["one", "two"]);

                expect(
                    await client.zrangeStore(
                        destkey,
                        key,
                        {
                            start: { value: 3, isInclusive: false },
                            stop: InfScoreBoundary.NegativeInfinity,
                            type: "byScore",
                        },
                        true,
                    ),
                ).toEqual(2);
                expect(
                    await client.zrange(
                        destkey,
                        {
                            start: 0,
                            stop: -1,
                        },
                        true,
                    ),
                ).toEqual(["two", "one"]);

                expect(
                    await client.zrangeStore(destkey, key, {
                        start: InfScoreBoundary.NegativeInfinity,
                        stop: InfScoreBoundary.PositiveInfinity,
                        limit: { offset: 1, count: 2 },
                        type: "byScore",
                    }),
                ).toEqual(2);
                expect(
                    await client.zrange(destkey, {
                        start: 0,
                        stop: -1,
                    }),
                ).toEqual(["two", "three"]);

                expect(
                    await client.zrangeStore(
                        destkey,
                        key,
                        {
                            start: InfScoreBoundary.NegativeInfinity,
                            stop: { value: 3, isInclusive: false },
                            type: "byScore",
                        },
                        true,
                    ),
                ).toEqual(0);

                expect(
                    await client.zrangeStore(destkey, key, {
                        start: InfScoreBoundary.PositiveInfinity,
                        stop: { value: 3, isInclusive: false },
                        type: "byScore",
                    }),
                ).toEqual(0);
            }, protocol);
        },
        config.timeout,
    );

    it.each([ProtocolVersion.RESP2, ProtocolVersion.RESP3])(
        `zrangeStore by lex test_%p`,
        async (protocol) => {
            await runTest(async (client: BaseClient, cluster: RedisCluster) => {
                if (cluster.checkIfServerVersionLessThan("6.2.0")) return;
                const key = "{testKey}:1-" + uuidv4();
                const destkey = "{testKey}:2-" + uuidv4();
                const membersScores = { a: 1, b: 2, c: 3 };
                expect(await client.zadd(key, membersScores)).toEqual(3);

                expect(
                    await client.zrangeStore(destkey, key, {
                        start: InfScoreBoundary.NegativeInfinity,
                        stop: { value: "c", isInclusive: false },
                        type: "byLex",
                    }),
                ).toEqual(2);
                expect(
                    await client.zrange(destkey, {
                        start: 0,
                        stop: -1,
                    }),
                ).toEqual(["a", "b"]);

                expect(
                    await client.zrangeStore(destkey, key, {
                        start: InfScoreBoundary.NegativeInfinity,
                        stop: InfScoreBoundary.PositiveInfinity,
                        limit: { offset: 1, count: 2 },
                        type: "byLex",
                    }),
                ).toEqual(2);
                expect(
                    await client.zrange(destkey, {
                        start: 0,
                        stop: -1,
                    }),
                ).toEqual(["b", "c"]);

                expect(
=======

                expect(
                    await client.zrangeStore(destkey, key, {
                        start: InfScoreBoundary.NegativeInfinity,
                        stop: { value: 3, isInclusive: false },
                        type: "byScore",
                    }),
                ).toEqual(2);
                expect(
                    await client.zrange(destkey, {
                        start: 0,
                        stop: -1,
                    }),
                ).toEqual(["one", "two"]);

                expect(
>>>>>>> e4e39ddb
                    await client.zrangeStore(
                        destkey,
                        key,
                        {
<<<<<<< HEAD
                            start: { value: "c", isInclusive: false },
                            stop: InfScoreBoundary.NegativeInfinity,
                            type: "byLex",
=======
                            start: { value: 3, isInclusive: false },
                            stop: InfScoreBoundary.NegativeInfinity,
                            type: "byScore",
>>>>>>> e4e39ddb
                        },
                        true,
                    ),
                ).toEqual(2);
                expect(
                    await client.zrange(
                        destkey,
                        {
                            start: 0,
                            stop: -1,
                        },
                        true,
                    ),
<<<<<<< HEAD
                ).toEqual(["b", "a"]);

                expect(
                    await client.zrangeStore(
                        destkey,
                        key,
                        {
                            start: InfScoreBoundary.NegativeInfinity,
                            stop: { value: "c", isInclusive: false },
                            type: "byLex",
                        },
                        true,
                    ),
                ).toEqual(0);

                expect(
                    await client.zrangeStore(destkey, key, {
                        start: InfScoreBoundary.PositiveInfinity,
                        stop: { value: "c", isInclusive: false },
                        type: "byLex",
                    }),
                ).toEqual(0);
            }, protocol);
        },
        config.timeout,
    );

    it.each([ProtocolVersion.RESP2, ProtocolVersion.RESP3])(
        `zrange and zrangeStore different types of keys test_%p`,
        async (protocol) => {
            await runTest(async (client: BaseClient, cluster: RedisCluster) => {
                const key = "{testKey}:1-" + uuidv4();
                const nonExistingKey = "{testKey}:2-" + uuidv4();
                const destkey = "{testKey}:3-" + uuidv4();

                // test non-existing key - return an empty set
                expect(
                    await client.zrange(nonExistingKey, {
                        start: 0,
                        stop: 1,
                    }),
                ).toEqual([]);

                expect(
                    await client.zrangeWithScores(nonExistingKey, {
                        start: 0,
                        stop: 1,
                    }),
                ).toEqual({});

                // test against a non-sorted set - throw RequestError
                expect(await client.set(key, "value")).toEqual("OK");

                await expect(
                    client.zrange(key, { start: 0, stop: 1 }),
                ).rejects.toThrow();

                await expect(
                    client.zrangeWithScores(key, { start: 0, stop: 1 }),
                ).rejects.toThrow();

                // test zrangeStore - added in version 6.2.0
                if (cluster.checkIfServerVersionLessThan("6.2.0")) return;

                // test non-existing key - stores an empty set
                expect(
                    await client.zrangeStore(destkey, nonExistingKey, {
                        start: 0,
                        stop: 1,
                    }),
                ).toEqual(0);

                // test against a non-sorted set - throw RequestError
                await expect(
                    client.zrangeStore(destkey, key, { start: 0, stop: 1 }),
                ).rejects.toThrow();
            }, protocol);
        },
        config.timeout,
    );

    // Zinterstore command tests
    async function zinterstoreWithAggregation(client: BaseClient) {
        const key1 = "{testKey}:1-" + uuidv4();
        const key2 = "{testKey}:2-" + uuidv4();
        const key3 = "{testKey}:3-" + uuidv4();
        const range = {
            start: 0,
            stop: -1,
        };

        const membersScores1 = { one: 1.0, two: 2.0 };
        const membersScores2 = { one: 2.0, two: 3.0, three: 4.0 };

        expect(await client.zadd(key1, membersScores1)).toEqual(2);
        expect(await client.zadd(key2, membersScores2)).toEqual(3);

        // Intersection results are aggregated by the MAX score of elements
        expect(await client.zinterstore(key3, [key1, key2], "MAX")).toEqual(2);
        const zinterstoreMapMax = await client.zrangeWithScores(key3, range);
        const expectedMapMax = {
            one: 2,
            two: 3,
        };
        expect(compareMaps(zinterstoreMapMax, expectedMapMax)).toBe(true);
=======
                ).toEqual(["two", "one"]);
>>>>>>> e4e39ddb

                expect(
                    await client.zrangeStore(destkey, key, {
                        start: InfScoreBoundary.NegativeInfinity,
                        stop: InfScoreBoundary.PositiveInfinity,
                        limit: { offset: 1, count: 2 },
                        type: "byScore",
                    }),
                ).toEqual(2);
                expect(
                    await client.zrange(destkey, {
                        start: 0,
                        stop: -1,
                    }),
                ).toEqual(["two", "three"]);

                expect(
                    await client.zrangeStore(
                        destkey,
                        key,
                        {
                            start: InfScoreBoundary.NegativeInfinity,
                            stop: { value: 3, isInclusive: false },
                            type: "byScore",
                        },
                        true,
                    ),
                ).toEqual(0);

                expect(
                    await client.zrangeStore(destkey, key, {
                        start: InfScoreBoundary.PositiveInfinity,
                        stop: { value: 3, isInclusive: false },
                        type: "byScore",
                    }),
                ).toEqual(0);
            }, protocol);
        },
        config.timeout,
    );

    it.each([ProtocolVersion.RESP2, ProtocolVersion.RESP3])(
        `zrangeStore by lex test_%p`,
        async (protocol) => {
            await runTest(async (client: BaseClient, cluster: RedisCluster) => {
                if (cluster.checkIfServerVersionLessThan("6.2.0")) return;
                const key = "{testKey}:1-" + uuidv4();
                const destkey = "{testKey}:2-" + uuidv4();
                const membersScores = { a: 1, b: 2, c: 3 };
                expect(await client.zadd(key, membersScores)).toEqual(3);

                expect(
                    await client.zrangeStore(destkey, key, {
                        start: InfScoreBoundary.NegativeInfinity,
                        stop: { value: "c", isInclusive: false },
                        type: "byLex",
                    }),
                ).toEqual(2);
                expect(
                    await client.zrange(destkey, {
                        start: 0,
                        stop: -1,
                    }),
                ).toEqual(["a", "b"]);

                expect(
                    await client.zrangeStore(destkey, key, {
                        start: InfScoreBoundary.NegativeInfinity,
                        stop: InfScoreBoundary.PositiveInfinity,
                        limit: { offset: 1, count: 2 },
                        type: "byLex",
                    }),
                ).toEqual(2);
                expect(
                    await client.zrange(destkey, {
                        start: 0,
                        stop: -1,
                    }),
                ).toEqual(["b", "c"]);

                expect(
                    await client.zrangeStore(
                        destkey,
                        key,
                        {
                            start: { value: "c", isInclusive: false },
                            stop: InfScoreBoundary.NegativeInfinity,
                            type: "byLex",
                        },
                        true,
                    ),
                ).toEqual(2);
                expect(
                    await client.zrange(
                        destkey,
                        {
                            start: 0,
                            stop: -1,
                        },
                        true,
                    ),
                ).toEqual(["b", "a"]);

                expect(
                    await client.zrangeStore(
                        destkey,
                        key,
                        {
                            start: InfScoreBoundary.NegativeInfinity,
                            stop: { value: "c", isInclusive: false },
                            type: "byLex",
                        },
                        true,
                    ),
                ).toEqual(0);

                expect(
                    await client.zrangeStore(destkey, key, {
                        start: InfScoreBoundary.PositiveInfinity,
                        stop: { value: "c", isInclusive: false },
                        type: "byLex",
                    }),
                ).toEqual(0);
            }, protocol);
        },
        config.timeout,
    );

    it.each([ProtocolVersion.RESP2, ProtocolVersion.RESP3])(
        `zrange and zrangeStore different types of keys test_%p`,
        async (protocol) => {
            await runTest(async (client: BaseClient, cluster: RedisCluster) => {
                const key = "{testKey}:1-" + uuidv4();
                const nonExistingKey = "{testKey}:2-" + uuidv4();
                const destkey = "{testKey}:3-" + uuidv4();

                // test non-existing key - return an empty set
                expect(
                    await client.zrange(nonExistingKey, {
                        start: 0,
                        stop: 1,
                    }),
                ).toEqual([]);

                expect(
                    await client.zrangeWithScores(nonExistingKey, {
                        start: 0,
                        stop: 1,
                    }),
                ).toEqual({});

                // test against a non-sorted set - throw RequestError
                expect(await client.set(key, "value")).toEqual("OK");

                await expect(
                    client.zrange(key, { start: 0, stop: 1 }),
                ).rejects.toThrow();

                await expect(
                    client.zrangeWithScores(key, { start: 0, stop: 1 }),
                ).rejects.toThrow();

                // test zrangeStore - added in version 6.2.0
                if (cluster.checkIfServerVersionLessThan("6.2.0")) return;

                // test non-existing key - stores an empty set
                expect(
                    await client.zrangeStore(destkey, nonExistingKey, {
                        start: 0,
                        stop: 1,
                    }),
                ).toEqual(0);

                // test against a non-sorted set - throw RequestError
                await expect(
                    client.zrangeStore(destkey, key, { start: 0, stop: 1 }),
                ).rejects.toThrow();
            }, protocol);
        },
        config.timeout,
    );

    // Zinterstore command tests
    async function zinterstoreWithAggregation(client: BaseClient) {
        const key1 = "{testKey}:1-" + uuidv4();
        const key2 = "{testKey}:2-" + uuidv4();
        const key3 = "{testKey}:3-" + uuidv4();
        const range = {
            start: 0,
            stop: -1,
        };

        const membersScores1 = { one: 1.0, two: 2.0 };
        const membersScores2 = { one: 2.0, two: 3.0, three: 4.0 };

        expect(await client.zadd(key1, membersScores1)).toEqual(2);
        expect(await client.zadd(key2, membersScores2)).toEqual(3);

        // Intersection results are aggregated by the MAX score of elements
        expect(await client.zinterstore(key3, [key1, key2], "MAX")).toEqual(2);
        const zinterstoreMapMax = await client.zrangeWithScores(key3, range);
        const expectedMapMax = {
            one: 2,
            two: 3,
        };
        expect(compareMaps(zinterstoreMapMax, expectedMapMax)).toBe(true);

        // Intersection results are aggregated by the MIN score of elements
        expect(await client.zinterstore(key3, [key1, key2], "MIN")).toEqual(2);
        const zinterstoreMapMin = await client.zrangeWithScores(key3, range);
        const expectedMapMin = {
            one: 1,
            two: 2,
        };
        expect(compareMaps(zinterstoreMapMin, expectedMapMin)).toBe(true);

        // Intersection results are aggregated by the SUM score of elements
        expect(await client.zinterstore(key3, [key1, key2], "SUM")).toEqual(2);
        const zinterstoreMapSum = await client.zrangeWithScores(key3, range);
        const expectedMapSum = {
            one: 3,
            two: 5,
        };
        expect(compareMaps(zinterstoreMapSum, expectedMapSum)).toBe(true);
    }

    async function zinterstoreBasicTest(client: BaseClient) {
        const key1 = "{testKey}:1-" + uuidv4();
        const key2 = "{testKey}:2-" + uuidv4();
        const key3 = "{testKey}:3-" + uuidv4();
        const range = {
            start: 0,
            stop: -1,
        };

        const membersScores1 = { one: 1.0, two: 2.0 };
        const membersScores2 = { one: 2.0, two: 3.0, three: 4.0 };

        expect(await client.zadd(key1, membersScores1)).toEqual(2);
        expect(await client.zadd(key2, membersScores2)).toEqual(3);

        expect(await client.zinterstore(key3, [key1, key2])).toEqual(2);
        const zinterstoreMap = await client.zrangeWithScores(key3, range);
        const expectedMap = {
            one: 3,
            two: 5,
        };
        expect(compareMaps(zinterstoreMap, expectedMap)).toBe(true);
    }

    async function zinterstoreWithWeightsAndAggregation(client: BaseClient) {
        const key1 = "{testKey}:1-" + uuidv4();
        const key2 = "{testKey}:2-" + uuidv4();
        const key3 = "{testKey}:3-" + uuidv4();
        const range = {
            start: 0,
            stop: -1,
        };
        const membersScores1 = { one: 1.0, two: 2.0 };
        const membersScores2 = { one: 2.0, two: 3.0, three: 4.0 };

        expect(await client.zadd(key1, membersScores1)).toEqual(2);
        expect(await client.zadd(key2, membersScores2)).toEqual(3);

        // Scores are multiplied by 2.0 for key1 and key2 during aggregation.
        expect(
            await client.zinterstore(
                key3,
                [
                    [key1, 2.0],
                    [key2, 2.0],
                ],
                "SUM",
            ),
        ).toEqual(2);
        const zinterstoreMapMultiplied = await client.zrangeWithScores(
            key3,
            range,
        );
        const expectedMapMultiplied = {
            one: 6,
            two: 10,
        };
        expect(
            compareMaps(zinterstoreMapMultiplied, expectedMapMultiplied),
        ).toBe(true);
    }

    async function zinterstoreEmptyCases(client: BaseClient) {
        const key1 = "{testKey}:1-" + uuidv4();
        const key2 = "{testKey}:2-" + uuidv4();

        // Non existing key
        expect(
            await client.zinterstore(key2, [
                key1,
                "{testKey}-non_existing_key",
            ]),
        ).toEqual(0);

        // Empty list check
        await expect(client.zinterstore("{xyz}", [])).rejects.toThrow();
    }

    it.each([ProtocolVersion.RESP2, ProtocolVersion.RESP3])(
        `zinterstore test_%p`,
        async (protocol) => {
            await runTest(async (client: BaseClient) => {
                await zinterstoreBasicTest(client);
                await zinterstoreWithAggregation(client);
                await zinterstoreWithWeightsAndAggregation(client);
                await zinterstoreEmptyCases(client);
            }, protocol);
        },
        config.timeout,
    );

    it.each([ProtocolVersion.RESP2, ProtocolVersion.RESP3])(
        `type test_%p`,
        async (protocol) => {
            await runTest(async (client: BaseClient) => {
                const key = uuidv4();
                expect(await client.set(key, "value")).toEqual("OK");
                expect(await client.type(key)).toEqual("string");
                expect(await client.del([key])).toEqual(1);

                expect(await client.lpush(key, ["value"])).toEqual(1);
                expect(await client.type(key)).toEqual("list");
                expect(await client.del([key])).toEqual(1);

                expect(await client.sadd(key, ["value"])).toEqual(1);
                expect(await client.type(key)).toEqual("set");
                expect(await client.del([key])).toEqual(1);

                expect(await client.zadd(key, { member: 1.0 })).toEqual(1);
                expect(await client.type(key)).toEqual("zset");
                expect(await client.del([key])).toEqual(1);

                expect(await client.hset(key, { field: "value" })).toEqual(1);
                expect(await client.type(key)).toEqual("hash");
                expect(await client.del([key])).toEqual(1);

                await client.xadd(key, [["field", "value"]]);
                expect(await client.type(key)).toEqual("stream");
                expect(await client.del([key])).toEqual(1);
                expect(await client.type(key)).toEqual("none");
            }, protocol);
        },
        config.timeout,
    );

    it.each([ProtocolVersion.RESP2, ProtocolVersion.RESP3])(
        `echo test_%p`,
        async (protocol) => {
            await runTest(async (client: BaseClient) => {
                const message = uuidv4();
                expect(await client.echo(message)).toEqual(message);
            }, protocol);
        },
        config.timeout,
    );

    it.each([ProtocolVersion.RESP2, ProtocolVersion.RESP3])(
        `strlen test_%p`,
        async (protocol) => {
            await runTest(async (client: BaseClient) => {
                const key1 = uuidv4();
                const key1Value = uuidv4();
                const key1ValueLength = key1Value.length;
                expect(await client.set(key1, key1Value)).toEqual("OK");
                expect(await client.strlen(key1)).toEqual(key1ValueLength);

                expect(await client.strlen("nonExistKey")).toEqual(0);

                const listName = "myList";
                const listKey1Value = uuidv4();
                const listKey2Value = uuidv4();

                expect(
                    await client.lpush(listName, [
                        listKey1Value,
                        listKey2Value,
                    ]),
                ).toEqual(2);
                // An error is returned when key holds a non-string value
                await expect(client.strlen(listName)).rejects.toThrow();
            }, protocol);
        },
        config.timeout,
    );

    it.each([ProtocolVersion.RESP2, ProtocolVersion.RESP3])(
        `lindex test_%p`,
        async (protocol) => {
            await runTest(async (client: BaseClient) => {
                const listName = uuidv4();
                const listKey1Value = uuidv4();
                const listKey2Value = uuidv4();
                expect(
                    await client.lpush(listName, [
                        listKey1Value,
                        listKey2Value,
                    ]),
                ).toEqual(2);
                expect(await client.lindex(listName, 0)).toEqual(listKey2Value);
                expect(await client.lindex(listName, 1)).toEqual(listKey1Value);
                expect(await client.lindex("notExsitingList", 1)).toEqual(null);
                expect(await client.lindex(listName, 3)).toEqual(null);
            }, protocol);
        },
        config.timeout,
    );

    it.each([ProtocolVersion.RESP2, ProtocolVersion.RESP3])(
        `linsert test_%p`,
        async (protocol) => {
            await runTest(async (client: BaseClient) => {
                const key1 = uuidv4();
                const stringKey = uuidv4();
                const nonExistingKey = uuidv4();

                expect(await client.lpush(key1, ["4", "3", "2", "1"])).toEqual(
                    4,
                );
                expect(
                    await client.linsert(
                        key1,
                        InsertPosition.Before,
                        "2",
                        "1.5",
                    ),
                ).toEqual(5);
                expect(
                    await client.linsert(
                        key1,
                        InsertPosition.After,
                        "3",
                        "3.5",
                    ),
                ).toEqual(6);
                expect(await client.lrange(key1, 0, -1)).toEqual([
                    "1",
                    "1.5",
                    "2",
                    "3",
                    "3.5",
                    "4",
                ]);

                expect(
                    await client.linsert(
                        key1,
                        InsertPosition.Before,
                        "nonExistingPivot",
                        "4",
                    ),
                ).toEqual(-1);
                expect(
                    await client.linsert(
                        nonExistingKey,
                        InsertPosition.Before,
                        "pivot",
                        "elem",
                    ),
                ).toEqual(0);

                // key exists, but it is not a list
                expect(await client.set(stringKey, "value")).toEqual("OK");
                await expect(
                    client.linsert(stringKey, InsertPosition.Before, "a", "b"),
                ).rejects.toThrow();
            }, protocol);
        },
        config.timeout,
    );

    it.each([ProtocolVersion.RESP2, ProtocolVersion.RESP3])(
        `zpopmin test_%p`,
        async (protocol) => {
            await runTest(async (client: BaseClient) => {
                const key = uuidv4();
                const membersScores = { a: 1, b: 2, c: 3 };
                expect(await client.zadd(key, membersScores)).toEqual(3);
                expect(await client.zpopmin(key)).toEqual({ a: 1.0 });

                expect(
                    compareMaps(await client.zpopmin(key, 3), {
                        b: 2.0,
                        c: 3.0,
                    }),
                ).toBe(true);
                expect(await client.zpopmin(key)).toEqual({});
                expect(await client.set(key, "value")).toEqual("OK");
                await expect(client.zpopmin(key)).rejects.toThrow();
                expect(await client.zpopmin("notExsitingKey")).toEqual({});
            }, protocol);
        },
        config.timeout,
    );

    it.each([ProtocolVersion.RESP2, ProtocolVersion.RESP3])(
        `zpopmax test_%p`,
        async (protocol) => {
            await runTest(async (client: BaseClient) => {
                const key = uuidv4();
                const membersScores = { a: 1, b: 2, c: 3 };
                expect(await client.zadd(key, membersScores)).toEqual(3);
                expect(await client.zpopmax(key)).toEqual({ c: 3.0 });

                expect(
                    compareMaps(await client.zpopmax(key, 3), {
                        b: 2.0,
                        a: 1.0,
                    }),
                ).toBe(true);
                expect(await client.zpopmax(key)).toEqual({});
                expect(await client.set(key, "value")).toEqual("OK");
                await expect(client.zpopmax(key)).rejects.toThrow();
                expect(await client.zpopmax("notExsitingKey")).toEqual({});
            }, protocol);
        },
        config.timeout,
    );

    it.each([ProtocolVersion.RESP2, ProtocolVersion.RESP3])(
        `bzpopmax test_%p`,
        async (protocol) => {
            await runTest(async (client: BaseClient, cluster: RedisCluster) => {
                const key1 = "{key}-1" + uuidv4();
                const key2 = "{key}-2" + uuidv4();
                const key3 = "{key}-3" + uuidv4();

                expect(await client.zadd(key1, { a: 1.0, b: 1.5 })).toBe(2);
                expect(await client.zadd(key2, { c: 2.0 })).toBe(1);
                expect(await client.bzpopmax([key1, key2], 0.5)).toEqual([
                    key1,
                    "b",
                    1.5,
                ]);

                // nothing popped out / key does not exist
                expect(
                    await client.bzpopmax(
                        [key3],
                        cluster.checkIfServerVersionLessThan("6.0.0")
                            ? 1.0
                            : 0.001,
                    ),
                ).toBeNull();

                // pops from the second key
                expect(await client.bzpopmax([key3, key2], 0.5)).toEqual([
                    key2,
                    "c",
                    2.0,
                ]);

                // key exists but holds non-ZSET value
                expect(await client.set(key3, "bzpopmax")).toBe("OK");
                await expect(client.bzpopmax([key3], 0.5)).rejects.toThrow(
                    RequestError,
                );
            }, protocol);
        },
        config.timeout,
    );

    it.each([ProtocolVersion.RESP2, ProtocolVersion.RESP3])(
        `bzpopmin test_%p`,
        async (protocol) => {
            await runTest(async (client: BaseClient, cluster: RedisCluster) => {
                const key1 = "{key}-1" + uuidv4();
                const key2 = "{key}-2" + uuidv4();
                const key3 = "{key}-3" + uuidv4();

                expect(await client.zadd(key1, { a: 1.0, b: 1.5 })).toBe(2);
                expect(await client.zadd(key2, { c: 2.0 })).toBe(1);
                expect(await client.bzpopmin([key1, key2], 0.5)).toEqual([
                    key1,
                    "a",
                    1.0,
                ]);

                // nothing popped out / key does not exist
                expect(
                    await client.bzpopmin(
                        [key3],
                        cluster.checkIfServerVersionLessThan("6.0.0")
                            ? 1.0
                            : 0.001,
                    ),
                ).toBeNull();

                // pops from the second key
                expect(await client.bzpopmin([key3, key2], 0.5)).toEqual([
                    key2,
                    "c",
                    2.0,
                ]);

                // key exists but holds non-ZSET value
                expect(await client.set(key3, "bzpopmin")).toBe("OK");
                await expect(client.bzpopmin([key3], 0.5)).rejects.toThrow(
                    RequestError,
                );
            }, protocol);
        },
        config.timeout,
    );

    it.each([ProtocolVersion.RESP2, ProtocolVersion.RESP3])(
        `Pttl test_%p`,
        async (protocol) => {
            await runTest(async (client: BaseClient) => {
                const key = uuidv4();
                expect(await client.pttl(key)).toEqual(-2);

                expect(await client.set(key, "value")).toEqual("OK");
                expect(await client.pttl(key)).toEqual(-1);

                expect(await client.expire(key, 10)).toEqual(true);
                let result = await client.pttl(key);
                expect(result).toBeGreaterThan(0);
                expect(result).toBeLessThanOrEqual(10000);

                expect(
                    await client.expireAt(
                        key,
                        Math.floor(Date.now() / 1000) + 20,
                    ),
                ).toEqual(true);
                result = await client.pttl(key);
                expect(result).toBeGreaterThan(0);
                expect(result).toBeLessThanOrEqual(20000);

                expect(await client.pexpireAt(key, Date.now() + 30000)).toEqual(
                    true,
                );
                result = await client.pttl(key);
                expect(result).toBeGreaterThan(0);
                expect(result).toBeLessThanOrEqual(30000);
            }, protocol);
        },
        config.timeout,
    );

    it.each([ProtocolVersion.RESP2, ProtocolVersion.RESP3])(
        `zremRangeByRank test_%p`,
        async (protocol) => {
            await runTest(async (client: BaseClient) => {
                const key = uuidv4();
                const membersScores = { one: 1, two: 2, three: 3 };
                expect(await client.zadd(key, membersScores)).toEqual(3);
                expect(await client.zremRangeByRank(key, 2, 1)).toEqual(0);
                expect(await client.zremRangeByRank(key, 0, 1)).toEqual(2);
                expect(await client.zremRangeByRank(key, 0, 10)).toEqual(1);
                expect(
                    await client.zremRangeByRank("nonExistingKey", 0, -1),
                ).toEqual(0);
            }, protocol);
        },
        config.timeout,
    );

    it.each([ProtocolVersion.RESP2, ProtocolVersion.RESP3])(
        `zrank test_%p`,
        async (protocol) => {
            await runTest(async (client: BaseClient, cluster) => {
                const key1 = uuidv4();
                const key2 = uuidv4();
                const membersScores = { one: 1.5, two: 2, three: 3 };
                expect(await client.zadd(key1, membersScores)).toEqual(3);
                expect(await client.zrank(key1, "one")).toEqual(0);

                if (!cluster.checkIfServerVersionLessThan("7.2.0")) {
                    expect(await client.zrankWithScore(key1, "one")).toEqual([
                        0, 1.5,
                    ]);
                    expect(
                        await client.zrankWithScore(key1, "nonExistingMember"),
                    ).toEqual(null);
                    expect(
                        await client.zrankWithScore("nonExistingKey", "member"),
                    ).toEqual(null);
                }

                expect(await client.zrank(key1, "nonExistingMember")).toEqual(
                    null,
                );
                expect(await client.zrank("nonExistingKey", "member")).toEqual(
                    null,
                );

                expect(await client.set(key2, "value")).toEqual("OK");
                await expect(client.zrank(key2, "member")).rejects.toThrow();
            }, protocol);
        },
    );

    it.each([ProtocolVersion.RESP2, ProtocolVersion.RESP3])(
        `zrevrank test_%p`,
        async (protocol) => {
            await runTest(async (client: BaseClient, cluster) => {
                const key = uuidv4();
                const nonSetKey = uuidv4();
                const membersScores = { one: 1.5, two: 2, three: 3 };
                expect(await client.zadd(key, membersScores)).toEqual(3);
                expect(await client.zrevrank(key, "three")).toEqual(0);

                if (!cluster.checkIfServerVersionLessThan("7.2.0")) {
                    expect(await client.zrevrankWithScore(key, "one")).toEqual([
                        2, 1.5,
                    ]);
                    expect(
                        await client.zrevrankWithScore(
                            key,
                            "nonExistingMember",
                        ),
                    ).toBeNull();
                    expect(
                        await client.zrevrankWithScore(
                            "nonExistingKey",
                            "member",
                        ),
                    ).toBeNull();
                }

                expect(
                    await client.zrevrank(key, "nonExistingMember"),
                ).toBeNull();
                expect(
                    await client.zrevrank("nonExistingKey", "member"),
                ).toBeNull();

                // Key exists, but is not a sorted set
                expect(await client.set(nonSetKey, "value")).toEqual("OK");
                await expect(
                    client.zrevrank(nonSetKey, "member"),
                ).rejects.toThrow();
            }, protocol);
        },
    );

    it.each([ProtocolVersion.RESP2, ProtocolVersion.RESP3])(
        `test brpop test_%p`,
        async (protocol) => {
            await runTest(async (client: BaseClient) => {
                expect(
                    await client.rpush("brpop-test", ["foo", "bar", "baz"]),
                ).toEqual(3);
                // Test basic usage
                expect(await client.brpop(["brpop-test"], 0.1)).toEqual([
                    "brpop-test",
                    "baz",
                ]);
                // Delete all values from list
                expect(await client.del(["brpop-test"])).toEqual(1);
                // Test null return when key doesn't exist
                expect(await client.brpop(["brpop-test"], 0.1)).toEqual(null);
                // key exists, but it is not a list
                await client.set("foo", "bar");
                await expect(client.brpop(["foo"], 0.1)).rejects.toThrow();

                // Same-slot requirement
                if (client instanceof GlideClusterClient) {
                    try {
                        expect(
                            await client.brpop(["abc", "zxy", "lkn"], 0.1),
                        ).toThrow();
                    } catch (e) {
                        expect((e as Error).message.toLowerCase()).toMatch(
                            "crossslot",
                        );
                    }
                }
            }, protocol);
        },
        config.timeout,
    );

    it.each([ProtocolVersion.RESP2, ProtocolVersion.RESP3])(
        `test blpop test_%p`,
        async (protocol) => {
            await runTest(async (client: BaseClient) => {
                expect(
                    await client.rpush("blpop-test", ["foo", "bar", "baz"]),
                ).toEqual(3);
                // Test basic usage
                expect(await client.blpop(["blpop-test"], 0.1)).toEqual([
                    "blpop-test",
                    "foo",
                ]);
                // Delete all values from list
                expect(await client.del(["blpop-test"])).toEqual(1);
                // Test null return when key doesn't exist
                expect(await client.blpop(["blpop-test"], 0.1)).toEqual(null);
                // key exists, but it is not a list
                await client.set("foo", "bar");
                await expect(client.blpop(["foo"], 0.1)).rejects.toThrow();

                // Same-slot requirement
                if (client instanceof GlideClusterClient) {
                    try {
                        expect(
                            await client.blpop(["abc", "zxy", "lkn"], 0.1),
                        ).toThrow();
                    } catch (e) {
                        expect((e as Error).message.toLowerCase()).toMatch(
                            "crossslot",
                        );
                    }
                }
            }, protocol);
        },
        config.timeout,
    );

    it.each([ProtocolVersion.RESP2, ProtocolVersion.RESP3])(
        `persist test_%p`,
        async (protocol) => {
            await runTest(async (client: BaseClient) => {
                const key = uuidv4();
                expect(await client.set(key, "foo")).toEqual("OK");
                expect(await client.persist(key)).toEqual(false);

                expect(await client.expire(key, 10)).toEqual(true);
                expect(await client.persist(key)).toEqual(true);
            }, protocol);
        },
        config.timeout,
    );

    it.each([ProtocolVersion.RESP2, ProtocolVersion.RESP3])(
        `streams add, trim, and len test_%p`,
        async (protocol) => {
            await runTest(async (client: BaseClient) => {
                const key = uuidv4();
                const nonExistingKey = uuidv4();
                const stringKey = uuidv4();
                const field1 = uuidv4();
                const field2 = uuidv4();

                const nullResult = await client.xadd(
                    key,
                    [
                        [field1, "foo"],
                        [field2, "bar"],
                    ],
                    {
                        makeStream: false,
                    },
                );
                expect(nullResult).toBeNull();

                const timestamp1 = await client.xadd(
                    key,
                    [
                        [field1, "foo1"],
                        [field2, "bar1"],
                    ],
                    { id: "0-1" },
                );
                expect(timestamp1).toEqual("0-1");
                expect(
                    await client.xadd(key, [
                        [field1, "foo2"],
                        [field2, "bar2"],
                    ]),
                ).not.toBeNull();
                expect(await client.xlen(key)).toEqual(2);

                // this will trim the first entry.
                const id = await client.xadd(
                    key,
                    [
                        [field1, "foo3"],
                        [field2, "bar3"],
                    ],
                    {
                        trim: {
                            method: "maxlen",
                            threshold: 2,
                            exact: true,
                        },
                    },
                );
                expect(id).not.toBeNull();
                expect(await client.xlen(key)).toEqual(2);

                // this will trim the 2nd entry.
                expect(
                    await client.xadd(
                        key,
                        [
                            [field1, "foo4"],
                            [field2, "bar4"],
                        ],
                        {
                            trim: {
                                method: "minid",
                                threshold: id as string,
                                exact: true,
                            },
                        },
                    ),
                ).not.toBeNull();
                expect(await client.xlen(key)).toEqual(2);

                expect(
                    await client.xtrim(key, {
                        method: "maxlen",
                        threshold: 1,
                        exact: true,
                    }),
                ).toEqual(1);
                expect(await client.xlen(key)).toEqual(1);

                expect(
                    await client.xtrim(key, {
                        method: "maxlen",
                        threshold: 0,
                        exact: true,
                    }),
                ).toEqual(1);
                // Unlike other Redis collection types, stream keys still exist even after removing all entries
                expect(await client.exists([key])).toEqual(1);
                expect(await client.xlen(key)).toEqual(0);

                expect(
                    await client.xtrim(nonExistingKey, {
                        method: "maxlen",
                        threshold: 1,
                        exact: true,
                    }),
                ).toEqual(0);
                expect(await client.xlen(nonExistingKey)).toEqual(0);

                // key exists, but it is not a stream
                expect(await client.set(stringKey, "foo")).toEqual("OK");
                await expect(
                    client.xtrim(stringKey, {
                        method: "maxlen",
                        threshold: 1,
                        exact: true,
                    }),
                ).rejects.toThrow();
                await expect(client.xlen(stringKey)).rejects.toThrow();
            }, protocol);
        },
        config.timeout,
    );

    it.each([ProtocolVersion.RESP2, ProtocolVersion.RESP3])(
        `zremRangeByLex test_%p`,
        async (protocol) => {
            await runTest(async (client: BaseClient) => {
                const key = uuidv4();
                const stringKey = uuidv4();
                const membersScores = { a: 1, b: 2, c: 3, d: 4 };
                expect(await client.zadd(key, membersScores)).toEqual(4);

                expect(
                    await client.zremRangeByLex(
                        key,
                        { value: "a", isInclusive: false },
                        { value: "c" },
                    ),
                ).toEqual(2);

                expect(
                    await client.zremRangeByLex(
                        key,
                        { value: "d" },
                        InfScoreBoundary.PositiveInfinity,
                    ),
                ).toEqual(1);

                // MinLex > MaxLex
                expect(
                    await client.zremRangeByLex(
                        key,
                        { value: "a" },
                        InfScoreBoundary.NegativeInfinity,
                    ),
                ).toEqual(0);

                expect(
                    await client.zremRangeByLex(
                        "nonExistingKey",
                        InfScoreBoundary.NegativeInfinity,
                        InfScoreBoundary.PositiveInfinity,
                    ),
                ).toEqual(0);

                // Key exists, but it is not a set
                expect(await client.set(stringKey, "foo")).toEqual("OK");
                await expect(
                    client.zremRangeByLex(
                        stringKey,
                        InfScoreBoundary.NegativeInfinity,
                        InfScoreBoundary.PositiveInfinity,
                    ),
                ).rejects.toThrow(RequestError);
            }, protocol);
        },
        config.timeout,
    );

    it.each([ProtocolVersion.RESP2, ProtocolVersion.RESP3])(
        `zremRangeByScore test_%p`,
        async (protocol) => {
            await runTest(async (client: BaseClient) => {
                const key = uuidv4();
                const membersScores = { one: 1, two: 2, three: 3 };
                expect(await client.zadd(key, membersScores)).toEqual(3);

                expect(
                    await client.zremRangeByScore(
                        key,
                        { value: 1, isInclusive: false },
                        { value: 2 },
                    ),
                ).toEqual(1);

                expect(
                    await client.zremRangeByScore(
                        key,
                        { value: 1 },
                        InfScoreBoundary.NegativeInfinity,
                    ),
                ).toEqual(0);

                expect(
                    await client.zremRangeByScore(
                        "nonExistingKey",
                        InfScoreBoundary.NegativeInfinity,
                        InfScoreBoundary.PositiveInfinity,
                    ),
                ).toEqual(0);
            }, protocol);
        },
        config.timeout,
    );

    it.each([ProtocolVersion.RESP2, ProtocolVersion.RESP3])(
        `zlexcount test_%p`,
        async (protocol) => {
            await runTest(async (client: BaseClient) => {
                const key = uuidv4();
                const stringKey = uuidv4();
                const membersScores = { a: 1, b: 2, c: 3 };
                expect(await client.zadd(key, membersScores)).toEqual(3);

                // In range negative to positive infinity.
                expect(
                    await client.zlexcount(
                        key,
                        InfScoreBoundary.NegativeInfinity,
                        InfScoreBoundary.PositiveInfinity,
                    ),
                ).toEqual(3);

                // In range a (exclusive) to positive infinity
                expect(
                    await client.zlexcount(
                        key,
                        { value: "a", isInclusive: false },
                        InfScoreBoundary.PositiveInfinity,
                    ),
                ).toEqual(2);

                // In range negative infinity to c (inclusive)
                expect(
                    await client.zlexcount(
                        key,
                        InfScoreBoundary.NegativeInfinity,
                        {
                            value: "c",
                            isInclusive: true,
                        },
                    ),
                ).toEqual(3);

                // Incorrect range start > end
                expect(
                    await client.zlexcount(
                        key,
                        InfScoreBoundary.PositiveInfinity,
                        {
                            value: "c",
                            isInclusive: true,
                        },
                    ),
                ).toEqual(0);

                // Non-existing key
                expect(
                    await client.zlexcount(
                        "non_existing_key",
                        InfScoreBoundary.NegativeInfinity,
                        InfScoreBoundary.PositiveInfinity,
                    ),
                ).toEqual(0);

                // Key exists, but it is not a set
                expect(await client.set(stringKey, "foo")).toEqual("OK");
                await expect(
                    client.zlexcount(
                        stringKey,
                        InfScoreBoundary.NegativeInfinity,
                        InfScoreBoundary.PositiveInfinity,
                    ),
                ).rejects.toThrow(RequestError);
            }, protocol);
        },
        config.timeout,
    );

    it.each([ProtocolVersion.RESP2, ProtocolVersion.RESP3])(
        "time test_%p",
        async (protocol) => {
            await runTest(async (client: BaseClient) => {
                // Take the time now, convert to 10 digits and subtract 1 second
                const now = Math.floor(new Date().getTime() / 1000 - 1);
                const result = (await client.time()) as [string, string];
                expect(result?.length).toEqual(2);
                expect(Number(result?.at(0))).toBeGreaterThan(now);
                // Test its not more than 1 second
                expect(Number(result?.at(1))).toBeLessThan(1000000);
            }, protocol);
        },
    );

    it.each([ProtocolVersion.RESP2, ProtocolVersion.RESP3])(
        `streams read test_%p`,
        async () => {
            await runTest(async (client: BaseClient) => {
                const key1 = uuidv4();
                const key2 = `{${key1}}${uuidv4()}`;
                const field1 = "foo";
                const field2 = "bar";
                const field3 = "barvaz";

                const timestamp_1_1 = await client.xadd(key1, [
                    [field1, "foo1"],
                    [field3, "barvaz1"],
                ]);
                expect(timestamp_1_1).not.toBeNull();
                const timestamp_2_1 = await client.xadd(key2, [
                    [field2, "bar1"],
                ]);
                expect(timestamp_2_1).not.toBeNull();
                const timestamp_1_2 = await client.xadd(key1, [
                    [field1, "foo2"],
                ]);
                const timestamp_2_2 = await client.xadd(key2, [
                    [field2, "bar2"],
                ]);
                const timestamp_1_3 = await client.xadd(key1, [
                    [field1, "foo3"],
                    [field3, "barvaz3"],
                ]);
                const timestamp_2_3 = await client.xadd(key2, [
                    [field2, "bar3"],
                ]);

                const result = await client.xread(
                    {
                        [key1]: timestamp_1_1 as string,
                        [key2]: timestamp_2_1 as string,
                    },
                    {
                        block: 1,
                    },
                );

                const expected = {
                    [key1]: {
                        [timestamp_1_2 as string]: [[field1, "foo2"]],
                        [timestamp_1_3 as string]: [
                            [field1, "foo3"],
                            [field3, "barvaz3"],
                        ],
                    },
                    [key2]: {
                        [timestamp_2_2 as string]: [["bar", "bar2"]],
                        [timestamp_2_3 as string]: [["bar", "bar3"]],
                    },
                };
                expect(result).toEqual(expected);
            }, ProtocolVersion.RESP2);
        },
        config.timeout,
    );

    it.each([ProtocolVersion.RESP2, ProtocolVersion.RESP3])(
        `xinfo stream test_%p`,
<<<<<<< HEAD
=======
        async (protocol) => {
            await runTest(async (client: BaseClient) => {
                const key = uuidv4();
                const groupName = `group-${uuidv4()}`;
                const consumerName = `consumer-${uuidv4()}`;
                const streamId0_0 = "0-0";
                const streamId1_0 = "1-0";
                const streamId1_1 = "1-1";

                // Setup: add stream entry, create consumer group and consumer, read from stream with consumer
                expect(
                    await client.xadd(
                        key,
                        [
                            ["a", "b"],
                            ["c", "d"],
                        ],
                        { id: streamId1_0 },
                    ),
                ).toEqual(streamId1_0);

                expect(
                    await client.xgroupCreate(key, groupName, streamId0_0),
                ).toEqual("OK");

                // TODO: uncomment when XREADGROUP is implemented
                // const xreadgroupResult = await client.xreadgroup([[key, ">"]], groupName, consumerName);
                await client.customCommand([
                    "XREADGROUP",
                    "GROUP",
                    groupName,
                    consumerName,
                    "STREAMS",
                    key,
                    ">",
                ]);

                // test xinfoStream base (non-full) case:
                const result = (await client.xinfoStream(key)) as {
                    length: number;
                    "radix-tree-keys": number;
                    "radix-tree-nodes": number;
                    "last-generated-id": string;
                    "max-deleted-entry-id": string;
                    "entries-added": number;
                    "recorded-first-entry-id": string;
                    "first-entry": (string | number | string[])[];
                    "last-entry": (string | number | string[])[];
                    groups: number;
                };
                console.log(result);

                // verify result:
                expect(result.length).toEqual(1);
                const expectedFirstEntry = ["1-0", ["a", "b", "c", "d"]];
                expect(result["first-entry"]).toEqual(expectedFirstEntry);
                expect(result["last-entry"]).toEqual(expectedFirstEntry);
                expect(result.groups).toEqual(1);

                // Add one more entry
                expect(
                    await client.xadd(key, [["foo", "bar"]], {
                        id: streamId1_1,
                    }),
                ).toEqual(streamId1_1);
                const fullResult = (await client.xinfoStream(key, 1)) as {
                    length: number;
                    "radix-tree-keys": number;
                    "radix-tree-nodes": number;
                    "last-generated-id": string;
                    "max-deleted-entry-id": string;
                    "entries-added": number;
                    "recorded-first-entry-id": string;
                    entries: (string | number | string[])[][];
                    groups: [
                        {
                            name: string;
                            "last-delivered-id": string;
                            "entries-read": number;
                            lag: number;
                            "pel-count": number;
                            pending: (string | number)[][];
                            consumers: [
                                {
                                    name: string;
                                    "seen-time": number;
                                    "active-time": number;
                                    "pel-count": number;
                                    pending: (string | number)[][];
                                },
                            ];
                        },
                    ];
                };

                // verify full result like:
                // {
                //   length: 2,
                //   'radix-tree-keys': 1,
                //   'radix-tree-nodes': 2,
                //   'last-generated-id': '1-1',
                //   'max-deleted-entry-id': '0-0',
                //   'entries-added': 2,
                //   'recorded-first-entry-id': '1-0',
                //   entries: [ [ '1-0', ['a', 'b', ...] ] ],
                //   groups: [ {
                //     name: 'group',
                //     'last-delivered-id': '1-0',
                //     'entries-read': 1,
                //     lag: 1,
                //     'pel-count': 1,
                //     pending: [ [ '1-0', 'consumer', 1722624726802, 1 ] ],
                //     consumers: [ {
                //         name: 'consumer',
                //         'seen-time': 1722624726802,
                //         'active-time': 1722624726802,
                //         'pel-count': 1,
                //         pending: [ [ '1-0', 'consumer', 1722624726802, 1 ] ],
                //         }
                //       ]
                //     }
                //   ]
                // }
                expect(fullResult.length).toEqual(2);
                expect(fullResult["recorded-first-entry-id"]).toEqual(
                    streamId1_0,
                );

                // Only the first entry will be returned since we passed count: 1
                expect(fullResult.entries).toEqual([expectedFirstEntry]);

                // compare groupName, consumerName, and pending messages from the full info result:
                const fullResultGroups = fullResult.groups;
                expect(fullResultGroups.length).toEqual(1);
                expect(fullResultGroups[0]["name"]).toEqual(groupName);

                const pendingResult = fullResultGroups[0]["pending"];
                expect(pendingResult.length).toEqual(1);
                expect(pendingResult[0][0]).toEqual(streamId1_0);
                expect(pendingResult[0][1]).toEqual(consumerName);

                const consumersResult = fullResultGroups[0]["consumers"];
                expect(consumersResult.length).toEqual(1);
                expect(consumersResult[0]["name"]).toEqual(consumerName);

                const consumerPendingResult = fullResultGroups[0]["pending"];
                expect(consumerPendingResult.length).toEqual(1);
                expect(consumerPendingResult[0][0]).toEqual(streamId1_0);
                expect(consumerPendingResult[0][1]).toEqual(consumerName);
            }, protocol);
        },
        config.timeout,
    );

    it.each([ProtocolVersion.RESP2, ProtocolVersion.RESP3])(
        `xinfo stream edge cases and failures test_%p`,
        async (protocol) => {
            await runTest(async (client: BaseClient) => {
                const key = `{key}-1-${uuidv4()}`;
                const stringKey = `{key}-2-${uuidv4()}`;
                const nonExistentKey = `{key}-3-${uuidv4()}`;
                const streamId1_0 = "1-0";

                // Setup: create empty stream
                expect(
                    await client.xadd(key, [["field", "value"]], {
                        id: streamId1_0,
                    }),
                ).toEqual(streamId1_0);
                expect(await client.xdel(key, [streamId1_0])).toEqual(1);

                // XINFO STREAM called against empty stream
                const result = await client.xinfoStream(key);
                expect(result["length"]).toEqual(0);
                expect(result["first-entry"]).toEqual(null);
                expect(result["last-entry"]).toEqual(null);

                // XINFO STREAM FULL called against empty stream. Negative count values are ignored.
                const fullResult = await client.xinfoStream(key, -3);
                expect(fullResult["length"]).toEqual(0);
                expect(fullResult["entries"]).toEqual([]);
                expect(fullResult["groups"]).toEqual([]);

                // Calling XINFO STREAM with a non-existing key raises an error
                await expect(
                    client.xinfoStream(nonExistentKey),
                ).rejects.toThrow();
                await expect(
                    client.xinfoStream(nonExistentKey, true),
                ).rejects.toThrow();
                await expect(
                    client.xinfoStream(nonExistentKey, 2),
                ).rejects.toThrow();

                // Key exists, but it is not a stream
                await client.set(stringKey, "boofar");
                await expect(client.xinfoStream(stringKey)).rejects.toThrow();
                await expect(
                    client.xinfoStream(stringKey, true),
                ).rejects.toThrow();
                await expect(
                    client.xinfoStream(stringKey, 2),
                ).rejects.toThrow();
            }, protocol);
        },
        config.timeout,
    );

    it.each([ProtocolVersion.RESP2, ProtocolVersion.RESP3])(
        "rename test_%p",
>>>>>>> e4e39ddb
        async (protocol) => {
            await runTest(async (client: BaseClient) => {
                const key = uuidv4();
                const groupName = `group-${uuidv4()}`;
                const consumerName = `consumer-${uuidv4()}`;
                const streamId0_0 = "0-0";
                const streamId1_0 = "1-0";
                const streamId1_1 = "1-1";

                // Setup: add stream entry, create consumer group and consumer, read from stream with consumer
                expect(
                    await client.xadd(
                        key,
                        [
                            ["a", "b"],
                            ["c", "d"],
                        ],
                        { id: streamId1_0 },
                    ),
                ).toEqual(streamId1_0);

                expect(
                    await client.xgroupCreate(key, groupName, streamId0_0),
                ).toEqual("OK");

                // TODO: uncomment when XREADGROUP is implemented
                // const xreadgroupResult = await client.xreadgroup([[key, ">"]], groupName, consumerName);
                await client.customCommand([
                    "XREADGROUP",
                    "GROUP",
                    groupName,
                    consumerName,
                    "STREAMS",
                    key,
                    ">",
                ]);

                // test xinfoStream base (non-full) case:
                const result = (await client.xinfoStream(key)) as {
                    length: number;
                    "radix-tree-keys": number;
                    "radix-tree-nodes": number;
                    "last-generated-id": string;
                    "max-deleted-entry-id": string;
                    "entries-added": number;
                    "recorded-first-entry-id": string;
                    "first-entry": (string | number | string[])[];
                    "last-entry": (string | number | string[])[];
                    groups: number;
                };
                console.log(result);

                // verify result:
                expect(result.length).toEqual(1);
                const expectedFirstEntry = ["1-0", ["a", "b", "c", "d"]];
                expect(result["first-entry"]).toEqual(expectedFirstEntry);
                expect(result["last-entry"]).toEqual(expectedFirstEntry);
                expect(result.groups).toEqual(1);

                // Add one more entry
                expect(
                    await client.xadd(key, [["foo", "bar"]], {
                        id: streamId1_1,
                    }),
                ).toEqual(streamId1_1);
                const fullResult = (await client.xinfoStream(key, 1)) as {
                    length: number;
                    "radix-tree-keys": number;
                    "radix-tree-nodes": number;
                    "last-generated-id": string;
                    "max-deleted-entry-id": string;
                    "entries-added": number;
                    "recorded-first-entry-id": string;
                    entries: (string | number | string[])[][];
                    groups: [
                        {
                            name: string;
                            "last-delivered-id": string;
                            "entries-read": number;
                            lag: number;
                            "pel-count": number;
                            pending: (string | number)[][];
                            consumers: [
                                {
                                    name: string;
                                    "seen-time": number;
                                    "active-time": number;
                                    "pel-count": number;
                                    pending: (string | number)[][];
                                },
                            ];
                        },
                    ];
                };

                // verify full result like:
                // {
                //   length: 2,
                //   'radix-tree-keys': 1,
                //   'radix-tree-nodes': 2,
                //   'last-generated-id': '1-1',
                //   'max-deleted-entry-id': '0-0',
                //   'entries-added': 2,
                //   'recorded-first-entry-id': '1-0',
                //   entries: [ [ '1-0', ['a', 'b', ...] ] ],
                //   groups: [ {
                //     name: 'group',
                //     'last-delivered-id': '1-0',
                //     'entries-read': 1,
                //     lag: 1,
                //     'pel-count': 1,
                //     pending: [ [ '1-0', 'consumer', 1722624726802, 1 ] ],
                //     consumers: [ {
                //         name: 'consumer',
                //         'seen-time': 1722624726802,
                //         'active-time': 1722624726802,
                //         'pel-count': 1,
                //         pending: [ [ '1-0', 'consumer', 1722624726802, 1 ] ],
                //         }
                //       ]
                //     }
                //   ]
                // }
                expect(fullResult.length).toEqual(2);
                expect(fullResult["recorded-first-entry-id"]).toEqual(
                    streamId1_0,
                );

                // Only the first entry will be returned since we passed count: 1
                expect(fullResult.entries).toEqual([expectedFirstEntry]);

                // compare groupName, consumerName, and pending messages from the full info result:
                const fullResultGroups = fullResult.groups;
                expect(fullResultGroups.length).toEqual(1);
                expect(fullResultGroups[0]["name"]).toEqual(groupName);

                const pendingResult = fullResultGroups[0]["pending"];
                expect(pendingResult.length).toEqual(1);
                expect(pendingResult[0][0]).toEqual(streamId1_0);
                expect(pendingResult[0][1]).toEqual(consumerName);

                const consumersResult = fullResultGroups[0]["consumers"];
                expect(consumersResult.length).toEqual(1);
                expect(consumersResult[0]["name"]).toEqual(consumerName);

                const consumerPendingResult = fullResultGroups[0]["pending"];
                expect(consumerPendingResult.length).toEqual(1);
                expect(consumerPendingResult[0][0]).toEqual(streamId1_0);
                expect(consumerPendingResult[0][1]).toEqual(consumerName);
            }, protocol);
        },
        config.timeout,
    );

    it.each([ProtocolVersion.RESP2, ProtocolVersion.RESP3])(
        `xinfo stream edge cases and failures test_%p`,
        async (protocol) => {
            await runTest(async (client: BaseClient) => {
                const key = `{key}-1-${uuidv4()}`;
                const stringKey = `{key}-2-${uuidv4()}`;
                const nonExistentKey = `{key}-3-${uuidv4()}`;
                const streamId1_0 = "1-0";

                // Setup: create empty stream
                expect(
                    await client.xadd(key, [["field", "value"]], {
                        id: streamId1_0,
                    }),
                ).toEqual(streamId1_0);
                expect(await client.xdel(key, [streamId1_0])).toEqual(1);

                // XINFO STREAM called against empty stream
                const result = await client.xinfoStream(key);
                expect(result["length"]).toEqual(0);
                expect(result["first-entry"]).toEqual(null);
                expect(result["last-entry"]).toEqual(null);

                // XINFO STREAM FULL called against empty stream. Negative count values are ignored.
                const fullResult = await client.xinfoStream(key, -3);
                expect(fullResult["length"]).toEqual(0);
                expect(fullResult["entries"]).toEqual([]);
                expect(fullResult["groups"]).toEqual([]);

                // Calling XINFO STREAM with a non-existing key raises an error
                await expect(
                    client.xinfoStream(nonExistentKey),
                ).rejects.toThrow();
                await expect(
                    client.xinfoStream(nonExistentKey, true),
                ).rejects.toThrow();
                await expect(
                    client.xinfoStream(nonExistentKey, 2),
                ).rejects.toThrow();

                // Key exists, but it is not a stream
                await client.set(stringKey, "boofar");
                await expect(client.xinfoStream(stringKey)).rejects.toThrow();
                await expect(
                    client.xinfoStream(stringKey, true),
                ).rejects.toThrow();
                await expect(
                    client.xinfoStream(stringKey, 2),
                ).rejects.toThrow();
            }, protocol);
        },
        config.timeout,
    );

    it.each([ProtocolVersion.RESP2, ProtocolVersion.RESP3])(
        "rename test_%p",
        async (protocol) => {
            await runTest(async (client: BaseClient) => {
                // Making sure both keys will be oart of the same slot
                const key = uuidv4() + "{123}";
                const newKey = uuidv4() + "{123}";
                await client.set(key, "value");
                await client.rename(key, newKey);
                const result = await client.get(newKey);
                expect(result).toEqual("value");
                // If key doesn't exist it should throw, it also test that key has successfully been renamed
                await expect(client.rename(key, newKey)).rejects.toThrow();
            }, protocol);
        },
        config.timeout,
    );

    it.each([ProtocolVersion.RESP2, ProtocolVersion.RESP3])(
        "renamenx test_%p",
        async (protocol) => {
            await runTest(async (client: BaseClient) => {
                const key1 = `{key}-1-${uuidv4()}`;
                const key2 = `{key}-2-${uuidv4()}`;
                const key3 = `{key}-3-${uuidv4()}`;

                // renamenx missing key
                try {
                    expect(await client.renamenx(key1, key2)).toThrow();
                } catch (e) {
                    expect((e as Error).message).toMatch("no such key");
                }

                // renamenx a string
                await client.set(key1, "key1");
                await client.set(key3, "key3");
                // Test that renamenx can rename key1 to key2 (non-existing value)
                expect(await client.renamenx(key1, key2)).toEqual(true);
                // sanity check
                expect(await client.get(key2)).toEqual("key1");
                // Test that renamenx doesn't rename key2 to key3 (with an existing value)
                expect(await client.renamenx(key2, key3)).toEqual(false);
                // sanity check
                expect(await client.get(key3)).toEqual("key3");
            }, protocol);
        },
        config.timeout,
    );

    it.each([ProtocolVersion.RESP2, ProtocolVersion.RESP3])(
        "pfadd test_%p",
        async (protocol) => {
            await runTest(async (client: BaseClient) => {
                const key = uuidv4();
                expect(await client.pfadd(key, [])).toEqual(1);
                expect(await client.pfadd(key, ["one", "two"])).toEqual(1);
                expect(await client.pfadd(key, ["two"])).toEqual(0);
                expect(await client.pfadd(key, [])).toEqual(0);

                // key exists, but it is not a HyperLogLog
                expect(await client.set("foo", "value")).toEqual("OK");
                await expect(client.pfadd("foo", [])).rejects.toThrow();
            }, protocol);
        },
        config.timeout,
    );

    it.each([ProtocolVersion.RESP2, ProtocolVersion.RESP3])(
        "pfcount test_%p",
        async (protocol) => {
            await runTest(async (client: BaseClient) => {
                const key1 = `{key}-1-${uuidv4()}`;
                const key2 = `{key}-2-${uuidv4()}`;
                const key3 = `{key}-3-${uuidv4()}`;
                const stringKey = `{key}-4-${uuidv4()}`;
                const nonExistingKey = `{key}-5-${uuidv4()}`;

                expect(await client.pfadd(key1, ["a", "b", "c"])).toEqual(1);
                expect(await client.pfadd(key2, ["b", "c", "d"])).toEqual(1);
                expect(await client.pfcount([key1])).toEqual(3);
                expect(await client.pfcount([key2])).toEqual(3);
                expect(await client.pfcount([key1, key2])).toEqual(4);
                expect(
                    await client.pfcount([key1, key2, nonExistingKey]),
                ).toEqual(4);

                // empty HyperLogLog data set
                expect(await client.pfadd(key3, [])).toEqual(1);
                expect(await client.pfcount([key3])).toEqual(0);

                // invalid argument - key list must not be empty
                try {
                    expect(await client.pfcount([])).toThrow();
                } catch (e) {
                    expect((e as Error).message).toMatch(
                        "ResponseError: wrong number of arguments",
                    );
                }

                // key exists, but it is not a HyperLogLog
                expect(await client.set(stringKey, "value")).toEqual("OK");
                await expect(client.pfcount([stringKey])).rejects.toThrow();
            }, protocol);
        },
        config.timeout,
    );

    it.each([ProtocolVersion.RESP2, ProtocolVersion.RESP3])(
        "pfmerget test_%p",
        async (protocol) => {
            await runTest(async (client: BaseClient) => {
                const key1 = `{key}-1-${uuidv4()}`;
                const key2 = `{key}-2-${uuidv4()}`;
                const key3 = `{key}-3-${uuidv4()}`;
                const stringKey = `{key}-4-${uuidv4()}`;
                const nonExistingKey = `{key}-5-${uuidv4()}`;

                expect(await client.pfadd(key1, ["a", "b", "c"])).toEqual(1);
                expect(await client.pfadd(key2, ["b", "c", "d"])).toEqual(1);

                // merge into new HyperLogLog data set
                expect(await client.pfmerge(key3, [key1, key2])).toEqual("OK");
                expect(await client.pfcount([key3])).toEqual(4);

                // merge into existing HyperLogLog data set
                expect(await client.pfmerge(key1, [key2])).toEqual("OK");
                expect(await client.pfcount([key1])).toEqual(4);

                // non-existing source key
                expect(
                    await client.pfmerge(key2, [key1, nonExistingKey]),
                ).toEqual("OK");
                expect(await client.pfcount([key2])).toEqual(4);

                // empty source key list
                expect(await client.pfmerge(key1, [])).toEqual("OK");
                expect(await client.pfcount([key1])).toEqual(4);

                // source key exists, but it is not a HyperLogLog
                await client.set(stringKey, "foo");
                await expect(client.pfmerge(key3, [stringKey])).rejects.toThrow(
                    RequestError,
                );

                // destination key exists, but it is not a HyperLogLog
                await expect(client.pfmerge(stringKey, [key3])).rejects.toThrow(
                    RequestError,
                );
            }, protocol);
        },
        config.timeout,
    );

    it.each([ProtocolVersion.RESP2, ProtocolVersion.RESP3])(
        "setrange test_%p",
        async (protocol) => {
            await runTest(async (client: BaseClient) => {
                const key = uuidv4();
                const nonStringKey = uuidv4();

                // new key
                expect(await client.setrange(key, 0, "Hello World")).toBe(11);

                // existing key
                expect(await client.setrange(key, 6, "GLIDE")).toBe(11);
                expect(await client.get(key)).toEqual("Hello GLIDE");

                // offset > len
                expect(await client.setrange(key, 15, "GLIDE")).toBe(20);
                expect(await client.get(key)).toEqual(
                    "Hello GLIDE\0\0\0\0GLIDE",
                );

                // non-string key
                expect(await client.lpush(nonStringKey, ["_"])).toBe(1);
                await expect(
                    client.setrange(nonStringKey, 0, "_"),
                ).rejects.toThrow(RequestError);
            }, protocol);
        },
        config.timeout,
    );

    it.each([ProtocolVersion.RESP2, ProtocolVersion.RESP3])(
        "append test_%p",
        async (protocol) => {
            await runTest(async (client: BaseClient) => {
                const key1 = uuidv4();
                const key2 = uuidv4();
                const value = uuidv4();

                // Append on non-existing string(similar to SET)
                expect(await client.append(key1, value)).toBe(value.length);
                expect(await client.append(key1, value)).toBe(value.length * 2);
                expect(await client.get(key1)).toEqual(value.concat(value));

                // key exists but holding the wrong kind of value
                expect(await client.sadd(key2, ["a"])).toBe(1);
                await expect(client.append(key2, "_")).rejects.toThrow(
                    RequestError,
                );
            }, protocol);
        },
        config.timeout,
    );

    // Set command tests

    async function setWithExpiryOptions(client: BaseClient) {
        const key = uuidv4();
        const value = uuidv4();
        const setResWithExpirySetMilli = await client.set(key, value, {
            expiry: {
                type: "milliseconds",
                count: 500,
            },
        });
        expect(setResWithExpirySetMilli).toEqual("OK");
        const getWithExpirySetMilli = await client.get(key);
        expect(getWithExpirySetMilli).toEqual(value);

        const setResWithExpirySec = await client.set(key, value, {
            expiry: {
                type: "seconds",
                count: 1,
            },
        });
        expect(setResWithExpirySec).toEqual("OK");
        const getResWithExpirySec = await client.get(key);
        expect(getResWithExpirySec).toEqual(value);

        const setWithUnixSec = await client.set(key, value, {
            expiry: {
                type: "unixSeconds",
                count: Math.floor(Date.now() / 1000) + 1,
            },
        });
        expect(setWithUnixSec).toEqual("OK");
        const getWithUnixSec = await client.get(key);
        expect(getWithUnixSec).toEqual(value);

        const setResWithExpiryKeep = await client.set(key, value, {
            expiry: "keepExisting",
        });
        expect(setResWithExpiryKeep).toEqual("OK");
        const getResWithExpiryKeep = await client.get(key);
        expect(getResWithExpiryKeep).toEqual(value);
        // wait for the key to expire base on the previous set
        let sleep = new Promise((resolve) => setTimeout(resolve, 1000));
        await sleep;
        const getResExpire = await client.get(key);
        // key should have expired
        expect(getResExpire).toEqual(null);
        const setResWithExpiryWithUmilli = await client.set(key, value, {
            expiry: {
                type: "unixMilliseconds",
                count: Date.now() + 1000,
            },
        });
        expect(setResWithExpiryWithUmilli).toEqual("OK");
        // wait for the key to expire
        sleep = new Promise((resolve) => setTimeout(resolve, 1001));
        await sleep;
        const getResWithExpiryWithUmilli = await client.get(key);
        // key should have expired
        expect(getResWithExpiryWithUmilli).toEqual(null);
    }

    async function setWithOnlyIfExistOptions(client: BaseClient) {
        const key = uuidv4();
        const value = uuidv4();
        const setKey = await client.set(key, value);
        expect(setKey).toEqual("OK");
        const getRes = await client.get(key);
        expect(getRes).toEqual(value);
        const setExistingKeyRes = await client.set(key, value, {
            conditionalSet: "onlyIfExists",
        });
        expect(setExistingKeyRes).toEqual("OK");
        const getExistingKeyRes = await client.get(key);
        expect(getExistingKeyRes).toEqual(value);

        const notExistingKeyRes = await client.set(key + 1, value, {
            conditionalSet: "onlyIfExists",
        });
        // key does not exist, so it should not be set
        expect(notExistingKeyRes).toEqual(null);
        const getNotExistingKey = await client.get(key + 1);
        // key should not have been set
        expect(getNotExistingKey).toEqual(null);
    }

    async function setWithOnlyIfNotExistOptions(client: BaseClient) {
        const key = uuidv4();
        const value = uuidv4();
        const notExistingKeyRes = await client.set(key, value, {
            conditionalSet: "onlyIfDoesNotExist",
        });
        // key does not exist, so it should be set
        expect(notExistingKeyRes).toEqual("OK");
        const getNotExistingKey = await client.get(key);
        // key should have been set
        expect(getNotExistingKey).toEqual(value);

        const existingKeyRes = await client.set(key, value, {
            conditionalSet: "onlyIfDoesNotExist",
        });
        // key exists, so it should not be set
        expect(existingKeyRes).toEqual(null);
        const getExistingKey = await client.get(key);
        // key should not have been set
        expect(getExistingKey).toEqual(value);
    }

    async function setWithGetOldOptions(client: BaseClient) {
        const key = uuidv4();
        const value = uuidv4();

        const setResGetNotExistOld = await client.set(key, value, {
            returnOldValue: true,
        });
        // key does not exist, so old value should be null
        expect(setResGetNotExistOld).toEqual(null);
        // key should have been set
        const getResGetNotExistOld = await client.get(key);
        expect(getResGetNotExistOld).toEqual(value);

        const setResGetExistOld = await client.set(key, value, {
            returnOldValue: true,
        });
        // key exists, so old value should be returned
        expect(setResGetExistOld).toEqual(value);
        // key should have been set
        const getResGetExistOld = await client.get(key);
        expect(getResGetExistOld).toEqual(value);
    }

    async function setWithAllOptions(client: BaseClient) {
        const key = uuidv4();
        const value = uuidv4();

        // set with multiple options:
        // * only apply SET if the key already exists
        // * expires after 1 second
        // * returns the old value
        const setResWithAllOptions = await client.set(key, value, {
            expiry: {
                type: "unixSeconds",
                count: Math.floor(Date.now() / 1000) + 1,
            },
            conditionalSet: "onlyIfExists",
            returnOldValue: true,
        });
        // key does not exist, so old value should be null
        expect(setResWithAllOptions).toEqual(null);
        // key does not exist, so SET should not have applied
        expect(await client.get(key)).toEqual(null);
    }

    async function testSetWithAllCombination(client: BaseClient) {
        const key = uuidv4();
        const value = uuidv4();
        const count = 2;
        const expiryCombination = [
            { type: "seconds", count },
            { type: "unixSeconds", count },
            { type: "unixMilliseconds", count },
            { type: "milliseconds", count },
            "keepExisting",
        ];
        let exist = false;

        for (const expiryVal of expiryCombination) {
            const setRes = await client.set(key, value, {
                expiry: expiryVal as
                    | "keepExisting"
                    | {
                          type:
                              | "seconds"
                              | "milliseconds"
                              | "unixSeconds"
                              | "unixMilliseconds";
                          count: number;
                      },
                conditionalSet: "onlyIfDoesNotExist",
            });

            if (exist == false) {
                expect(setRes).toEqual("OK");
                exist = true;
            } else {
                expect(setRes).toEqual(null);
            }

            const getRes = await client.get(key);
            expect(getRes).toEqual(value);
        }

        for (const expiryVal of expiryCombination) {
            const setRes = await client.set(key, value, {
                expiry: expiryVal as
                    | "keepExisting"
                    | {
                          type:
                              | "seconds"
                              | "milliseconds"
                              | "unixSeconds"
                              | "unixMilliseconds";
                          count: number;
                      },

                conditionalSet: "onlyIfExists",
                returnOldValue: true,
            });

            expect(setRes).toBeDefined();
        }
    }

    it.each([ProtocolVersion.RESP2, ProtocolVersion.RESP3])(
        "Set commands with options test_%p",
        async (protocol) => {
            await runTest(async (client: BaseClient) => {
                await setWithExpiryOptions(client);
                await setWithOnlyIfExistOptions(client);
                await setWithOnlyIfNotExistOptions(client);
                await setWithGetOldOptions(client);
                await setWithAllOptions(client);
                await testSetWithAllCombination(client);
            }, protocol);
        },
        config.timeout,
    );

    it.each([ProtocolVersion.RESP2, ProtocolVersion.RESP3])(
        "object encoding test_%p",
        async (protocol) => {
            await runTest(async (client: BaseClient, cluster) => {
                const string_key = uuidv4();
                const list_key = uuidv4();
                const hashtable_key = uuidv4();
                const intset_key = uuidv4();
                const set_listpack_key = uuidv4();
                const hash_hashtable_key = uuidv4();
                const hash_listpack_key = uuidv4();
                const skiplist_key = uuidv4();
                const zset_listpack_key = uuidv4();
                const stream_key = uuidv4();
                const non_existing_key = uuidv4();
                const versionLessThan7 =
                    cluster.checkIfServerVersionLessThan("7.0.0");
                const versionLessThan72 =
                    cluster.checkIfServerVersionLessThan("7.2.0");

                expect(await client.objectEncoding(non_existing_key)).toEqual(
                    null,
                );

                expect(
                    await client.set(
                        string_key,
                        "a really loooooooooooooooooooooooooooooooooooooooong value",
                    ),
                ).toEqual("OK");

                expect(await client.objectEncoding(string_key)).toEqual("raw");

                expect(await client.set(string_key, "2")).toEqual("OK");
                expect(await client.objectEncoding(string_key)).toEqual("int");

                expect(await client.set(string_key, "value")).toEqual("OK");
                expect(await client.objectEncoding(string_key)).toEqual(
                    "embstr",
                );

                expect(await client.lpush(list_key, ["1"])).toEqual(1);

                if (versionLessThan72) {
                    expect(await client.objectEncoding(list_key)).toEqual(
                        "quicklist",
                    );
                } else {
                    expect(await client.objectEncoding(list_key)).toEqual(
                        "listpack",
                    );
                }

                // The default value of set-max-intset-entries is 512
                for (let i = 0; i < 513; i++) {
                    expect(
                        await client.sadd(hashtable_key, [String(i)]),
                    ).toEqual(1);
                }

                expect(await client.objectEncoding(hashtable_key)).toEqual(
                    "hashtable",
                );

                expect(await client.sadd(intset_key, ["1"])).toEqual(1);
                expect(await client.objectEncoding(intset_key)).toEqual(
                    "intset",
                );

                expect(await client.sadd(set_listpack_key, ["foo"])).toEqual(1);

                if (versionLessThan72) {
                    expect(
                        await client.objectEncoding(set_listpack_key),
                    ).toEqual("hashtable");
                } else {
                    expect(
                        await client.objectEncoding(set_listpack_key),
                    ).toEqual("listpack");
                }

                // The default value of hash-max-listpack-entries is 512
                for (let i = 0; i < 513; i++) {
                    expect(
                        await client.hset(hash_hashtable_key, {
                            [String(i)]: "2",
                        }),
                    ).toEqual(1);
                }

                expect(await client.objectEncoding(hash_hashtable_key)).toEqual(
                    "hashtable",
                );

                expect(
                    await client.hset(hash_listpack_key, { "1": "2" }),
                ).toEqual(1);

                if (versionLessThan7) {
                    expect(
                        await client.objectEncoding(hash_listpack_key),
                    ).toEqual("ziplist");
                } else {
                    expect(
                        await client.objectEncoding(hash_listpack_key),
                    ).toEqual("listpack");
                }

                // The default value of zset-max-listpack-entries is 128
                for (let i = 0; i < 129; i++) {
                    expect(
                        await client.zadd(skiplist_key, { [String(i)]: 2.0 }),
                    ).toEqual(1);
                }

                expect(await client.objectEncoding(skiplist_key)).toEqual(
                    "skiplist",
                );

                expect(
                    await client.zadd(zset_listpack_key, { "1": 2.0 }),
                ).toEqual(1);

                if (versionLessThan7) {
                    expect(
                        await client.objectEncoding(zset_listpack_key),
                    ).toEqual("ziplist");
                } else {
                    expect(
                        await client.objectEncoding(zset_listpack_key),
                    ).toEqual("listpack");
                }

                expect(
                    await client.xadd(stream_key, [["field", "value"]]),
                ).not.toBeNull();
                expect(await client.objectEncoding(stream_key)).toEqual(
                    "stream",
                );
            }, protocol);
        },
        config.timeout,
    );

    it.each([ProtocolVersion.RESP2, ProtocolVersion.RESP3])(
        "object freq test_%p",
        async (protocol) => {
            await runTest(async (client: BaseClient) => {
                const key = uuidv4();
                const nonExistingKey = uuidv4();
                const maxmemoryPolicyKey = "maxmemory-policy";
                const config = await client.configGet([maxmemoryPolicyKey]);
                const maxmemoryPolicy = String(config[maxmemoryPolicyKey]);

                try {
                    expect(
                        await client.configSet({
                            [maxmemoryPolicyKey]: "allkeys-lfu",
                        }),
                    ).toEqual("OK");
                    expect(await client.objectFreq(nonExistingKey)).toEqual(
                        null,
                    );
                    expect(await client.set(key, "foobar")).toEqual("OK");
                    expect(await client.objectFreq(key)).toBeGreaterThanOrEqual(
                        0,
                    );
                } finally {
                    expect(
                        await client.configSet({
                            [maxmemoryPolicyKey]: maxmemoryPolicy,
                        }),
                    ).toEqual("OK");
                }
            }, protocol);
        },
        config.timeout,
    );

    it.each([ProtocolVersion.RESP2, ProtocolVersion.RESP3])(
        "object idletime test_%p",
        async (protocol) => {
            await runTest(async (client: BaseClient) => {
                const key = uuidv4();
                const nonExistingKey = uuidv4();
                const maxmemoryPolicyKey = "maxmemory-policy";
                const config = await client.configGet([maxmemoryPolicyKey]);
                const maxmemoryPolicy = String(config[maxmemoryPolicyKey]);

                try {
                    expect(
                        await client.configSet({
                            // OBJECT IDLETIME requires a non-LFU maxmemory-policy
                            [maxmemoryPolicyKey]: "allkeys-random",
                        }),
                    ).toEqual("OK");
                    expect(await client.objectIdletime(nonExistingKey)).toEqual(
                        null,
                    );
                    expect(await client.set(key, "foobar")).toEqual("OK");

                    await wait(2000);

                    expect(await client.objectIdletime(key)).toBeGreaterThan(0);
                } finally {
                    expect(
                        await client.configSet({
                            [maxmemoryPolicyKey]: maxmemoryPolicy,
                        }),
                    ).toEqual("OK");
                }
            }, protocol);
        },
        config.timeout,
    );

    function wait(numMilliseconds: number) {
        return new Promise((resolve) => {
            setTimeout(resolve, numMilliseconds);
        });
    }

    it.each([ProtocolVersion.RESP2, ProtocolVersion.RESP3])(
        `object refcount test_%p`,
        async (protocol) => {
            await runTest(async (client: BaseClient) => {
                const key = `{key}:${uuidv4()}`;
                const nonExistingKey = `{key}:${uuidv4()}`;

                expect(await client.objectRefcount(nonExistingKey)).toBeNull();
                expect(await client.set(key, "foo")).toEqual("OK");
                expect(await client.objectRefcount(key)).toBeGreaterThanOrEqual(
                    1,
                );
            }, protocol);
        },
        config.timeout,
    );

    it.each([ProtocolVersion.RESP2, ProtocolVersion.RESP3])(
        `flushall test_%p`,
        async (protocol) => {
            await runTest(async (client: BaseClient) => {
                // Test FLUSHALL SYNC
                expect(await client.flushall(FlushMode.SYNC)).toBe("OK");

                // TODO: replace with KEYS command when implemented
                const keysAfter = (await client.customCommand([
                    "keys",
                    "*",
                ])) as string[];
                expect(keysAfter.length).toBe(0);

                // Test various FLUSHALL calls
                expect(await client.flushall()).toBe("OK");
                expect(await client.flushall(FlushMode.ASYNC)).toBe("OK");

                if (client instanceof GlideClusterClient) {
                    const key = uuidv4();
                    const primaryRoute: SingleNodeRoute = {
                        type: "primarySlotKey",
                        key: key,
                    };
                    expect(await client.flushall(undefined, primaryRoute)).toBe(
                        "OK",
                    );
                    expect(
                        await client.flushall(FlushMode.ASYNC, primaryRoute),
                    ).toBe("OK");

                    //Test FLUSHALL on replica (should fail)
                    const key2 = uuidv4();
                    const replicaRoute: SingleNodeRoute = {
                        type: "replicaSlotKey",
                        key: key2,
                    };
                    await expect(
                        client.flushall(undefined, replicaRoute),
                    ).rejects.toThrowError();
                }
            }, protocol);
        },
        config.timeout,
    );

    it.each([ProtocolVersion.RESP2, ProtocolVersion.RESP3])(
        `lpos test_%p`,
        async (protocol) => {
            await runTest(async (client: BaseClient) => {
                const key = `{key}:${uuidv4()}`;
                const valueArray = ["a", "a", "b", "c", "a", "b"];
                expect(await client.rpush(key, valueArray)).toEqual(6);

                // simplest case
                expect(await client.lpos(key, "a")).toEqual(0);
                expect(await client.lpos(key, "b", { rank: 2 })).toEqual(5);

                // element doesn't exist
                expect(await client.lpos(key, "e")).toBeNull();

                // reverse traversal
                expect(await client.lpos(key, "b", { rank: -2 })).toEqual(2);

                // unlimited comparisons
                expect(
                    await client.lpos(key, "a", { rank: 1, maxLength: 0 }),
                ).toEqual(0);

                // limited comparisons
                expect(
                    await client.lpos(key, "c", { rank: 1, maxLength: 2 }),
                ).toBeNull();

                // invalid rank value
                await expect(
                    client.lpos(key, "a", { rank: 0 }),
                ).rejects.toThrow(RequestError);

                // invalid maxlen value
                await expect(
                    client.lpos(key, "a", { maxLength: -1 }),
                ).rejects.toThrow(RequestError);

                // non-existent key
                expect(await client.lpos("non-existent_key", "e")).toBeNull();

                // wrong key data type
                const wrongDataType = `{key}:${uuidv4()}`;
                expect(await client.sadd(wrongDataType, ["a", "b"])).toEqual(2);

                await expect(client.lpos(wrongDataType, "a")).rejects.toThrow(
                    RequestError,
                );

                // invalid count value
                await expect(
                    client.lpos(key, "a", { count: -1 }),
                ).rejects.toThrow(RequestError);

                // with count
                expect(await client.lpos(key, "a", { count: 2 })).toEqual([
                    0, 1,
                ]);
                expect(await client.lpos(key, "a", { count: 0 })).toEqual([
                    0, 1, 4,
                ]);
                expect(
                    await client.lpos(key, "a", { rank: 1, count: 0 }),
                ).toEqual([0, 1, 4]);
                expect(
                    await client.lpos(key, "a", { rank: 2, count: 0 }),
                ).toEqual([1, 4]);
                expect(
                    await client.lpos(key, "a", { rank: 3, count: 0 }),
                ).toEqual([4]);

                // reverse traversal
                expect(
                    await client.lpos(key, "a", { rank: -1, count: 0 }),
                ).toEqual([4, 1, 0]);
            }, protocol);
        },
        config.timeout,
    );

    it.each([ProtocolVersion.RESP2, ProtocolVersion.RESP3])(
        `dbsize test_%p`,
        async (protocol) => {
            await runTest(async (client: BaseClient) => {
                // flush all data
                expect(await client.flushall()).toBe("OK");

                // check that DBSize is 0
                expect(await client.dbsize()).toBe(0);

                // set 10 random key-value pairs
                for (let i = 0; i < 10; i++) {
                    const key = `{key}:${uuidv4()}`;
                    const value = "0".repeat(Math.random() * 7);

                    expect(await client.set(key, value)).toBe("OK");
                }

                // check DBSIZE after setting
                expect(await client.dbsize()).toBe(10);

                // additional test for the standalone client
                if (client instanceof GlideClient) {
                    expect(await client.flushall()).toBe("OK");
                    const key = uuidv4();
                    expect(await client.set(key, "value")).toBe("OK");
                    expect(await client.dbsize()).toBe(1);
                    // switching to another db to check size
                    expect(await client.select(1)).toBe("OK");
                    expect(await client.dbsize()).toBe(0);
                }

                // additional test for the cluster client
                if (client instanceof GlideClusterClient) {
                    expect(await client.flushall()).toBe("OK");
                    const key = uuidv4();
                    expect(await client.set(key, "value")).toBe("OK");
                    const primaryRoute: SingleNodeRoute = {
                        type: "primarySlotKey",
                        key: key,
                    };
                    expect(await client.dbsize(primaryRoute)).toBe(1);
                }
            }, protocol);
        },
        config.timeout,
    );

    it.each([ProtocolVersion.RESP2, ProtocolVersion.RESP3])(
        `bitcount test_%p`,
        async (protocol) => {
            await runTest(async (client: BaseClient, cluster) => {
                const key1 = uuidv4();
                const key2 = uuidv4();
                const value = "foobar";

                expect(await client.set(key1, value)).toEqual("OK");
                expect(await client.bitcount(key1)).toEqual(26);
                expect(
                    await client.bitcount(key1, { start: 1, end: 1 }),
                ).toEqual(6);
                expect(
                    await client.bitcount(key1, { start: 0, end: -5 }),
                ).toEqual(10);
                // non-existing key
                expect(await client.bitcount(uuidv4())).toEqual(0);
                expect(
                    await client.bitcount(uuidv4(), { start: 5, end: 30 }),
                ).toEqual(0);
                // key exists, but it is not a string
                expect(await client.sadd(key2, [value])).toEqual(1);
                await expect(client.bitcount(key2)).rejects.toThrow(
                    RequestError,
                );
                await expect(
                    client.bitcount(key2, { start: 1, end: 1 }),
                ).rejects.toThrow(RequestError);

                if (cluster.checkIfServerVersionLessThan("7.0.0")) {
                    await expect(
                        client.bitcount(key1, {
                            start: 2,
                            end: 5,
                            indexType: BitmapIndexType.BIT,
                        }),
                    ).rejects.toThrow();
                    await expect(
                        client.bitcount(key1, {
                            start: 2,
                            end: 5,
                            indexType: BitmapIndexType.BYTE,
                        }),
                    ).rejects.toThrow();
                } else {
                    expect(
                        await client.bitcount(key1, {
                            start: 2,
                            end: 5,
                            indexType: BitmapIndexType.BYTE,
                        }),
                    ).toEqual(16);
                    expect(
                        await client.bitcount(key1, {
                            start: 5,
                            end: 30,
                            indexType: BitmapIndexType.BIT,
                        }),
                    ).toEqual(17);
                    expect(
                        await client.bitcount(key1, {
                            start: 5,
                            end: -5,
                            indexType: BitmapIndexType.BIT,
                        }),
                    ).toEqual(23);
                    expect(
                        await client.bitcount(uuidv4(), {
                            start: 2,
                            end: 5,
                            indexType: BitmapIndexType.BYTE,
                        }),
                    ).toEqual(0);
                    // key exists, but it is not a string
                    await expect(
                        client.bitcount(key2, {
                            start: 1,
                            end: 1,
                            indexType: BitmapIndexType.BYTE,
                        }),
                    ).rejects.toThrow(RequestError);
                }
            }, protocol);
        },
        config.timeout,
    );

    it.each([ProtocolVersion.RESP2, ProtocolVersion.RESP3])(
        `geoadd geopos test_%p`,
        async (protocol) => {
            await runTest(async (client: BaseClient) => {
                const key1 = uuidv4();
                const key2 = uuidv4();
                const membersToCoordinates = new Map<string, GeospatialData>();
                membersToCoordinates.set("Palermo", {
                    longitude: 13.361389,
                    latitude: 38.115556,
                });
                membersToCoordinates.set("Catania", {
                    longitude: 15.087269,
                    latitude: 37.502669,
                });

                // default geoadd
                expect(await client.geoadd(key1, membersToCoordinates)).toBe(2);

                let geopos = await client.geopos(key1, [
                    "Palermo",
                    "Catania",
                    "New York",
                ]);
                // inner array is possibly null, we need a null check or a cast
                expect(geopos[0]?.[0]).toBeCloseTo(13.361389, 5);
                expect(geopos[0]?.[1]).toBeCloseTo(38.115556, 5);
                expect(geopos[1]?.[0]).toBeCloseTo(15.087269, 5);
                expect(geopos[1]?.[1]).toBeCloseTo(37.502669, 5);
                expect(geopos[2]).toBeNull();

                // empty array of places
                geopos = await client.geopos(key1, []);
                expect(geopos).toEqual([]);

                // not existing key
                geopos = await client.geopos(key2, []);
                expect(geopos).toEqual([]);
                geopos = await client.geopos(key2, ["Palermo"]);
                expect(geopos).toEqual([null]);

                // with update mode options
                membersToCoordinates.set("Catania", {
                    longitude: 15.087269,
                    latitude: 39,
                });
                expect(
                    await client.geoadd(key1, membersToCoordinates, {
                        updateMode: ConditionalChange.ONLY_IF_DOES_NOT_EXIST,
                    }),
                ).toBe(0);
                expect(
                    await client.geoadd(key1, membersToCoordinates, {
                        updateMode: ConditionalChange.ONLY_IF_EXISTS,
                    }),
                ).toBe(0);

                // with changed option
                membersToCoordinates.set("Catania", {
                    longitude: 15.087269,
                    latitude: 40,
                });
                membersToCoordinates.set("Tel-Aviv", {
                    longitude: 32.0853,
                    latitude: 34.7818,
                });
                expect(
                    await client.geoadd(key1, membersToCoordinates, {
                        changed: true,
                    }),
                ).toBe(2);

                // key exists but holding non-zset value
                expect(await client.set(key2, "foo")).toBe("OK");
                await expect(
                    client.geoadd(key2, membersToCoordinates),
                ).rejects.toThrow();
                await expect(client.geopos(key2, ["*_*"])).rejects.toThrow();
            }, protocol);
        },
        config.timeout,
    );

    it.each([ProtocolVersion.RESP2, ProtocolVersion.RESP3])(
        `geoadd invalid args test_%p`,
        async (protocol) => {
            await runTest(async (client: BaseClient) => {
                const key = uuidv4();

                // empty coordinate map
                await expect(client.geoadd(key, new Map())).rejects.toThrow();

                // coordinate out of bound
                await expect(
                    client.geoadd(
                        key,
                        new Map([["Place", { longitude: -181, latitude: 0 }]]),
                    ),
                ).rejects.toThrow();
                await expect(
                    client.geoadd(
                        key,
                        new Map([["Place", { longitude: 181, latitude: 0 }]]),
                    ),
                ).rejects.toThrow();
                await expect(
                    client.geoadd(
                        key,
                        new Map([["Place", { longitude: 0, latitude: 86 }]]),
                    ),
                ).rejects.toThrow();
                await expect(
                    client.geoadd(
                        key,
                        new Map([["Place", { longitude: 0, latitude: -86 }]]),
                    ),
                ).rejects.toThrow();
            }, protocol);
        },
        config.timeout,
    );

    it.each([ProtocolVersion.RESP2, ProtocolVersion.RESP3])(
        `geosearch geosearchstore test_%p`,
        async (protocol) => {
            await runTest(async (client: BaseClient, cluster) => {
                if (cluster.checkIfServerVersionLessThan("6.2.0")) return;

                const key1 = "{geosearch}" + uuidv4();
                const key2 = "{geosearch}" + uuidv4();
                const key3 = "{geosearch}" + uuidv4();

                const members: string[] = [
                    "Catania",
                    "Palermo",
                    "edge2",
                    "edge1",
                ];
                const membersSet: Set<string> = new Set(members);
                const membersCoordinates: [number, number][] = [
                    [15.087269, 37.502669],
                    [13.361389, 38.115556],
                    [17.24151, 38.788135],
                    [12.758489, 38.788135],
                ];

                const membersGeoData: GeospatialData[] = [];

                for (const [lon, lat] of membersCoordinates) {
                    membersGeoData.push({ longitude: lon, latitude: lat });
                }

                const membersToCoordinates = new Map<string, GeospatialData>();

                for (let i = 0; i < members.length; i++) {
                    membersToCoordinates.set(members[i], membersGeoData[i]);
                }

                const expectedResult = [
                    [
                        members[0],
                        [
                            56.4413,
                            3479447370796909,
                            [15.087267458438873, 37.50266842333162],
                        ],
                    ],
                    [
                        members[1],
                        [
                            190.4424,
                            3479099956230698,
                            [13.361389338970184, 38.1155563954963],
                        ],
                    ],
                    [
                        members[2],
                        [
                            279.7403,
                            3481342659049484,
                            [17.241510450839996, 38.78813451624225],
                        ],
                    ],
                    [
                        members[3],
                        [
                            279.7405,
                            3479273021651468,
                            [12.75848776102066, 38.78813451624225],
                        ],
                    ],
                ];

                // geoadd
                expect(await client.geoadd(key1, membersToCoordinates)).toBe(
                    members.length,
                );

                let searchResult = await client.geosearch(
                    key1,
                    { position: { longitude: 15, latitude: 37 } },
                    { width: 400, height: 400, unit: GeoUnit.KILOMETERS },
                );
                // using set to compare, because results are reordrered
                expect(new Set(searchResult)).toEqual(membersSet);
                // same with geosearchstore
                expect(
                    await client.geosearchstore(
                        key2,
                        key1,
                        { position: { longitude: 15, latitude: 37 } },
                        { width: 400, height: 400, unit: GeoUnit.KILOMETERS },
                    ),
                ).toEqual(4);
                expect(
                    await client.zrange(key2, { start: 0, stop: -1 }),
                ).toEqual(searchResult);

                // order search result
                searchResult = await client.geosearch(
                    key1,
                    { position: { longitude: 15, latitude: 37 } },
                    { width: 400, height: 400, unit: GeoUnit.KILOMETERS },
                    { sortOrder: SortOrder.ASC },
                );
                expect(searchResult).toEqual(members);
                // same with geosearchstore
                expect(
                    await client.geosearchstore(
                        key2,
                        key1,
                        { position: { longitude: 15, latitude: 37 } },
                        { width: 400, height: 400, unit: GeoUnit.KILOMETERS },
                        { sortOrder: SortOrder.ASC, storeDist: true },
                    ),
                ).toEqual(4);
                expect(
                    await client.zrange(key2, { start: 0, stop: -1 }),
                ).toEqual(searchResult);

                // order and query all extra data
                searchResult = await client.geosearch(
                    key1,
                    { position: { longitude: 15, latitude: 37 } },
                    { width: 400, height: 400, unit: GeoUnit.KILOMETERS },
                    {
                        sortOrder: SortOrder.ASC,
                        withCoord: true,
                        withDist: true,
                        withHash: true,
                    },
                );
                expect(searchResult).toEqual(expectedResult);

                // order, query and limit by 1
                searchResult = await client.geosearch(
                    key1,
                    { position: { longitude: 15, latitude: 37 } },
                    { width: 400, height: 400, unit: GeoUnit.KILOMETERS },
                    {
                        sortOrder: SortOrder.ASC,
                        withCoord: true,
                        withDist: true,
                        withHash: true,
                        count: 1,
                    },
                );
                expect(searchResult).toEqual(expectedResult.slice(0, 1));
                // same with geosearchstore
                expect(
                    await client.geosearchstore(
                        key2,
                        key1,
                        { position: { longitude: 15, latitude: 37 } },
                        { width: 400, height: 400, unit: GeoUnit.KILOMETERS },
                        {
                            sortOrder: SortOrder.ASC,
                            count: 1,
                            storeDist: true,
                        },
                    ),
                ).toEqual(1);
                expect(
                    await client.zrange(key2, { start: 0, stop: -1 }),
                ).toEqual([members[0]]);

                // test search by box, unit: meters, from member, with distance
                const meters = 400 * 1000;
                searchResult = await client.geosearch(
                    key1,
                    { member: "Catania" },
                    { width: meters, height: meters, unit: GeoUnit.METERS },
                    {
                        withDist: true,
                        withCoord: false,
                        sortOrder: SortOrder.DESC,
                    },
                );
                expect(searchResult).toEqual([
                    ["edge2", [236529.1799]],
                    ["Palermo", [166274.1516]],
                    ["Catania", [0.0]],
                ]);
                // same with geosearchstore
                expect(
                    await client.geosearchstore(
                        key2,
                        key1,
                        { member: "Catania" },
                        { width: meters, height: meters, unit: GeoUnit.METERS },
                        { sortOrder: SortOrder.DESC, storeDist: true },
                    ),
                ).toEqual(3);
                // TODO deep close to https://github.com/maasencioh/jest-matcher-deep-close-to
                expect(
                    await client.zrangeWithScores(
                        key2,
                        { start: 0, stop: -1 },
                        true,
                    ),
                ).toEqual({
                    edge2: 236529.17986494553,
                    Palermo: 166274.15156960033,
                    Catania: 0.0,
                });

                // test search by box, unit: feet, from member, with limited count 2, with hash
                const feet = 400 * 3280.8399;
                searchResult = await client.geosearch(
                    key1,
                    { member: "Palermo" },
                    { width: feet, height: feet, unit: GeoUnit.FEET },
                    {
                        withDist: false,
                        withCoord: false,
                        withHash: true,
                        sortOrder: SortOrder.ASC,
                        count: 2,
                    },
                );
                expect(searchResult).toEqual([
                    ["Palermo", [3479099956230698]],
                    ["edge1", [3479273021651468]],
                ]);
                // same with geosearchstore
                expect(
                    await client.geosearchstore(
                        key2,
                        key1,
                        { member: "Palermo" },
                        { width: feet, height: feet, unit: GeoUnit.FEET },
                        {
                            sortOrder: SortOrder.ASC,
                            count: 2,
                        },
                    ),
                ).toEqual(2);
                expect(
                    await client.zrangeWithScores(key2, { start: 0, stop: -1 }),
                ).toEqual({
                    Palermo: 3479099956230698,
                    edge1: 3479273021651468,
                });

                // test search by box, unit: miles, from geospatial position, with limited ANY count to 1
                const miles = 250;
                searchResult = await client.geosearch(
                    key1,
                    { position: { longitude: 15, latitude: 37 } },
                    { width: miles, height: miles, unit: GeoUnit.MILES },
                    { count: 1, isAny: true },
                );
                expect(members).toContainEqual(searchResult[0]);
                // same with geosearchstore
                expect(
                    await client.geosearchstore(
                        key2,
                        key1,
                        { position: { longitude: 15, latitude: 37 } },
                        { width: miles, height: miles, unit: GeoUnit.MILES },
                        { count: 1, isAny: true },
                    ),
                ).toEqual(1);
                expect(
                    await client.zrange(key2, { start: 0, stop: -1 }),
                ).toEqual(searchResult);

                // test search by radius, units: feet, from member
                const feetRadius = 200 * 3280.8399;
                searchResult = await client.geosearch(
                    key1,
                    { member: "Catania" },
                    { radius: feetRadius, unit: GeoUnit.FEET },
                    { sortOrder: SortOrder.ASC },
                );
                expect(searchResult).toEqual(["Catania", "Palermo"]);
                // same with geosearchstore
                expect(
                    await client.geosearchstore(
                        key2,
                        key1,
                        { member: "Catania" },
                        { radius: feetRadius, unit: GeoUnit.FEET },
                        { sortOrder: SortOrder.ASC, storeDist: true },
                    ),
                ).toEqual(2);
                expect(
                    await client.zrange(key2, { start: 0, stop: -1 }),
                ).toEqual(searchResult);

                // Test search by radius, unit: meters, from member
                const metersRadius = 200 * 1000;
                searchResult = await client.geosearch(
                    key1,
                    { member: "Catania" },
                    { radius: metersRadius, unit: GeoUnit.METERS },
                    { sortOrder: SortOrder.DESC },
                );
                expect(searchResult).toEqual(["Palermo", "Catania"]);
                // same with geosearchstore
                expect(
                    await client.geosearchstore(
                        key2,
                        key1,
                        { member: "Catania" },
                        { radius: metersRadius, unit: GeoUnit.METERS },
                        { sortOrder: SortOrder.DESC, storeDist: true },
                    ),
                ).toEqual(2);
                expect(
                    await client.zrange(key2, { start: 0, stop: -1 }, true),
                ).toEqual(searchResult);

                searchResult = await client.geosearch(
                    key1,
                    { member: "Catania" },
                    { radius: metersRadius, unit: GeoUnit.METERS },
                    {
                        sortOrder: SortOrder.DESC,
                        withHash: true,
                    },
                );
                expect(searchResult).toEqual([
                    ["Palermo", [3479099956230698]],
                    ["Catania", [3479447370796909]],
                ]);

                // Test search by radius, unit: miles, from geospatial data
                searchResult = await client.geosearch(
                    key1,
                    { position: { longitude: 15, latitude: 37 } },
                    { radius: 175, unit: GeoUnit.MILES },
                    { sortOrder: SortOrder.DESC },
                );
                expect(searchResult).toEqual([
                    "edge1",
                    "edge2",
                    "Palermo",
                    "Catania",
                ]);
                // same with geosearchstore
                expect(
                    await client.geosearchstore(
                        key2,
                        key1,
                        { position: { longitude: 15, latitude: 37 } },
                        { radius: 175, unit: GeoUnit.MILES },
                        { sortOrder: SortOrder.DESC, storeDist: true },
                    ),
                ).toEqual(4);
                expect(
                    await client.zrange(key2, { start: 0, stop: -1 }, true),
                ).toEqual(searchResult);

                // Test search by radius, unit: kilometers, from a geospatial data, with limited count to 2
                searchResult = await client.geosearch(
                    key1,
                    { position: { longitude: 15, latitude: 37 } },
                    { radius: 200, unit: GeoUnit.KILOMETERS },
                    {
                        sortOrder: SortOrder.ASC,
                        count: 2,
                        withHash: true,
                        withCoord: true,
                        withDist: true,
                    },
                );
                expect(searchResult).toEqual(expectedResult.slice(0, 2));
                // same with geosearchstore
                expect(
                    await client.geosearchstore(
                        key2,
                        key1,
                        { position: { longitude: 15, latitude: 37 } },
                        { radius: 200, unit: GeoUnit.KILOMETERS },
                        {
                            sortOrder: SortOrder.ASC,
                            count: 2,
                            storeDist: true,
                        },
                    ),
                ).toEqual(2);
                expect(
                    await client.zrange(key2, { start: 0, stop: -1 }),
                ).toEqual(members.slice(0, 2));

                // Test search by radius, unit: kilometers, from a geospatial data, with limited ANY count to 1
                searchResult = await client.geosearch(
                    key1,
                    { position: { longitude: 15, latitude: 37 } },
                    { radius: 200, unit: GeoUnit.KILOMETERS },
                    {
                        sortOrder: SortOrder.ASC,
                        count: 1,
                        isAny: true,
                        withCoord: true,
                        withDist: true,
                        withHash: true,
                    },
                );
                expect(members).toContainEqual(searchResult[0][0]);
                // same with geosearchstore
                expect(
                    await client.geosearchstore(
                        key2,
                        key1,
                        { position: { longitude: 15, latitude: 37 } },
                        { radius: 200, unit: GeoUnit.KILOMETERS },
                        {
                            sortOrder: SortOrder.ASC,
                            count: 1,
                            isAny: true,
                        },
                    ),
                ).toEqual(1);
                expect(
                    await client.zrange(key2, { start: 0, stop: -1 }),
                ).toEqual([searchResult[0][0]]);

                // no members within the area
                searchResult = await client.geosearch(
                    key1,
                    { position: { longitude: 15, latitude: 37 } },
                    { width: 50, height: 50, unit: GeoUnit.METERS },
                    { sortOrder: SortOrder.ASC },
                );
                expect(searchResult).toEqual([]);
                // same with geosearchstore
                expect(
                    await client.geosearchstore(
                        key2,
                        key1,
                        { position: { longitude: 15, latitude: 37 } },
                        { width: 50, height: 50, unit: GeoUnit.METERS },
                        { sortOrder: SortOrder.ASC },
                    ),
                ).toEqual(0);
                expect(await client.zcard(key2)).toEqual(0);

                // no members within the area
                searchResult = await client.geosearch(
                    key1,
                    { position: { longitude: 15, latitude: 37 } },
                    { radius: 5, unit: GeoUnit.METERS },
                    { sortOrder: SortOrder.ASC },
                );
                expect(searchResult).toEqual([]);
                // same with geosearchstore
                expect(
                    await client.geosearchstore(
                        key2,
                        key1,
                        { position: { longitude: 15, latitude: 37 } },
                        { radius: 5, unit: GeoUnit.METERS },
                        { sortOrder: SortOrder.ASC },
                    ),
                ).toEqual(0);
                expect(await client.zcard(key2)).toEqual(0);

                // member does not exist
                await expect(
                    client.geosearch(
                        key1,
                        { member: "non-existing-member" },
                        { radius: 100, unit: GeoUnit.METERS },
                    ),
                ).rejects.toThrow(RequestError);
                await expect(
                    client.geosearchstore(
                        key2,
                        key1,
                        { member: "non-existing-member" },
                        { radius: 100, unit: GeoUnit.METERS },
                    ),
                ).rejects.toThrow(RequestError);

                // key exists but holds a non-ZSET value
                expect(await client.set(key3, uuidv4())).toEqual("OK");
                await expect(
                    client.geosearch(
                        key3,
                        { position: { longitude: 15, latitude: 37 } },
                        { radius: 100, unit: GeoUnit.METERS },
                    ),
                ).rejects.toThrow(RequestError);
                await expect(
                    client.geosearchstore(
                        key2,
                        key3,
                        { position: { longitude: 15, latitude: 37 } },
                        { radius: 100, unit: GeoUnit.METERS },
                    ),
                ).rejects.toThrow(RequestError);
            }, protocol);
        },
        config.timeout,
    );

    it.each([ProtocolVersion.RESP2, ProtocolVersion.RESP3])(
        `zmpop test_%p`,
        async (protocol) => {
            await runTest(async (client: BaseClient, cluster: RedisCluster) => {
                if (cluster.checkIfServerVersionLessThan("7.0.0")) return;
                const key1 = "{key}-1" + uuidv4();
                const key2 = "{key}-2" + uuidv4();
                const nonExistingKey = "{key}-0" + uuidv4();
                const stringKey = "{key}-string" + uuidv4();

                expect(await client.zadd(key1, { a1: 1, b1: 2 })).toEqual(2);
                expect(await client.zadd(key2, { a2: 0.1, b2: 0.2 })).toEqual(
                    2,
                );

                expect(
                    await client.zmpop([key1, key2], ScoreFilter.MAX),
                ).toEqual([key1, { b1: 2 }]);
                expect(
                    await client.zmpop([key2, key1], ScoreFilter.MAX, 10),
                ).toEqual([key2, { a2: 0.1, b2: 0.2 }]);

                expect(
                    await client.zmpop([nonExistingKey], ScoreFilter.MIN),
                ).toBeNull();
                expect(
                    await client.zmpop([nonExistingKey], ScoreFilter.MIN, 1),
                ).toBeNull();

                // key exists, but it is not a sorted set
                expect(await client.set(stringKey, "value")).toEqual("OK");
                await expect(
                    client.zmpop([stringKey], ScoreFilter.MAX),
                ).rejects.toThrow(RequestError);
                await expect(
                    client.zmpop([stringKey], ScoreFilter.MAX, 1),
                ).rejects.toThrow(RequestError);

                // incorrect argument: key list should not be empty
                await expect(
                    client.zmpop([], ScoreFilter.MAX, 1),
                ).rejects.toThrow(RequestError);

                // incorrect argument: count should be greater than 0
                await expect(
                    client.zmpop([key1], ScoreFilter.MAX, 0),
                ).rejects.toThrow(RequestError);

                // check that order of entries in the response is preserved
                const entries: Record<string, number> = {};

                for (let i = 0; i < 10; i++) {
                    // a0 => 0, a1 => 1 etc
                    entries["a" + i] = i;
                }

                expect(await client.zadd(key2, entries)).toEqual(10);
                const result = await client.zmpop([key2], ScoreFilter.MIN, 10);

                if (result) {
                    expect(result[1]).toEqual(entries);
                }
            }, protocol);
        },
        config.timeout,
    );

    it.each([ProtocolVersion.RESP2, ProtocolVersion.RESP3])(
        `zincrby test_%p`,
        async (protocol) => {
            await runTest(async (client: BaseClient) => {
                const key = "{key}" + uuidv4();
                const member = "{member}-1" + uuidv4();
                const othermember = "{member}-1" + uuidv4();
                const stringKey = "{key}-string" + uuidv4();

                // key does not exist
                expect(await client.zincrby(key, 2.5, member)).toEqual(2.5);
                expect(await client.zscore(key, member)).toEqual(2.5);

                // key exists, but value doesn't
                expect(await client.zincrby(key, -3.3, othermember)).toEqual(
                    -3.3,
                );
                expect(await client.zscore(key, othermember)).toEqual(-3.3);

                // updating existing value in existing key
                expect(await client.zincrby(key, 1.0, member)).toEqual(3.5);
                expect(await client.zscore(key, member)).toEqual(3.5);

                // Key exists, but it is not a sorted set
                expect(await client.set(stringKey, "value")).toEqual("OK");
                await expect(
                    client.zincrby(stringKey, 0.5, "_"),
                ).rejects.toThrow(RequestError);
            }, protocol);
        },
        config.timeout,
    );

    it.each([ProtocolVersion.RESP2, ProtocolVersion.RESP3])(
        `zscan test_%p`,
        async (protocol) => {
            await runTest(async (client: BaseClient) => {
                const key1 = "{key}-1" + uuidv4();
                const key2 = "{key}-2" + uuidv4();
                const initialCursor = "0";
                const defaultCount = 20;
                const resultCursorIndex = 0;
                const resultCollectionIndex = 1;

                // Setup test data - use a large number of entries to force an iterative cursor.
                const numberMap: Record<string, number> = {};

                for (let i = 0; i < 50000; i++) {
                    numberMap[i.toString()] = i;
                }

                const charMembers = ["a", "b", "c", "d", "e"];
                const charMap: Record<string, number> = {};
                const expectedCharMapArray: string[] = [];

                for (let i = 0; i < charMembers.length; i++) {
                    expectedCharMapArray.push(charMembers[i]);
                    expectedCharMapArray.push(i.toString());
                    charMap[charMembers[i]] = i;
                }

                // Empty set
                let result = await client.zscan(key1, initialCursor);
                expect(result[resultCursorIndex]).toEqual(initialCursor);
                expect(result[resultCollectionIndex]).toEqual([]);

                // Negative cursor
                result = await client.zscan(key1, "-1");
                expect(result[resultCursorIndex]).toEqual(initialCursor);
                expect(result[resultCollectionIndex]).toEqual([]);

                // Result contains the whole set
                expect(await client.zadd(key1, charMap)).toEqual(
                    charMembers.length,
                );
                result = await client.zscan(key1, initialCursor);
                expect(result[resultCursorIndex]).toEqual(initialCursor);
                expect(result[resultCollectionIndex].length).toEqual(
                    expectedCharMapArray.length,
                );
                expect(result[resultCollectionIndex]).toEqual(
                    expectedCharMapArray,
                );

                result = await client.zscan(key1, initialCursor, {
                    match: "a",
                });
                expect(result[resultCursorIndex]).toEqual(initialCursor);
                expect(result[resultCollectionIndex]).toEqual(["a", "0"]);

                // Result contains a subset of the key
                expect(await client.zadd(key1, numberMap)).toEqual(
                    Object.keys(numberMap).length,
                );

                result = await client.zscan(key1, initialCursor);
                let resultCursor = result[resultCursorIndex];
                let resultIterationCollection = result[resultCollectionIndex];
                let fullResultMapArray: string[] = resultIterationCollection;
                let nextResult;
                let nextResultCursor;

                // 0 is returned for the cursor of the last iteration.
                while (resultCursor != "0") {
                    nextResult = await client.zscan(key1, resultCursor);
                    nextResultCursor = nextResult[resultCursorIndex];
                    expect(nextResultCursor).not.toEqual(resultCursor);

                    expect(nextResult[resultCollectionIndex]).not.toEqual(
                        resultIterationCollection,
                    );
                    fullResultMapArray = fullResultMapArray.concat(
                        nextResult[resultCollectionIndex],
                    );
                    resultIterationCollection =
                        nextResult[resultCollectionIndex];
                    resultCursor = nextResultCursor;
                }

                // Fetching by cursor is randomized.
                const expectedFullMap: Record<string, number> = {
                    ...numberMap,
                    ...charMap,
                };

                expect(fullResultMapArray.length).toEqual(
                    Object.keys(expectedFullMap).length * 2,
                );

                for (let i = 0; i < fullResultMapArray.length; i += 2) {
                    expect(fullResultMapArray[i] in expectedFullMap).toEqual(
                        true,
                    );
                }

                // Test match pattern
                result = await client.zscan(key1, initialCursor, {
                    match: "*",
                });
                expect(result[resultCursorIndex]).not.toEqual(initialCursor);
                expect(
                    result[resultCollectionIndex].length,
                ).toBeGreaterThanOrEqual(defaultCount);

                // Test count
                result = await client.zscan(key1, initialCursor, { count: 20 });
                expect(result[resultCursorIndex]).not.toEqual("0");
                expect(
                    result[resultCollectionIndex].length,
                ).toBeGreaterThanOrEqual(20);

                // Test count with match returns a non-empty list
                result = await client.zscan(key1, initialCursor, {
                    match: "1*",
                    count: 20,
                });
                expect(result[resultCursorIndex]).not.toEqual("0");
                expect(result[resultCollectionIndex].length).toBeGreaterThan(0);

                // Exceptions
                // Non-set key
                expect(await client.set(key2, "test")).toEqual("OK");
                await expect(client.zscan(key2, initialCursor)).rejects.toThrow(
                    RequestError,
                );
                await expect(
                    client.zscan(key2, initialCursor, {
                        match: "test",
                        count: 20,
                    }),
                ).rejects.toThrow(RequestError);

                // Negative count
                await expect(
                    client.zscan(key2, initialCursor, { count: -1 }),
                ).rejects.toThrow(RequestError);
            }, protocol);
        },
        config.timeout,
    );

    it.each([ProtocolVersion.RESP2, ProtocolVersion.RESP3])(
        `bzmpop test_%p`,
        async (protocol) => {
            await runTest(async (client: BaseClient, cluster: RedisCluster) => {
                if (cluster.checkIfServerVersionLessThan("7.0.0")) return;
                const key1 = "{key}-1" + uuidv4();
                const key2 = "{key}-2" + uuidv4();
                const nonExistingKey = "{key}-0" + uuidv4();
                const stringKey = "{key}-string" + uuidv4();

                expect(await client.zadd(key1, { a1: 1, b1: 2 })).toEqual(2);
                expect(await client.zadd(key2, { a2: 0.1, b2: 0.2 })).toEqual(
                    2,
                );

                expect(
                    await client.bzmpop([key1, key2], ScoreFilter.MAX, 0.1),
                ).toEqual([key1, { b1: 2 }]);
                expect(
                    await client.bzmpop([key2, key1], ScoreFilter.MAX, 0.1, 10),
                ).toEqual([key2, { a2: 0.1, b2: 0.2 }]);

                // ensure that command doesn't time out even if timeout > request timeout (250ms by default)
                expect(
                    await client.bzmpop([nonExistingKey], ScoreFilter.MAX, 0.5),
                ).toBeNull();
                expect(
                    await client.bzmpop(
                        [nonExistingKey],
                        ScoreFilter.MAX,
                        0.55,
                        1,
                    ),
                ).toBeNull();

                // key exists, but it is not a sorted set
                expect(await client.set(stringKey, "value")).toEqual("OK");
                await expect(
                    client.bzmpop([stringKey], ScoreFilter.MAX, 0.1),
                ).rejects.toThrow(RequestError);
                await expect(
                    client.bzmpop([stringKey], ScoreFilter.MAX, 0.1, 1),
                ).rejects.toThrow(RequestError);

                // incorrect argument: key list should not be empty
                await expect(
                    client.bzmpop([], ScoreFilter.MAX, 0.1, 1),
                ).rejects.toThrow(RequestError);

                // incorrect argument: count should be greater than 0
                await expect(
                    client.bzmpop([key1], ScoreFilter.MAX, 0.1, 0),
                ).rejects.toThrow(RequestError);

                // incorrect argument: timeout can not be a negative number
                await expect(
                    client.bzmpop([key1], ScoreFilter.MAX, -1, 10),
                ).rejects.toThrow(RequestError);

                // check that order of entries in the response is preserved
                const entries: Record<string, number> = {};

                for (let i = 0; i < 10; i++) {
                    // a0 => 0, a1 => 1 etc
                    entries["a" + i] = i;
                }

                expect(await client.zadd(key2, entries)).toEqual(10);
                const result = await client.bzmpop(
                    [key2],
                    ScoreFilter.MIN,
                    0.1,
                    10,
                );

                if (result) {
                    expect(result[1]).toEqual(entries);
                }

                // TODO: add test case with 0 timeout (no timeout) should never time out,
                // but we wrap the test with timeout to avoid test failing or stuck forever
            }, protocol);
        },
        config.timeout,
    );

    it.each([ProtocolVersion.RESP2, ProtocolVersion.RESP3])(
        `geodist test_%p`,
        async (protocol) => {
            await runTest(async (client: BaseClient) => {
                const key1 = uuidv4();
                const key2 = uuidv4();
                const member1 = "Palermo";
                const member2 = "Catania";
                const nonExistingMember = "NonExisting";
                const expected = 166274.1516;
                const expectedKM = 166.2742;
                const delta = 1e-9;

                // adding the geo locations
                const membersToCoordinates = new Map<string, GeospatialData>();
                membersToCoordinates.set(member1, {
                    longitude: 13.361389,
                    latitude: 38.115556,
                });
                membersToCoordinates.set(member2, {
                    longitude: 15.087269,
                    latitude: 37.502669,
                });
                expect(await client.geoadd(key1, membersToCoordinates)).toBe(2);

                // checking result with default metric
                expect(
                    await client.geodist(key1, member1, member2),
                ).toBeCloseTo(expected, delta);

                // checking result with metric specification of kilometers
                expect(
                    await client.geodist(
                        key1,
                        member1,
                        member2,
                        GeoUnit.KILOMETERS,
                    ),
                ).toBeCloseTo(expectedKM, delta);

                // null result when member index is missing
                expect(
                    await client.geodist(key1, member1, nonExistingMember),
                ).toBeNull();

                // key exists but holds non-ZSET value
                expect(await client.set(key2, "geodist")).toBe("OK");
                await expect(
                    client.geodist(key2, member1, member2),
                ).rejects.toThrow();
            }, protocol);
        },
        config.timeout,
    );

    it.each([ProtocolVersion.RESP2, ProtocolVersion.RESP3])(
        `geohash test_%p`,
        async (protocol) => {
            await runTest(async (client: BaseClient) => {
                const key1 = uuidv4();
                const key2 = uuidv4();
                const members = ["Palermo", "Catania", "NonExisting"];
                const empty: string[] = [];
                const expected = ["sqc8b49rny0", "sqdtr74hyu0", null];

                // adding the geo locations
                const membersToCoordinates = new Map<string, GeospatialData>();
                membersToCoordinates.set("Palermo", {
                    longitude: 13.361389,
                    latitude: 38.115556,
                });
                membersToCoordinates.set("Catania", {
                    longitude: 15.087269,
                    latitude: 37.502669,
                });
                expect(await client.geoadd(key1, membersToCoordinates)).toBe(2);

                // checking result with default metric
                expect(await client.geohash(key1, members)).toEqual(expected);

                // empty members array
                expect(await (await client.geohash(key1, empty)).length).toBe(
                    0,
                );

                // key exists but holds non-ZSET value
                expect(await client.set(key2, "geohash")).toBe("OK");
                await expect(client.geohash(key2, members)).rejects.toThrow();
            }, protocol);
        },
        config.timeout,
    );

    it.each([ProtocolVersion.RESP2, ProtocolVersion.RESP3])(
        `touch test_%p`,
        async (protocol) => {
            await runTest(async (client: BaseClient) => {
                const key1 = `{key}-${uuidv4()}`;
                const key2 = `{key}-${uuidv4()}`;
                const nonExistingKey = `{key}-${uuidv4()}`;

                expect(
                    await client.mset({ [key1]: "value1", [key2]: "value2" }),
                ).toEqual("OK");
                expect(await client.touch([key1, key2])).toEqual(2);
                expect(
                    await client.touch([key2, nonExistingKey, key1]),
                ).toEqual(2);
            }, protocol);
        },
        config.timeout,
    );

    it.each([ProtocolVersion.RESP2, ProtocolVersion.RESP3])(
        `zrandmember test_%p`,
        async (protocol) => {
            await runTest(async (client: BaseClient) => {
                const key1 = uuidv4();
                const key2 = uuidv4();

                const memberScores = { one: 1.0, two: 2.0 };
                const elements = ["one", "two"];
                expect(await client.zadd(key1, memberScores)).toBe(2);

                // check random memember belongs to the set
                const randmember = await client.zrandmember(key1);

                if (randmember !== null) {
                    expect(elements.includes(randmember)).toEqual(true);
                }

                // non existing key should return null
                expect(await client.zrandmember("nonExistingKey")).toBeNull();

                // Key exists, but is not a set
                expect(await client.set(key2, "foo")).toBe("OK");
                await expect(client.zrandmember(key2)).rejects.toThrow();
            }, protocol);
        },
        config.timeout,
    );

    it.each([ProtocolVersion.RESP2, ProtocolVersion.RESP3])(
        `zrandmemberWithCount test_%p`,
        async (protocol) => {
            await runTest(async (client: BaseClient) => {
                const key1 = uuidv4();
                const key2 = uuidv4();

                const memberScores = { one: 1.0, two: 2.0 };
                expect(await client.zadd(key1, memberScores)).toBe(2);

                // unique values are expected as count is positive
                let randMembers = await client.zrandmemberWithCount(key1, 4);
                expect(randMembers.length).toBe(2);
                expect(randMembers.length).toEqual(new Set(randMembers).size);

                // Duplicate values are expected as count is negative
                randMembers = await client.zrandmemberWithCount(key1, -4);
                expect(randMembers.length).toBe(4);
                const randMemberSet = new Set<string>();

                for (const member of randMembers) {
                    const memberStr = member + "";

                    if (!randMemberSet.has(memberStr)) {
                        randMemberSet.add(memberStr);
                    }
                }

                expect(randMembers.length).not.toEqual(randMemberSet.size);

                // non existing key should return empty array
                randMembers = await client.zrandmemberWithCount(
                    "nonExistingKey",
                    -4,
                );
                expect(randMembers.length).toBe(0);

                // Key exists, but is not a set
                expect(await client.set(key2, "foo")).toBe("OK");
                await expect(
                    client.zrandmemberWithCount(key2, 1),
                ).rejects.toThrow();
            }, protocol);
        },
        config.timeout,
    );

    it.each([ProtocolVersion.RESP2, ProtocolVersion.RESP3])(
        `zrandmemberWithCountWithScores test_%p`,
        async (protocol) => {
            await runTest(async (client: BaseClient) => {
                const key1 = uuidv4();
                const key2 = uuidv4();

                const memberScores = { one: 1.0, two: 2.0 };
                const memberScoreMap = new Map<string, number>([
                    ["one", 1.0],
                    ["two", 2.0],
                ]);
                expect(await client.zadd(key1, memberScores)).toBe(2);

                // unique values are expected as count is positive
                let randMembers = await client.zrandmemberWithCountWithScores(
                    key1,
                    4,
                );

                for (const member of randMembers) {
                    const key = String(member[0]);
                    const score = Number(member[1]);
                    expect(score).toEqual(memberScoreMap.get(key));
                }

                // Duplicate values are expected as count is negative
                randMembers = await client.zrandmemberWithCountWithScores(
                    key1,
                    -4,
                );
                expect(randMembers.length).toBe(4);
                const keys = [];

                for (const member of randMembers) {
                    keys.push(String(member[0]));
                }

                expect(randMembers.length).not.toEqual(new Set(keys).size);

                // non existing key should return empty array
                randMembers = await client.zrandmemberWithCountWithScores(
                    "nonExistingKey",
                    -4,
                );
                expect(randMembers.length).toBe(0);

                // Key exists, but is not a set
                expect(await client.set(key2, "foo")).toBe("OK");
                await expect(
                    client.zrandmemberWithCount(key2, 1),
                ).rejects.toThrow();
            }, protocol);
        },
        config.timeout,
    );

    it.each([ProtocolVersion.RESP2, ProtocolVersion.RESP3])(
        `lcs %p`,
        async (protocol) => {
            await runTest(async (client: BaseClient, cluster) => {
                if (cluster.checkIfServerVersionLessThan("7.0.0")) return;

                const key1 = "{lcs}" + uuidv4();
                const key2 = "{lcs}" + uuidv4();
                const key3 = "{lcs}" + uuidv4();
                const key4 = "{lcs}" + uuidv4();

                // keys does not exist or is empty
                expect(await client.lcs(key1, key2)).toEqual("");
                expect(await client.lcsLen(key1, key2)).toEqual(0);
                expect(await client.lcsIdx(key1, key2)).toEqual({
                    matches: [],
                    len: 0,
                });

                // LCS with some strings
                expect(
                    await client.mset({
                        [key1]: "abcdefghijk",
                        [key2]: "defjkjuighijk",
                        [key3]: "123",
                    }),
                ).toEqual("OK");
                expect(await client.lcs(key1, key2)).toEqual("defghijk");
                expect(await client.lcsLen(key1, key2)).toEqual(8);

                // LCS with only IDX
                expect(await client.lcsIdx(key1, key2)).toEqual({
                    matches: [
                        [
                            [6, 10],
                            [8, 12],
                        ],
                        [
                            [3, 5],
                            [0, 2],
                        ],
                    ],
                    len: 8,
                });
                expect(await client.lcsIdx(key1, key2, {})).toEqual({
                    matches: [
                        [
                            [6, 10],
                            [8, 12],
                        ],
                        [
                            [3, 5],
                            [0, 2],
                        ],
                    ],
                    len: 8,
                });
                expect(
                    await client.lcsIdx(key1, key2, { withMatchLen: false }),
                ).toEqual({
                    matches: [
                        [
                            [6, 10],
                            [8, 12],
                        ],
                        [
                            [3, 5],
                            [0, 2],
                        ],
                    ],
                    len: 8,
                });

                // LCS with IDX and WITHMATCHLEN
                expect(
                    await client.lcsIdx(key1, key2, { withMatchLen: true }),
                ).toEqual({
                    matches: [
                        [[6, 10], [8, 12], 5],
                        [[3, 5], [0, 2], 3],
                    ],
                    len: 8,
                });

                // LCS with IDX and MINMATCHLEN
                expect(
                    await client.lcsIdx(key1, key2, { minMatchLen: 4 }),
                ).toEqual({
                    matches: [
                        [
                            [6, 10],
                            [8, 12],
                        ],
                    ],
                    len: 8,
                });
                // LCS with IDX and a negative MINMATCHLEN
                expect(
                    await client.lcsIdx(key1, key2, { minMatchLen: -1 }),
                ).toEqual({
                    matches: [
                        [
                            [6, 10],
                            [8, 12],
                        ],
                        [
                            [3, 5],
                            [0, 2],
                        ],
                    ],
                    len: 8,
                });

                // LCS with IDX, MINMATCHLEN, and WITHMATCHLEN
                expect(
                    await client.lcsIdx(key1, key2, {
                        minMatchLen: 4,
                        withMatchLen: true,
                    }),
                ).toEqual({ matches: [[[6, 10], [8, 12], 5]], len: 8 });

                // non-string keys are used
                expect(await client.sadd(key4, ["_"])).toEqual(1);
                await expect(client.lcs(key1, key4)).rejects.toThrow(
                    RequestError,
                );
                await expect(client.lcsLen(key1, key4)).rejects.toThrow(
                    RequestError,
                );
                await expect(client.lcsIdx(key1, key4)).rejects.toThrow(
                    RequestError,
                );
            }, protocol);
        },
        config.timeout,
    );

    it.each([ProtocolVersion.RESP2, ProtocolVersion.RESP3])(
        `xdel test_%p`,
        async (protocol) => {
            await runTest(async (client: BaseClient) => {
                const key = uuidv4();
                const stringKey = uuidv4();
                const nonExistentKey = uuidv4();
                const streamId1 = "0-1";
                const streamId2 = "0-2";
                const streamId3 = "0-3";

                expect(
                    await client.xadd(
                        key,
                        [
                            ["f1", "foo1"],
                            ["f2", "foo2"],
                        ],
                        { id: streamId1 },
                    ),
                ).toEqual(streamId1);

                expect(
                    await client.xadd(
                        key,
                        [
                            ["f1", "foo1"],
                            ["f2", "foo2"],
                        ],
                        { id: streamId2 },
                    ),
                ).toEqual(streamId2);

                expect(await client.xlen(key)).toEqual(2);

                // deletes one stream id, and ignores anything invalid
                expect(await client.xdel(key, [streamId1, streamId3])).toEqual(
                    1,
                );
                expect(await client.xdel(nonExistentKey, [streamId3])).toEqual(
                    0,
                );

                // invalid argument - id list should not be empty
                await expect(client.xdel(key, [])).rejects.toThrow(
                    RequestError,
                );

                // key exists, but it is not a stream
                expect(await client.set(stringKey, "foo")).toEqual("OK");
                await expect(
                    client.xdel(stringKey, [streamId3]),
                ).rejects.toThrow(RequestError);
            }, protocol);
        },
        config.timeout,
    );

    it.each([ProtocolVersion.RESP2, ProtocolVersion.RESP3])(
        `xinfoconsumers xinfo consumers %p`,
<<<<<<< HEAD
=======
        async (protocol) => {
            await runTest(async (client: BaseClient, cluster) => {
                const key = uuidv4();
                const stringKey = uuidv4();
                const groupName1 = uuidv4();
                const consumer1 = uuidv4();
                const consumer2 = uuidv4();
                const streamId1 = "0-1";
                const streamId2 = "0-2";
                const streamId3 = "0-3";
                const streamId4 = "0-4";

                expect(
                    await client.xadd(
                        key,
                        [
                            ["entry1_field1", "entry1_value1"],
                            ["entry1_field2", "entry1_value2"],
                        ],
                        { id: streamId1 },
                    ),
                ).toEqual(streamId1);

                expect(
                    await client.xadd(
                        key,
                        [
                            ["entry2_field1", "entry2_value1"],
                            ["entry2_field2", "entry2_value2"],
                        ],
                        { id: streamId2 },
                    ),
                ).toEqual(streamId2);

                expect(
                    await client.xadd(
                        key,
                        [["entry3_field1", "entry3_value1"]],
                        { id: streamId3 },
                    ),
                ).toEqual(streamId3);

                expect(
                    await client.xgroupCreate(key, groupName1, "0-0"),
                ).toEqual("OK");
                expect(
                    await client.customCommand([
                        "XREADGROUP",
                        "GROUP",
                        groupName1,
                        consumer1,
                        "COUNT",
                        "1",
                        "STREAMS",
                        key,
                        ">",
                    ]),
                ).toEqual({
                    [key]: {
                        [streamId1]: [
                            ["entry1_field1", "entry1_value1"],
                            ["entry1_field2", "entry1_value2"],
                        ],
                    },
                });
                // Sleep to ensure the idle time value and inactive time value returned by xinfo_consumers is > 0
                await new Promise((resolve) => setTimeout(resolve, 2000));
                let result = await client.xinfoConsumers(key, groupName1);
                expect(result.length).toEqual(1);
                expect(result[0].name).toEqual(consumer1);
                expect(result[0].pending).toEqual(1);
                expect(result[0].idle).toBeGreaterThan(0);

                if (cluster.checkIfServerVersionLessThan("7.2.0")) {
                    expect(result[0].inactive).toBeGreaterThan(0);
                }

                expect(
                    await client.xgroupCreateConsumer(
                        key,
                        groupName1,
                        consumer2,
                    ),
                ).toBeTruthy();
                expect(
                    await client.customCommand([
                        "XREADGROUP",
                        "GROUP",
                        groupName1,
                        consumer2,
                        "STREAMS",
                        key,
                        ">",
                    ]),
                ).toEqual({
                    [key]: {
                        [streamId2]: [
                            ["entry2_field1", "entry2_value1"],
                            ["entry2_field2", "entry2_value2"],
                        ],
                        [streamId3]: [["entry3_field1", "entry3_value1"]],
                    },
                });

                // Verify that xinfo_consumers contains info for 2 consumers now
                result = await client.xinfoConsumers(key, groupName1);
                expect(result.length).toEqual(2);

                // key exists, but it is not a stream
                expect(await client.set(stringKey, "foo")).toEqual("OK");
                await expect(
                    client.xinfoConsumers(stringKey, "_"),
                ).rejects.toThrow(RequestError);

                // Passing a non-existing key raises an error
                const key2 = uuidv4();
                await expect(client.xinfoConsumers(key2, "_")).rejects.toThrow(
                    RequestError,
                );

                expect(
                    await client.xadd(key2, [["field", "value"]], {
                        id: streamId4,
                    }),
                ).toEqual(streamId4);

                // Passing a non-existing group raises an error
                await expect(client.xinfoConsumers(key2, "_")).rejects.toThrow(
                    RequestError,
                );

                expect(
                    await client.xgroupCreate(key2, groupName1, "0-0"),
                ).toEqual("OK");
                expect(await client.xinfoConsumers(key2, groupName1)).toEqual(
                    [],
                );
            }, protocol);
        },
        config.timeout,
    );

    it.each([ProtocolVersion.RESP2, ProtocolVersion.RESP3])(
        `xpending test_%p`,
        async (protocol) => {
            await runTest(async (client: BaseClient) => {
                const key = uuidv4();
                const group = uuidv4();

                expect(
                    await client.xgroupCreate(key, group, "0", {
                        mkStream: true,
                    }),
                ).toEqual("OK");
                expect(
                    await client.customCommand([
                        "xgroup",
                        "createconsumer",
                        key,
                        group,
                        "consumer",
                    ]),
                ).toEqual(true);

                expect(
                    await client.xadd(
                        key,
                        [
                            ["entry1_field1", "entry1_value1"],
                            ["entry1_field2", "entry1_value2"],
                        ],
                        { id: "0-1" },
                    ),
                ).toEqual("0-1");
                expect(
                    await client.xadd(
                        key,
                        [["entry2_field1", "entry2_value1"]],
                        { id: "0-2" },
                    ),
                ).toEqual("0-2");

                expect(
                    await client.customCommand([
                        "xreadgroup",
                        "group",
                        group,
                        "consumer",
                        "STREAMS",
                        key,
                        ">",
                    ]),
                ).toEqual({
                    [key]: {
                        "0-1": [
                            ["entry1_field1", "entry1_value1"],
                            ["entry1_field2", "entry1_value2"],
                        ],
                        "0-2": [["entry2_field1", "entry2_value1"]],
                    },
                });

                // wait to get some minIdleTime
                await new Promise((resolve) => setTimeout(resolve, 500));

                expect(await client.xpending(key, group)).toEqual([
                    2,
                    "0-1",
                    "0-2",
                    [["consumer", "2"]],
                ]);

                const result = await client.xpendingWithOptions(key, group, {
                    start: InfScoreBoundary.NegativeInfinity,
                    end: InfScoreBoundary.PositiveInfinity,
                    count: 1,
                    minIdleTime: 42,
                });
                result[0][2] = 0; // overwrite msec counter to avoid test flakyness
                expect(result).toEqual([["0-1", "consumer", 0, 1]]);

                // not existing consumer
                expect(
                    await client.xpendingWithOptions(key, group, {
                        start: { value: "0-1", isInclusive: true },
                        end: { value: "0-2", isInclusive: false },
                        count: 12,
                        consumer: "_",
                    }),
                ).toEqual([]);

                // key exists, but it is not a stream
                const stringKey = uuidv4();
                expect(await client.set(stringKey, "foo")).toEqual("OK");
                await expect(client.xpending(stringKey, "_")).rejects.toThrow(
                    RequestError,
                );
            }, protocol);
        },
        config.timeout,
    );

    it.each([ProtocolVersion.RESP2, ProtocolVersion.RESP3])(
        `xclaim test_%p`,
        async (protocol) => {
            await runTest(async (client: BaseClient) => {
                const key = uuidv4();
                const group = uuidv4();

                expect(
                    await client.xgroupCreate(key, group, "0", {
                        mkStream: true,
                    }),
                ).toEqual("OK");
                expect(
                    await client.xgroupCreateConsumer(key, group, "consumer"),
                ).toEqual(true);

                expect(
                    await client.xadd(
                        key,
                        [
                            ["entry1_field1", "entry1_value1"],
                            ["entry1_field2", "entry1_value2"],
                        ],
                        { id: "0-1" },
                    ),
                ).toEqual("0-1");
                expect(
                    await client.xadd(
                        key,
                        [["entry2_field1", "entry2_value1"]],
                        { id: "0-2" },
                    ),
                ).toEqual("0-2");

                expect(
                    await client.customCommand([
                        "xreadgroup",
                        "group",
                        group,
                        "consumer",
                        "STREAMS",
                        key,
                        ">",
                    ]),
                ).toEqual({
                    [key]: {
                        "0-1": [
                            ["entry1_field1", "entry1_value1"],
                            ["entry1_field2", "entry1_value2"],
                        ],
                        "0-2": [["entry2_field1", "entry2_value1"]],
                    },
                });

                expect(
                    await client.xclaim(key, group, "consumer", 0, ["0-1"]),
                ).toEqual({
                    "0-1": [
                        ["entry1_field1", "entry1_value1"],
                        ["entry1_field2", "entry1_value2"],
                    ],
                });
                expect(
                    await client.xclaimJustId(key, group, "consumer", 0, [
                        "0-2",
                    ]),
                ).toEqual(["0-2"]);

                // add one more entry
                expect(
                    await client.xadd(
                        key,
                        [["entry3_field1", "entry3_value1"]],
                        { id: "0-3" },
                    ),
                ).toEqual("0-3");
                // using force, we can xclaim the message without reading it
                expect(
                    await client.xclaimJustId(
                        key,
                        group,
                        "consumer",
                        0,
                        ["0-3"],
                        { isForce: true, retryCount: 99 },
                    ),
                ).toEqual(["0-3"]);

                // incorrect IDs - response is empty
                expect(
                    await client.xclaim(key, group, "consumer", 0, ["000"]),
                ).toEqual({});
                expect(
                    await client.xclaimJustId(key, group, "consumer", 0, [
                        "000",
                    ]),
                ).toEqual([]);

                // empty ID array
                await expect(
                    client.xclaim(key, group, "consumer", 0, []),
                ).rejects.toThrow(RequestError);

                // key exists, but it is not a stream
                const stringKey = uuidv4();
                expect(await client.set(stringKey, "foo")).toEqual("OK");
                await expect(
                    client.xclaim(stringKey, "_", "_", 0, ["_"]),
                ).rejects.toThrow(RequestError);
            }, protocol);
        },
        config.timeout,
    );

    it.each([ProtocolVersion.RESP2, ProtocolVersion.RESP3])(
        `lmpop test_%p`,
>>>>>>> e4e39ddb
        async (protocol) => {
            await runTest(async (client: BaseClient, cluster) => {
                const key = uuidv4();
                const stringKey = uuidv4();
                const groupName1 = uuidv4();
                const consumer1 = uuidv4();
                const consumer2 = uuidv4();
                const streamId1 = "0-1";
                const streamId2 = "0-2";
                const streamId3 = "0-3";
                const streamId4 = "0-4";

                expect(
                    await client.xadd(
                        key,
                        [
                            ["entry1_field1", "entry1_value1"],
                            ["entry1_field2", "entry1_value2"],
                        ],
                        { id: streamId1 },
                    ),
                ).toEqual(streamId1);

                expect(
                    await client.xadd(
                        key,
                        [
                            ["entry2_field1", "entry2_value1"],
                            ["entry2_field2", "entry2_value2"],
                        ],
                        { id: streamId2 },
                    ),
                ).toEqual(streamId2);

                expect(
                    await client.xadd(
                        key,
                        [["entry3_field1", "entry3_value1"]],
                        { id: streamId3 },
                    ),
                ).toEqual(streamId3);

                expect(
                    await client.xgroupCreate(key, groupName1, "0-0"),
                ).toEqual("OK");
                expect(
                    await client.customCommand([
                        "XREADGROUP",
                        "GROUP",
                        groupName1,
                        consumer1,
                        "COUNT",
                        "1",
                        "STREAMS",
                        key,
                        ">",
                    ]),
                ).toEqual({
                    [key]: {
                        [streamId1]: [
                            ["entry1_field1", "entry1_value1"],
                            ["entry1_field2", "entry1_value2"],
                        ],
                    },
                });
                // Sleep to ensure the idle time value and inactive time value returned by xinfo_consumers is > 0
                await new Promise((resolve) => setTimeout(resolve, 2000));
                let result = await client.xinfoConsumers(key, groupName1);
                expect(result.length).toEqual(1);
                expect(result[0].name).toEqual(consumer1);
                expect(result[0].pending).toEqual(1);
                expect(result[0].idle).toBeGreaterThan(0);

                if (cluster.checkIfServerVersionLessThan("7.2.0")) {
                    expect(result[0].inactive).toBeGreaterThan(0);
                }

                expect(
                    await client.xgroupCreateConsumer(
                        key,
                        groupName1,
                        consumer2,
                    ),
                ).toBeTruthy();
                expect(
                    await client.customCommand([
                        "XREADGROUP",
                        "GROUP",
                        groupName1,
                        consumer2,
                        "STREAMS",
                        key,
                        ">",
                    ]),
                ).toEqual({
                    [key]: {
                        [streamId2]: [
                            ["entry2_field1", "entry2_value1"],
                            ["entry2_field2", "entry2_value2"],
                        ],
                        [streamId3]: [["entry3_field1", "entry3_value1"]],
                    },
                });

                // Verify that xinfo_consumers contains info for 2 consumers now
                result = await client.xinfoConsumers(key, groupName1);
                expect(result.length).toEqual(2);

                // key exists, but it is not a stream
                expect(await client.set(stringKey, "foo")).toEqual("OK");
                await expect(
                    client.xinfoConsumers(stringKey, "_"),
                ).rejects.toThrow(RequestError);

                // Passing a non-existing key raises an error
                const key2 = uuidv4();
                await expect(client.xinfoConsumers(key2, "_")).rejects.toThrow(
                    RequestError,
                );

                expect(
                    await client.xadd(key2, [["field", "value"]], {
                        id: streamId4,
                    }),
                ).toEqual(streamId4);

                // Passing a non-existing group raises an error
                await expect(client.xinfoConsumers(key2, "_")).rejects.toThrow(
                    RequestError,
                );

                expect(
                    await client.xgroupCreate(key2, groupName1, "0-0"),
                ).toEqual("OK");
                expect(await client.xinfoConsumers(key2, groupName1)).toEqual(
                    [],
                );
            }, protocol);
        },
        config.timeout,
    );

    it.each([ProtocolVersion.RESP2, ProtocolVersion.RESP3])(
        `xpending test_%p`,
        async (protocol) => {
            await runTest(async (client: BaseClient) => {
                const key = uuidv4();
                const group = uuidv4();

                expect(
                    await client.xgroupCreate(key, group, "0", {
                        mkStream: true,
                    }),
                ).toEqual("OK");
                expect(
                    await client.customCommand([
                        "xgroup",
                        "createconsumer",
                        key,
                        group,
                        "consumer",
                    ]),
                ).toEqual(true);

                expect(
                    await client.xadd(
                        key,
                        [
                            ["entry1_field1", "entry1_value1"],
                            ["entry1_field2", "entry1_value2"],
                        ],
                        { id: "0-1" },
                    ),
                ).toEqual("0-1");
                expect(
                    await client.xadd(
                        key,
                        [["entry2_field1", "entry2_value1"]],
                        { id: "0-2" },
                    ),
                ).toEqual("0-2");

                expect(
                    await client.customCommand([
                        "xreadgroup",
                        "group",
                        group,
                        "consumer",
                        "STREAMS",
                        key,
                        ">",
                    ]),
                ).toEqual({
                    [key]: {
                        "0-1": [
                            ["entry1_field1", "entry1_value1"],
                            ["entry1_field2", "entry1_value2"],
                        ],
                        "0-2": [["entry2_field1", "entry2_value1"]],
                    },
                });

                // wait to get some minIdleTime
                await new Promise((resolve) => setTimeout(resolve, 500));

                expect(await client.xpending(key, group)).toEqual([
                    2,
                    "0-1",
                    "0-2",
                    [["consumer", "2"]],
                ]);

                const result = await client.xpendingWithOptions(key, group, {
                    start: InfScoreBoundary.NegativeInfinity,
                    end: InfScoreBoundary.PositiveInfinity,
                    count: 1,
                    minIdleTime: 42,
                });
                result[0][2] = 0; // overwrite msec counter to avoid test flakyness
                expect(result).toEqual([["0-1", "consumer", 0, 1]]);

                // not existing consumer
                expect(
                    await client.xpendingWithOptions(key, group, {
                        start: { value: "0-1", isInclusive: true },
                        end: { value: "0-2", isInclusive: false },
                        count: 12,
                        consumer: "_",
                    }),
                ).toEqual([]);

                // key exists, but it is not a stream
                const stringKey = uuidv4();
                expect(await client.set(stringKey, "foo")).toEqual("OK");
                await expect(client.xpending(stringKey, "_")).rejects.toThrow(
                    RequestError,
                );
            }, protocol);
        },
        config.timeout,
    );

    it.each([ProtocolVersion.RESP2, ProtocolVersion.RESP3])(
        `xclaim test_%p`,
        async (protocol) => {
            await runTest(async (client: BaseClient) => {
                const key = uuidv4();
                const group = uuidv4();

                expect(
                    await client.xgroupCreate(key, group, "0", {
                        mkStream: true,
                    }),
                ).toEqual("OK");
                expect(
                    await client.xgroupCreateConsumer(key, group, "consumer"),
                ).toEqual(true);

                expect(
                    await client.xadd(
                        key,
                        [
                            ["entry1_field1", "entry1_value1"],
                            ["entry1_field2", "entry1_value2"],
                        ],
                        { id: "0-1" },
                    ),
                ).toEqual("0-1");
                expect(
                    await client.xadd(
                        key,
                        [["entry2_field1", "entry2_value1"]],
                        { id: "0-2" },
                    ),
                ).toEqual("0-2");

                expect(
                    await client.customCommand([
                        "xreadgroup",
                        "group",
                        group,
                        "consumer",
                        "STREAMS",
                        key,
                        ">",
                    ]),
                ).toEqual({
                    [key]: {
                        "0-1": [
                            ["entry1_field1", "entry1_value1"],
                            ["entry1_field2", "entry1_value2"],
                        ],
                        "0-2": [["entry2_field1", "entry2_value1"]],
                    },
                });

                expect(
                    await client.xclaim(key, group, "consumer", 0, ["0-1"]),
                ).toEqual({
                    "0-1": [
                        ["entry1_field1", "entry1_value1"],
                        ["entry1_field2", "entry1_value2"],
                    ],
                });
                expect(
                    await client.xclaimJustId(key, group, "consumer", 0, [
                        "0-2",
                    ]),
                ).toEqual(["0-2"]);

                // add one more entry
                expect(
                    await client.xadd(
                        key,
                        [["entry3_field1", "entry3_value1"]],
                        { id: "0-3" },
                    ),
                ).toEqual("0-3");
                // using force, we can xclaim the message without reading it
                expect(
                    await client.xclaimJustId(
                        key,
                        group,
                        "consumer",
                        0,
                        ["0-3"],
                        { isForce: true, retryCount: 99 },
                    ),
                ).toEqual(["0-3"]);

                // incorrect IDs - response is empty
                expect(
                    await client.xclaim(key, group, "consumer", 0, ["000"]),
                ).toEqual({});
                expect(
                    await client.xclaimJustId(key, group, "consumer", 0, [
                        "000",
                    ]),
                ).toEqual([]);

                // empty ID array
                await expect(
                    client.xclaim(key, group, "consumer", 0, []),
                ).rejects.toThrow(RequestError);

                // key exists, but it is not a stream
                const stringKey = uuidv4();
                expect(await client.set(stringKey, "foo")).toEqual("OK");
                await expect(
                    client.xclaim(stringKey, "_", "_", 0, ["_"]),
                ).rejects.toThrow(RequestError);
            }, protocol);
        },
        config.timeout,
    );

    it.each([ProtocolVersion.RESP2, ProtocolVersion.RESP3])(
        `lmpop test_%p`,
        async (protocol) => {
            await runTest(async (client: BaseClient, cluster: RedisCluster) => {
                if (cluster.checkIfServerVersionLessThan("7.0.0")) {
                    return;
                }

                const key1 = "{key}" + uuidv4();
                const key2 = "{key}" + uuidv4();
                const nonListKey = uuidv4();
                const singleKeyArray = [key1];
                const multiKeyArray = [key2, key1];
                const count = 1;
                const lpushArgs = ["one", "two", "three", "four", "five"];
                const expected = { [key1]: ["five"] };
                const expected2 = { [key2]: ["one", "two"] };

                // nothing to be popped
                expect(
                    await client.lmpop(
                        singleKeyArray,
                        ListDirection.LEFT,
                        count,
                    ),
                ).toBeNull();

                // pushing to the arrays to be popped
                expect(await client.lpush(key1, lpushArgs)).toEqual(5);
                expect(await client.lpush(key2, lpushArgs)).toEqual(5);

                // checking correct result from popping
                expect(
                    await client.lmpop(singleKeyArray, ListDirection.LEFT),
                ).toEqual(expected);

                // popping multiple elements from the right
                expect(
                    await client.lmpop(multiKeyArray, ListDirection.RIGHT, 2),
                ).toEqual(expected2);

                // Key exists, but is not a set
                expect(await client.set(nonListKey, "lmpop")).toBe("OK");
                await expect(
                    client.lmpop([nonListKey], ListDirection.RIGHT),
                ).rejects.toThrow(RequestError);
            }, protocol);
        },
        config.timeout,
    );

    it.each([ProtocolVersion.RESP2, ProtocolVersion.RESP3])(
        `blmpop test_%p`,
        async (protocol) => {
            await runTest(async (client: BaseClient, cluster: RedisCluster) => {
                if (cluster.checkIfServerVersionLessThan("7.0.0")) {
                    return;
                }

                const key1 = "{key}" + uuidv4();
                const key2 = "{key}" + uuidv4();
                const nonListKey = uuidv4();
                const singleKeyArray = [key1];
                const multiKeyArray = [key2, key1];
                const count = 1;
                const lpushArgs = ["one", "two", "three", "four", "five"];
                const expected = { [key1]: ["five"] };
                const expected2 = { [key2]: ["one", "two"] };

                // nothing to be popped
                expect(
                    await client.blmpop(
                        singleKeyArray,
                        ListDirection.LEFT,
                        0.1,
                        count,
                    ),
                ).toBeNull();

                // pushing to the arrays to be popped
                expect(await client.lpush(key1, lpushArgs)).toEqual(5);
                expect(await client.lpush(key2, lpushArgs)).toEqual(5);

                // checking correct result from popping
                expect(
                    await client.blmpop(
                        singleKeyArray,
                        ListDirection.LEFT,
                        0.1,
                    ),
                ).toEqual(expected);

                // popping multiple elements from the right
                expect(
                    await client.blmpop(
                        multiKeyArray,
                        ListDirection.RIGHT,
                        0.1,
                        2,
                    ),
                ).toEqual(expected2);

                // Key exists, but is not a set
                expect(await client.set(nonListKey, "blmpop")).toBe("OK");
                await expect(
                    client.blmpop([nonListKey], ListDirection.RIGHT, 0.1, 1),
                ).rejects.toThrow(RequestError);
            }, protocol);
        },
        config.timeout,
    );

    it.each([ProtocolVersion.RESP2, ProtocolVersion.RESP3])(
        `xgroupCreateConsumer and xgroupDelConsumer test_%p`,
        async (protocol) => {
            await runTest(async (client: BaseClient) => {
                const key = uuidv4();
                const nonExistentKey = uuidv4();
                const stringKey = uuidv4();
                const groupName = uuidv4();
                const consumer = uuidv4();
                const streamId0 = "0";

                // create group and consumer for the group
                expect(
                    await client.xgroupCreate(key, groupName, streamId0, {
                        mkStream: true,
                    }),
                ).toEqual("OK");
                expect(
                    await client.xgroupCreateConsumer(key, groupName, consumer),
                ).toEqual(true);

                // attempting to create/delete a consumer for a group that does not exist results in a NOGROUP request error
                await expect(
                    client.xgroupCreateConsumer(
                        key,
                        "nonExistentGroup",
                        consumer,
                    ),
                ).rejects.toThrow(RequestError);
                await expect(
                    client.xgroupDelConsumer(key, "nonExistentGroup", consumer),
                ).rejects.toThrow(RequestError);

                // attempt to create consumer for group again
                expect(
                    await client.xgroupCreateConsumer(key, groupName, consumer),
                ).toEqual(false);

                // attempting to delete a consumer that has not been created yet returns 0
                expect(
                    await client.xgroupDelConsumer(
                        key,
                        groupName,
                        "nonExistentConsumer",
                    ),
                ).toEqual(0);

                // Add two stream entries
                const streamid1: string | null = await client.xadd(key, [
                    ["field1", "value1"],
                ]);
                expect(streamid1).not.toBeNull();
                const streamid2 = await client.xadd(key, [
                    ["field2", "value2"],
                ]);
                expect(streamid2).not.toBeNull();

                // read the entire stream for the consumer and mark messages as pending
                expect(
                    await client.customCommand([
                        "XREADGROUP",
                        "GROUP",
                        groupName,
                        consumer,
                        "STREAMS",
                        key,
                        ">",
                    ]),
                ).toEqual({
                    [key]: {
                        [streamid1 as string]: [["field1", "value1"]],
                        [streamid2 as string]: [["field2", "value2"]],
                    },
                });

                // delete one of the streams
                expect(
                    await client.xgroupDelConsumer(key, groupName, consumer),
                ).toEqual(2);

                // attempting to call XGROUP CREATECONSUMER or XGROUP DELCONSUMER with a non-existing key should raise an error
                await expect(
                    client.xgroupCreateConsumer(
                        nonExistentKey,
                        groupName,
                        consumer,
                    ),
                ).rejects.toThrow(RequestError);
                await expect(
                    client.xgroupDelConsumer(
                        nonExistentKey,
                        groupName,
                        consumer,
                    ),
                ).rejects.toThrow(RequestError);

                // key exists, but it is not a stream
                expect(await client.set(stringKey, "foo")).toEqual("OK");
                await expect(
                    client.xgroupCreateConsumer(stringKey, groupName, consumer),
                ).rejects.toThrow(RequestError);
                await expect(
                    client.xgroupDelConsumer(stringKey, groupName, consumer),
                ).rejects.toThrow(RequestError);
            }, protocol);
        },
        config.timeout,
    );

    it.each([ProtocolVersion.RESP2, ProtocolVersion.RESP3])(
        `xgroupCreate and xgroupDestroy test_%p`,
        async (protocol) => {
            await runTest(async (client: BaseClient, cluster) => {
                const key = uuidv4();
                const nonExistentKey = uuidv4();
                const stringKey = uuidv4();
                const groupName1 = uuidv4();
                const groupName2 = uuidv4();
                const streamId = "0-1";

                // trying to create a consumer group for a non-existing stream without the "MKSTREAM" arg results in error
                await expect(
                    client.xgroupCreate(nonExistentKey, groupName1, streamId),
                ).rejects.toThrow(RequestError);

                // calling with the "MKSTREAM" arg should create the new stream automatically
                expect(
                    await client.xgroupCreate(key, groupName1, streamId, {
                        mkStream: true,
                    }),
                ).toEqual("OK");

                // invalid arg - group names must be unique, but group_name1 already exists
                await expect(
                    client.xgroupCreate(key, groupName1, streamId),
                ).rejects.toThrow(RequestError);

                // Invalid stream ID format
                await expect(
                    client.xgroupCreate(
                        key,
                        groupName2,
                        "invalid_stream_id_format",
                    ),
                ).rejects.toThrow(RequestError);

                expect(await client.xgroupDestroy(key, groupName1)).toEqual(
                    true,
                );
                // calling xgroup_destroy again returns False because the group was already destroyed above
                expect(await client.xgroupDestroy(key, groupName1)).toEqual(
                    false,
                );

                // attempting to destroy a group for a non-existing key should raise an error
                await expect(
                    client.xgroupDestroy(nonExistentKey, groupName1),
                ).rejects.toThrow(RequestError);

                // "ENTRIESREAD" option was added in Valkey 7.0.0
                if (cluster.checkIfServerVersionLessThan("7.0.0")) {
                    await expect(
                        client.xgroupCreate(key, groupName1, streamId, {
                            entriesRead: "10",
                        }),
                    ).rejects.toThrow(RequestError);
                } else {
                    expect(
                        await client.xgroupCreate(key, groupName1, streamId, {
                            entriesRead: "10",
                        }),
                    ).toEqual("OK");

                    // invalid entries_read_id - cannot be the zero ("0-0") ID
                    await expect(
                        client.xgroupCreate(key, groupName1, streamId, {
                            entriesRead: "0-0",
                        }),
                    ).rejects.toThrow(RequestError);
                }

                // key exists, but it is not a stream
                expect(await client.set(stringKey, "foo")).toEqual("OK");
                await expect(
                    client.xgroupCreate(stringKey, groupName1, streamId, {
                        mkStream: true,
                    }),
                ).rejects.toThrow(RequestError);
                await expect(
                    client.xgroupDestroy(stringKey, groupName1),
                ).rejects.toThrow(RequestError);
            }, protocol);
        },
        config.timeout,
    );
}

export function runCommonTests<Context>(config: {
    init: () => Promise<{ context: Context; client: Client }>;
    close: (context: Context, testSucceeded: boolean) => void;
    timeout?: number;
}) {
    const runTest = async (test: (client: Client) => Promise<void>) => {
        const { context, client } = await config.init();
        let testSucceeded = false;

        try {
            await test(client);
            testSucceeded = true;
        } finally {
            config.close(context, testSucceeded);
        }
    };

    it(
        "set and get flow works",
        async () => {
            await runTest((client: Client) => GetAndSetRandomValue(client));
        },
        config.timeout,
    );

    it(
        "can set and get non-ASCII unicode without modification",
        async () => {
            await runTest(async (client: Client) => {
                const key = uuidv4();
                const value = "שלום hello 汉字";
                await client.set(key, value);
                const result = await client.get(key);
                expect(result).toEqual(value);
            });
        },
        config.timeout,
    );

    it(
        "get for missing key returns null",
        async () => {
            await runTest(async (client: Client) => {
                const result = await client.get(uuidv4());

                expect(result).toEqual(null);
            });
        },
        config.timeout,
    );

    it(
        "get for empty string",
        async () => {
            await runTest(async (client: Client) => {
                const key = uuidv4();
                await client.set(key, "");
                const result = await client.get(key);

                expect(result).toEqual("");
            });
        },
        config.timeout,
    );

    it(
        "send very large values",
        async () => {
            await runTest(async (client: Client) => {
                const WANTED_LENGTH = Math.pow(2, 16);

                const getLongUUID = () => {
                    let id = uuidv4();

                    while (id.length < WANTED_LENGTH) {
                        id += uuidv4();
                    }

                    return id;
                };

                const key = getLongUUID();
                const value = getLongUUID();
                await client.set(key, value);
                const result = await client.get(key);

                expect(result).toEqual(value);
            });
        },
        config.timeout,
    );

    it(
        "can handle concurrent operations without dropping or changing values",
        async () => {
            await runTest(async (client: Client) => {
                const singleOp = async (index: number) => {
                    if (index % 2 === 0) {
                        await GetAndSetRandomValue(client);
                    } else {
                        const result = await client.get(uuidv4());
                        expect(result).toEqual(null);
                    }
                };

                const operations: Promise<void>[] = [];

                for (let i = 0; i < 100; ++i) {
                    operations.push(singleOp(i));
                }

                await Promise.all(operations);
            });
        },
        config.timeout,
    );
}<|MERGE_RESOLUTION|>--- conflicted
+++ resolved
@@ -3985,7 +3985,6 @@
                 const destkey = "{testKey}:2-" + uuidv4();
                 const membersScores = { one: 1, two: 2, three: 3 };
                 expect(await client.zadd(key, membersScores)).toEqual(3);
-<<<<<<< HEAD
 
                 expect(
                     await client.zrangeStore(destkey, key, {
@@ -4023,240 +4022,6 @@
                         true,
                     ),
                 ).toEqual(["two", "one"]);
-
-                expect(
-                    await client.zrangeStore(destkey, key, {
-                        start: InfScoreBoundary.NegativeInfinity,
-                        stop: InfScoreBoundary.PositiveInfinity,
-                        limit: { offset: 1, count: 2 },
-                        type: "byScore",
-                    }),
-                ).toEqual(2);
-                expect(
-                    await client.zrange(destkey, {
-                        start: 0,
-                        stop: -1,
-                    }),
-                ).toEqual(["two", "three"]);
-
-                expect(
-                    await client.zrangeStore(
-                        destkey,
-                        key,
-                        {
-                            start: InfScoreBoundary.NegativeInfinity,
-                            stop: { value: 3, isInclusive: false },
-                            type: "byScore",
-                        },
-                        true,
-                    ),
-                ).toEqual(0);
-
-                expect(
-                    await client.zrangeStore(destkey, key, {
-                        start: InfScoreBoundary.PositiveInfinity,
-                        stop: { value: 3, isInclusive: false },
-                        type: "byScore",
-                    }),
-                ).toEqual(0);
-            }, protocol);
-        },
-        config.timeout,
-    );
-
-    it.each([ProtocolVersion.RESP2, ProtocolVersion.RESP3])(
-        `zrangeStore by lex test_%p`,
-        async (protocol) => {
-            await runTest(async (client: BaseClient, cluster: RedisCluster) => {
-                if (cluster.checkIfServerVersionLessThan("6.2.0")) return;
-                const key = "{testKey}:1-" + uuidv4();
-                const destkey = "{testKey}:2-" + uuidv4();
-                const membersScores = { a: 1, b: 2, c: 3 };
-                expect(await client.zadd(key, membersScores)).toEqual(3);
-
-                expect(
-                    await client.zrangeStore(destkey, key, {
-                        start: InfScoreBoundary.NegativeInfinity,
-                        stop: { value: "c", isInclusive: false },
-                        type: "byLex",
-                    }),
-                ).toEqual(2);
-                expect(
-                    await client.zrange(destkey, {
-                        start: 0,
-                        stop: -1,
-                    }),
-                ).toEqual(["a", "b"]);
-
-                expect(
-                    await client.zrangeStore(destkey, key, {
-                        start: InfScoreBoundary.NegativeInfinity,
-                        stop: InfScoreBoundary.PositiveInfinity,
-                        limit: { offset: 1, count: 2 },
-                        type: "byLex",
-                    }),
-                ).toEqual(2);
-                expect(
-                    await client.zrange(destkey, {
-                        start: 0,
-                        stop: -1,
-                    }),
-                ).toEqual(["b", "c"]);
-
-                expect(
-=======
-
-                expect(
-                    await client.zrangeStore(destkey, key, {
-                        start: InfScoreBoundary.NegativeInfinity,
-                        stop: { value: 3, isInclusive: false },
-                        type: "byScore",
-                    }),
-                ).toEqual(2);
-                expect(
-                    await client.zrange(destkey, {
-                        start: 0,
-                        stop: -1,
-                    }),
-                ).toEqual(["one", "two"]);
-
-                expect(
->>>>>>> e4e39ddb
-                    await client.zrangeStore(
-                        destkey,
-                        key,
-                        {
-<<<<<<< HEAD
-                            start: { value: "c", isInclusive: false },
-                            stop: InfScoreBoundary.NegativeInfinity,
-                            type: "byLex",
-=======
-                            start: { value: 3, isInclusive: false },
-                            stop: InfScoreBoundary.NegativeInfinity,
-                            type: "byScore",
->>>>>>> e4e39ddb
-                        },
-                        true,
-                    ),
-                ).toEqual(2);
-                expect(
-                    await client.zrange(
-                        destkey,
-                        {
-                            start: 0,
-                            stop: -1,
-                        },
-                        true,
-                    ),
-<<<<<<< HEAD
-                ).toEqual(["b", "a"]);
-
-                expect(
-                    await client.zrangeStore(
-                        destkey,
-                        key,
-                        {
-                            start: InfScoreBoundary.NegativeInfinity,
-                            stop: { value: "c", isInclusive: false },
-                            type: "byLex",
-                        },
-                        true,
-                    ),
-                ).toEqual(0);
-
-                expect(
-                    await client.zrangeStore(destkey, key, {
-                        start: InfScoreBoundary.PositiveInfinity,
-                        stop: { value: "c", isInclusive: false },
-                        type: "byLex",
-                    }),
-                ).toEqual(0);
-            }, protocol);
-        },
-        config.timeout,
-    );
-
-    it.each([ProtocolVersion.RESP2, ProtocolVersion.RESP3])(
-        `zrange and zrangeStore different types of keys test_%p`,
-        async (protocol) => {
-            await runTest(async (client: BaseClient, cluster: RedisCluster) => {
-                const key = "{testKey}:1-" + uuidv4();
-                const nonExistingKey = "{testKey}:2-" + uuidv4();
-                const destkey = "{testKey}:3-" + uuidv4();
-
-                // test non-existing key - return an empty set
-                expect(
-                    await client.zrange(nonExistingKey, {
-                        start: 0,
-                        stop: 1,
-                    }),
-                ).toEqual([]);
-
-                expect(
-                    await client.zrangeWithScores(nonExistingKey, {
-                        start: 0,
-                        stop: 1,
-                    }),
-                ).toEqual({});
-
-                // test against a non-sorted set - throw RequestError
-                expect(await client.set(key, "value")).toEqual("OK");
-
-                await expect(
-                    client.zrange(key, { start: 0, stop: 1 }),
-                ).rejects.toThrow();
-
-                await expect(
-                    client.zrangeWithScores(key, { start: 0, stop: 1 }),
-                ).rejects.toThrow();
-
-                // test zrangeStore - added in version 6.2.0
-                if (cluster.checkIfServerVersionLessThan("6.2.0")) return;
-
-                // test non-existing key - stores an empty set
-                expect(
-                    await client.zrangeStore(destkey, nonExistingKey, {
-                        start: 0,
-                        stop: 1,
-                    }),
-                ).toEqual(0);
-
-                // test against a non-sorted set - throw RequestError
-                await expect(
-                    client.zrangeStore(destkey, key, { start: 0, stop: 1 }),
-                ).rejects.toThrow();
-            }, protocol);
-        },
-        config.timeout,
-    );
-
-    // Zinterstore command tests
-    async function zinterstoreWithAggregation(client: BaseClient) {
-        const key1 = "{testKey}:1-" + uuidv4();
-        const key2 = "{testKey}:2-" + uuidv4();
-        const key3 = "{testKey}:3-" + uuidv4();
-        const range = {
-            start: 0,
-            stop: -1,
-        };
-
-        const membersScores1 = { one: 1.0, two: 2.0 };
-        const membersScores2 = { one: 2.0, two: 3.0, three: 4.0 };
-
-        expect(await client.zadd(key1, membersScores1)).toEqual(2);
-        expect(await client.zadd(key2, membersScores2)).toEqual(3);
-
-        // Intersection results are aggregated by the MAX score of elements
-        expect(await client.zinterstore(key3, [key1, key2], "MAX")).toEqual(2);
-        const zinterstoreMapMax = await client.zrangeWithScores(key3, range);
-        const expectedMapMax = {
-            one: 2,
-            two: 3,
-        };
-        expect(compareMaps(zinterstoreMapMax, expectedMapMax)).toBe(true);
-=======
-                ).toEqual(["two", "one"]);
->>>>>>> e4e39ddb
 
                 expect(
                     await client.zrangeStore(destkey, key, {
@@ -5454,219 +5219,6 @@
 
     it.each([ProtocolVersion.RESP2, ProtocolVersion.RESP3])(
         `xinfo stream test_%p`,
-<<<<<<< HEAD
-=======
-        async (protocol) => {
-            await runTest(async (client: BaseClient) => {
-                const key = uuidv4();
-                const groupName = `group-${uuidv4()}`;
-                const consumerName = `consumer-${uuidv4()}`;
-                const streamId0_0 = "0-0";
-                const streamId1_0 = "1-0";
-                const streamId1_1 = "1-1";
-
-                // Setup: add stream entry, create consumer group and consumer, read from stream with consumer
-                expect(
-                    await client.xadd(
-                        key,
-                        [
-                            ["a", "b"],
-                            ["c", "d"],
-                        ],
-                        { id: streamId1_0 },
-                    ),
-                ).toEqual(streamId1_0);
-
-                expect(
-                    await client.xgroupCreate(key, groupName, streamId0_0),
-                ).toEqual("OK");
-
-                // TODO: uncomment when XREADGROUP is implemented
-                // const xreadgroupResult = await client.xreadgroup([[key, ">"]], groupName, consumerName);
-                await client.customCommand([
-                    "XREADGROUP",
-                    "GROUP",
-                    groupName,
-                    consumerName,
-                    "STREAMS",
-                    key,
-                    ">",
-                ]);
-
-                // test xinfoStream base (non-full) case:
-                const result = (await client.xinfoStream(key)) as {
-                    length: number;
-                    "radix-tree-keys": number;
-                    "radix-tree-nodes": number;
-                    "last-generated-id": string;
-                    "max-deleted-entry-id": string;
-                    "entries-added": number;
-                    "recorded-first-entry-id": string;
-                    "first-entry": (string | number | string[])[];
-                    "last-entry": (string | number | string[])[];
-                    groups: number;
-                };
-                console.log(result);
-
-                // verify result:
-                expect(result.length).toEqual(1);
-                const expectedFirstEntry = ["1-0", ["a", "b", "c", "d"]];
-                expect(result["first-entry"]).toEqual(expectedFirstEntry);
-                expect(result["last-entry"]).toEqual(expectedFirstEntry);
-                expect(result.groups).toEqual(1);
-
-                // Add one more entry
-                expect(
-                    await client.xadd(key, [["foo", "bar"]], {
-                        id: streamId1_1,
-                    }),
-                ).toEqual(streamId1_1);
-                const fullResult = (await client.xinfoStream(key, 1)) as {
-                    length: number;
-                    "radix-tree-keys": number;
-                    "radix-tree-nodes": number;
-                    "last-generated-id": string;
-                    "max-deleted-entry-id": string;
-                    "entries-added": number;
-                    "recorded-first-entry-id": string;
-                    entries: (string | number | string[])[][];
-                    groups: [
-                        {
-                            name: string;
-                            "last-delivered-id": string;
-                            "entries-read": number;
-                            lag: number;
-                            "pel-count": number;
-                            pending: (string | number)[][];
-                            consumers: [
-                                {
-                                    name: string;
-                                    "seen-time": number;
-                                    "active-time": number;
-                                    "pel-count": number;
-                                    pending: (string | number)[][];
-                                },
-                            ];
-                        },
-                    ];
-                };
-
-                // verify full result like:
-                // {
-                //   length: 2,
-                //   'radix-tree-keys': 1,
-                //   'radix-tree-nodes': 2,
-                //   'last-generated-id': '1-1',
-                //   'max-deleted-entry-id': '0-0',
-                //   'entries-added': 2,
-                //   'recorded-first-entry-id': '1-0',
-                //   entries: [ [ '1-0', ['a', 'b', ...] ] ],
-                //   groups: [ {
-                //     name: 'group',
-                //     'last-delivered-id': '1-0',
-                //     'entries-read': 1,
-                //     lag: 1,
-                //     'pel-count': 1,
-                //     pending: [ [ '1-0', 'consumer', 1722624726802, 1 ] ],
-                //     consumers: [ {
-                //         name: 'consumer',
-                //         'seen-time': 1722624726802,
-                //         'active-time': 1722624726802,
-                //         'pel-count': 1,
-                //         pending: [ [ '1-0', 'consumer', 1722624726802, 1 ] ],
-                //         }
-                //       ]
-                //     }
-                //   ]
-                // }
-                expect(fullResult.length).toEqual(2);
-                expect(fullResult["recorded-first-entry-id"]).toEqual(
-                    streamId1_0,
-                );
-
-                // Only the first entry will be returned since we passed count: 1
-                expect(fullResult.entries).toEqual([expectedFirstEntry]);
-
-                // compare groupName, consumerName, and pending messages from the full info result:
-                const fullResultGroups = fullResult.groups;
-                expect(fullResultGroups.length).toEqual(1);
-                expect(fullResultGroups[0]["name"]).toEqual(groupName);
-
-                const pendingResult = fullResultGroups[0]["pending"];
-                expect(pendingResult.length).toEqual(1);
-                expect(pendingResult[0][0]).toEqual(streamId1_0);
-                expect(pendingResult[0][1]).toEqual(consumerName);
-
-                const consumersResult = fullResultGroups[0]["consumers"];
-                expect(consumersResult.length).toEqual(1);
-                expect(consumersResult[0]["name"]).toEqual(consumerName);
-
-                const consumerPendingResult = fullResultGroups[0]["pending"];
-                expect(consumerPendingResult.length).toEqual(1);
-                expect(consumerPendingResult[0][0]).toEqual(streamId1_0);
-                expect(consumerPendingResult[0][1]).toEqual(consumerName);
-            }, protocol);
-        },
-        config.timeout,
-    );
-
-    it.each([ProtocolVersion.RESP2, ProtocolVersion.RESP3])(
-        `xinfo stream edge cases and failures test_%p`,
-        async (protocol) => {
-            await runTest(async (client: BaseClient) => {
-                const key = `{key}-1-${uuidv4()}`;
-                const stringKey = `{key}-2-${uuidv4()}`;
-                const nonExistentKey = `{key}-3-${uuidv4()}`;
-                const streamId1_0 = "1-0";
-
-                // Setup: create empty stream
-                expect(
-                    await client.xadd(key, [["field", "value"]], {
-                        id: streamId1_0,
-                    }),
-                ).toEqual(streamId1_0);
-                expect(await client.xdel(key, [streamId1_0])).toEqual(1);
-
-                // XINFO STREAM called against empty stream
-                const result = await client.xinfoStream(key);
-                expect(result["length"]).toEqual(0);
-                expect(result["first-entry"]).toEqual(null);
-                expect(result["last-entry"]).toEqual(null);
-
-                // XINFO STREAM FULL called against empty stream. Negative count values are ignored.
-                const fullResult = await client.xinfoStream(key, -3);
-                expect(fullResult["length"]).toEqual(0);
-                expect(fullResult["entries"]).toEqual([]);
-                expect(fullResult["groups"]).toEqual([]);
-
-                // Calling XINFO STREAM with a non-existing key raises an error
-                await expect(
-                    client.xinfoStream(nonExistentKey),
-                ).rejects.toThrow();
-                await expect(
-                    client.xinfoStream(nonExistentKey, true),
-                ).rejects.toThrow();
-                await expect(
-                    client.xinfoStream(nonExistentKey, 2),
-                ).rejects.toThrow();
-
-                // Key exists, but it is not a stream
-                await client.set(stringKey, "boofar");
-                await expect(client.xinfoStream(stringKey)).rejects.toThrow();
-                await expect(
-                    client.xinfoStream(stringKey, true),
-                ).rejects.toThrow();
-                await expect(
-                    client.xinfoStream(stringKey, 2),
-                ).rejects.toThrow();
-            }, protocol);
-        },
-        config.timeout,
-    );
-
-    it.each([ProtocolVersion.RESP2, ProtocolVersion.RESP3])(
-        "rename test_%p",
->>>>>>> e4e39ddb
         async (protocol) => {
             await runTest(async (client: BaseClient) => {
                 const key = uuidv4();
@@ -8205,8 +7757,6 @@
 
     it.each([ProtocolVersion.RESP2, ProtocolVersion.RESP3])(
         `xinfoconsumers xinfo consumers %p`,
-<<<<<<< HEAD
-=======
         async (protocol) => {
             await runTest(async (client: BaseClient, cluster) => {
                 const key = uuidv4();
@@ -8565,365 +8115,6 @@
 
     it.each([ProtocolVersion.RESP2, ProtocolVersion.RESP3])(
         `lmpop test_%p`,
->>>>>>> e4e39ddb
-        async (protocol) => {
-            await runTest(async (client: BaseClient, cluster) => {
-                const key = uuidv4();
-                const stringKey = uuidv4();
-                const groupName1 = uuidv4();
-                const consumer1 = uuidv4();
-                const consumer2 = uuidv4();
-                const streamId1 = "0-1";
-                const streamId2 = "0-2";
-                const streamId3 = "0-3";
-                const streamId4 = "0-4";
-
-                expect(
-                    await client.xadd(
-                        key,
-                        [
-                            ["entry1_field1", "entry1_value1"],
-                            ["entry1_field2", "entry1_value2"],
-                        ],
-                        { id: streamId1 },
-                    ),
-                ).toEqual(streamId1);
-
-                expect(
-                    await client.xadd(
-                        key,
-                        [
-                            ["entry2_field1", "entry2_value1"],
-                            ["entry2_field2", "entry2_value2"],
-                        ],
-                        { id: streamId2 },
-                    ),
-                ).toEqual(streamId2);
-
-                expect(
-                    await client.xadd(
-                        key,
-                        [["entry3_field1", "entry3_value1"]],
-                        { id: streamId3 },
-                    ),
-                ).toEqual(streamId3);
-
-                expect(
-                    await client.xgroupCreate(key, groupName1, "0-0"),
-                ).toEqual("OK");
-                expect(
-                    await client.customCommand([
-                        "XREADGROUP",
-                        "GROUP",
-                        groupName1,
-                        consumer1,
-                        "COUNT",
-                        "1",
-                        "STREAMS",
-                        key,
-                        ">",
-                    ]),
-                ).toEqual({
-                    [key]: {
-                        [streamId1]: [
-                            ["entry1_field1", "entry1_value1"],
-                            ["entry1_field2", "entry1_value2"],
-                        ],
-                    },
-                });
-                // Sleep to ensure the idle time value and inactive time value returned by xinfo_consumers is > 0
-                await new Promise((resolve) => setTimeout(resolve, 2000));
-                let result = await client.xinfoConsumers(key, groupName1);
-                expect(result.length).toEqual(1);
-                expect(result[0].name).toEqual(consumer1);
-                expect(result[0].pending).toEqual(1);
-                expect(result[0].idle).toBeGreaterThan(0);
-
-                if (cluster.checkIfServerVersionLessThan("7.2.0")) {
-                    expect(result[0].inactive).toBeGreaterThan(0);
-                }
-
-                expect(
-                    await client.xgroupCreateConsumer(
-                        key,
-                        groupName1,
-                        consumer2,
-                    ),
-                ).toBeTruthy();
-                expect(
-                    await client.customCommand([
-                        "XREADGROUP",
-                        "GROUP",
-                        groupName1,
-                        consumer2,
-                        "STREAMS",
-                        key,
-                        ">",
-                    ]),
-                ).toEqual({
-                    [key]: {
-                        [streamId2]: [
-                            ["entry2_field1", "entry2_value1"],
-                            ["entry2_field2", "entry2_value2"],
-                        ],
-                        [streamId3]: [["entry3_field1", "entry3_value1"]],
-                    },
-                });
-
-                // Verify that xinfo_consumers contains info for 2 consumers now
-                result = await client.xinfoConsumers(key, groupName1);
-                expect(result.length).toEqual(2);
-
-                // key exists, but it is not a stream
-                expect(await client.set(stringKey, "foo")).toEqual("OK");
-                await expect(
-                    client.xinfoConsumers(stringKey, "_"),
-                ).rejects.toThrow(RequestError);
-
-                // Passing a non-existing key raises an error
-                const key2 = uuidv4();
-                await expect(client.xinfoConsumers(key2, "_")).rejects.toThrow(
-                    RequestError,
-                );
-
-                expect(
-                    await client.xadd(key2, [["field", "value"]], {
-                        id: streamId4,
-                    }),
-                ).toEqual(streamId4);
-
-                // Passing a non-existing group raises an error
-                await expect(client.xinfoConsumers(key2, "_")).rejects.toThrow(
-                    RequestError,
-                );
-
-                expect(
-                    await client.xgroupCreate(key2, groupName1, "0-0"),
-                ).toEqual("OK");
-                expect(await client.xinfoConsumers(key2, groupName1)).toEqual(
-                    [],
-                );
-            }, protocol);
-        },
-        config.timeout,
-    );
-
-    it.each([ProtocolVersion.RESP2, ProtocolVersion.RESP3])(
-        `xpending test_%p`,
-        async (protocol) => {
-            await runTest(async (client: BaseClient) => {
-                const key = uuidv4();
-                const group = uuidv4();
-
-                expect(
-                    await client.xgroupCreate(key, group, "0", {
-                        mkStream: true,
-                    }),
-                ).toEqual("OK");
-                expect(
-                    await client.customCommand([
-                        "xgroup",
-                        "createconsumer",
-                        key,
-                        group,
-                        "consumer",
-                    ]),
-                ).toEqual(true);
-
-                expect(
-                    await client.xadd(
-                        key,
-                        [
-                            ["entry1_field1", "entry1_value1"],
-                            ["entry1_field2", "entry1_value2"],
-                        ],
-                        { id: "0-1" },
-                    ),
-                ).toEqual("0-1");
-                expect(
-                    await client.xadd(
-                        key,
-                        [["entry2_field1", "entry2_value1"]],
-                        { id: "0-2" },
-                    ),
-                ).toEqual("0-2");
-
-                expect(
-                    await client.customCommand([
-                        "xreadgroup",
-                        "group",
-                        group,
-                        "consumer",
-                        "STREAMS",
-                        key,
-                        ">",
-                    ]),
-                ).toEqual({
-                    [key]: {
-                        "0-1": [
-                            ["entry1_field1", "entry1_value1"],
-                            ["entry1_field2", "entry1_value2"],
-                        ],
-                        "0-2": [["entry2_field1", "entry2_value1"]],
-                    },
-                });
-
-                // wait to get some minIdleTime
-                await new Promise((resolve) => setTimeout(resolve, 500));
-
-                expect(await client.xpending(key, group)).toEqual([
-                    2,
-                    "0-1",
-                    "0-2",
-                    [["consumer", "2"]],
-                ]);
-
-                const result = await client.xpendingWithOptions(key, group, {
-                    start: InfScoreBoundary.NegativeInfinity,
-                    end: InfScoreBoundary.PositiveInfinity,
-                    count: 1,
-                    minIdleTime: 42,
-                });
-                result[0][2] = 0; // overwrite msec counter to avoid test flakyness
-                expect(result).toEqual([["0-1", "consumer", 0, 1]]);
-
-                // not existing consumer
-                expect(
-                    await client.xpendingWithOptions(key, group, {
-                        start: { value: "0-1", isInclusive: true },
-                        end: { value: "0-2", isInclusive: false },
-                        count: 12,
-                        consumer: "_",
-                    }),
-                ).toEqual([]);
-
-                // key exists, but it is not a stream
-                const stringKey = uuidv4();
-                expect(await client.set(stringKey, "foo")).toEqual("OK");
-                await expect(client.xpending(stringKey, "_")).rejects.toThrow(
-                    RequestError,
-                );
-            }, protocol);
-        },
-        config.timeout,
-    );
-
-    it.each([ProtocolVersion.RESP2, ProtocolVersion.RESP3])(
-        `xclaim test_%p`,
-        async (protocol) => {
-            await runTest(async (client: BaseClient) => {
-                const key = uuidv4();
-                const group = uuidv4();
-
-                expect(
-                    await client.xgroupCreate(key, group, "0", {
-                        mkStream: true,
-                    }),
-                ).toEqual("OK");
-                expect(
-                    await client.xgroupCreateConsumer(key, group, "consumer"),
-                ).toEqual(true);
-
-                expect(
-                    await client.xadd(
-                        key,
-                        [
-                            ["entry1_field1", "entry1_value1"],
-                            ["entry1_field2", "entry1_value2"],
-                        ],
-                        { id: "0-1" },
-                    ),
-                ).toEqual("0-1");
-                expect(
-                    await client.xadd(
-                        key,
-                        [["entry2_field1", "entry2_value1"]],
-                        { id: "0-2" },
-                    ),
-                ).toEqual("0-2");
-
-                expect(
-                    await client.customCommand([
-                        "xreadgroup",
-                        "group",
-                        group,
-                        "consumer",
-                        "STREAMS",
-                        key,
-                        ">",
-                    ]),
-                ).toEqual({
-                    [key]: {
-                        "0-1": [
-                            ["entry1_field1", "entry1_value1"],
-                            ["entry1_field2", "entry1_value2"],
-                        ],
-                        "0-2": [["entry2_field1", "entry2_value1"]],
-                    },
-                });
-
-                expect(
-                    await client.xclaim(key, group, "consumer", 0, ["0-1"]),
-                ).toEqual({
-                    "0-1": [
-                        ["entry1_field1", "entry1_value1"],
-                        ["entry1_field2", "entry1_value2"],
-                    ],
-                });
-                expect(
-                    await client.xclaimJustId(key, group, "consumer", 0, [
-                        "0-2",
-                    ]),
-                ).toEqual(["0-2"]);
-
-                // add one more entry
-                expect(
-                    await client.xadd(
-                        key,
-                        [["entry3_field1", "entry3_value1"]],
-                        { id: "0-3" },
-                    ),
-                ).toEqual("0-3");
-                // using force, we can xclaim the message without reading it
-                expect(
-                    await client.xclaimJustId(
-                        key,
-                        group,
-                        "consumer",
-                        0,
-                        ["0-3"],
-                        { isForce: true, retryCount: 99 },
-                    ),
-                ).toEqual(["0-3"]);
-
-                // incorrect IDs - response is empty
-                expect(
-                    await client.xclaim(key, group, "consumer", 0, ["000"]),
-                ).toEqual({});
-                expect(
-                    await client.xclaimJustId(key, group, "consumer", 0, [
-                        "000",
-                    ]),
-                ).toEqual([]);
-
-                // empty ID array
-                await expect(
-                    client.xclaim(key, group, "consumer", 0, []),
-                ).rejects.toThrow(RequestError);
-
-                // key exists, but it is not a stream
-                const stringKey = uuidv4();
-                expect(await client.set(stringKey, "foo")).toEqual("OK");
-                await expect(
-                    client.xclaim(stringKey, "_", "_", 0, ["_"]),
-                ).rejects.toThrow(RequestError);
-            }, protocol);
-        },
-        config.timeout,
-    );
-
-    it.each([ProtocolVersion.RESP2, ProtocolVersion.RESP3])(
-        `lmpop test_%p`,
         async (protocol) => {
             await runTest(async (client: BaseClient, cluster: RedisCluster) => {
                 if (cluster.checkIfServerVersionLessThan("7.0.0")) {
