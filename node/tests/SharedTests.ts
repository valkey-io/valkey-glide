/**
 * Copyright Valkey GLIDE Project Contributors - SPDX Identifier: Apache-2.0
 */

// This file contains tests common for standalone and cluster clients, it covers API defined in
// BaseClient.ts - commands which manipulate with keys.
// Each test cases has access to a client instance and, optionally, to a cluster - object, which
// represents a running server instance. See first 2 test cases as examples.

import { expect, it } from "@jest/globals";
import { v4 as uuidv4 } from "uuid";
import {
    BaseClientConfiguration,
    BitFieldGet,
    BitFieldIncrBy,
    BitFieldOverflow,
    BitFieldSet,
    BitOffset,
    BitOffsetMultiplier,
    BitOverflowControl,
    BitmapIndexType,
    BitwiseOperation,
    ClosingError,
    ClusterTransaction,
    ConditionalChange,
    Decoder,
    ExpireOptions,
    FlushMode,
    GeoUnit,
    GeospatialData,
    GlideClient,
    GlideClusterClient,
    GlideRecord,
    GlideReturnType,
    GlideString,
    HashDataType,
    InfBoundary,
    InfoOptions,
    InsertPosition,
    ListDirection,
    ProtocolVersion,
    RequestError,
    ScoreFilter,
    Script,
    SignedEncoding,
    SingleNodeRoute,
    SortOrder,
    SortedSetDataType,
    TimeUnit,
    Transaction,
    UnsignedEncoding,
    UpdateByScore,
    convertElementsAndScores,
    convertFieldsAndValuesToHashDataType,
    convertGlideRecordToRecord,
    parseInfoResponse,
} from "..";
import { ValkeyCluster } from "../../utils/TestUtils";
import { Client, GetAndSetRandomValue, getFirstResult } from "./TestUtilities";

export type BaseClient = GlideClient | GlideClusterClient;

// Same as `BaseClientConfiguration`, but all fields are optional
export type ClientConfig = Partial<BaseClientConfiguration>;

export function runBaseTests(config: {
    init: (
        protocol: ProtocolVersion,
        configOverrides?: ClientConfig,
    ) => Promise<{
        client: BaseClient;
        cluster: ValkeyCluster;
    }>;
    close: (testSucceeded: boolean) => void;
    timeout?: number;
}) {
    runCommonTests({
        init: () => config.init(ProtocolVersion.RESP2),
        close: config.close,
        timeout: config.timeout,
    });

    const runTest = async (
        test: (client: BaseClient, cluster: ValkeyCluster) => Promise<void>,
        protocol: ProtocolVersion,
        configOverrides?: ClientConfig,
    ) => {
        const { client, cluster } = await config.init(
            protocol,
            configOverrides,
        );
        let testSucceeded = false;

        try {
            await test(client, cluster);
            testSucceeded = true;
        } finally {
            config.close(testSucceeded);
        }
    };

    it.each([ProtocolVersion.RESP2, ProtocolVersion.RESP3])(
        `should register client library name and version_%p`,
        async (protocol) => {
            await runTest(
                async (client: BaseClient, cluster: ValkeyCluster) => {
                    if (cluster.checkIfServerVersionLessThan("7.2.0")) {
                        return;
                    }

                    const result = await client.customCommand([
                        "CLIENT",
                        "INFO",
                    ]);
                    expect(result).toContain("lib-name=GlideJS");
                    expect(result).toContain("lib-ver=unknown");
                },
                protocol,
            );
        },
        config.timeout,
    );

    it.each([ProtocolVersion.RESP2, ProtocolVersion.RESP3])(
        `closed client raises error_%p`,
        async (protocol) => {
            await runTest(async (client: BaseClient) => {
                client.close();

                try {
                    expect(await client.set("foo", "bar")).toThrow();
                } catch (e) {
                    expect((e as ClosingError).message).toMatch(
                        "Unable to execute requests; the client is closed. Please create a new client.",
                    );
                }
            }, protocol);
        },
        config.timeout,
    );

    it(
        `Check protocol version is RESP3`,
        async () => {
            await runTest(async (client: BaseClient) => {
                const result = convertGlideRecordToRecord(
                    (await client.customCommand([
                        "HELLO",
                    ])) as GlideRecord<number>,
                );
                expect(result?.proto).toEqual(3);
            }, ProtocolVersion.RESP3);
        },
        config.timeout,
    );

    it(
        `Check possible to opt-in to RESP2`,
        async () => {
            await runTest(async (client: BaseClient) => {
                const result = convertGlideRecordToRecord(
                    (await client.customCommand([
                        "HELLO",
                    ])) as GlideRecord<number>,
                );
                expect(result?.proto).toEqual(2);
            }, ProtocolVersion.RESP2);
        },
        config.timeout,
    );

    it.each([ProtocolVersion.RESP2, ProtocolVersion.RESP3])(
        `Check client name is configured correctly_%p`,
        async (protocol) => {
            await runTest(
                async (client: BaseClient) => {
                    expect(await client.clientGetName()).toEqual("TEST_CLIENT");

                    if (client instanceof GlideClient) {
                        expect(
                            await client.clientGetName({
                                decoder: Decoder.Bytes,
                            }),
                        ).toEqual(Buffer.from("TEST_CLIENT"));
                    } else {
                        expect(
                            await client.clientGetName({
                                decoder: Decoder.Bytes,
                            }),
                        ).toEqual(Buffer.from("TEST_CLIENT"));
                    }
                },
                protocol,
                { clientName: "TEST_CLIENT" },
            );
        },
        config.timeout,
    );

    it.each([ProtocolVersion.RESP2, ProtocolVersion.RESP3])(
        `custom command works_%p`,
        async (protocol) => {
            await runTest(async (client: BaseClient) => {
                const key = uuidv4();
                // Adding random repetition, to prevent the inputs from always having the same alignment.
                const value = uuidv4() + "0".repeat(Math.random() * 7);
                const setResult = await client.customCommand([
                    "SET",
                    key,
                    value,
                ]);
                expect(setResult).toEqual("OK");
                const result = await client.customCommand(["GET", key]);
                expect(result).toEqual(value);
            }, protocol);
        },
        config.timeout,
    );

    it.each([ProtocolVersion.RESP2, ProtocolVersion.RESP3])(
        `getting array return value works_%p`,
        async (protocol) => {
            await runTest(async (client: BaseClient) => {
                const key1 = "{key}" + uuidv4();
                const key2 = "{key}" + uuidv4();
                const key3 = "{key}" + uuidv4();
                // Adding random repetition, to prevent the inputs from always having the same alignment.
                const value1 = uuidv4() + "0".repeat(Math.random() * 7);
                const value2 = uuidv4() + "0".repeat(Math.random() * 7);
                const setResult1 = await client.customCommand([
                    "SET",
                    key1,
                    value1,
                ]);
                expect(setResult1).toEqual("OK");
                const setResult2 = await client.customCommand([
                    "SET",
                    key2,
                    value2,
                ]);
                expect(setResult2).toEqual("OK");
                const mget_result = await client.customCommand([
                    "MGET",
                    key1,
                    key2,
                    key3,
                ]);
                expect(mget_result).toEqual([value1, value2, null]);
            }, protocol);
        },
        config.timeout,
    );

    it.each([ProtocolVersion.RESP2, ProtocolVersion.RESP3])(
        `delete multiple existing keys and an non existing key_%p`,
        async (protocol) => {
            await runTest(async (client: BaseClient) => {
                const key1 = "{key}" + uuidv4();
                const key2 = "{key}" + uuidv4();
                const key3 = "{key}" + uuidv4();
                const value = uuidv4();
                let result = await client.set(key1, value);
                expect(result).toEqual("OK");
                result = await client.set(key2, value);
                expect(result).toEqual("OK");
                result = await client.set(key3, value);
                expect(result).toEqual("OK");
                let deletedKeysNum = await client.del([
                    key1,
                    Buffer.from(key2),
                    key3,
                ]);
                expect(deletedKeysNum).toEqual(3);
                deletedKeysNum = await client.del([uuidv4()]);
                expect(deletedKeysNum).toEqual(0);
            }, protocol);
        },
        config.timeout,
    );

    it.each([ProtocolVersion.RESP2, ProtocolVersion.RESP3])(
        `testing clientGetName_%p`,
        async (protocol) => {
            await runTest(async (client: BaseClient) => {
                expect(await client.clientGetName()).toBeNull();
            }, protocol);
        },
        config.timeout,
    );

    it.each([ProtocolVersion.RESP2, ProtocolVersion.RESP3])(
        `test config rewrite_%p`,
        async (protocol) => {
            await runTest(async (client: BaseClient) => {
                const serverInfo = await client.info([InfoOptions.Server]);
                const conf_file = parseInfoResponse(
                    getFirstResult(serverInfo).toString(),
                )["config_file"];

                if (conf_file.length > 0) {
                    expect(await client.configRewrite()).toEqual("OK");
                } else {
                    try {
                        /// We expect Valkey to return an error since the test cluster doesn't use redis.conf file
                        expect(await client.configRewrite()).toThrow();
                    } catch (e) {
                        expect((e as Error).message).toMatch(
                            "The server is running without a config file",
                        );
                    }
                }
            }, protocol);
        },
        config.timeout,
    );

    it.each([ProtocolVersion.RESP2, ProtocolVersion.RESP3])(
        `info stats before and after Config ResetStat is different_%p`,
        async (protocol) => {
            await runTest(async (client: BaseClient) => {
                /// we execute set and info so the commandstats will show `cmdstat_set::calls` greater than 1
                /// after the configResetStat call we initiate an info command and the the commandstats won't contain `cmdstat_set`.
                await client.set("foo", "bar");
                const oldResult =
                    client instanceof GlideClient
                        ? await client.info([InfoOptions.Commandstats])
                        : Object.values(
                              await client.info({
                                  sections: [InfoOptions.Commandstats],
                              }),
                          ).join();
                expect(oldResult).toContain("cmdstat_set");
                expect(await client.configResetStat()).toEqual("OK");

                const result =
                    client instanceof GlideClient
                        ? await client.info([InfoOptions.Commandstats])
                        : Object.values(
                              await client.info({
                                  sections: [InfoOptions.Commandstats],
                              }),
                          ).join();
                expect(result).not.toContain("cmdstat_set");
            }, protocol);
        },
        config.timeout,
    );

    it.each([ProtocolVersion.RESP2, ProtocolVersion.RESP3])(
        "lastsave %p",
        async (protocol) => {
            await runTest(async (client: BaseClient) => {
                const today = new Date();
                today.setDate(today.getDate() - 1);
                const yesterday = today.getTime() / 1000; // as epoch time

                expect(await client.lastsave()).toBeGreaterThan(yesterday);

                if (client instanceof GlideClusterClient) {
                    Object.values(
                        await client.lastsave({ route: "allNodes" }),
                    ).forEach((v) => expect(v).toBeGreaterThan(yesterday));
                }

                const response =
                    client instanceof GlideClient
                        ? await client.exec(new Transaction().lastsave())
                        : await client.exec(
                              new ClusterTransaction().lastsave(),
                          );
                expect(response?.[0]).toBeGreaterThan(yesterday);
            }, protocol);
        },
        config.timeout,
    );

    it.each([ProtocolVersion.RESP2, ProtocolVersion.RESP3])(
        `testing mset and mget with multiple existing keys and one non existing key_%p`,
        async (protocol) => {
            await runTest(async (client: BaseClient) => {
                const key1 = uuidv4();
                const key2 = uuidv4();
                const key3 = uuidv4();
                const value = uuidv4();
                const keyValueList = [
                    { key: key1, value },
                    { key: key2, value },
                    { key: key3, value },
                ];

                expect(await client.mset(keyValueList)).toEqual("OK");
                expect(
                    await client.mget([key1, key2, "nonExistingKey", key3]),
                ).toEqual([value, value, null, value]);

                //mget & mset with binary buffers
                const key1Encoded = Buffer.from(key1);
                const key3Encoded = Buffer.from(key3);
                const valueEncoded = Buffer.from(value);
                const keyValueListEncoded: GlideRecord<GlideString> = [
                    { key: key1Encoded, value: valueEncoded },
                    { key: key2, value },
                    { key: key3Encoded, value: valueEncoded },
                ];

                expect(await client.mset(keyValueListEncoded)).toEqual("OK");
                expect(
                    await client.mget(
                        [key1Encoded, key2, "nonExistingKey", key3Encoded],
                        {
                            decoder: Decoder.Bytes,
                        },
                    ),
                ).toEqual([valueEncoded, valueEncoded, null, valueEncoded]);
            }, protocol);
        },
        config.timeout,
    );

    it.each([ProtocolVersion.RESP2, ProtocolVersion.RESP3])(
        `msetnx test_%p`,
        async (protocol) => {
            await runTest(async (client: BaseClient) => {
                const key1 = "{key}-1" + uuidv4();
                const key2 = "{key}-2" + uuidv4();
                const key3 = "{key}-3" + uuidv4();
                const nonExistingKey = uuidv4();
                const value = uuidv4();
                const keyValueMap1 = {
                    [key1]: value,
                    [key2]: value,
                };
                const key2Encoded = Buffer.from(key2);
                const valueEncoded = Buffer.from(value);
                const keyValueMap2 = [
                    { key: key2Encoded, value: valueEncoded },
                    { key: key3, value: valueEncoded },
                ];

                expect(await client.msetnx(keyValueMap1)).toEqual(true);

                expect(await client.mget([key1, key2, nonExistingKey])).toEqual(
                    [value, value, null],
                );

                expect(await client.msetnx(keyValueMap2)).toEqual(false);

                expect(await client.get(key3)).toEqual(null);
                expect(await client.get(key2)).toEqual(value);

                // empty map and RequestError is thrown
                const emptyMap = {};
                await expect(client.msetnx(emptyMap)).rejects.toThrow(
                    RequestError,
                );
            }, protocol);
        },
        config.timeout,
    );

    it.each([ProtocolVersion.RESP2, ProtocolVersion.RESP3])(
        `incr, incrBy and incrByFloat with existing key_%p`,
        async (protocol) => {
            await runTest(async (client: BaseClient) => {
                const key = uuidv4();
                const keyEncoded = Buffer.from(key);
                expect(await client.set(key, "10")).toEqual("OK");
                expect(await client.incr(key)).toEqual(11);
                expect(await client.incr(keyEncoded)).toEqual(12);
                expect(await client.get(key)).toEqual("12");
                expect(await client.incrBy(key, 4)).toEqual(16);
                expect(await client.incrBy(keyEncoded, 1)).toEqual(17);
                expect(await client.get(key)).toEqual("17");
                expect(await client.incrByFloat(key, 1.5)).toEqual(18.5);
                expect(await client.incrByFloat(key, 1.5)).toEqual(20);
                expect(await client.get(key)).toEqual("20");
            }, protocol);
        },
        config.timeout,
    );

    it.each([ProtocolVersion.RESP2, ProtocolVersion.RESP3])(
        `incr, incrBy and incrByFloat with non existing key_%p`,
        async (protocol) => {
            await runTest(async (client: BaseClient) => {
                const key1 = uuidv4();
                const key2 = uuidv4();
                const key3 = uuidv4();
                /// key1 and key2 does not exist, so it set to 0 before performing the operation.
                expect(await client.incr(key1)).toEqual(1);
                expect(await client.get(key1)).toEqual("1");
                expect(await client.incrBy(key2, 2)).toEqual(2);
                expect(await client.get(key2)).toEqual("2");
                expect(await client.incrByFloat(key3, -0.5)).toEqual(-0.5);
                expect(await client.get(key3)).toEqual("-0.5");
            }, protocol);
        },
        config.timeout,
    );

    it.each([ProtocolVersion.RESP2, ProtocolVersion.RESP3])(
        `incr, incrBy and incrByFloat with a key that contains a value of string that can not be represented as integer_%p`,
        async (protocol) => {
            await runTest(async (client: BaseClient) => {
                const key = uuidv4();
                expect(await client.set(key, "foo")).toEqual("OK");

                try {
                    expect(await client.incr(key)).toThrow();
                } catch (e) {
                    expect((e as Error).message).toMatch(
                        "value is not an integer",
                    );
                }

                try {
                    expect(await client.incrBy(key, 1)).toThrow();
                } catch (e) {
                    expect((e as Error).message).toMatch(
                        "value is not an integer",
                    );
                }

                try {
                    expect(await client.incrByFloat(key, 1.5)).toThrow();
                } catch (e) {
                    expect((e as Error).message).toMatch(
                        "value is not a valid float",
                    );
                }
            }, protocol);
        },
        config.timeout,
    );

    it.each([ProtocolVersion.RESP2, ProtocolVersion.RESP3])(
        `ping test_%p`,
        async (protocol) => {
            await runTest(async (client: BaseClient) => {
                const pongEncoded = Buffer.from("PONG");
                expect(await client.ping()).toEqual("PONG");
                expect(await client.ping({ message: "Hello" })).toEqual(
                    "Hello",
                );
                expect(
                    await client.ping({
                        message: pongEncoded,
                        decoder: Decoder.String,
                    }),
                ).toEqual("PONG");
                expect(await client.ping({ decoder: Decoder.Bytes })).toEqual(
                    pongEncoded,
                );
                expect(
                    await client.ping({
                        message: "Hello",
                        decoder: Decoder.Bytes,
                    }),
                ).toEqual(Buffer.from("Hello"));
            }, protocol);
        },
        config.timeout,
    );

    it.each([ProtocolVersion.RESP2, ProtocolVersion.RESP3])(
        `clientId test_%p`,
        async (protocol) => {
            await runTest(async (client: BaseClient) => {
                expect(getFirstResult(await client.clientId())).toBeGreaterThan(
                    0,
                );
            }, protocol);
        },
        config.timeout,
    );

    it.each([ProtocolVersion.RESP2, ProtocolVersion.RESP3])(
        `decr and decrBy existing key_%p`,
        async (protocol) => {
            await runTest(async (client: BaseClient) => {
                const key = uuidv4();
                const keyEncoded = Buffer.from(key);
                expect(await client.set(key, "10")).toEqual("OK");
                expect(await client.decr(key)).toEqual(9);
                expect(await client.decr(keyEncoded)).toEqual(8);
                expect(await client.get(key)).toEqual("8");
                expect(await client.decrBy(key, 4)).toEqual(4);
                expect(await client.decrBy(keyEncoded, 1)).toEqual(3);
                expect(await client.get(key)).toEqual("3");
            }, protocol);
        },
        config.timeout,
    );

    it.each([ProtocolVersion.RESP2, ProtocolVersion.RESP3])(
        `decr and decrBy with non existing key_%p`,
        async (protocol) => {
            await runTest(async (client: BaseClient) => {
                const key1 = uuidv4();
                const key2 = uuidv4();
                /// key1 and key2 does not exist, so it set to 0 before performing the operation.
                expect(await client.get(key1)).toBeNull();
                expect(await client.decr(key1)).toEqual(-1);
                expect(await client.get(key1)).toEqual("-1");
                expect(await client.get(key2)).toBeNull();
                expect(await client.decrBy(key2, 3)).toEqual(-3);
                expect(await client.get(key2)).toEqual("-3");
            }, protocol);
        },
        config.timeout,
    );

    it.each([ProtocolVersion.RESP2, ProtocolVersion.RESP3])(
        `decr and decrBy with a key that contains a value of string that can not be represented as integer_%p`,
        async (protocol) => {
            await runTest(async (client: BaseClient) => {
                const key = uuidv4();
                expect(await client.set(key, "foo")).toEqual("OK");

                try {
                    expect(await client.decr(key)).toThrow();
                } catch (e) {
                    expect((e as Error).message).toMatch(
                        "value is not an integer",
                    );
                }

                try {
                    expect(await client.decrBy(key, 3)).toThrow();
                } catch (e) {
                    expect((e as Error).message).toMatch(
                        "value is not an integer",
                    );
                }
            }, protocol);
        },
        config.timeout,
    );

    it.each([ProtocolVersion.RESP2, ProtocolVersion.RESP3])(
        `bitop test_%p`,
        async (protocol) => {
            await runTest(async (client: BaseClient) => {
                const key1 = `{key}-${uuidv4()}`;
                const key2 = `{key}-${uuidv4()}`;
                const key3 = `{key}-${uuidv4()}`;
                const keys = [key1, key2];
                const keysEncoded = [Buffer.from(key1), Buffer.from(key2)];
                const destination = `{key}-${uuidv4()}`;
                const nonExistingKey1 = `{key}-${uuidv4()}`;
                const nonExistingKey2 = `{key}-${uuidv4()}`;
                const nonExistingKey3 = `{key}-${uuidv4()}`;
                const nonExistingKeys = [
                    nonExistingKey1,
                    nonExistingKey2,
                    nonExistingKey3,
                ];
                const setKey = `{key}-${uuidv4()}`;
                const value1 = "foobar";
                const value2 = "abcdef";

                expect(await client.set(key1, value1)).toEqual("OK");
                expect(await client.set(key2, value2)).toEqual("OK");
                expect(
                    await client.bitop(BitwiseOperation.AND, destination, keys),
                ).toEqual(6);
                expect(await client.get(destination)).toEqual("`bc`ab");
                expect(
                    await client.bitop(
                        BitwiseOperation.OR,
                        destination,
                        keysEncoded,
                    ),
                ).toEqual(6);
                expect(await client.get(destination)).toEqual("goofev");

                // reset values for simplicity of results in XOR
                expect(await client.set(key1, "a")).toEqual("OK");
                expect(await client.set(key2, "b")).toEqual("OK");
                expect(
                    await client.bitop(BitwiseOperation.XOR, destination, keys),
                ).toEqual(1);
                expect(await client.get(destination)).toEqual("\u0003");

                // test single source key
                expect(
                    await client.bitop(BitwiseOperation.AND, destination, [
                        key1,
                    ]),
                ).toEqual(1);
                expect(await client.get(destination)).toEqual("a");
                expect(
                    await client.bitop(BitwiseOperation.OR, destination, [
                        key1,
                    ]),
                ).toEqual(1);
                expect(await client.get(destination)).toEqual("a");
                expect(
                    await client.bitop(BitwiseOperation.XOR, destination, [
                        key1,
                    ]),
                ).toEqual(1);
                expect(await client.get(destination)).toEqual("a");

                // Sets to a string (not a space character) with value 11000010 10011110.
                expect(await client.set(key3, "")).toEqual("OK");
                expect(await client.getbit(key3, 0)).toEqual(1);
                expect(
                    await client.bitop(BitwiseOperation.NOT, destination, [
                        key3,
                    ]),
                ).toEqual(2);
                // Value becomes 00111101 01100001.
                expect(await client.get(destination)).toEqual("=a");

                expect(await client.setbit(key1, 0, 1)).toEqual(0);
                expect(
                    await client.bitop(BitwiseOperation.NOT, destination, [
                        key1,
                    ]),
                ).toEqual(1);
                expect(await client.get(destination)).toEqual("\u001e");

                // stores null when all keys hold empty strings
                expect(
                    await client.bitop(
                        BitwiseOperation.AND,
                        destination,
                        nonExistingKeys,
                    ),
                ).toEqual(0);
                expect(await client.get(destination)).toBeNull();
                expect(
                    await client.bitop(
                        BitwiseOperation.OR,
                        destination,
                        nonExistingKeys,
                    ),
                ).toEqual(0);
                expect(await client.get(destination)).toBeNull();
                expect(
                    await client.bitop(
                        BitwiseOperation.XOR,
                        destination,
                        nonExistingKeys,
                    ),
                ).toEqual(0);
                expect(await client.get(destination)).toBeNull();
                expect(
                    await client.bitop(BitwiseOperation.NOT, destination, [
                        nonExistingKey1,
                    ]),
                ).toEqual(0);
                expect(await client.get(destination)).toBeNull();

                // invalid argument - source key list cannot be empty
                await expect(
                    client.bitop(BitwiseOperation.OR, destination, []),
                ).rejects.toThrow(RequestError);

                // invalid arguments - NOT cannot be passed more than 1 key
                await expect(
                    client.bitop(BitwiseOperation.NOT, destination, keys),
                ).rejects.toThrow(RequestError);

                expect(await client.sadd(setKey, ["foo"])).toEqual(1);
                // invalid argument - source key has the wrong type
                await expect(
                    client.bitop(BitwiseOperation.AND, destination, [setKey]),
                ).rejects.toThrow(RequestError);
            }, protocol);
        },
        config.timeout,
    );

    it.each([ProtocolVersion.RESP2, ProtocolVersion.RESP3])(
        `getbit test_%p`,
        async (protocol) => {
            await runTest(async (client: BaseClient) => {
                const key = `{key}-${uuidv4()}`;
                const nonExistingKey = `{key}-${uuidv4()}`;
                const setKey = `{key}-${uuidv4()}`;

                expect(await client.set(key, "foo")).toEqual("OK");
                expect(await client.getbit(key, 1)).toEqual(1);
                // When offset is beyond the string length, the string is assumed to be a contiguous space with 0 bits.
                expect(await client.getbit(Buffer.from(key), 1000)).toEqual(0);
                // When key does not exist it is assumed to be an empty string, so offset is always out of range and the
                // value is also assumed to be a contiguous space with 0 bits.
                expect(await client.getbit(nonExistingKey, 1)).toEqual(0);

                // invalid argument - offset can't be negative
                await expect(client.getbit(key, -1)).rejects.toThrow(
                    RequestError,
                );

                // key exists, but it is not a string
                expect(await client.sadd(setKey, ["foo"])).toEqual(1);
                await expect(client.getbit(setKey, 0)).rejects.toThrow(
                    RequestError,
                );
            }, protocol);
        },
        config.timeout,
    );

    it.each([ProtocolVersion.RESP2, ProtocolVersion.RESP3])(
        `setbit test_%p`,
        async (protocol) => {
            await runTest(async (client: BaseClient) => {
                const key = `{key}-${uuidv4()}`;
                const setKey = `{key}-${uuidv4()}`;

                expect(await client.setbit(key, 1, 1)).toEqual(0);
                expect(await client.setbit(Buffer.from(key), 1, 0)).toEqual(1);

                // invalid argument - offset can't be negative
                await expect(client.setbit(key, -1, 1)).rejects.toThrow(
                    RequestError,
                );

                // invalid argument - "value" arg must be 0 or 1
                await expect(client.setbit(key, 0, 2)).rejects.toThrow(
                    RequestError,
                );

                // key exists, but it is not a string
                expect(await client.sadd(setKey, ["foo"])).toEqual(1);
                await expect(client.setbit(setKey, 0, 0)).rejects.toThrow(
                    RequestError,
                );
            }, protocol);
        },
        config.timeout,
    );

    it.each([ProtocolVersion.RESP2, ProtocolVersion.RESP3])(
        `bitpos and bitposInterval test_%p`,
        async (protocol) => {
            await runTest(async (client: BaseClient, cluster) => {
                const key = `{key}-${uuidv4()}`;
                const nonExistingKey = `{key}-${uuidv4()}`;
                const setKey = `{key}-${uuidv4()}`;
                const value = "?f0obar"; // 00111111 01100110 00110000 01101111 01100010 01100001 01110010

                expect(await client.set(key, value)).toEqual("OK");
                expect(await client.bitpos(key, 0)).toEqual(0);
                expect(await client.bitpos(Buffer.from(key), 1)).toEqual(2);
                expect(await client.bitpos(key, 1, 1)).toEqual(9);
                expect(await client.bitposInterval(key, 0, 3, 5)).toEqual(24);
                expect(
                    await client.bitposInterval(Buffer.from(key), 0, 3, 5),
                ).toEqual(24);

                // -1 is returned if start > end
                expect(await client.bitposInterval(key, 0, 1, 0)).toEqual(-1);

                // `BITPOS` returns -1 for non-existing strings
                expect(await client.bitpos(nonExistingKey, 1)).toEqual(-1);
                expect(
                    await client.bitposInterval(nonExistingKey, 1, 3, 5),
                ).toEqual(-1);

                // invalid argument - bit value must be 0 or 1
                await expect(client.bitpos(key, 2)).rejects.toThrow(
                    RequestError,
                );
                await expect(
                    client.bitposInterval(key, 2, 3, 5),
                ).rejects.toThrow(RequestError);

                // key exists, but it is not a string
                expect(await client.sadd(setKey, ["foo"])).toEqual(1);
                await expect(client.bitpos(setKey, 1)).rejects.toThrow(
                    RequestError,
                );
                await expect(
                    client.bitposInterval(setKey, 1, 1, -1),
                ).rejects.toThrow(RequestError);

                if (cluster.checkIfServerVersionLessThan("7.0.0")) {
                    await expect(
                        client.bitposInterval(
                            key,
                            1,
                            1,
                            -1,
                            BitmapIndexType.BYTE,
                        ),
                    ).rejects.toThrow(RequestError);
                    await expect(
                        client.bitposInterval(
                            key,
                            1,
                            1,
                            -1,
                            BitmapIndexType.BIT,
                        ),
                    ).rejects.toThrow(RequestError);
                } else {
                    expect(
                        await client.bitposInterval(
                            key,
                            0,
                            3,
                            5,
                            BitmapIndexType.BYTE,
                        ),
                    ).toEqual(24);
                    expect(
                        await client.bitposInterval(
                            key,
                            1,
                            43,
                            -2,
                            BitmapIndexType.BIT,
                        ),
                    ).toEqual(47);
                    expect(
                        await client.bitposInterval(
                            nonExistingKey,
                            1,
                            3,
                            5,
                            BitmapIndexType.BYTE,
                        ),
                    ).toEqual(-1);
                    expect(
                        await client.bitposInterval(
                            nonExistingKey,
                            1,
                            3,
                            5,
                            BitmapIndexType.BIT,
                        ),
                    ).toEqual(-1);

                    // -1 is returned if the bit value wasn't found
                    expect(
                        await client.bitposInterval(
                            key,
                            1,
                            -1,
                            -1,
                            BitmapIndexType.BIT,
                        ),
                    ).toEqual(-1);

                    // key exists, but it is not a string
                    await expect(
                        client.bitposInterval(
                            setKey,
                            1,
                            1,
                            -1,
                            BitmapIndexType.BIT,
                        ),
                    ).rejects.toThrow(RequestError);
                }
            }, protocol);
        },
        config.timeout,
    );

    it.each([ProtocolVersion.RESP2, ProtocolVersion.RESP3])(
        `bitfield test_%p`,
        async (protocol) => {
            await runTest(async (client: BaseClient) => {
                const key1 = `{key}-${uuidv4()}`;
                const key2 = `{key}-${uuidv4()}`;
                const nonExistingKey = `{key}-${uuidv4()}`;
                const setKey = `{key}-${uuidv4()}`;
                const foobar = "foobar";
                const u2 = new UnsignedEncoding(2);
                const u7 = new UnsignedEncoding(7);
                const i3 = new SignedEncoding(3);
                const i8 = new SignedEncoding(8);
                const offset1 = new BitOffset(1);
                const offset5 = new BitOffset(5);
                const offset_multiplier4 = new BitOffsetMultiplier(4);
                const offset_multiplier8 = new BitOffsetMultiplier(8);
                const overflowSet = new BitFieldSet(u2, offset1, -10);
                const overflowGet = new BitFieldGet(u2, offset1);

                // binary value: 01100110 01101111 01101111 01100010 01100001 01110010
                expect(await client.set(key1, foobar)).toEqual("OK");

                // SET tests
                expect(
                    await client.bitfield(key1, [
                        // binary value becomes: 0(10)00110 01101111 01101111 01100010 01100001 01110010
                        new BitFieldSet(u2, offset1, 2),
                        // binary value becomes: 01000(011) 01101111 01101111 01100010 01100001 01110010
                        new BitFieldSet(i3, offset5, 3),
                        // binary value becomes: 01000011 01101111 01101111 0110(0010 010)00001 01110010
                        new BitFieldSet(u7, offset_multiplier4, 18),
                        // addressing with SET or INCRBY bits outside the current string length will enlarge the string,
                        // zero-padding it, as needed, for the minimal length needed, according to the most far bit touched.
                        //
                        // binary value becomes:
                        // 01000011 01101111 01101111 01100010 01000001 01110010 00000000 00000000 (00010100)
                        new BitFieldSet(i8, offset_multiplier8, 20),
                        new BitFieldGet(u2, offset1),
                        new BitFieldGet(i3, offset5),
                        new BitFieldGet(u7, offset_multiplier4),
                        new BitFieldGet(i8, offset_multiplier8),
                    ]),
                ).toEqual([3, -2, 19, 0, 2, 3, 18, 20]);

                // INCRBY tests
                expect(
                    await client.bitfield(Buffer.from(key1), [
                        // binary value becomes:
                        // 0(11)00011 01101111 01101111 01100010 01000001 01110010 00000000 00000000 00010100
                        new BitFieldIncrBy(u2, offset1, 1),
                        // binary value becomes:
                        // 01100(101) 01101111 01101111 01100010 01000001 01110010 00000000 00000000 00010100
                        new BitFieldIncrBy(i3, offset5, 2),
                        // binary value becomes:
                        // 01100101 01101111 01101111 0110(0001 111)00001 01110010 00000000 00000000 00010100
                        new BitFieldIncrBy(u7, offset_multiplier4, -3),
                        // binary value becomes:
                        // 01100101 01101111 01101111 01100001 11100001 01110010 00000000 00000000 (00011110)
                        new BitFieldIncrBy(i8, offset_multiplier8, 10),
                    ]),
                ).toEqual([3, -3, 15, 30]);

                // OVERFLOW WRAP is used by default if no OVERFLOW is specified
                expect(
                    await client.bitfield(key2, [
                        overflowSet,
                        new BitFieldOverflow(BitOverflowControl.WRAP),
                        overflowSet,
                        overflowGet,
                    ]),
                ).toEqual([0, 2, 2]);

                // OVERFLOW affects only SET or INCRBY after OVERFLOW subcommand
                expect(
                    await client.bitfield(key2, [
                        overflowSet,
                        new BitFieldOverflow(BitOverflowControl.SAT),
                        overflowSet,
                        overflowGet,
                        new BitFieldOverflow(BitOverflowControl.FAIL),
                        overflowSet,
                    ]),
                ).toEqual([2, 2, 3, null]);

                // if the key doesn't exist, the operation is performed as though the missing value was a string with all bits
                // set to 0.
                expect(
                    await client.bitfield(nonExistingKey, [
                        new BitFieldSet(
                            new UnsignedEncoding(2),
                            new BitOffset(3),
                            2,
                        ),
                    ]),
                ).toEqual([0]);

                // empty subcommands argument returns an empty list
                expect(await client.bitfield(key1, [])).toEqual([]);

                // invalid argument - offset must be >= 0
                await expect(
                    client.bitfield(key1, [
                        new BitFieldSet(
                            new UnsignedEncoding(5),
                            new BitOffset(-1),
                            1,
                        ),
                    ]),
                ).rejects.toThrow(RequestError);

                // invalid argument - encoding size must be > 0
                await expect(
                    client.bitfield(key1, [
                        new BitFieldSet(
                            new UnsignedEncoding(0),
                            new BitOffset(1),
                            1,
                        ),
                    ]),
                ).rejects.toThrow(RequestError);

                // invalid argument - unsigned encoding must be < 64
                await expect(
                    client.bitfield(key1, [
                        new BitFieldSet(
                            new UnsignedEncoding(64),
                            new BitOffset(1),
                            1,
                        ),
                    ]),
                ).rejects.toThrow(RequestError);

                // invalid argument - signed encoding must be < 65
                await expect(
                    client.bitfield(key1, [
                        new BitFieldSet(
                            new SignedEncoding(65),
                            new BitOffset(1),
                            1,
                        ),
                    ]),
                ).rejects.toThrow(RequestError);

                // key exists, but it is not a string
                expect(await client.sadd(setKey, [foobar])).toEqual(1);
                await expect(
                    client.bitfield(setKey, [
                        new BitFieldSet(
                            new SignedEncoding(3),
                            new BitOffset(1),
                            2,
                        ),
                    ]),
                ).rejects.toThrow(RequestError);
            }, protocol);
        },
        config.timeout,
    );

    it.each([ProtocolVersion.RESP2, ProtocolVersion.RESP3])(
        `bitfieldReadOnly test_%p`,
        async (protocol) => {
            await runTest(async (client: BaseClient, cluster) => {
                if (cluster.checkIfServerVersionLessThan("6.0.0")) {
                    return;
                }

                const key = `{key}-${uuidv4()}`;
                const nonExistingKey = `{key}-${uuidv4()}`;
                const setKey = `{key}-${uuidv4()}`;
                const foobar = "foobar";
                const unsignedOffsetGet = new BitFieldGet(
                    new UnsignedEncoding(2),
                    new BitOffset(1),
                );

                // binary value: 01100110 01101111 01101111 01100010 01100001 01110010
                expect(await client.set(key, foobar)).toEqual("OK");
                expect(
                    await client.bitfieldReadOnly(key, [
                        // Get value in: 0(11)00110 01101111 01101111 01100010 01100001 01110010 00010100
                        unsignedOffsetGet,
                        // Get value in: 01100(110) 01101111 01101111 01100010 01100001 01110010 00010100
                        new BitFieldGet(
                            new SignedEncoding(3),
                            new BitOffset(5),
                        ),
                        // Get value in: 01100110 01101111 01101(111 0110)0010 01100001 01110010 00010100
                        new BitFieldGet(
                            new UnsignedEncoding(7),
                            new BitOffsetMultiplier(3),
                        ),
                        // Get value in: 01100110 01101111 (01101111) 01100010 01100001 01110010 00010100
                        new BitFieldGet(
                            new SignedEncoding(8),
                            new BitOffsetMultiplier(2),
                        ),
                    ]),
                ).toEqual([3, -2, 118, 111]);

                // offset is greater than current length of string: the operation is performed like the missing part all
                // consists of bits set to 0.
                expect(
                    await client.bitfieldReadOnly(Buffer.from(key), [
                        new BitFieldGet(
                            new UnsignedEncoding(3),
                            new BitOffset(100),
                        ),
                    ]),
                ).toEqual([0]);

                // similarly, if the key doesn't exist, the operation is performed as though the missing value was a string with
                // all bits set to 0.
                expect(
                    await client.bitfieldReadOnly(nonExistingKey, [
                        unsignedOffsetGet,
                    ]),
                ).toEqual([0]);

                // empty subcommands argument returns an empty list
                expect(await client.bitfieldReadOnly(key, [])).toEqual([]);

                // invalid argument - offset must be >= 0
                await expect(
                    client.bitfieldReadOnly(key, [
                        new BitFieldGet(
                            new UnsignedEncoding(5),
                            new BitOffset(-1),
                        ),
                    ]),
                ).rejects.toThrow(RequestError);

                // invalid argument - encoding size must be > 0
                await expect(
                    client.bitfieldReadOnly(key, [
                        new BitFieldGet(
                            new UnsignedEncoding(0),
                            new BitOffset(1),
                        ),
                    ]),
                ).rejects.toThrow(RequestError);

                // invalid argument - unsigned encoding must be < 64
                await expect(
                    client.bitfieldReadOnly(key, [
                        new BitFieldGet(
                            new UnsignedEncoding(64),
                            new BitOffset(1),
                        ),
                    ]),
                ).rejects.toThrow(RequestError);

                // invalid argument - signed encoding must be < 65
                await expect(
                    client.bitfieldReadOnly(key, [
                        new BitFieldGet(
                            new SignedEncoding(65),
                            new BitOffset(1),
                        ),
                    ]),
                ).rejects.toThrow(RequestError);

                // key exists, but it is not a string
                expect(await client.sadd(setKey, [foobar])).toEqual(1);
                await expect(
                    client.bitfieldReadOnly(setKey, [
                        new BitFieldGet(
                            new SignedEncoding(3),
                            new BitOffset(1),
                        ),
                    ]),
                ).rejects.toThrow(RequestError);
            }, protocol);
        },
        config.timeout,
    );

    it.each([ProtocolVersion.RESP2, ProtocolVersion.RESP3])(
        `config get and config set with timeout parameter_%p`,
        async (protocol) => {
            await runTest(async (client: BaseClient) => {
                const prevTimeout = (await client.configGet([
                    "timeout",
                ])) as Record<string, GlideString>;
                expect(await client.configSet({ timeout: "1000" })).toEqual(
                    "OK",
                );
                const currTimeout = (await client.configGet([
                    "timeout",
                ])) as Record<string, GlideString>;
                expect(currTimeout).toEqual({ timeout: "1000" });
                /// Revert to the pervious configuration
                expect(
                    await client.configSet({
                        timeout: prevTimeout["timeout"],
                    }),
                ).toEqual("OK");
            }, protocol);
        },
        config.timeout,
    );

    it.each([ProtocolVersion.RESP2, ProtocolVersion.RESP3])(
        `getdel test_%p`,
        async (protocol) => {
            await runTest(async (client: BaseClient) => {
                const key1 = uuidv4();
                const value1 = uuidv4();
                const value1Encoded = Buffer.from(value1);
                const key2 = uuidv4();

                expect(await client.set(key1, value1)).toEqual("OK");
                expect(await client.getdel(key1)).toEqual(value1);
                expect(await client.getdel(key1)).toEqual(null);

                expect(await client.set(key1, value1)).toEqual("OK");
                expect(
                    await client.getdel(key1, { decoder: Decoder.Bytes }),
                ).toEqual(value1Encoded);
                expect(
                    await client.getdel(key1, { decoder: Decoder.Bytes }),
                ).toEqual(null);

                // key isn't a string
                expect(await client.sadd(key2, ["a"])).toEqual(1);
                await expect(client.getdel(key2)).rejects.toThrow(RequestError);
            }, protocol);
        },
        config.timeout,
    );

    it.each([ProtocolVersion.RESP2, ProtocolVersion.RESP3])(
        `getrange test_%p`,
        async (protocol) => {
            await runTest(async (client: BaseClient) => {
                const key = uuidv4();
                const nonStringKey = uuidv4();
                const valueEncoded = Buffer.from("This is a string");

                expect(await client.set(key, "This is a string")).toEqual("OK");
                expect(await client.getrange(key, 0, 3)).toEqual("This");
                expect(await client.getrange(key, -3, -1)).toEqual("ing");
                expect(await client.getrange(key, 0, -1)).toEqual(
                    "This is a string",
                );

                // range of binary buffer
                expect(await client.set(key, "This is a string")).toEqual("OK");
                expect(
                    await client.getrange(key, 0, 3, {
                        decoder: Decoder.Bytes,
                    }),
                ).toEqual(valueEncoded.subarray(0, 4));
                expect(
                    await client.getrange(key, -3, -1, {
                        decoder: Decoder.Bytes,
                    }),
                ).toEqual(valueEncoded.subarray(-3, valueEncoded.length));
                expect(
                    await client.getrange(key, 0, -1, {
                        decoder: Decoder.Bytes,
                    }),
                ).toEqual(valueEncoded.subarray(0, valueEncoded.length));

                // out of range
                expect(await client.getrange(key, 10, 100)).toEqual("string");
                expect(await client.getrange(key, -200, -3)).toEqual(
                    "This is a stri",
                );
                expect(await client.getrange(key, 100, 200)).toEqual("");

                // incorrect range
                expect(await client.getrange(key, -1, -3)).toEqual("");

                expect(await client.getrange(key, -200, -100)).toEqual("T");

                // empty key (returning null isn't implemented)
                expect(await client.getrange(nonStringKey, 0, -1)).toEqual("");

                // non-string key
                expect(await client.lpush(nonStringKey, ["_"])).toEqual(1);
                await expect(
                    client.getrange(nonStringKey, 0, -1),
                ).rejects.toThrow(RequestError);

                // unique chars key
                expect(await client.set(key, "爱和美力")).toEqual("OK");
                expect(await client.getrange(key, 0, 5)).toEqual("爱和");

                expect(await client.set(key, "😊🌸")).toEqual("OK");
                expect(await client.getrange(key, 4, 7)).toEqual("🌸");
            }, protocol);
        },
        config.timeout,
    );

    it.each([ProtocolVersion.RESP2, ProtocolVersion.RESP3])(
        `testing hset and hget with multiple existing fields and one non existing field_%p`,
        async (protocol) => {
            await runTest(async (client: BaseClient) => {
                const key = uuidv4();
                const field1 = uuidv4();
                const field2 = uuidv4();
                const value = uuidv4();
                const fieldValueList: HashDataType = [
                    {
                        field: Buffer.from(field1),
                        value: Buffer.from(value),
                    },
                    {
                        field: Buffer.from(field2),
                        value: Buffer.from(value),
                    },
                ];

                const valueEncoded = Buffer.from(value);

                expect(await client.hset(key, fieldValueList)).toEqual(2);
                expect(
                    await client.hget(Buffer.from(key), Buffer.from(field1)),
                ).toEqual(value);
                expect(await client.hget(key, field2)).toEqual(value);
                expect(await client.hget(key, "nonExistingField")).toEqual(
                    null,
                );

                //hget with binary buffer
                expect(
                    await client.hget(key, field1, { decoder: Decoder.Bytes }),
                ).toEqual(valueEncoded);
                expect(
                    await client.hget(key, field2, { decoder: Decoder.Bytes }),
                ).toEqual(valueEncoded);
                expect(
                    await client.hget(key, "nonExistingField", {
                        decoder: Decoder.Bytes,
                    }),
                ).toEqual(null);
            }, protocol);
        },
        config.timeout,
    );

    it.each([ProtocolVersion.RESP2, ProtocolVersion.RESP3])(
        `testing hkeys with exiting, an non exising key and error request key_%p`,
        async (protocol) => {
            await runTest(async (client: BaseClient) => {
                const key = uuidv4();
                const key2 = uuidv4();
                const field1 = uuidv4();
                const field2 = uuidv4();
                const value = uuidv4();
                const value2 = uuidv4();
                const fieldValueMap = {
                    [field1]: value,
                    [field2]: value2,
                };
                const field2Encoded = Buffer.from(field2);

                // set up hash with two keys/values
                expect(await client.hset(key, fieldValueMap)).toEqual(2);
                expect(await client.hkeys(key)).toEqual([field1, field2]);

                // remove one key
                expect(await client.hdel(key, [field1])).toEqual(1);
                expect(
                    await client.hkeys(Buffer.from(key), {
                        decoder: Decoder.Bytes,
                    }),
                ).toEqual([field2Encoded]);

                // non-existing key returns an empty list
                expect(await client.hkeys("nonExistingKey")).toEqual([]);

                // Key exists, but it is not a hash
                expect(await client.set(key2, value)).toEqual("OK");
                await expect(client.hkeys(key2)).rejects.toThrow();
            }, protocol);
        },
        config.timeout,
    );

    it.each([ProtocolVersion.RESP2, ProtocolVersion.RESP3])(
        `hscan test_%p`,
        async (protocol) => {
            await runTest(async (client: BaseClient, cluster) => {
                const key1 = "{key}-1" + uuidv4();
                const initialCursor = "0";
                const defaultCount = 20;
                const resultCursorIndex = 0;
                const resultCollectionIndex = 1;

                // Setup test data - use a large number of entries to force an iterative cursor.
                const numberMap: Record<string, string> = {};

                for (let i = 0; i < 50000; i++) {
                    numberMap[i.toString()] = "num" + i;
                }

                const charMembers = ["a", "b", "c", "d", "e"];
                const charMap: Record<string, string> = {};

                for (let i = 0; i < charMembers.length; i++) {
                    charMap[charMembers[i]] = i.toString();
                }

                // Result contains the whole set
                expect(await client.hset(key1, charMap)).toEqual(
                    charMembers.length,
                );
                let result = await client.hscan(key1, initialCursor);
                expect(result[resultCursorIndex]).toEqual(initialCursor);
                expect(result[resultCollectionIndex].length).toEqual(
                    Object.keys(charMap).length * 2, // Length includes the score which is twice the map size
                );

                const resultArray = result[resultCollectionIndex];
                const resultKeys = [];
                const resultValues: string[] = [];

                for (let i = 0; i < resultArray.length; i += 2) {
                    resultKeys.push(resultArray[i].toString());
                    resultValues.push(resultArray[i + 1].toString());
                }

                // Verify if all keys from charMap are in resultKeys
                const allKeysIncluded = resultKeys.every(
                    (key) => key in charMap,
                );
                expect(allKeysIncluded).toEqual(true);

                const allValuesIncluded = Object.values(charMap).every(
                    (value) => value in resultValues,
                );
                expect(allValuesIncluded).toEqual(true);

                // Test hscan with match
                result = await client.hscan(key1, initialCursor, {
                    match: "a",
                    decoder: Decoder.Bytes,
                });

                expect(result[resultCursorIndex]).toEqual(initialCursor);
                expect(result[resultCollectionIndex]).toEqual(
                    ["a", "0"].map(Buffer.from),
                );

                // Set up testing data with the numberMap set to be used for the next set test keys and test results.
                expect(await client.hset(Buffer.from(key1), numberMap)).toEqual(
                    Object.keys(numberMap).length,
                );

                let resultCursor = initialCursor;
                const secondResultAllKeys: string[] = [];
                const secondResultAllValues: string[] = [];
                let isFirstLoop = true;

                do {
                    result = await client.hscan(key1, resultCursor);
                    resultCursor = result[resultCursorIndex].toString();
                    const resultEntry = result[resultCollectionIndex];

                    for (let i = 0; i < resultEntry.length; i += 2) {
                        secondResultAllKeys.push(resultEntry[i].toString());
                        secondResultAllValues.push(
                            resultEntry[i + 1].toString(),
                        );
                    }

                    if (isFirstLoop) {
                        expect(resultCursor).not.toBe("0");
                        isFirstLoop = false;
                    } else if (resultCursor === initialCursor) {
                        break;
                    }

                    // Scan with result cursor has a different set
                    const secondResult = await client.hscan(key1, resultCursor);
                    const newResultCursor =
                        secondResult[resultCursorIndex].toString();
                    expect(resultCursor).not.toBe(newResultCursor);
                    resultCursor = newResultCursor;
                    const secondResultEntry =
                        secondResult[resultCollectionIndex];

                    expect(result[resultCollectionIndex]).not.toBe(
                        secondResult[resultCollectionIndex],
                    );

                    for (let i = 0; i < secondResultEntry.length; i += 2) {
                        secondResultAllKeys.push(
                            secondResultEntry[i].toString(),
                        );
                        secondResultAllValues.push(
                            secondResultEntry[i + 1].toString(),
                        );
                    }
                } while (resultCursor != initialCursor); // 0 is returned for the cursor of the last iteration.

                // Verify all data is found in hscan
                const allSecondResultKeys = Object.keys(numberMap).every(
                    (key) => key in secondResultAllKeys,
                );
                expect(allSecondResultKeys).toEqual(true);

                const allSecondResultValues = Object.keys(numberMap).every(
                    (value) => value in secondResultAllValues,
                );
                expect(allSecondResultValues).toEqual(true);

                // Test match pattern
                result = await client.hscan(key1, initialCursor, {
                    match: "*",
                });
                expect(result[resultCursorIndex]).not.toEqual(initialCursor);
                expect(
                    result[resultCollectionIndex].length,
                ).toBeGreaterThanOrEqual(defaultCount);

                // Test count
                result = await client.hscan(key1, initialCursor, {
                    count: 25,
                });
                expect(result[resultCursorIndex]).not.toEqual(initialCursor);
                expect(
                    result[resultCollectionIndex].length,
                ).toBeGreaterThanOrEqual(25);

                // Test count with match returns a non-empty list
                result = await client.hscan(key1, initialCursor, {
                    match: "1*",
                    count: 30,
                });
                expect(result[resultCursorIndex]).not.toEqual(initialCursor);
                expect(result[resultCollectionIndex].length).toBeGreaterThan(0);

                if (!cluster.checkIfServerVersionLessThan("8.0.0")) {
                    const result = await client.hscan(key1, initialCursor, {
                        noValues: true,
                    });
                    const resultCursor = result[resultCursorIndex];
                    const fieldsArray = result[
                        resultCollectionIndex
                    ] as string[];

                    // Verify that the cursor is not "0" and values are not included
                    expect(resultCursor).not.toEqual("0");
                    expect(
                        fieldsArray.every((field) => !field.startsWith("num")),
                    ).toBeTruthy();
                }
            }, protocol);
        },
        config.timeout,
    );

    it.each([ProtocolVersion.RESP2, ProtocolVersion.RESP3])(
        `hscan and sscan empty set, negative cursor, negative count, and non-hash key exception tests`,
        async (protocol) => {
            await runTest(
                async (client: BaseClient, cluster: ValkeyCluster) => {
                    const key1 = "{key}-1" + uuidv4();
                    const key2 = "{key}-2" + uuidv4();
                    const initialCursor = "0";
                    const resultCursorIndex = 0;
                    const resultCollectionIndex = 1;

                    // Empty set
                    let result = await client.hscan(key1, initialCursor);
                    expect(result[resultCursorIndex]).toEqual(initialCursor);
                    expect(result[resultCollectionIndex]).toEqual([]);

                    let result2 = await client.sscan(key1, initialCursor);
                    expect(result2[resultCursorIndex]).toEqual(initialCursor);
                    expect(result2[resultCollectionIndex]).toEqual([]);

                    // Negative cursor
                    if (cluster.checkIfServerVersionLessThan("8.0.0")) {
                        result = await client.hscan(key1, "-1");
                        expect(result[resultCursorIndex]).toEqual(
                            initialCursor,
                        );
                        expect(result[resultCollectionIndex]).toEqual([]);

                        result2 = await client.sscan(key1, "-1");
                        expect(result2[resultCursorIndex]).toEqual(
                            initialCursor,
                        );
                        expect(result2[resultCollectionIndex]).toEqual([]);
                    } else {
                        await expect(client.hscan(key1, "-1")).rejects.toThrow(
                            RequestError,
                        );
                        await expect(client.sscan(key1, "-1")).rejects.toThrow(
                            RequestError,
                        );
                    }

                    // Exceptions
                    // Non-hash key
                    expect(await client.set(key2, "test")).toEqual("OK");
                    await expect(
                        client.hscan(key2, initialCursor),
                    ).rejects.toThrow(RequestError);
                    await expect(
                        client.hscan(key2, initialCursor, {
                            match: "test",
                            count: 20,
                        }),
                    ).rejects.toThrow(RequestError);

                    await expect(
                        client.sscan(key2, initialCursor),
                    ).rejects.toThrow(RequestError);
                    await expect(
                        client.sscan(key2, initialCursor, {
                            match: "test",
                            count: 30,
                        }),
                    ).rejects.toThrow(RequestError);

                    // Negative count
                    await expect(
                        client.hscan(key2, initialCursor, {
                            count: -1,
                        }),
                    ).rejects.toThrow(RequestError);

                    await expect(
                        client.sscan(key2, initialCursor, {
                            count: -1,
                        }),
                    ).rejects.toThrow(RequestError);
                },
                protocol,
            );
        },
        config.timeout,
    );

    it.each([ProtocolVersion.RESP2, ProtocolVersion.RESP3])(
        `encoder test_%p`,
        async (protocol) => {
            await runTest(async (client: BaseClient) => {
                const key = uuidv4();
                const value = uuidv4();
                const valueEncoded = Buffer.from(value);

                expect(await client.set(key, value)).toEqual("OK");
                expect(await client.get(key)).toEqual(value);
                expect(
                    await client.get(key, { decoder: Decoder.Bytes }),
                ).toEqual(valueEncoded);
                expect(
                    await client.get(key, { decoder: Decoder.String }),
                ).toEqual(value);

                // Setting the encoded value. Should behave as the previous test since the default is String decoding.
                expect(await client.set(key, valueEncoded)).toEqual("OK");
                expect(await client.get(key)).toEqual(value);
                expect(
                    await client.get(key, { decoder: Decoder.Bytes }),
                ).toEqual(valueEncoded);
                expect(
                    await client.get(key, { decoder: Decoder.String }),
                ).toEqual(value);
            }, protocol);
        },
        config.timeout,
    );

    it.each([ProtocolVersion.RESP2, ProtocolVersion.RESP3])(
        `hdel multiple existing fields, an non existing field and an non existing key_%p`,
        async (protocol) => {
            await runTest(async (client: BaseClient) => {
                const key = uuidv4();
                const field1 = uuidv4();
                const field2 = uuidv4();
                const field3 = uuidv4();
                const value = uuidv4();
                const fieldValueMap = {
                    [field1]: value,
                    [field2]: value,
                    [field3]: value,
                };

                expect(await client.hset(key, fieldValueMap)).toEqual(3);
                expect(
                    await client.hdel(Buffer.from(key), [field1, field2]),
                ).toEqual(2);
                expect(await client.hdel(key, ["nonExistingField"])).toEqual(0);
                expect(await client.hdel("nonExistingKey", [field3])).toEqual(
                    0,
                );
            }, protocol);
        },
        config.timeout,
    );

    it.each([ProtocolVersion.RESP2, ProtocolVersion.RESP3])(
        `testing hmget with multiple existing fields, an non existing field and an non existing key_%p`,
        async (protocol) => {
            await runTest(async (client: BaseClient) => {
                const key = uuidv4();
                const field1 = uuidv4();
                const field2 = uuidv4();
                const value = uuidv4();
                const fieldValueMap = {
                    [field1]: value,
                    [field2]: value,
                };
                expect(await client.hset(key, fieldValueMap)).toEqual(2);
                expect(
                    await client.hmget(key, [
                        field1,
                        "nonExistingField",
                        field2,
                    ]),
                ).toEqual([value, null, value]);
                expect(
                    await client.hmget(
                        Buffer.from("nonExistingKey"),
                        [field1, field2],
                        { decoder: Decoder.Bytes },
                    ),
                ).toEqual([null, null]);
            }, protocol);
        },
        config.timeout,
    );

    it.each([ProtocolVersion.RESP2, ProtocolVersion.RESP3])(
        `hexists existing field, an non existing field and an non existing key_%p`,
        async (protocol) => {
            await runTest(async (client: BaseClient) => {
                const key = uuidv4();
                const field1 = uuidv4();
                const field2 = uuidv4();
                const fieldValueMap = {
                    [field1]: "value1",
                    [field2]: "value2",
                };
                expect(await client.hset(key, fieldValueMap)).toEqual(2);
                expect(
                    await client.hexists(Buffer.from(key), Buffer.from(field1)),
                ).toEqual(true);
                expect(await client.hexists(key, "nonExistingField")).toEqual(
                    false,
                );
                expect(await client.hexists("nonExistingKey", field2)).toEqual(
                    false,
                );
            }, protocol);
        },
        config.timeout,
    );

    it.each([ProtocolVersion.RESP2, ProtocolVersion.RESP3])(
        `hgetall with multiple fields in an existing key and one non existing key_%p`,
        async (protocol) => {
            await runTest(async (client: BaseClient) => {
                const key = uuidv4();
                const field1 = uuidv4();
                const field2 = uuidv4();
                const value = uuidv4();
                const fieldValueMap = {
                    [field1]: value,
                    [field2]: value,
                };
                expect(await client.hset(key, fieldValueMap)).toEqual(2);

                expect(await client.hgetall(key)).toEqual(
                    convertFieldsAndValuesToHashDataType({
                        [field1]: value,
                        [field2]: value,
                    }),
                );

                expect(
                    await client.hgetall(key, { decoder: Decoder.Bytes }),
                ).toEqual([
                    {
                        field: Buffer.from(field1),
                        value: Buffer.from(value),
                    },
                    {
                        field: Buffer.from(field2),
                        value: Buffer.from(value),
                    },
                ]);

                expect(
                    await client.hgetall(Buffer.from("nonExistingKey")),
                ).toEqual([]);
            }, protocol);
        },
        config.timeout,
    );

    it.each([ProtocolVersion.RESP2, ProtocolVersion.RESP3])(
        `hincrBy and hincrByFloat with existing key and field_%p`,
        async (protocol) => {
            await runTest(async (client: BaseClient) => {
                const key = uuidv4();
                const field = uuidv4();
                const fieldValueMap = {
                    [field]: "10",
                };
                expect(await client.hset(key, fieldValueMap)).toEqual(1);
                expect(await client.hincrBy(key, field, 1)).toEqual(11);
                expect(
                    await client.hincrBy(
                        Buffer.from(key),
                        Buffer.from(field),
                        4,
                    ),
                ).toEqual(15);
                expect(
                    await client.hincrByFloat(
                        Buffer.from(key),
                        Buffer.from(field),
                        1.5,
                    ),
                ).toEqual(16.5);
            }, protocol);
        },
        config.timeout,
    );

    it.each([ProtocolVersion.RESP2, ProtocolVersion.RESP3])(
        `hincrBy and hincrByFloat with non existing key and non existing field_%p`,
        async (protocol) => {
            await runTest(async (client: BaseClient) => {
                const key1 = uuidv4();
                const key2 = uuidv4();
                const field = uuidv4();
                const fieldValueMap = {
                    [field]: "10",
                };
                expect(
                    await client.hincrBy("nonExistingKey", field, 1),
                ).toEqual(1);
                expect(await client.hset(key1, fieldValueMap)).toEqual(1);
                expect(
                    await client.hincrBy(key1, "nonExistingField", 2),
                ).toEqual(2);
                expect(await client.hset(key2, fieldValueMap)).toEqual(1);
                expect(
                    await client.hincrByFloat(key2, "nonExistingField", -0.5),
                ).toEqual(-0.5);
            }, protocol);
        },
        config.timeout,
    );

    it.each([ProtocolVersion.RESP2, ProtocolVersion.RESP3])(
        `hincrBy and hincrByFloat with a field that contains a value of string that can not be represented as as integer or float_%p`,
        async (protocol) => {
            await runTest(async (client: BaseClient) => {
                const key = uuidv4();
                const field = uuidv4();
                const fieldValueMap = {
                    [field]: "foo",
                };
                expect(await client.hset(key, fieldValueMap)).toEqual(1);

                try {
                    expect(await client.hincrBy(key, field, 2)).toThrow();
                } catch (e) {
                    expect((e as Error).message).toMatch(
                        "hash value is not an integer",
                    );
                }

                try {
                    expect(
                        await client.hincrByFloat(key, field, 1.5),
                    ).toThrow();
                } catch (e) {
                    expect((e as Error).message).toMatch(
                        "hash value is not a float",
                    );
                }
            }, protocol);
        },
        config.timeout,
    );

    it.each([ProtocolVersion.RESP2, ProtocolVersion.RESP3])(
        `hlen test_%p`,
        async (protocol) => {
            await runTest(async (client: BaseClient) => {
                const key1 = uuidv4();
                const field1 = uuidv4();
                const field2 = uuidv4();
                const fieldValueList = [
                    {
                        field: field1,
                        value: "value1",
                    },
                    {
                        field: field2,
                        value: "value2",
                    },
                ];

                expect(await client.hset(key1, fieldValueList)).toEqual(2);
                expect(await client.hlen(key1)).toEqual(2);
                expect(await client.hdel(key1, [field1])).toEqual(1);
                expect(await client.hlen(Buffer.from(key1))).toEqual(1);
                expect(await client.hlen("nonExistingHash")).toEqual(0);
            }, protocol);
        },
        config.timeout,
    );

    it.each([ProtocolVersion.RESP2, ProtocolVersion.RESP3])(
        `hvals test_%p`,
        async (protocol) => {
            await runTest(async (client: BaseClient) => {
                const key1 = uuidv4();
                const key2 = uuidv4();
                const field1 = uuidv4();
                const field2 = uuidv4();
                const fieldValueMap = {
                    [field1]: "value1",
                    [field2]: "value2",
                };
                const value1Encoded = Buffer.from("value1");
                const value2Encoded = Buffer.from("value2");

                expect(
                    await client.hset(Buffer.from(key1), fieldValueMap),
                ).toEqual(2);
                expect(await client.hvals(key1)).toEqual(["value1", "value2"]);
                expect(await client.hdel(key1, [field1])).toEqual(1);
                expect(await client.hvals(Buffer.from(key1))).toEqual([
                    "value2",
                ]);
                expect(await client.hvals("nonExistingHash")).toEqual([]);

                //hvals with binary buffers
                expect(await client.hset(key2, fieldValueMap)).toEqual(2);
                expect(
                    await client.hvals(key2, { decoder: Decoder.Bytes }),
                ).toEqual([value1Encoded, value2Encoded]);
                expect(await client.hdel(key2, [field1])).toEqual(1);
                expect(
                    await client.hvals(key2, { decoder: Decoder.Bytes }),
                ).toEqual([value2Encoded]);
            }, protocol);
        },
        config.timeout,
    );

    it.each([ProtocolVersion.RESP2, ProtocolVersion.RESP3])(
        `hsetnx test_%p`,
        async (protocol) => {
            await runTest(async (client: BaseClient) => {
                const key1 = uuidv4();
                const key2 = uuidv4();
                const field = uuidv4();

                expect(await client.hsetnx(key1, field, "value")).toEqual(true);
                expect(
                    await client.hsetnx(
                        Buffer.from(key1),
                        Buffer.from(field),
                        "newValue",
                    ),
                ).toEqual(false);
                expect(await client.hget(key1, field)).toEqual("value");

                expect(await client.set(key2, "value")).toEqual("OK");
                await expect(
                    client.hsetnx(key2, field, "value"),
                ).rejects.toThrow();
            }, protocol);
        },
        config.timeout,
    );

    it.each([ProtocolVersion.RESP2, ProtocolVersion.RESP3])(
        `hstrlen test_%p`,
        async (protocol) => {
            await runTest(async (client: BaseClient) => {
                const key1 = uuidv4();
                const key2 = uuidv4();
                const field = uuidv4();

                expect(await client.hset(key1, { field: "value" })).toBe(1);
                expect(await client.hstrlen(key1, "field")).toBe(5);

                // missing value
                expect(await client.hstrlen(key1, "nonExistingField")).toBe(0);

                // missing key
                expect(await client.hstrlen(key2, "field")).toBe(0);

                // key exists but holds non hash type value
                expect(await client.set(key2, "value")).toEqual("OK");
                await expect(
                    client.hstrlen(Buffer.from(key2), Buffer.from(field)),
                ).rejects.toThrow(RequestError);
            }, protocol);
        },
        config.timeout,
    );

    it.each([ProtocolVersion.RESP2, ProtocolVersion.RESP3])(
        `hrandfield test_%p`,
        async (protocol) => {
            await runTest(async (client: BaseClient, cluster) => {
                if (cluster.checkIfServerVersionLessThan("6.2.0")) {
                    return;
                }

                const key1 = uuidv4();
                const key2 = uuidv4();

                // key does not exist
                expect(
                    await client.hrandfield(Buffer.from(key1), {
                        decoder: Decoder.Bytes,
                    }),
                ).toBeNull();
                expect(await client.hrandfieldCount(key1, 5)).toEqual([]);
                expect(await client.hrandfieldWithValues(key1, 5)).toEqual([]);

                const data = { "f 1": "v 1", "f 2": "v 2", "f 3": "v 3" };
                const fields = Object.keys(data);
                const entries = Object.entries(data);
                const encodedFields = fields.map(Buffer.from);
                const encodedEntries = entries.map((e) => e.map(Buffer.from));
                expect(await client.hset(key1, data)).toEqual(3);

                expect(fields).toContain(await client.hrandfield(key1));

                // With Count - positive count
                let result = await client.hrandfieldCount(key1, 5);
                expect(result).toEqual(fields);

                // With Count - negative count
                result = await client.hrandfieldCount(Buffer.from(key1), -5, {
                    decoder: Decoder.Bytes,
                });
                expect(result.length).toEqual(5);
                result.map((r) => expect(encodedFields).toContainEqual(r));

                // With values - positive count
                let result2 = await client.hrandfieldWithValues(
                    Buffer.from(key1),
                    5,
                    { decoder: Decoder.Bytes },
                );
                expect(result2).toEqual(encodedEntries);

                // With values - negative count
                result2 = await client.hrandfieldWithValues(key1, -5);
                expect(result2.length).toEqual(5);
                result2.map((r) => expect(entries).toContainEqual(r));

                // key exists but holds non hash type value
                expect(await client.set(key2, "value")).toEqual("OK");
                await expect(client.hrandfield(key2)).rejects.toThrow(
                    RequestError,
                );
                await expect(client.hrandfieldCount(key2, 42)).rejects.toThrow(
                    RequestError,
                );
                await expect(
                    client.hrandfieldWithValues(key2, 42),
                ).rejects.toThrow(RequestError);
            }, protocol);
        },
        config.timeout,
    );

    it.each([ProtocolVersion.RESP2, ProtocolVersion.RESP3])(
        `lpush, lpop and lrange with existing and non existing key_%p`,
        async (protocol) => {
            await runTest(async (client: BaseClient) => {
                const key1 = uuidv4();
                const key2 = Buffer.from(uuidv4());
                const valueList1 = ["value4", "value3", "value2", "value1"];
                const valueList2 = ["value7", "value6", "value5"];
                const encodedValues = [
                    Buffer.from("value6"),
                    Buffer.from("value7"),
                ];
                expect(await client.lpush(key1, valueList1)).toEqual(4);
                expect(await client.lpop(key1)).toEqual("value1");
                expect(await client.lrange(key1, 0, -1)).toEqual([
                    "value2",
                    "value3",
                    "value4",
                ]);
                expect(await client.lpopCount(key1, 2)).toEqual([
                    "value2",
                    "value3",
                ]);
                expect(await client.lrange("nonExistingKey", 0, -1)).toEqual(
                    [],
                );
                expect(await client.lpop("nonExistingKey")).toEqual(null);
                expect(await client.lpush(key2, valueList2)).toEqual(3);
                expect(
                    await client.lpop(key2, { decoder: Decoder.Bytes }),
                ).toEqual(Buffer.from("value5"));
                expect(
                    await client.lrange(key2, 0, -1, {
                        decoder: Decoder.Bytes,
                    }),
                ).toEqual(encodedValues);
                expect(
                    await client.lpopCount(key2, 2, { decoder: Decoder.Bytes }),
                ).toEqual(encodedValues);
                expect(
                    await client.lpush(key2, [Buffer.from("value8")]),
                ).toEqual(1);
                expect(
                    await client.lpop(key2, { decoder: Decoder.Bytes }),
                ).toEqual(Buffer.from("value8"));
            }, protocol);
        },
        config.timeout,
    );

    it.each([ProtocolVersion.RESP2, ProtocolVersion.RESP3])(
        `lpush, lpop and lrange with key that holds a value that is not a list_%p`,
        async (protocol) => {
            await runTest(async (client: BaseClient) => {
                const key = uuidv4();
                expect(await client.set(key, "foo")).toEqual("OK");

                try {
                    expect(await client.lpush(key, ["bar"])).toThrow();
                } catch (e) {
                    expect((e as Error).message).toMatch(
                        "Operation against a key holding the wrong kind of value",
                    );
                }

                try {
                    expect(await client.lpop(key)).toThrow();
                } catch (e) {
                    expect((e as Error).message).toMatch(
                        "Operation against a key holding the wrong kind of value",
                    );
                }

                try {
                    expect(await client.lrange(key, 0, -1)).toThrow();
                } catch (e) {
                    expect((e as Error).message).toMatch(
                        "Operation against a key holding the wrong kind of value",
                    );
                }
            }, protocol);
        },
        config.timeout,
    );

    it.each([ProtocolVersion.RESP2, ProtocolVersion.RESP3])(
        `lpushx list_%p`,
        async (protocol) => {
            await runTest(async (client: BaseClient) => {
                const key1 = uuidv4();
                const key2 = uuidv4();
                const key3 = uuidv4();
                expect(await client.lpush(key1, ["0"])).toEqual(1);
                expect(await client.lpushx(key1, ["1", "2", "3"])).toEqual(4);
                expect(await client.lrange(key1, 0, -1)).toEqual([
                    "3",
                    "2",
                    "1",
                    "0",
                ]);

                expect(await client.lpushx(key2, ["1"])).toEqual(0);
                expect(await client.lrange(key2, 0, -1)).toEqual([]);

                // Key exists, but is not a list
                expect(await client.set(key3, "bar"));
                await expect(client.lpushx(key3, ["_"])).rejects.toThrow(
                    RequestError,
                );

                // Empty element list
                await expect(client.lpushx(key2, [])).rejects.toThrow(
                    RequestError,
                );

                // test for binary key as input
                const key4 = uuidv4();
                expect(await client.lpush(key4, ["0"])).toEqual(1);
                expect(
                    await client.lpushx(Buffer.from(key4), [
                        Buffer.from("1"),
                        Buffer.from("2"),
                        Buffer.from("3"),
                    ]),
                ).toEqual(4);
                expect(await client.lrange(key4, 0, -1)).toEqual([
                    "3",
                    "2",
                    "1",
                    "0",
                ]);
            }, protocol);
        },
        config.timeout,
    );

    it.each([ProtocolVersion.RESP2, ProtocolVersion.RESP3])(
        `llen with existing, non-existing key and key that holds a value that is not a list_%p`,
        async (protocol) => {
            await runTest(async (client: BaseClient) => {
                const key1 = uuidv4();
                const key2 = uuidv4();
                const valueList = ["value4", "value3", "value2", "value1"];
                expect(await client.lpush(key1, valueList)).toEqual(4);
                expect(await client.llen(key1)).toEqual(4);
                expect(await client.llen(Buffer.from(key1))).toEqual(4);

                expect(await client.llen("nonExistingKey")).toEqual(0);

                expect(await client.set(key2, "foo")).toEqual("OK");

                try {
                    expect(await client.llen(key2)).toThrow();
                } catch (e) {
                    expect((e as Error).message).toMatch(
                        "Operation against a key holding the wrong kind of value",
                    );
                }
            }, protocol);
        },
        config.timeout,
    );

    it.each([ProtocolVersion.RESP2, ProtocolVersion.RESP3])(
        `lmove list_%p`,
        async (protocol) => {
            await runTest(async (client: BaseClient, cluster) => {
                if (cluster.checkIfServerVersionLessThan("6.2.0")) {
                    return;
                }

                const key1 = "{key}-1" + uuidv4();
                const key2 = "{key}-2" + uuidv4();
                const key1Encoded = Buffer.from("{key}-1" + uuidv4());
                const key2Encoded = Buffer.from("{key}-2" + uuidv4());
                const lpushArgs1 = ["2", "1"];
                const lpushArgs2 = ["4", "3"];

                // Initialize the tests
                expect(await client.lpush(key1, lpushArgs1)).toEqual(2);
                expect(await client.lpush(key2, lpushArgs2)).toEqual(2);
                expect(await client.lpush(key1Encoded, lpushArgs1)).toEqual(2);
                expect(await client.lpush(key2Encoded, lpushArgs2)).toEqual(2);

                // Move from LEFT to LEFT
                expect(
                    await client.lmove(
                        key1,
                        key2,
                        ListDirection.LEFT,
                        ListDirection.LEFT,
                    ),
                ).toEqual("1");

                // Move from LEFT to RIGHT
                expect(
                    await client.lmove(
                        key1,
                        key2,
                        ListDirection.LEFT,
                        ListDirection.RIGHT,
                    ),
                ).toEqual("2");

                expect(await client.lrange(key2, 0, -1)).toEqual([
                    "1",
                    "3",
                    "4",
                    "2",
                ]);
                expect(await client.lrange(key1, 0, -1)).toEqual([]);

                // Move from RIGHT to LEFT - non-existing destination key
                expect(
                    await client.lmove(
                        key2,
                        key1,
                        ListDirection.RIGHT,
                        ListDirection.LEFT,
                    ),
                ).toEqual("2");

                // Move from RIGHT to RIGHT
                expect(
                    await client.lmove(
                        key2,
                        key1,
                        ListDirection.RIGHT,
                        ListDirection.RIGHT,
                    ),
                ).toEqual("4");

                expect(await client.lrange(key2, 0, -1)).toEqual(["1", "3"]);
                expect(await client.lrange(key1, 0, -1)).toEqual(["2", "4"]);

                // Move from RIGHT to LEFT with encoded return value
                expect(
                    await client.lmove(
                        key1,
                        key2,
                        ListDirection.RIGHT,
                        ListDirection.LEFT,
                        { decoder: Decoder.Bytes },
                    ),
                ).toEqual(Buffer.from("4"));

                // Move from RIGHT to LEFT with encoded list keys
                expect(
                    await client.lmove(
                        key1Encoded,
                        key2Encoded,
                        ListDirection.RIGHT,
                        ListDirection.LEFT,
                    ),
                ).toEqual("2");

                // Non-existing source key
                expect(
                    await client.lmove(
                        "{key}-non_existing_key" + uuidv4(),
                        key1,
                        ListDirection.LEFT,
                        ListDirection.LEFT,
                    ),
                ).toEqual(null);

                // Non-list source key
                const key3 = "{key}-3" + uuidv4();
                expect(await client.set(key3, "value")).toEqual("OK");
                await expect(
                    client.lmove(
                        key3,
                        key1,
                        ListDirection.LEFT,
                        ListDirection.LEFT,
                    ),
                ).rejects.toThrow(RequestError);

                // Non-list destination key
                await expect(
                    client.lmove(
                        key1,
                        key3,
                        ListDirection.LEFT,
                        ListDirection.LEFT,
                    ),
                ).rejects.toThrow(RequestError);
            }, protocol);
        },
        config.timeout,
    );

    it.each([ProtocolVersion.RESP2, ProtocolVersion.RESP3])(
        `blmove list_%p`,
        async (protocol) => {
            await runTest(async (client: BaseClient, cluster) => {
                if (cluster.checkIfServerVersionLessThan("6.2.0")) {
                    return;
                }

                const key1 = "{key}-1" + uuidv4();
                const key2 = "{key}-2" + uuidv4();
                const key1Encoded = Buffer.from("{key}-1" + uuidv4());
                const key2Encoded = Buffer.from("{key}-2" + uuidv4());
                const lpushArgs1 = ["2", "1"];
                const lpushArgs2 = ["4", "3"];

                // Initialize the tests
                expect(await client.lpush(key1, lpushArgs1)).toEqual(2);
                expect(await client.lpush(key2, lpushArgs2)).toEqual(2);
                expect(await client.lpush(key1Encoded, lpushArgs1)).toEqual(2);
                expect(await client.lpush(key2Encoded, lpushArgs2)).toEqual(2);

                // Move from LEFT to LEFT with blocking
                expect(
                    await client.blmove(
                        key1,
                        key2,
                        ListDirection.LEFT,
                        ListDirection.LEFT,
                        0.1,
                    ),
                ).toEqual("1");

                // Move from LEFT to RIGHT with blocking
                expect(
                    await client.blmove(
                        key1,
                        key2,
                        ListDirection.LEFT,
                        ListDirection.RIGHT,
                        0.1,
                    ),
                ).toEqual("2");

                expect(await client.lrange(key2, 0, -1)).toEqual([
                    "1",
                    "3",
                    "4",
                    "2",
                ]);
                expect(await client.lrange(key1, 0, -1)).toEqual([]);

                // Move from RIGHT to LEFT non-existing destination with blocking
                expect(
                    await client.blmove(
                        key2,
                        key1,
                        ListDirection.RIGHT,
                        ListDirection.LEFT,
                        0.1,
                    ),
                ).toEqual("2");

                expect(await client.lrange(key2, 0, -1)).toEqual([
                    "1",
                    "3",
                    "4",
                ]);
                expect(await client.lrange(key1, 0, -1)).toEqual(["2"]);

                // Move from RIGHT to RIGHT with blocking
                expect(
                    await client.blmove(
                        key2,
                        key1,
                        ListDirection.RIGHT,
                        ListDirection.RIGHT,
                        0.1,
                    ),
                ).toEqual("4");

                expect(await client.lrange(key2, 0, -1)).toEqual(["1", "3"]);
                expect(await client.lrange(key1, 0, -1)).toEqual(["2", "4"]);

                // Move from RIGHT to LEFT with blocking and encoded return value
                expect(
                    await client.blmove(
                        key1,
                        key2,
                        ListDirection.RIGHT,
                        ListDirection.LEFT,
                        0.1,
                        { decoder: Decoder.Bytes },
                    ),
                ).toEqual(Buffer.from("4"));

                // Move from RIGHT to LEFT with encoded list keys
                expect(
                    await client.blmove(
                        key1Encoded,
                        key2Encoded,
                        ListDirection.RIGHT,
                        ListDirection.LEFT,
                        0.1,
                    ),
                ).toEqual("2");

                // Non-existing source key with blocking
                expect(
                    await client.blmove(
                        "{key}-non_existing_key" + uuidv4(),
                        key1,
                        ListDirection.LEFT,
                        ListDirection.LEFT,
                        0.1,
                    ),
                ).toEqual(null);

                // Non-list source key with blocking
                const key3 = "{key}-3" + uuidv4();
                expect(await client.set(key3, "value")).toEqual("OK");
                await expect(
                    client.blmove(
                        key3,
                        key1,
                        ListDirection.LEFT,
                        ListDirection.LEFT,
                        0.1,
                    ),
                ).rejects.toThrow(RequestError);

                // Non-list destination key
                await expect(
                    client.blmove(
                        key1,
                        key3,
                        ListDirection.LEFT,
                        ListDirection.LEFT,
                        0.1,
                    ),
                ).rejects.toThrow(RequestError);
            }, protocol);
        },
        config.timeout,
    );

    it.each([ProtocolVersion.RESP2, ProtocolVersion.RESP3])(
        `lset test_%p`,
        async (protocol) => {
            await runTest(async (client: BaseClient) => {
                const key = uuidv4();
                const nonExistingKey = uuidv4();
                const index = 0;
                const oobIndex = 10;
                const negativeIndex = -1;
                const element = "zero";
                const lpushArgs = ["four", "three", "two", "one"];
                const expectedList = ["zero", "two", "three", "four"];
                const expectedList2 = ["zero", "two", "three", "zero"];

                // key does not exist
                await expect(
                    client.lset(nonExistingKey, index, element),
                ).rejects.toThrow(RequestError);

                expect(await client.lpush(key, lpushArgs)).toEqual(4);

                // index out of range
                await expect(
                    client.lset(key, oobIndex, element),
                ).rejects.toThrow(RequestError);

                // assert lset result
                expect(await client.lset(key, index, element)).toEqual("OK");
                expect(await client.lrange(key, 0, negativeIndex)).toEqual(
                    expectedList,
                );

                // assert lset with a negative index for the last element in the list
                expect(await client.lset(key, negativeIndex, element)).toEqual(
                    "OK",
                );
                expect(await client.lrange(key, 0, negativeIndex)).toEqual(
                    expectedList2,
                );

                // assert lset against a non-list key
                const nonListKey = "nonListKey";
                expect(await client.sadd(nonListKey, ["a"])).toEqual(1);

                await expect(client.lset(nonListKey, 0, "b")).rejects.toThrow(
                    RequestError,
                );

                //test lset for binary key and element values
                const key2 = uuidv4();
                expect(await client.lpush(key2, lpushArgs)).toEqual(4);
                // assert lset result
                expect(
                    await client.lset(Buffer.from(key2), index, element),
                ).toEqual("OK");
                expect(await client.lrange(key2, 0, negativeIndex)).toEqual(
                    expectedList,
                );
            }, protocol);
        },
        config.timeout,
    );

    it.each([ProtocolVersion.RESP2, ProtocolVersion.RESP3])(
        `ltrim with existing key and key that holds a value that is not a list_%p`,
        async (protocol) => {
            await runTest(async (client: BaseClient) => {
                const key = uuidv4();
                const valueList = ["value4", "value3", "value2", "value1"];
                expect(await client.lpush(key, valueList)).toEqual(4);
                expect(await client.ltrim(key, 0, 1)).toEqual("OK");
                expect(await client.lrange(key, 0, -1)).toEqual([
                    "value1",
                    "value2",
                ]);

                /// `start` is greater than `end` so the key will be removed.
                expect(await client.ltrim(key, 4, 2)).toEqual("OK");
                expect(await client.lrange(key, 0, -1)).toEqual([]);

                expect(await client.set(key, "foo")).toEqual("OK");

                try {
                    expect(await client.ltrim(key, 0, 1)).toThrow();
                } catch (e) {
                    expect((e as Error).message).toMatch(
                        "Operation against a key holding the wrong kind of value",
                    );
                }

                //test for binary key as input to the command
                const key2 = uuidv4();
                expect(await client.lpush(key2, valueList)).toEqual(4);
                expect(await client.ltrim(Buffer.from(key2), 0, 1)).toEqual(
                    "OK",
                );
                expect(await client.lrange(key2, 0, -1)).toEqual([
                    "value1",
                    "value2",
                ]);
            }, protocol);
        },
        config.timeout,
    );

    it.each([ProtocolVersion.RESP2, ProtocolVersion.RESP3])(
        `lrem with existing key and non existing key_%p`,
        async (protocol) => {
            await runTest(async (client: BaseClient) => {
                const key1 = uuidv4();
                const valueList = [
                    "value1",
                    "value2",
                    "value1",
                    "value1",
                    "value2",
                ];
                expect(await client.lpush(key1, valueList)).toEqual(5);
                expect(await client.lrem(key1, 2, "value1")).toEqual(2);
                expect(await client.lrange(key1, 0, -1)).toEqual([
                    "value2",
                    "value2",
                    "value1",
                ]);
                expect(await client.lrem(key1, -1, "value2")).toEqual(1);
                expect(await client.lrange(key1, 0, -1)).toEqual([
                    "value2",
                    "value1",
                ]);
                expect(await client.lrem(key1, 0, "value2")).toEqual(1);
                expect(await client.lrange(key1, 0, -1)).toEqual(["value1"]);
                expect(await client.lrem("nonExistingKey", 2, "value")).toEqual(
                    0,
                );

                // test for binary key and element as input to the command
                const key2 = uuidv4();
                expect(await client.lpush(key2, valueList)).toEqual(5);
                expect(
                    await client.lrem(
                        Buffer.from(key2),
                        2,
                        Buffer.from("value1"),
                    ),
                ).toEqual(2);
                expect(await client.lrange(key2, 0, -1)).toEqual([
                    "value2",
                    "value2",
                    "value1",
                ]);
            }, protocol);
        },
        config.timeout,
    );

    it.each([ProtocolVersion.RESP2, ProtocolVersion.RESP3])(
        `rpush and rpop with existing and non existing key_%p`,
        async (protocol) => {
            await runTest(async (client: BaseClient) => {
                const key1 = uuidv4();
                const key2 = Buffer.from(uuidv4());
                const valueList1 = ["value1", "value2", "value3", "value4"];
                const valueList2 = ["value5", "value6", "value7"];
                expect(await client.rpush(key1, valueList1)).toEqual(4);
                expect(await client.rpop(key1)).toEqual("value4");
                expect(await client.rpopCount(key1, 2)).toEqual([
                    "value3",
                    "value2",
                ]);
                expect(await client.rpop("nonExistingKey")).toEqual(null);

                expect(await client.rpush(key2, valueList2)).toEqual(3);
                expect(
                    await client.rpop(key2, { decoder: Decoder.Bytes }),
                ).toEqual(Buffer.from("value7"));
                expect(
                    await client.rpopCount(key2, 2, { decoder: Decoder.Bytes }),
                ).toEqual([Buffer.from("value6"), Buffer.from("value5")]);
                expect(
                    await client.rpush(key2, [Buffer.from("value8")]),
                ).toEqual(1);
                expect(
                    await client.rpop(key2, { decoder: Decoder.Bytes }),
                ).toEqual(Buffer.from("value8"));
            }, protocol);
        },
        config.timeout,
    );

    it.each([ProtocolVersion.RESP2, ProtocolVersion.RESP3])(
        `rpush and rpop with key that holds a value that is not a list_%p`,
        async (protocol) => {
            await runTest(async (client: BaseClient) => {
                const key = uuidv4();
                expect(await client.set(key, "foo")).toEqual("OK");

                try {
                    expect(await client.rpush(key, ["bar"])).toThrow();
                } catch (e) {
                    expect((e as Error).message).toMatch(
                        "Operation against a key holding the wrong kind of value",
                    );
                }

                try {
                    expect(await client.rpop(key)).toThrow();
                } catch (e) {
                    expect((e as Error).message).toMatch(
                        "Operation against a key holding the wrong kind of value",
                    );
                }
            }, protocol);
        },
        config.timeout,
    );

    it.each([ProtocolVersion.RESP2, ProtocolVersion.RESP3])(
        `rpushx list_%p`,
        async (protocol) => {
            await runTest(async (client: BaseClient) => {
                const key1 = uuidv4();
                const key2 = uuidv4();
                const key3 = uuidv4();

                expect(await client.rpush(key1, ["0"])).toEqual(1);
                expect(await client.rpushx(key1, ["1", "2", "3"])).toEqual(4);
                expect(await client.lrange(key1, 0, -1)).toEqual([
                    "0",
                    "1",
                    "2",
                    "3",
                ]);

                expect(await client.rpushx(key2, ["1"])).toEqual(0);
                expect(await client.lrange(key2, 0, -1)).toEqual([]);

                // Key exists, but is not a list
                expect(await client.set(key3, "bar"));
                await expect(client.rpushx(key3, ["_"])).rejects.toThrow(
                    RequestError,
                );

                // Empty element list
                await expect(client.rpushx(key2, [])).rejects.toThrow(
                    RequestError,
                );

                //test for binary key and elemnts as inputs to the command.
                const key4 = uuidv4();
                expect(await client.rpush(key4, ["0"])).toEqual(1);
                expect(
                    await client.rpushx(Buffer.from(key4), [
                        Buffer.from("1"),
                        Buffer.from("2"),
                        Buffer.from("3"),
                    ]),
                ).toEqual(4);
                expect(await client.lrange(key4, 0, -1)).toEqual([
                    "0",
                    "1",
                    "2",
                    "3",
                ]);
            }, protocol);
        },
        config.timeout,
    );

    it.each([ProtocolVersion.RESP2, ProtocolVersion.RESP3])(
        `sadd, srem, scard and smembers with existing set_%p`,
        async (protocol) => {
            await runTest(async (client: BaseClient) => {
                const key = uuidv4();
                const keyEncoded = Buffer.from(key);
                const valueList = ["member1", "member2", "member3", "member4"];
                expect(await client.sadd(key, valueList)).toEqual(4);
                expect(
                    await client.srem(key, ["member3", "nonExistingMember"]),
                ).toEqual(1);

                /// compare the 2 sets.
                expect(await client.smembers(key)).toEqual(
                    new Set(["member1", "member2", "member4"]),
                );
                expect(await client.srem(key, ["member1"])).toEqual(1);
                expect(await client.scard(key)).toEqual(2);

                // with key and members as buffers
                expect(
                    await client.sadd(keyEncoded, [Buffer.from("member5")]),
                ).toEqual(1);
                expect(
                    await client.srem(keyEncoded, [Buffer.from("member2")]),
                ).toEqual(1);
                expect(
                    await client.smembers(keyEncoded, {
                        decoder: Decoder.Bytes,
                    }),
                ).toEqual(
                    new Set([Buffer.from("member4"), Buffer.from("member5")]),
                );
                expect(await client.scard(Buffer.from(key))).toEqual(2);
            }, protocol);
        },
        config.timeout,
    );

    it.each([ProtocolVersion.RESP2, ProtocolVersion.RESP3])(
        `smove test_%p`,
        async (protocol) => {
            await runTest(async (client: BaseClient) => {
                const key1 = "{key}" + uuidv4();
                const key2 = "{key}" + uuidv4();
                const key3 = "{key}" + uuidv4();
                const string_key = "{key}" + uuidv4();
                const non_existing_key = "{key}" + uuidv4();

                expect(await client.sadd(key1, ["1", "2", "3"])).toEqual(3);
                expect(await client.sadd(key2, ["2", "3"])).toEqual(2);

                // move an element, test key as buffer
                expect(await client.smove(Buffer.from(key1), key2, "1"));
                expect(await client.smembers(key1)).toEqual(
                    new Set(["2", "3"]),
                );
                expect(await client.smembers(key2)).toEqual(
                    new Set(["1", "2", "3"]),
                );

                // moved element already exists in the destination set, test member as buffer
                expect(await client.smove(key2, key1, Buffer.from("2")));
                expect(await client.smembers(key1)).toEqual(
                    new Set(["2", "3"]),
                );
                expect(await client.smembers(key2)).toEqual(
                    new Set(["1", "3"]),
                );

                // attempt to move from a non-existing key
                expect(await client.smove(non_existing_key, key1, "4")).toEqual(
                    false,
                );
                expect(await client.smembers(key1)).toEqual(
                    new Set(["2", "3"]),
                );

                // move to a new set
                expect(await client.smove(key1, key3, "2"));
                expect(await client.smembers(key1)).toEqual(new Set(["3"]));
                expect(await client.smembers(key3)).toEqual(new Set(["2"]));

                // attempt to move a missing element
                expect(await client.smove(key1, key3, "42")).toEqual(false);
                expect(await client.smembers(key1)).toEqual(new Set(["3"]));
                expect(await client.smembers(key3)).toEqual(new Set(["2"]));

                // move missing element to missing key
                expect(
                    await client.smove(key1, non_existing_key, "42"),
                ).toEqual(false);
                expect(await client.smembers(key1)).toEqual(new Set(["3"]));
                expect(await client.type(non_existing_key)).toEqual("none");

                // key exists, but it is not a set
                expect(await client.set(string_key, "value")).toEqual("OK");
                await expect(
                    client.smove(string_key, key1, "_"),
                ).rejects.toThrow();
            }, protocol);
        },
        config.timeout,
    );

    it.each([ProtocolVersion.RESP2, ProtocolVersion.RESP3])(
        `srem, scard and smembers with non existing key_%p`,
        async (protocol) => {
            await runTest(async (client: BaseClient) => {
                expect(await client.srem("nonExistingKey", ["member"])).toEqual(
                    0,
                );
                expect(await client.scard("nonExistingKey")).toEqual(0);
                expect(await client.smembers("nonExistingKey")).toEqual(
                    new Set(),
                );
            }, protocol);
        },
        config.timeout,
    );

    it.each([ProtocolVersion.RESP2, ProtocolVersion.RESP3])(
        `sadd, srem, scard and smembers with with key that holds a value that is not a set_%p`,
        async (protocol) => {
            await runTest(async (client: BaseClient) => {
                const key = uuidv4();
                expect(await client.set(key, "foo")).toEqual("OK");

                try {
                    expect(await client.sadd(key, ["bar"])).toThrow();
                } catch (e) {
                    expect((e as Error).message).toMatch(
                        "Operation against a key holding the wrong kind of value",
                    );
                }

                try {
                    expect(await client.srem(key, ["bar"])).toThrow();
                } catch (e) {
                    expect((e as Error).message).toMatch(
                        "Operation against a key holding the wrong kind of value",
                    );
                }

                try {
                    expect(await client.scard(key)).toThrow();
                } catch (e) {
                    expect((e as Error).message).toMatch(
                        "Operation against a key holding the wrong kind of value",
                    );
                }

                try {
                    expect(await client.smembers(key)).toThrow();
                } catch (e) {
                    expect((e as Error).message).toMatch(
                        "Operation against a key holding the wrong kind of value",
                    );
                }
            }, protocol);
        },
        config.timeout,
    );

    it.each([ProtocolVersion.RESP2, ProtocolVersion.RESP3])(
        `sinter test_%p`,
        async (protocol) => {
            await runTest(async (client: BaseClient) => {
                const key1 = `{key}-1-${uuidv4()}`;
                const key2 = `{key}-2-${uuidv4()}`;
                const non_existing_key = `{key}`;
                const member1_list = ["a", "b", "c", "d"];
                const member2_list = ["c", "d", "e"];

                // positive test case
                expect(await client.sadd(key1, member1_list)).toEqual(4);
                expect(await client.sadd(key2, member2_list)).toEqual(3);
                expect(await client.sinter([key1, key2])).toEqual(
                    new Set(["c", "d"]),
                );

                // positive test case with keys and return value as buffers
                expect(
                    await client.sinter(
                        [Buffer.from(key1), Buffer.from(key2)],
                        { decoder: Decoder.Bytes },
                    ),
                ).toEqual(new Set([Buffer.from("c"), Buffer.from("d")]));

                // invalid argument - key list must not be empty
                try {
                    expect(await client.sinter([])).toThrow();
                } catch (e) {
                    expect((e as Error).message).toMatch(
                        "ResponseError: wrong number of arguments",
                    );
                }

                // non-existing key returns empty set
                expect(await client.sinter([key1, non_existing_key])).toEqual(
                    new Set(),
                );

                // non-set key
                expect(await client.set(key2, "value")).toEqual("OK");

                try {
                    expect(await client.sinter([key2])).toThrow();
                } catch (e) {
                    expect((e as Error).message).toMatch(
                        "Operation against a key holding the wrong kind of value",
                    );
                }
            }, protocol);
        },
        config.timeout,
    );

    it.each([ProtocolVersion.RESP2, ProtocolVersion.RESP3])(
        `sintercard test_%p`,
        async (protocol) => {
            await runTest(async (client: BaseClient, cluster) => {
                if (cluster.checkIfServerVersionLessThan("7.0.0")) {
                    return;
                }

                const key1 = `{key}-${uuidv4()}`;
                const key2 = `{key}-${uuidv4()}`;
                const nonExistingKey = `{key}-${uuidv4()}`;
                const stringKey = `{key}-${uuidv4()}`;
                const member1_list = ["a", "b", "c", "d"];
                const member2_list = ["b", "c", "d", "e"];

                expect(await client.sadd(key1, member1_list)).toEqual(4);
                expect(await client.sadd(key2, member2_list)).toEqual(4);

                expect(await client.sintercard([key1, key2])).toEqual(3);

                // returns limit as cardinality when the limit is reached partway through the computation
                const limit = 2;
                expect(
                    await client.sintercard([key1, key2], { limit }),
                ).toEqual(limit);

                // returns actual cardinality if limit is higher
                expect(
                    await client.sintercard([key1, key2], { limit: 4 }),
                ).toEqual(3);

                // one of the keys is empty, intersection is empty, cardinality equals 0
                expect(await client.sintercard([key1, nonExistingKey])).toEqual(
                    0,
                );

                expect(
                    await client.sintercard([nonExistingKey, nonExistingKey]),
                ).toEqual(0);
                expect(
                    await client.sintercard([nonExistingKey, nonExistingKey], {
                        limit: 2,
                    }),
                ).toEqual(0);

                // with keys as binary buffers
                expect(
                    await client.sintercard([
                        Buffer.from(key1),
                        Buffer.from(key2),
                    ]),
                ).toEqual(3);

                // invalid argument - key list must not be empty
                await expect(client.sintercard([])).rejects.toThrow(
                    RequestError,
                );

                // source key exists, but it is not a set
                expect(await client.set(stringKey, "foo")).toEqual("OK");
                await expect(
                    client.sintercard([key1, stringKey]),
                ).rejects.toThrow(RequestError);
            }, protocol);
        },
        config.timeout,
    );

    it.each([ProtocolVersion.RESP2, ProtocolVersion.RESP3])(
        `sinterstore test_%p`,
        async (protocol) => {
            await runTest(async (client: BaseClient) => {
                const key1 = `{key}-1-${uuidv4()}`;
                const key2 = `{key}-2-${uuidv4()}`;
                const key3 = `{key}-3-${uuidv4()}`;
                const nonExistingKey = `{key}-4-${uuidv4()}`;
                const stringKey = `{key}-5-${uuidv4()}`;
                const member1_list = ["a", "b", "c"];
                const member2_list = ["c", "d", "e"];

                expect(await client.sadd(key1, member1_list)).toEqual(3);
                expect(await client.sadd(key2, member2_list)).toEqual(3);

                // store in a new key
                expect(await client.sinterstore(key3, [key1, key2])).toEqual(1);
                expect(await client.smembers(key3)).toEqual(new Set(["c"]));

                // overwrite existing set, which is also a source set
                expect(await client.sinterstore(key2, [key2, key3])).toEqual(1);
                expect(await client.smembers(key2)).toEqual(new Set(["c"]));

                // source set is the same as the existing set
                expect(await client.sinterstore(key2, [key2])).toEqual(1);
                expect(await client.smembers(key2)).toEqual(new Set(["c"]));

                // intersection with non-existing key
                expect(
                    await client.sinterstore(key1, [key2, nonExistingKey]),
                ).toEqual(0);
                expect(await client.smembers(key1)).toEqual(new Set());

                // invalid argument - key list must not be empty
                await expect(client.sinterstore(key3, [])).rejects.toThrow();

                // non-set key
                expect(await client.set(stringKey, "foo")).toEqual("OK");
                await expect(
                    client.sinterstore(key3, [stringKey]),
                ).rejects.toThrow();

                // overwrite non-set key
                expect(await client.sinterstore(stringKey, [key2])).toEqual(1);
                expect(await client.smembers(stringKey)).toEqual(new Set("c"));

                // with destination and keys as binary buffers
                expect(await client.sadd(key1, ["a", "b", "c"]));
                expect(await client.sadd(key2, ["c", "d", "e"]));
                expect(
                    await client.sinterstore(Buffer.from(key3), [
                        Buffer.from(key1),
                        Buffer.from(key2),
                    ]),
                ).toEqual(1);
                expect(await client.smembers(key3)).toEqual(new Set(["c"]));
            }, protocol);
        },
        config.timeout,
    );

    it.each([ProtocolVersion.RESP2, ProtocolVersion.RESP3])(
        `sdiff test_%p`,
        async (protocol) => {
            await runTest(async (client: BaseClient) => {
                const key1 = `{key}-1-${uuidv4()}`;
                const key2 = `{key}-2-${uuidv4()}`;
                const stringKey = `{key}-3-${uuidv4()}`;
                const nonExistingKey = `{key}-4-${uuidv4()}`;
                const member1_list = ["a", "b", "c"];
                const member2_list = ["c", "d", "e"];

                expect(await client.sadd(key1, member1_list)).toEqual(3);
                expect(await client.sadd(key2, member2_list)).toEqual(3);

                expect(await client.sdiff([key1, key2])).toEqual(
                    new Set(["a", "b"]),
                );
                expect(await client.sdiff([key2, key1])).toEqual(
                    new Set(["d", "e"]),
                );

                expect(await client.sdiff([key1, nonExistingKey])).toEqual(
                    new Set(["a", "b", "c"]),
                );
                expect(await client.sdiff([nonExistingKey, key1])).toEqual(
                    new Set(),
                );

                // key and return value as binary buffers
                expect(
                    await client.sdiff([Buffer.from(key1), Buffer.from(key2)], {
                        decoder: Decoder.Bytes,
                    }),
                ).toEqual(new Set([Buffer.from("a"), Buffer.from("b")]));
                expect(
                    await client.sdiff([Buffer.from(key2), Buffer.from(key1)], {
                        decoder: Decoder.Bytes,
                    }),
                ).toEqual(new Set([Buffer.from("d"), Buffer.from("e")]));

                // invalid arg - key list must not be empty
                await expect(client.sdiff([])).rejects.toThrow();

                // key exists, but it is not a set
                expect(await client.set(stringKey, "foo")).toEqual("OK");
                await expect(client.sdiff([stringKey])).rejects.toThrow();
            }, protocol);
        },
        config.timeout,
    );

    it.each([ProtocolVersion.RESP2, ProtocolVersion.RESP3])(
        `sdiffstore test_%p`,
        async (protocol) => {
            await runTest(async (client: BaseClient) => {
                const key1 = `{key}-1-${uuidv4()}`;
                const key2 = `{key}-2-${uuidv4()}`;
                const key3 = `{key}-3-${uuidv4()}`;
                const stringKey = `{key}-4-${uuidv4()}`;
                const nonExistingKey = `{key}-5-${uuidv4()}`;
                const member1_list = ["a", "b", "c"];
                const member2_list = ["c", "d", "e"];

                expect(await client.sadd(key1, member1_list)).toEqual(3);
                expect(await client.sadd(key2, member2_list)).toEqual(3);

                // store diff in new key
                expect(await client.sdiffstore(key3, [key1, key2])).toEqual(2);
                expect(await client.smembers(key3)).toEqual(
                    new Set(["a", "b"]),
                );

                // overwrite existing set
                expect(await client.sdiffstore(key3, [key2, key1])).toEqual(2);
                expect(await client.smembers(key3)).toEqual(
                    new Set(["d", "e"]),
                );

                // overwrite one of the source sets
                expect(await client.sdiffstore(key3, [key2, key3])).toEqual(1);
                expect(await client.smembers(key3)).toEqual(new Set(["c"]));

                // diff between non-empty set and empty set
                expect(
                    await client.sdiffstore(key3, [key1, nonExistingKey]),
                ).toEqual(3);
                expect(await client.smembers(key3)).toEqual(
                    new Set(["a", "b", "c"]),
                );

                // diff between empty set and non-empty set
                expect(
                    await client.sdiffstore(key3, [nonExistingKey, key1]),
                ).toEqual(0);
                expect(await client.smembers(key3)).toEqual(new Set());

                // invalid argument - key list must not be empty
                await expect(client.sdiffstore(key3, [])).rejects.toThrow();

                // source key exists, but it is not a set
                expect(await client.set(stringKey, "foo")).toEqual("OK");
                await expect(
                    client.sdiffstore(key3, [stringKey]),
                ).rejects.toThrow();

                // overwrite a key holding a non-set value
                expect(
                    await client.sdiffstore(stringKey, [key1, key2]),
                ).toEqual(2);
                expect(await client.smembers(stringKey)).toEqual(
                    new Set(["a", "b"]),
                );

                // with destination and keys as binary buffers
                expect(
                    await client.sdiffstore(Buffer.from(key3), [
                        Buffer.from(key1),
                        Buffer.from(key2),
                    ]),
                ).toEqual(2);
                expect(await client.smembers(key3)).toEqual(
                    new Set(["a", "b"]),
                );
            }, protocol);
        },
        config.timeout,
    );

    it.each([ProtocolVersion.RESP2, ProtocolVersion.RESP3])(
        `sscan test_%p`,
        async (protocol) => {
            await runTest(async (client: BaseClient) => {
                const key1 = "{key}-1" + uuidv4();
                const initialCursor = "0";
                const defaultCount = 10;

                const numberMembers: string[] = [];

                for (let i = 0; i < 50000; i++) {
                    numberMembers[i] = i.toString();
                }

                const numberMembersSet: string[] = numberMembers;
                const charMembers: string[] = ["a", "b", "c", "d", "e"];
                const charMembersSet = new Set<string>(charMembers);
                const resultCursorIndex = 0;
                const resultCollectionIndex = 1;

                // Result contains the whole set
                expect(await client.sadd(key1, charMembers)).toEqual(
                    charMembers.length,
                );
                let result = await client.sscan(key1, initialCursor);
                expect(await result[resultCursorIndex]).toEqual(initialCursor);
                expect(result[resultCollectionIndex].length).toEqual(
                    charMembers.length,
                );

                const resultMembers = result[resultCollectionIndex] as string[];

                const allResultMember = resultMembers.every((member) =>
                    charMembersSet.has(member),
                );
                expect(allResultMember).toEqual(true);

                // Test with key, cursor, result value as binary buffers
                const encodedResult = await client.sscan(
                    Buffer.from(key1),
                    Buffer.from(initialCursor),
                    { decoder: Decoder.Bytes },
                );
                const encodedResultMembers = encodedResult[
                    resultCollectionIndex
                ] as GlideString[];
                const allEncodedResultMembers = encodedResultMembers.every(
                    (member) => charMembersSet.has(member.toString()),
                );
                expect(allEncodedResultMembers).toEqual(true);

                // Testing sscan with match
                result = await client.sscan(key1, initialCursor, {
                    match: "a",
                });
                expect(result[resultCursorIndex]).toEqual(initialCursor);
                expect(result[resultCollectionIndex]).toEqual(["a"]);

                // Result contains a subset of the key
                expect(await client.sadd(key1, numberMembers)).toEqual(
                    numberMembers.length,
                );

                let resultCursor = "0";
                let secondResultValues: GlideString[] = [];

                let isFirstLoop = true;

                do {
                    result = await client.sscan(key1, resultCursor);
                    resultCursor = result[resultCursorIndex].toString();
                    secondResultValues = result[resultCollectionIndex];

                    if (isFirstLoop) {
                        expect(resultCursor).not.toBe("0");
                        isFirstLoop = false;
                    } else if (resultCursor === initialCursor) {
                        break;
                    }

                    // Scan with result cursor has a different set
                    const secondResult = await client.sscan(key1, resultCursor);
                    const newResultCursor =
                        secondResult[resultCursorIndex].toString();
                    expect(resultCursor).not.toBe(newResultCursor);
                    resultCursor = newResultCursor;
                    expect(result[resultCollectionIndex]).not.toBe(
                        secondResult[resultCollectionIndex],
                    );
                    secondResultValues = secondResult[resultCollectionIndex];
                } while (resultCursor != initialCursor); // 0 is returned for the cursor of the last iteration.

                const allSecondResultValues = Object.keys(
                    secondResultValues,
                ).every((value) => value in numberMembersSet);
                expect(allSecondResultValues).toEqual(true);

                // Test match pattern
                result = await client.sscan(key1, initialCursor, {
                    match: "*",
                });
                expect(result[resultCursorIndex]).not.toEqual(initialCursor);
                expect(
                    result[resultCollectionIndex].length,
                ).toBeGreaterThanOrEqual(defaultCount);

                // Test count
                result = await client.sscan(key1, initialCursor, { count: 20 });
                expect(result[resultCursorIndex]).not.toEqual(0);
                expect(
                    result[resultCollectionIndex].length,
                ).toBeGreaterThanOrEqual(20);

                // Test count with match returns a non-empty list
                result = await client.sscan(key1, initialCursor, {
                    match: "1*",
                    count: 30,
                });
                expect(result[resultCursorIndex]).not.toEqual(initialCursor);
                expect(
                    result[resultCollectionIndex].length,
                ).toBeGreaterThanOrEqual(0);
            }, protocol);
        },
        config.timeout,
    );

    it.each([ProtocolVersion.RESP2, ProtocolVersion.RESP3])(
        `sunion test_%p`,
        async (protocol) => {
            await runTest(async (client: BaseClient) => {
                const key1 = `{key}:${uuidv4()}`;
                const key2 = `{key}:${uuidv4()}`;
                const stringKey = `{key}:${uuidv4()}`;
                const nonExistingKey = `{key}:${uuidv4()}`;
                const memberList1 = ["a", "b", "c"];
                const memberList2 = ["b", "c", "d", "e"];

                expect(await client.sadd(key1, memberList1)).toEqual(3);
                expect(await client.sadd(key2, memberList2)).toEqual(4);
                expect(await client.sunion([key1, key2])).toEqual(
                    new Set(["a", "b", "c", "d", "e"]),
                );

                // with return value as binary buffers
                expect(
                    await client.sunion([key1, Buffer.from(key2)], {
                        decoder: Decoder.Bytes,
                    }),
                ).toEqual(
                    new Set(
                        ["a", "b", "c", "d", "e"].map((member) =>
                            Buffer.from(member),
                        ),
                    ),
                );

                // invalid argument - key list must not be empty
                await expect(client.sunion([])).rejects.toThrow();

                // non-existing key returns the set of existing keys
                expect(await client.sunion([key1, nonExistingKey])).toEqual(
                    new Set(memberList1),
                );

                // key exists, but it is not a set
                expect(await client.set(stringKey, "foo")).toEqual("OK");
                await expect(client.sunion([stringKey])).rejects.toThrow();
            }, protocol);
        },
        config.timeout,
    );

    it.each([ProtocolVersion.RESP2, ProtocolVersion.RESP3])(
        `sunionstore test_%p`,
        async (protocol) => {
            await runTest(async (client: BaseClient) => {
                const key1 = `{key}:${uuidv4()}`;
                const key2 = `{key}:${uuidv4()}`;
                const key3 = `{key}:${uuidv4()}`;
                const key4 = `{key}:${uuidv4()}`;
                const stringKey = `{key}:${uuidv4()}`;
                const nonExistingKey = `{key}:${uuidv4()}`;

                expect(await client.sadd(key1, ["a", "b", "c"])).toEqual(3);
                expect(await client.sadd(key2, ["c", "d", "e"])).toEqual(3);
                expect(await client.sadd(key3, ["e", "f", "g"])).toEqual(3);

                // store union in new key
                expect(await client.sunionstore(key4, [key1, key2])).toEqual(5);
                expect(await client.smembers(key4)).toEqual(
                    new Set(["a", "b", "c", "d", "e"]),
                );

                // overwrite existing set, test with binary option
                expect(
                    await client.sunionstore(Buffer.from(key1), [
                        Buffer.from(key4),
                        Buffer.from(key2),
                    ]),
                ).toEqual(5);
                expect(await client.smembers(key1)).toEqual(
                    new Set(["a", "b", "c", "d", "e"]),
                );

                // overwrite one of the source keys
                expect(await client.sunionstore(key2, [key4, key2])).toEqual(5);
                expect(await client.smembers(key2)).toEqual(
                    new Set(["a", "b", "c", "d", "e"]),
                );

                // union with a non-existing key
                expect(
                    await client.sunionstore(key2, [nonExistingKey]),
                ).toEqual(0);
                expect(await client.smembers(key2)).toEqual(new Set());

                // invalid argument - key list must not be empty
                await expect(client.sunionstore(key4, [])).rejects.toThrow();

                // key exists, but it is not a set
                expect(await client.set(stringKey, "foo")).toEqual("OK");
                await expect(
                    client.sunionstore(key4, [stringKey, key1]),
                ).rejects.toThrow();

                // overwrite destination when destination is not a set
                expect(
                    await client.sunionstore(stringKey, [key1, key3]),
                ).toEqual(7);
                expect(await client.smembers(stringKey)).toEqual(
                    new Set(["a", "b", "c", "d", "e", "f", "g"]),
                );
            }, protocol);
        },
        config.timeout,
    );

    it.each([ProtocolVersion.RESP2, ProtocolVersion.RESP3])(
        `sismember test_%p`,
        async (protocol) => {
            await runTest(async (client: BaseClient) => {
                const key1 = uuidv4();
                const key2 = uuidv4();
                expect(await client.sadd(key1, ["member1"])).toEqual(1);
                expect(await client.sismember(key1, "member1")).toEqual(true);
                expect(
                    await client.sismember(
                        Buffer.from(key1),
                        Buffer.from("member1"),
                    ),
                ).toEqual(true);
                expect(
                    await client.sismember(key1, "nonExistingMember"),
                ).toEqual(false);
                expect(
                    await client.sismember("nonExistingKey", "member1"),
                ).toEqual(false);

                expect(await client.set(key2, "foo")).toEqual("OK");
                await expect(
                    client.sismember(key2, "member1"),
                ).rejects.toThrow();
            }, protocol);
        },
        config.timeout,
    );

    it.each([ProtocolVersion.RESP2, ProtocolVersion.RESP3])(
        `smismember test_%p`,
        async (protocol) => {
            await runTest(async (client: BaseClient, cluster) => {
                if (cluster.checkIfServerVersionLessThan("6.2.0")) {
                    return;
                }

                const key = uuidv4();
                const stringKey = uuidv4();
                const nonExistingKey = uuidv4();

                expect(await client.sadd(key, ["a", "b"])).toEqual(2);
                expect(
                    await client.smismember(Buffer.from(key), [
                        Buffer.from("b"),
                        "c",
                    ]),
                ).toEqual([true, false]);

                expect(await client.smismember(nonExistingKey, ["b"])).toEqual([
                    false,
                ]);

                // invalid argument - member list must not be empty
                await expect(client.smismember(key, [])).rejects.toThrow(
                    RequestError,
                );

                // key exists, but it is not a set
                expect(await client.set(stringKey, "foo")).toEqual("OK");
                await expect(
                    client.smismember(stringKey, ["a"]),
                ).rejects.toThrow(RequestError);
            }, protocol);
        },
        config.timeout,
    );

    it.each([ProtocolVersion.RESP2, ProtocolVersion.RESP3])(
        `spop and spopCount test_%p`,
        async (protocol) => {
            await runTest(async (client: BaseClient) => {
                const key1 = uuidv4();
                const key2 = uuidv4();
                const key2Encoded = Buffer.from(key2);
                let members = ["member1", "member2", "member3"];
                let members2 = ["member1", "member2", "member3"];

                expect(await client.sadd(key1, members)).toEqual(3);
                expect(await client.sadd(key2, members2)).toEqual(3);

                const result1 = await client.spop(key1);
                expect(members).toContain(result1);

                members = members.filter((item) => item != result1);
                const result2 = await client.spopCount(key1, 2);
                expect(result2).toEqual(new Set(members));
                expect(await client.spop("nonExistingKey")).toEqual(null);
                expect(await client.spopCount("nonExistingKey", 1)).toEqual(
                    new Set(),
                );

                // with keys and return values as buffers
                const result3 = await client.spop(key2Encoded, {
                    decoder: Decoder.Bytes,
                });
                expect(members2).toContain(result3?.toString());

                members2 = members2.filter(
                    (item) => item != result3?.toString(),
                );
                const result4 = await client.spopCount(key2Encoded, 2, {
                    decoder: Decoder.Bytes,
                });
                expect(result4).toEqual(
                    new Set(members2.map((item) => Buffer.from(item))),
                );
            }, protocol);
        },
        config.timeout,
    );

    it.each([ProtocolVersion.RESP2, ProtocolVersion.RESP3])(
        `srandmember and srandmemberCount test_%p`,
        async (protocol) => {
            await runTest(async (client: BaseClient) => {
                const key = uuidv4();
                const members = ["member1", "member2", "member3"];
                expect(await client.sadd(key, members)).toEqual(3);

                const result2 = await client.srandmember(key);
                expect(members).toContain(result2);
                expect(await client.srandmember("nonExistingKey")).toEqual(
                    null,
                );

                // with key and return value as buffers
                const result3 = await client.srandmember(Buffer.from(key), {
                    decoder: Decoder.Bytes,
                });
                expect(members).toContain(result3?.toString());

                // unique values are expected as count is positive
                let result = await client.srandmemberCount(key, 4);
                expect(result.length).toEqual(3);
                expect(new Set(result)).toEqual(new Set(members));

                // with key and return value as buffers
                result = await client.srandmemberCount(Buffer.from(key), 4, {
                    decoder: Decoder.Bytes,
                });
                expect(new Set(result)).toEqual(
                    new Set(members.map((member) => Buffer.from(member))),
                );

                // duplicate values are expected as count is negative
                result = await client.srandmemberCount(key, -4);
                expect(result.length).toEqual(4);
                result.forEach((member) => {
                    expect(members).toContain(member);
                });

                // empty return values for non-existing or empty keys
                result = await client.srandmemberCount(key, 0);
                expect(result.length).toEqual(0);
                expect(result).toEqual([]);
                expect(
                    await client.srandmemberCount("nonExistingKey", 0),
                ).toEqual([]);

                expect(await client.set(key, "value")).toBe("OK");
                await expect(client.srandmember(key)).rejects.toThrow();
                await expect(client.srandmemberCount(key, 2)).rejects.toThrow();
            }, protocol);
        },
        config.timeout,
    );

    it.each([ProtocolVersion.RESP2, ProtocolVersion.RESP3])(
        `exists with existing keys, an non existing key_%p`,
        async (protocol) => {
            await runTest(async (client: BaseClient) => {
                const key1 = uuidv4();
                const key2 = uuidv4();
                const value = uuidv4();
                expect(await client.set(key1, value)).toEqual("OK");
                expect(await client.exists([key1])).toEqual(1);
                expect(await client.set(key2, value)).toEqual("OK");
                expect(
                    await client.exists([
                        key1,
                        "nonExistingKey",
                        Buffer.from(key2),
                    ]),
                ).toEqual(2);
                expect(await client.exists([key1, key1])).toEqual(2);
            }, protocol);
        },
        config.timeout,
    );

    it.each([ProtocolVersion.RESP2, ProtocolVersion.RESP3])(
        `unlink multiple existing keys and an non existing key_%p`,
        async (protocol) => {
            await runTest(async (client: BaseClient) => {
                const key1 = "{key}" + uuidv4();
                const key2 = "{key}" + uuidv4();
                const key3 = "{key}" + uuidv4();
                const value = uuidv4();
                expect(await client.set(key1, value)).toEqual("OK");
                expect(await client.set(key2, value)).toEqual("OK");
                expect(await client.set(key3, value)).toEqual("OK");
                expect(
                    await client.unlink([
                        key1,
                        key2,
                        "nonExistingKey",
                        Buffer.from(key3),
                    ]),
                ).toEqual(3);
            }, protocol);
        },
        config.timeout,
    );

    it.each([ProtocolVersion.RESP2, ProtocolVersion.RESP3])(
        `expire, pexpire and ttl with positive timeout_%p`,
        async (protocol) => {
            await runTest(async (client: BaseClient, cluster) => {
                const key = uuidv4();
                expect(await client.set(key, "foo")).toEqual("OK");
                expect(await client.expire(key, 10)).toEqual(true);
                expect(await client.ttl(key)).toBeLessThanOrEqual(10);
                /// set command clears the timeout.
                expect(await client.set(key, "bar")).toEqual("OK");
                const versionLessThan =
                    cluster.checkIfServerVersionLessThan("7.0.0");

                if (versionLessThan) {
                    expect(
                        await client.pexpire(Buffer.from(key), 10000),
                    ).toEqual(true);
                } else {
                    expect(
                        await client.pexpire(Buffer.from(key), 10000, {
                            expireOption: ExpireOptions.HasNoExpiry,
                        }),
                    ).toEqual(true);
                }

                expect(await client.ttl(Buffer.from(key))).toBeLessThanOrEqual(
                    10,
                );

                /// TTL will be updated to the new value = 15
                if (versionLessThan) {
                    expect(await client.expire(Buffer.from(key), 15)).toEqual(
                        true,
                    );
                } else {
                    expect(
                        await client.expire(Buffer.from(key), 15, {
                            expireOption: ExpireOptions.HasExistingExpiry,
                        }),
                    ).toEqual(true);
                    expect(await client.expiretime(key)).toBeGreaterThan(
                        Math.floor(Date.now() / 1000),
                    );
                    expect(await client.pexpiretime(key)).toBeGreaterThan(
                        Date.now(),
                    );
                    // test Buffer input argument
                    expect(
                        await client.expiretime(Buffer.from(key)),
                    ).toBeGreaterThan(Math.floor(Date.now() / 1000));
                    expect(
                        await client.pexpiretime(Buffer.from(key)),
                    ).toBeGreaterThan(Date.now());
                }

                expect(await client.ttl(key)).toBeLessThanOrEqual(15);
            }, protocol);
        },
        config.timeout,
    );

    it.each([ProtocolVersion.RESP2, ProtocolVersion.RESP3])(
        `expireAt, pexpireAt and ttl with positive timeout_%p`,
        async (protocol) => {
            await runTest(async (client: BaseClient, cluster) => {
                const key = uuidv4();
                expect(await client.set(key, "foo")).toEqual("OK");
                expect(
                    await client.expireAt(
                        key,
                        Math.floor(Date.now() / 1000) + 10,
                    ),
                ).toEqual(true);
                expect(await client.ttl(key)).toBeLessThanOrEqual(10);
                const versionLessThan =
                    cluster.checkIfServerVersionLessThan("7.0.0");

                if (versionLessThan) {
                    expect(
                        await client.expireAt(
                            Buffer.from(key),
                            Math.floor(Date.now() / 1000) + 50,
                        ),
                    ).toEqual(true);
                } else {
                    expect(
                        await client.expireAt(
                            Buffer.from(key),
                            Math.floor(Date.now() / 1000) + 50,
                            {
                                expireOption:
                                    ExpireOptions.NewExpiryGreaterThanCurrent,
                            },
                        ),
                    ).toEqual(true);
                }

                expect(await client.ttl(key)).toBeLessThanOrEqual(50);

                /// set command clears the timeout.
                expect(await client.set(key, "bar")).toEqual("OK");

                if (!versionLessThan) {
                    expect(
                        await client.pexpireAt(key, Date.now() + 50000, {
                            expireOption: ExpireOptions.HasExistingExpiry,
                        }),
                    ).toEqual(false);
                    // test Buffer input argument
                    expect(
                        await client.pexpireAt(
                            Buffer.from(key),
                            Date.now() + 50000,
                            { expireOption: ExpireOptions.HasExistingExpiry },
                        ),
                    ).toEqual(false);
                }
            }, protocol);
        },
        config.timeout,
    );

    it.each([ProtocolVersion.RESP2, ProtocolVersion.RESP3])(
        `expire, pexpire, expireAt and pexpireAt with timestamp in the past or negative timeout_%p`,
        async (protocol) => {
            await runTest(async (client: BaseClient, cluster) => {
                const key = uuidv4();
                expect(await client.set(key, "foo")).toEqual("OK");
                expect(await client.ttl(key)).toEqual(-1);
                expect(await client.expire(key, -10)).toEqual(true);
                expect(await client.ttl(key)).toEqual(-2);
                expect(await client.set(key, "foo")).toEqual("OK");
                expect(await client.pexpire(key, -10000)).toEqual(true);
                expect(await client.ttl(key)).toEqual(-2);
                expect(await client.set(key, "foo")).toEqual("OK");
                expect(
                    await client.expireAt(
                        key,
                        Math.floor(Date.now() / 1000) - 50, /// timeout in the past
                    ),
                ).toEqual(true);
                expect(await client.ttl(key)).toEqual(-2);
                expect(await client.set(key, "foo")).toEqual("OK");

                // no timeout set yet
                if (!cluster.checkIfServerVersionLessThan("7.0.0")) {
                    expect(await client.expiretime(key)).toEqual(-1);
                    expect(await client.pexpiretime(key)).toEqual(-1);
                }

                expect(
                    await client.pexpireAt(
                        key,
                        Date.now() - 50000, /// timeout in the past
                    ),
                ).toEqual(true);
                expect(await client.ttl(key)).toEqual(-2);
            }, protocol);
        },
        config.timeout,
    );

    it.each([ProtocolVersion.RESP2, ProtocolVersion.RESP3])(
        `expire, pexpire, expireAt, pexpireAt and ttl with non-existing key_%p`,
        async (protocol) => {
            await runTest(async (client: BaseClient, cluster) => {
                const key = uuidv4();
                expect(await client.expire(key, 10)).toEqual(false);
                expect(await client.pexpire(key, 10000)).toEqual(false);
                expect(
                    await client.expireAt(
                        key,
                        Math.floor(Date.now() / 1000) + 50, /// timeout in the past
                    ),
                ).toEqual(false);
                expect(
                    await client.pexpireAt(
                        key,
                        Date.now() + 50000, /// timeout in the past
                    ),
                ).toEqual(false);
                expect(await client.ttl(key)).toEqual(-2);

                if (!cluster.checkIfServerVersionLessThan("7.0.0")) {
                    expect(await client.expiretime(key)).toEqual(-2);
                    expect(await client.pexpiretime(key)).toEqual(-2);
                }
            }, protocol);
        },
        config.timeout,
    );

    it.each([ProtocolVersion.RESP2, ProtocolVersion.RESP3])(
        `script test_decoder_%p`,
        async (protocol) => {
            await runTest(async (client: BaseClient) => {
                const key1 = Buffer.from(uuidv4());
                const key2 = Buffer.from(uuidv4());

                let script = new Script(Buffer.from("return 'Hello'"));
                expect(
                    await client.invokeScript(script, {
                        decoder: Decoder.Bytes,
                    }),
                ).toEqual(Buffer.from("Hello"));

                script = new Script(
                    Buffer.from("return redis.call('SET', KEYS[1], ARGV[1])"),
                );
                expect(
                    await client.invokeScript(script, {
                        keys: [key1],
                        args: [Buffer.from("value1")],
                        decoder: Decoder.Bytes,
                    }),
                ).toEqual("OK");

                /// Reuse the same script with different parameters.
                expect(
                    await client.invokeScript(script, {
                        keys: [key2],
                        args: [Buffer.from("value2")],
                    }),
                ).toEqual("OK");

                script = new Script(
                    Buffer.from("return redis.call('GET', KEYS[1])"),
                );
                expect(
                    await client.invokeScript(script, { keys: [key1] }),
                ).toEqual("value1");

                expect(
                    await client.invokeScript(script, { keys: [key2] }),
                ).toEqual("value2");
                // Get bytes rsponse
                expect(
                    await client.invokeScript(script, {
                        keys: [key1],
                        decoder: Decoder.Bytes,
                    }),
                ).toEqual(Buffer.from("value1"));

                expect(
                    await client.invokeScript(script, {
                        keys: [key2],
                        decoder: Decoder.Bytes,
                    }),
                ).toEqual(Buffer.from("value2"));
            }, protocol);
        },
        config.timeout,
    );

    it.each([ProtocolVersion.RESP2, ProtocolVersion.RESP3])(
        `script test_binary_%p`,
        async (protocol) => {
            await runTest(async (client: BaseClient) => {
                const key1 = Buffer.from(uuidv4());
                const key2 = Buffer.from(uuidv4());

                let script = new Script(Buffer.from("return 'Hello'"));
                expect(await client.invokeScript(script)).toEqual("Hello");

                script = new Script(
                    Buffer.from("return redis.call('SET', KEYS[1], ARGV[1])"),
                );
                expect(
                    await client.invokeScript(script, {
                        keys: [key1],
                        args: [Buffer.from("value1")],
                    }),
                ).toEqual("OK");

                /// Reuse the same script with different parameters.
                expect(
                    await client.invokeScript(script, {
                        keys: [key2],
                        args: [Buffer.from("value2")],
                    }),
                ).toEqual("OK");

                script = new Script(
                    Buffer.from("return redis.call('GET', KEYS[1])"),
                );
                expect(
                    await client.invokeScript(script, { keys: [key1] }),
                ).toEqual("value1");

                expect(
                    await client.invokeScript(script, { keys: [key2] }),
                ).toEqual("value2");
            }, protocol);
        },
        config.timeout,
    );

    it.each([ProtocolVersion.RESP2, ProtocolVersion.RESP3])(
        `script test_%p`,
        async (protocol) => {
            await runTest(async (client: BaseClient) => {
                const key1 = uuidv4();
                const key2 = uuidv4();

                let script = new Script("return 'Hello'");
                expect(await client.invokeScript(script)).toEqual("Hello");

                script = new Script(
                    "return redis.call('SET', KEYS[1], ARGV[1])",
                );
                expect(
                    await client.invokeScript(script, {
                        keys: [key1],
                        args: ["value1"],
                    }),
                ).toEqual("OK");

                /// Reuse the same script with different parameters.
                expect(
                    await client.invokeScript(script, {
                        keys: [key2],
                        args: ["value2"],
                    }),
                ).toEqual("OK");

                script = new Script("return redis.call('GET', KEYS[1])");
                expect(
                    await client.invokeScript(script, { keys: [key1] }),
                ).toEqual("value1");

                expect(
                    await client.invokeScript(script, { keys: [key2] }),
                ).toEqual("value2");
            }, protocol);
        },
        config.timeout,
    );

    it.each([ProtocolVersion.RESP2, ProtocolVersion.RESP3])(
        "script exists test_%p",
        async (protocol) => {
            await runTest(async (client: BaseClient) => {
                const script1 = new Script("return 'Hello'");
                const script2 = new Script("return 'World'");
                const script3 = new Script("return 'Hello World'");

                // Load script1 to all nodes, do not load script2 and load script3 with a SlotKeyRoute
                await client.invokeScript(script1);
                await client.invokeScript(script3);

                // Get the SHA1 digests of the scripts
                const sha1 = script1.getHash();
                const sha2 = script2.getHash();
                const sha3 = script3.getHash();
                const nonExistentSha = `0`.repeat(40);

                // Check existence of scripts
                const results = await client.scriptExists([
                    sha1,
                    sha2,
                    sha3,
                    nonExistentSha,
                ]);

                // script1 is loaded and returns true.
                // script2 is only cached and not loaded, returns false.
                // script3 is invoked with a SlotKeyRoute. Despite SCRIPT EXIST uses LogicalAggregate AND on the results,
                //  SCRIPT LOAD during internal execution so the script still gets loaded on all nodes, returns true.
                // non-existing sha returns false.
                expect(results).toEqual([true, false, true, false]);

                client.close();
            }, protocol);
        },
        config.timeout,
    );

    it.each([ProtocolVersion.RESP2, ProtocolVersion.RESP3])(
        "script flush test_%p",
        async (protocol) => {
            await runTest(async (client: BaseClient) => {
                // Load a script
                const script = new Script("return 'Hello'");
                expect(await client.invokeScript(script)).toEqual("Hello");

                // Check existence of script
                expect(await client.scriptExists([script.getHash()])).toEqual([
                    true,
                ]);

                // Flush the script cache
                expect(await client.scriptFlush()).toEqual("OK");

                // Check that the script no longer exists
                expect(await client.scriptExists([script.getHash()])).toEqual([
                    false,
                ]);

                // Test with ASYNC mode
                await client.invokeScript(script);
                expect(await client.scriptFlush(FlushMode.ASYNC)).toEqual("OK");
                expect(await client.scriptExists([script.getHash()])).toEqual([
                    false,
                ]);
            }, protocol);
        },
        config.timeout,
    );

    it.each([ProtocolVersion.RESP2, ProtocolVersion.RESP3])(
        `script show test_%p`,
        async (protocol) => {
            await runTest(async (client: BaseClient, cluster) => {
                if (cluster.checkIfServerVersionLessThan("8.0.0")) {
                    return;
                }

                const value = uuidv4();
                const code = `return '${value}'`;
                const script = new Script(Buffer.from(code));

                expect(await client.invokeScript(script)).toEqual(value);

                // Get the SHA1 digests of the script
                const sha1 = script.getHash();

                expect(await client.scriptShow(sha1)).toEqual(code);

                await expect(
                    client.scriptShow("non existing sha1"),
                ).rejects.toThrow(RequestError);
            }, protocol);
        },
        config.timeout,
    );

    it.each([ProtocolVersion.RESP2, ProtocolVersion.RESP3])(
        `zadd and zaddIncr test_%p`,
        async (protocol) => {
            await runTest(async (client: BaseClient) => {
                const key = uuidv4();
                const membersScores = { one: 1, two: 2, three: 3 };
                const newMembersScores: SortedSetDataType = [
                    { element: "one", score: 2 },
                    { element: Buffer.from("two"), score: 3 },
                ];

                expect(await client.zadd(key, membersScores)).toEqual(3);
                expect(await client.zaddIncr(key, "one", 2)).toEqual(3.0);
                expect(
                    await client.zadd(key, newMembersScores, { changed: true }),
                ).toEqual(2);
            }, protocol);
        },
        config.timeout,
    );

    it.each([ProtocolVersion.RESP2, ProtocolVersion.RESP3])(
        `zadd and zaddIncr with NX XX test_%p`,
        async (protocol) => {
            await runTest(async (client: BaseClient) => {
                const key = uuidv4();
                const membersScores = { one: 1, two: 2, three: 3 };
                expect(
                    await client.zadd(key, membersScores, {
                        conditionalChange: ConditionalChange.ONLY_IF_EXISTS,
                    }),
                ).toEqual(0);

                expect(
                    await client.zadd(key, membersScores, {
                        conditionalChange:
                            ConditionalChange.ONLY_IF_DOES_NOT_EXIST,
                    }),
                ).toEqual(3);

                expect(
                    await client.zaddIncr(key, Buffer.from("one"), 5.0, {
                        conditionalChange:
                            ConditionalChange.ONLY_IF_DOES_NOT_EXIST,
                    }),
                ).toEqual(null);

                expect(
                    await client.zaddIncr(key, "one", 5.0, {
                        conditionalChange: ConditionalChange.ONLY_IF_EXISTS,
                    }),
                ).toEqual(6.0);
            }, protocol);
        },
        config.timeout,
    );

    it.each([ProtocolVersion.RESP2, ProtocolVersion.RESP3])(
        `zadd and zaddIncr with GT LT test_%p`,
        async (protocol) => {
            await runTest(async (client: BaseClient) => {
                const key = uuidv4();
                const membersScores = { one: -3, two: 2, three: 3 };

                expect(await client.zadd(key, membersScores)).toEqual(3);
                membersScores["one"] = 10;

                expect(
                    await client.zadd(key, membersScores, {
                        updateOptions: UpdateByScore.GREATER_THAN,
                        changed: true,
                    }),
                ).toEqual(1);

                expect(
                    await client.zadd(key, membersScores, {
                        updateOptions: UpdateByScore.LESS_THAN,
                        changed: true,
                    }),
                ).toEqual(0);

                expect(
                    await client.zaddIncr(key, "one", -3.0, {
                        updateOptions: UpdateByScore.LESS_THAN,
                    }),
                ).toEqual(7.0);

                expect(
                    await client.zaddIncr(key, "one", -3.0, {
                        updateOptions: UpdateByScore.GREATER_THAN,
                    }),
                ).toEqual(null);
            }, protocol);
        },
        config.timeout,
    );

    it.each([ProtocolVersion.RESP2, ProtocolVersion.RESP3])(
        `zrem test_%p`,
        async (protocol) => {
            await runTest(async (client: BaseClient) => {
                const key = uuidv4();
                const membersScores = { one: 1, two: 2, three: 3 };
                expect(await client.zadd(key, membersScores)).toEqual(3);
                expect(await client.zrem(Buffer.from(key), ["one"])).toEqual(1);
                expect(
                    await client.zrem(key, [
                        "one",
                        Buffer.from("two"),
                        "three",
                    ]),
                ).toEqual(2);
                expect(
                    await client.zrem("non_existing_set", ["member"]),
                ).toEqual(0);
            }, protocol);
        },
        config.timeout,
    );

    it.each([ProtocolVersion.RESP2, ProtocolVersion.RESP3])(
        `zcard test_%p`,
        async (protocol) => {
            await runTest(async (client: BaseClient) => {
                const key = uuidv4();
                const membersScores = { one: 1, two: 2, three: 3 };
                expect(await client.zadd(key, membersScores)).toEqual(3);
                expect(await client.zcard(key)).toEqual(3);
                expect(await client.zrem(key, ["one"])).toEqual(1);
                expect(await client.zcard(Buffer.from(key))).toEqual(2);
            }, protocol);
        },
        config.timeout,
    );

    it.each([ProtocolVersion.RESP2, ProtocolVersion.RESP3])(
        `zintercard test_%p`,
        async (protocol) => {
            await runTest(async (client: BaseClient, cluster) => {
                if (cluster.checkIfServerVersionLessThan("7.0.0")) {
                    return;
                }

                const key1 = `{key}:${uuidv4()}`;
                const key2 = `{key}:${uuidv4()}`;
                const stringKey = `{key}:${uuidv4()}`;
                const nonExistingKey = `{key}:${uuidv4()}`;
                const memberScores1 = { one: 1, two: 2, three: 3 };
                const memberScores2 = { two: 2, three: 3, four: 4 };

                expect(await client.zadd(key1, memberScores1)).toEqual(3);
                expect(await client.zadd(key2, memberScores2)).toEqual(3);

                expect(
                    await client.zintercard([key1, Buffer.from(key2)]),
                ).toEqual(2);
                expect(await client.zintercard([key1, nonExistingKey])).toEqual(
                    0,
                );

                expect(
                    await client.zintercard([key1, key2], { limit: 0 }),
                ).toEqual(2);
                expect(
                    await client.zintercard([key1, key2], { limit: 1 }),
                ).toEqual(1);
                expect(
                    await client.zintercard([key1, key2], { limit: 2 }),
                ).toEqual(2);

                // invalid argument - key list must not be empty
                await expect(client.zintercard([])).rejects.toThrow();

                // invalid argument - limit must be non-negative
                await expect(
                    client.zintercard([key1, key2], { limit: -1 }),
                ).rejects.toThrow();

                // key exists, but it is not a sorted set
                expect(await client.set(stringKey, "foo")).toEqual("OK");
                await expect(client.zintercard([stringKey])).rejects.toThrow();
            }, protocol);
        },
        config.timeout,
    );

    it.each([ProtocolVersion.RESP2, ProtocolVersion.RESP3])(
        `zdiff test_%p`,
        async (protocol) => {
            await runTest(async (client: BaseClient, cluster) => {
                if (cluster.checkIfServerVersionLessThan("6.2.0")) {
                    return;
                }

                const key1 = `{key}-${uuidv4()}`;
                const key2 = `{key}-${uuidv4()}`;
                const key3 = `{key}-${uuidv4()}`;
                const nonExistingKey = `{key}-${uuidv4()}`;
                const stringKey = `{key}-${uuidv4()}`;

                const entries1 = {
                    one: 1.0,
                    two: 2.0,
                    three: 3.0,
                };
                const entries2 = { two: 2.0 };
                const entries3 = {
                    one: 1.0,
                    two: 2.0,
                    three: 3.0,
                    four: 4.0,
                };

                expect(await client.zadd(key1, entries1)).toEqual(3);
                expect(await client.zadd(key2, entries2)).toEqual(1);
                expect(await client.zadd(key3, entries3)).toEqual(4);

                expect(await client.zdiff([key1, Buffer.from(key2)])).toEqual([
                    "one",
                    "three",
                ]);
                expect(
                    await client.zdiff([key1, key2], {
                        decoder: Decoder.Bytes,
                    }),
                ).toEqual([Buffer.from("one"), Buffer.from("three")]);
                expect(await client.zdiff([key1, key3])).toEqual([]);
                expect(await client.zdiff([nonExistingKey, key3])).toEqual([]);

                let result = await client.zdiffWithScores([key1, key2]);
                const expected = convertElementsAndScores({
                    one: 1.0,
                    three: 3.0,
                });
                expect(result).toEqual(expected);

                // same with byte[]
                result = await client.zdiffWithScores(
                    [key1, Buffer.from(key2)],
                    { decoder: Decoder.Bytes },
                );
                expect(result).toEqual([
                    {
                        element: Buffer.from("one"),
                        score: 1.0,
                    },
                    {
                        element: Buffer.from("three"),
                        score: 3.0,
                    },
                ]);

                result = await client.zdiffWithScores([key1, key3]);
                expect(result).toEqual([]);

                result = await client.zdiffWithScores([nonExistingKey, key3]);
                expect(result).toEqual([]);

                // invalid arg - key list must not be empty
                await expect(client.zdiff([])).rejects.toThrow(RequestError);
                await expect(client.zdiffWithScores([])).rejects.toThrow(
                    RequestError,
                );

                // key exists, but it is not a sorted set
                expect(await client.set(stringKey, "foo")).toEqual("OK");
                await expect(client.zdiff([stringKey, key1])).rejects.toThrow();
                await expect(
                    client.zdiffWithScores([stringKey, key1]),
                ).rejects.toThrow();
            }, protocol);
        },
        config.timeout,
    );

    it.each([ProtocolVersion.RESP2, ProtocolVersion.RESP3])(
        `zdiffstore test_%p`,
        async (protocol) => {
            await runTest(async (client: BaseClient, cluster) => {
                if (cluster.checkIfServerVersionLessThan("6.2.0")) {
                    return;
                }

                const key1 = `{key}-${uuidv4()}`;
                const key2 = `{key}-${uuidv4()}`;
                const key3 = `{key}-${uuidv4()}`;
                const key4 = `{key}-${uuidv4()}`;
                const nonExistingKey = `{key}-${uuidv4()}`;
                const stringKey = `{key}-${uuidv4()}`;

                const entries1 = {
                    one: 1.0,
                    two: 2.0,
                    three: 3.0,
                };
                const entries2 = { two: 2.0 };
                const entries3 = {
                    one: 1.0,
                    two: 2.0,
                    three: 3.0,
                    four: 4.0,
                };

                expect(await client.zadd(key1, entries1)).toEqual(3);
                expect(await client.zadd(key2, entries2)).toEqual(1);
                expect(await client.zadd(key3, entries3)).toEqual(4);

                expect(await client.zdiffstore(key4, [key1, key2])).toEqual(2);
                const result1 = await client.zrangeWithScores(key4, {
                    start: 0,
                    end: -1,
                });
                const expected1 = convertElementsAndScores({
                    one: 1.0,
                    three: 3.0,
                });
                expect(result1).toEqual(expected1);

                expect(
                    await client.zdiffstore(Buffer.from(key4), [
                        key3,
                        key2,
                        key1,
                    ]),
                ).toEqual(1);
                const result2 = await client.zrangeWithScores(key4, {
                    start: 0,
                    end: -1,
                });
                expect(result2).toEqual(
                    convertElementsAndScores({ four: 4.0 }),
                );

                expect(
                    await client.zdiffstore(key4, [Buffer.from(key1), key3]),
                ).toEqual(0);
                const result3 = await client.zrangeWithScores(key4, {
                    start: 0,
                    end: -1,
                });
                expect(result3).toEqual([]);

                expect(
                    await client.zdiffstore(key4, [nonExistingKey, key1]),
                ).toEqual(0);
                const result4 = await client.zrangeWithScores(key4, {
                    start: 0,
                    end: -1,
                });
                expect(result4).toEqual([]);

                // invalid arg - key list must not be empty
                await expect(client.zdiffstore(key4, [])).rejects.toThrow(
                    RequestError,
                );

                // key exists, but it is not a sorted set
                expect(await client.set(stringKey, "foo")).toEqual("OK");
                await expect(
                    client.zdiffstore(key4, [stringKey, key1]),
                ).rejects.toThrow(RequestError);
            }, protocol);
        },
        config.timeout,
    );

    it.each([ProtocolVersion.RESP2, ProtocolVersion.RESP3])(
        `zscore test_%p`,
        async (protocol) => {
            await runTest(async (client: BaseClient) => {
                const key1 = uuidv4();
                const key2 = uuidv4();
                const membersScores = { one: 1, two: 2, three: 3 };
                expect(await client.zadd(key1, membersScores)).toEqual(3);
                expect(await client.zscore(key1, "one")).toEqual(1.0);
                expect(
                    await client.zscore(Buffer.from(key1), Buffer.from("one")),
                ).toEqual(1.0);
                expect(await client.zscore(key1, "nonExistingMember")).toEqual(
                    null,
                );
                expect(
                    await client.zscore("nonExistingKey", "nonExistingMember"),
                ).toEqual(null);

                expect(await client.set(key2, "foo")).toEqual("OK");
                await expect(client.zscore(key2, "foo")).rejects.toThrow();
            }, protocol);
        },
        config.timeout,
    );

    // ZUnionStore command tests
    async function zunionStoreWithMaxAggregation(client: BaseClient) {
        const key1 = "{testKey}:1-" + uuidv4();
        const key2 = "{testKey}:2-" + uuidv4();
        const key3 = "{testKey}:3-" + uuidv4();
        const range = {
            start: 0,
            end: -1,
        };

        const membersScores1 = { one: 1.0, two: 2.0 };
        const membersScores2 = { one: 1.5, two: 2.5, three: 3.5 };

        expect(await client.zadd(key1, membersScores1)).toEqual(2);
        expect(await client.zadd(key2, membersScores2)).toEqual(3);

        // Union results are aggregated by the MAX score of elements
        expect(
            await client.zunionstore(key3, [key1, Buffer.from(key2)], {
                aggregationType: "MAX",
            }),
        ).toEqual(3);
        const zunionstoreMapMax = await client.zrangeWithScores(key3, range);
        const expectedMapMax = {
            one: 1.5,
            two: 2.5,
            three: 3.5,
        };
        expect(zunionstoreMapMax).toEqual(
            convertElementsAndScores(expectedMapMax),
        );
    }

    async function zunionStoreWithMinAggregation(client: BaseClient) {
        const key1 = "{testKey}:1-" + uuidv4();
        const key2 = "{testKey}:2-" + uuidv4();
        const key3 = "{testKey}:3-" + uuidv4();
        const range = {
            start: 0,
            end: -1,
        };

        const membersScores1 = { one: 1.0, two: 2.0 };
        const membersScores2 = { one: 1.5, two: 2.5, three: 3.5 };

        expect(await client.zadd(key1, membersScores1)).toEqual(2);
        expect(await client.zadd(key2, membersScores2)).toEqual(3);

        // Union results are aggregated by the MIN score of elements
        expect(
            await client.zunionstore(Buffer.from(key3), [key1, key2], {
                aggregationType: "MIN",
            }),
        ).toEqual(3);
        const zunionstoreMapMin = await client.zrangeWithScores(key3, range);
        const expectedMapMin = {
            one: 1.0,
            two: 2.0,
            three: 3.5,
        };
        expect(zunionstoreMapMin).toEqual(
            convertElementsAndScores(expectedMapMin),
        );
    }

    async function zunionStoreWithSumAggregation(client: BaseClient) {
        const key1 = "{testKey}:1-" + uuidv4();
        const key2 = "{testKey}:2-" + uuidv4();
        const key3 = "{testKey}:3-" + uuidv4();
        const range = {
            start: 0,
            end: -1,
        };

        const membersScores1 = { one: 1.0, two: 2.0 };
        const membersScores2 = { one: 1.5, two: 2.5, three: 3.5 };

        expect(await client.zadd(key1, membersScores1)).toEqual(2);
        expect(await client.zadd(key2, membersScores2)).toEqual(3);

        // Union results are aggregated by the SUM score of elements
        expect(
            await client.zunionstore(key3, [key1, key2], {
                aggregationType: "SUM",
            }),
        ).toEqual(3);
        const zunionstoreMapSum = await client.zrangeWithScores(key3, range);
        const expectedMapSum = {
            one: 2.5,
            two: 4.5,
            three: 3.5,
        };
        expect(zunionstoreMapSum).toEqual(
            convertElementsAndScores(expectedMapSum).sort(
                (a, b) => a.score - b.score,
            ),
        );
    }

    async function zunionStoreBasicTest(client: BaseClient) {
        const key1 = "{testKey}:1-" + uuidv4();
        const key2 = "{testKey}:2-" + uuidv4();
        const key3 = "{testKey}:3-" + uuidv4();
        const range = {
            start: 0,
            end: -1,
        };

        const membersScores1 = { one: 1.0, two: 2.0 };
        const membersScores2 = { one: 2.0, two: 3.0, three: 4.0 };

        expect(await client.zadd(key1, membersScores1)).toEqual(2);
        expect(await client.zadd(key2, membersScores2)).toEqual(3);

        expect(await client.zunionstore(key3, [key1, key2])).toEqual(3);
        const zunionstoreMap = await client.zrangeWithScores(key3, range);
        const expectedMap = {
            one: 3.0,
            three: 4.0,
            two: 5.0,
        };
        expect(zunionstoreMap).toEqual(convertElementsAndScores(expectedMap));
    }

    async function zunionStoreWithWeightsAndAggregation(client: BaseClient) {
        const key1 = "{testKey}:1-" + uuidv4();
        const key2 = "{testKey}:2-" + uuidv4();
        const key3 = "{testKey}:3-" + uuidv4();
        const range = {
            start: 0,
            end: -1,
        };
        const membersScores1 = { one: 1.0, two: 2.0 };
        const membersScores2 = { one: 1.5, two: 2.5, three: 3.5 };

        expect(await client.zadd(key1, membersScores1)).toEqual(2);
        expect(await client.zadd(key2, membersScores2)).toEqual(3);

        // Scores are multiplied by 2.0 for key1 and key2 during aggregation.
        expect(
            await client.zunionstore(
                key3,
                [
                    [key1, 2.0],
                    [Buffer.from(key2), 2.0],
                ],
                { aggregationType: "SUM" },
            ),
        ).toEqual(3);
        const zunionstoreMapMultiplied = await client.zrangeWithScores(
            key3,
            range,
        );
        const expectedMapMultiplied = {
            one: 5.0,
            three: 7.0,
            two: 9.0,
        };
        expect(zunionstoreMapMultiplied).toEqual(
            convertElementsAndScores(expectedMapMultiplied),
        );
    }

    async function zunionStoreEmptyCases(client: BaseClient) {
        const key1 = "{testKey}:1-" + uuidv4();
        const key2 = "{testKey}:2-" + uuidv4();
        const range = {
            start: 0,
            end: -1,
        };
        const membersScores1 = { one: 1.0, two: 2.0 };

        expect(await client.zadd(key1, membersScores1)).toEqual(2);

        // Non existing key
        expect(
            await client.zunionstore(key2, [
                key1,
                "{testKey}-non_existing_key",
            ]),
        ).toEqual(2);

        const zunionstore_map_nonexistingkey = await client.zrangeWithScores(
            key2,
            range,
        );

        const expectedMapMultiplied = {
            one: 1.0,
            two: 2.0,
        };
        expect(zunionstore_map_nonexistingkey).toEqual(
            convertElementsAndScores(expectedMapMultiplied),
        );

        // Empty list check
        await expect(client.zunionstore("{xyz}", [])).rejects.toThrow();
    }

    it.each([ProtocolVersion.RESP2, ProtocolVersion.RESP3])(
        `zunionstore test_%p`,
        async (protocol) => {
            await runTest(async (client: BaseClient) => {
                await zunionStoreBasicTest(client);
                await zunionStoreWithMaxAggregation(client);
                await zunionStoreWithMinAggregation(client);
                await zunionStoreWithSumAggregation(client);
                await zunionStoreWithWeightsAndAggregation(client);
                await zunionStoreEmptyCases(client);
            }, protocol);
        },
        config.timeout,
    );

    it.each([ProtocolVersion.RESP2, ProtocolVersion.RESP3])(
        `zmscore test_%p`,
        async (protocol) => {
            await runTest(async (client: BaseClient, cluster) => {
                if (cluster.checkIfServerVersionLessThan("6.2.0")) {
                    return;
                }

                const key1 = `{key}-${uuidv4()}`;
                const nonExistingKey = `{key}-${uuidv4()}`;
                const stringKey = `{key}-${uuidv4()}`;

                const entries = {
                    one: 1.0,
                    two: 2.0,
                    three: 3.0,
                };
                expect(await client.zadd(key1, entries)).toEqual(3);

                expect(
                    await client.zmscore(Buffer.from(key1), [
                        "one",
                        "three",
                        "two",
                    ]),
                ).toEqual([1.0, 3.0, 2.0]);
                expect(
                    await client.zmscore(key1, [
                        Buffer.from("one"),
                        "nonExistingMember",
                        "two",
                        "nonExistingMember",
                    ]),
                ).toEqual([1.0, null, 2.0, null]);
                expect(await client.zmscore(nonExistingKey, ["one"])).toEqual([
                    null,
                ]);

                // invalid arg - member list must not be empty
                await expect(client.zmscore(key1, [])).rejects.toThrow(
                    RequestError,
                );

                // key exists, but it is not a sorted set
                expect(await client.set(stringKey, "foo")).toEqual("OK");
                await expect(
                    client.zmscore(stringKey, ["one"]),
                ).rejects.toThrow(RequestError);
            }, protocol);
        },
        config.timeout,
    );

    it.each([ProtocolVersion.RESP2, ProtocolVersion.RESP3])(
        `zcount test_%p`,
        async (protocol) => {
            await runTest(async (client: BaseClient) => {
                const key1 = uuidv4();
                const key2 = uuidv4();
                const membersScores = { one: 1, two: 2, three: 3 };
                expect(await client.zadd(key1, membersScores)).toEqual(3);
                expect(
                    await client.zcount(
                        key1,
                        InfBoundary.NegativeInfinity,
                        InfBoundary.PositiveInfinity,
                    ),
                ).toEqual(3);
                expect(
                    await client.zcount(
                        key1,
                        { value: 1, isInclusive: false },
                        { value: 3, isInclusive: false },
                    ),
                ).toEqual(1);
                expect(
                    await client.zcount(
                        key1,
                        { value: 1, isInclusive: false },
                        { value: 3 },
                    ),
                ).toEqual(2);
                expect(
                    await client.zcount(
                        Buffer.from(key1),
                        InfBoundary.NegativeInfinity,
                        {
                            value: 3,
                        },
                    ),
                ).toEqual(3);
                expect(
                    await client.zcount(key1, InfBoundary.PositiveInfinity, {
                        value: 3,
                    }),
                ).toEqual(0);
                expect(
                    await client.zcount(
                        Buffer.from("nonExistingKey"),
                        InfBoundary.NegativeInfinity,
                        InfBoundary.PositiveInfinity,
                    ),
                ).toEqual(0);

                expect(await client.set(key2, "foo")).toEqual("OK");
                await expect(
                    client.zcount(
                        key2,
                        InfBoundary.NegativeInfinity,
                        InfBoundary.PositiveInfinity,
                    ),
                ).rejects.toThrow();
            }, protocol);
        },
        config.timeout,
    );

    it.each([ProtocolVersion.RESP2, ProtocolVersion.RESP3])(
        `zrange by index test_%p`,
        async (protocol) => {
            await runTest(async (client: BaseClient) => {
                const key = uuidv4();
                const membersScores = { one: 1, two: 2, three: 3 };
                expect(await client.zadd(key, membersScores)).toEqual(3);

                expect(await client.zrange(key, { start: 0, end: 1 })).toEqual([
                    "one",
                    "two",
                ]);
                const result = await client.zrangeWithScores(key, {
                    start: 0,
                    end: -1,
                });

                expect(result).toEqual(
                    convertElementsAndScores({
                        one: 1.0,
                        two: 2.0,
                        three: 3.0,
                    }),
                );
                expect(
                    await client.zrange(
                        Buffer.from(key),
                        { start: 0, end: 1 },
                        { reverse: true, decoder: Decoder.Bytes },
                    ),
                ).toEqual([Buffer.from("three"), Buffer.from("two")]);
                expect(await client.zrange(key, { start: 3, end: 1 })).toEqual(
                    [],
                );
                expect(
                    await client.zrangeWithScores(key, { start: 3, end: 1 }),
                ).toEqual([]);
            }, protocol);
        },
        config.timeout,
    );

    it.each([ProtocolVersion.RESP2, ProtocolVersion.RESP3])(
        `zrange by score test_%p`,
        async (protocol) => {
            await runTest(async (client: BaseClient) => {
                const key = uuidv4();
                const membersScores = { one: 1, two: 2, three: 3 };
                expect(await client.zadd(key, membersScores)).toEqual(3);

                expect(
                    await client.zrange(key, {
                        start: InfBoundary.NegativeInfinity,
                        end: { value: 3, isInclusive: false },
                        type: "byScore",
                    }),
                ).toEqual(["one", "two"]);
                const result = await client.zrangeWithScores(Buffer.from(key), {
                    start: InfBoundary.NegativeInfinity,
                    end: InfBoundary.PositiveInfinity,
                    type: "byScore",
                });

                expect(result).toEqual(
                    convertElementsAndScores({
                        one: 1.0,
                        two: 2.0,
                        three: 3.0,
                    }),
                );
                expect(
                    await client.zrange(
                        key,
                        {
                            start: { value: 3, isInclusive: false },
                            end: InfBoundary.NegativeInfinity,
                            type: "byScore",
                        },
                        { reverse: true },
                    ),
                ).toEqual(["two", "one"]);

                expect(
                    await client.zrange(
                        key,
                        {
                            start: InfBoundary.NegativeInfinity,
                            end: InfBoundary.PositiveInfinity,
                            limit: { offset: 1, count: 2 },
                            type: "byScore",
                        },
                        { reverse: false },
                    ),
                ).toEqual(["two", "three"]);

                expect(
                    await client.zrange(
                        key,
                        {
                            start: InfBoundary.NegativeInfinity,
                            end: { value: 3, isInclusive: false },
                            type: "byScore",
                        },
                        { reverse: true },
                    ),
                ).toEqual([]);

                expect(
                    await client.zrange(key, {
                        start: InfBoundary.PositiveInfinity,
                        end: { value: 3, isInclusive: false },
                        type: "byScore",
                    }),
                ).toEqual([]);

                expect(
                    await client.zrangeWithScores(
                        key,
                        {
                            start: InfBoundary.NegativeInfinity,
                            end: { value: 3, isInclusive: false },
                            type: "byScore",
                        },
                        { reverse: true },
                    ),
                ).toEqual([]);

                expect(
                    await client.zrangeWithScores(key, {
                        start: InfBoundary.PositiveInfinity,
                        end: { value: 3, isInclusive: false },
                        type: "byScore",
                    }),
                ).toEqual([]);
            }, protocol);
        },
        config.timeout,
    );

    it.each([ProtocolVersion.RESP2, ProtocolVersion.RESP3])(
        `zrange by lex test_%p`,
        async (protocol) => {
            await runTest(async (client: BaseClient) => {
                const key = uuidv4();
                const membersScores = { a: 1, b: 2, c: 3 };
                expect(await client.zadd(key, membersScores)).toEqual(3);

                expect(
                    await client.zrange(Buffer.from(key), {
                        start: InfBoundary.NegativeInfinity,
                        end: { value: Buffer.from("c"), isInclusive: false },
                        type: "byLex",
                    }),
                ).toEqual(["a", "b"]);

                expect(
                    await client.zrange(
                        key,
                        {
                            start: InfBoundary.PositiveInfinity,
                            end: InfBoundary.NegativeInfinity,
                            limit: { offset: 1, count: 2 },
                            type: "byLex",
                        },
                        { reverse: true, decoder: Decoder.Bytes },
                    ),
                ).toEqual([Buffer.from("b"), Buffer.from("a")]);

                expect(
                    await client.zrange(
                        key,
                        {
                            start: { value: "c", isInclusive: false },
                            end: InfBoundary.NegativeInfinity,
                            type: "byLex",
                        },
                        { reverse: true },
                    ),
                ).toEqual(["b", "a"]);

                expect(
                    await client.zrange(
                        key,
                        {
                            start: InfBoundary.NegativeInfinity,
                            end: { value: "c", isInclusive: false },
                            type: "byLex",
                        },
                        { reverse: true },
                    ),
                ).toEqual([]);

                expect(
                    await client.zrange(key, {
                        start: InfBoundary.PositiveInfinity,
                        end: { value: "c", isInclusive: false },
                        type: "byLex",
                    }),
                ).toEqual([]);
            }, protocol);
        },
        config.timeout,
    );

    it.each([ProtocolVersion.RESP2, ProtocolVersion.RESP3])(
        `zrangeStore by index test_%p`,
        async (protocol) => {
            await runTest(
                async (client: BaseClient, cluster: ValkeyCluster) => {
                    if (cluster.checkIfServerVersionLessThan("6.2.0")) return;

                    const key = "{testKey}:1-" + uuidv4();
                    const destkey = "{testKey}:2-" + uuidv4();
                    const membersScores = { one: 1, two: 2, three: 3 };
                    expect(await client.zadd(key, membersScores)).toEqual(3);

                    expect(
                        await client.zrangeStore(destkey, Buffer.from(key), {
                            start: 0,
                            end: 1,
                        }),
                    ).toEqual(2);
                    expect(
                        await client.zrange(destkey, {
                            start: 0,
                            end: -1,
                        }),
                    ).toEqual(["one", "two"]);

                    expect(
                        await client.zrangeStore(
                            Buffer.from(destkey),
                            key,
                            { start: 0, end: 1 },
                            true,
                        ),
                    ).toEqual(2);
                    expect(
                        await client.zrange(
                            destkey,
                            {
                                start: 0,
                                end: -1,
                            },
                            { reverse: true },
                        ),
                    ).toEqual(["three", "two"]);

                    expect(
                        await client.zrangeStore(destkey, key, {
                            start: 3,
                            end: 1,
                        }),
                    ).toEqual(0);
                },
                protocol,
            );
        },
        config.timeout,
    );

    it.each([ProtocolVersion.RESP2, ProtocolVersion.RESP3])(
        `zrangeStore by score test_%p`,
        async (protocol) => {
            await runTest(
                async (client: BaseClient, cluster: ValkeyCluster) => {
                    if (cluster.checkIfServerVersionLessThan("6.2.0")) return;
                    const key = "{testKey}:1-" + uuidv4();
                    const destkey = "{testKey}:2-" + uuidv4();
                    const membersScores = { one: 1, two: 2, three: 3 };
                    expect(await client.zadd(key, membersScores)).toEqual(3);

                    expect(
                        await client.zrangeStore(destkey, key, {
                            start: InfBoundary.NegativeInfinity,
                            end: { value: 3, isInclusive: false },
                            type: "byScore",
                        }),
                    ).toEqual(2);
                    expect(
                        await client.zrange(destkey, {
                            start: 0,
                            end: -1,
                        }),
                    ).toEqual(["one", "two"]);

                    expect(
                        await client.zrangeStore(
                            destkey,
                            key,
                            {
                                start: { value: 3, isInclusive: false },
                                end: InfBoundary.NegativeInfinity,
                                type: "byScore",
                            },
                            true,
                        ),
                    ).toEqual(2);
                    expect(
                        await client.zrange(
                            destkey,
                            {
                                start: 0,
                                end: -1,
                            },
                            { reverse: true },
                        ),
                    ).toEqual(["two", "one"]);

                    expect(
                        await client.zrangeStore(destkey, key, {
                            start: InfBoundary.NegativeInfinity,
                            end: InfBoundary.PositiveInfinity,
                            limit: { offset: 1, count: 2 },
                            type: "byScore",
                        }),
                    ).toEqual(2);
                    expect(
                        await client.zrange(destkey, {
                            start: 0,
                            end: -1,
                        }),
                    ).toEqual(["two", "three"]);

                    expect(
                        await client.zrangeStore(
                            destkey,
                            key,
                            {
                                start: InfBoundary.NegativeInfinity,
                                end: { value: 3, isInclusive: false },
                                type: "byScore",
                            },
                            true,
                        ),
                    ).toEqual(0);

                    expect(
                        await client.zrangeStore(destkey, key, {
                            start: InfBoundary.PositiveInfinity,
                            end: { value: 3, isInclusive: false },
                            type: "byScore",
                        }),
                    ).toEqual(0);
                },
                protocol,
            );
        },
        config.timeout,
    );

    it.each([ProtocolVersion.RESP2, ProtocolVersion.RESP3])(
        `zrangeStore by lex test_%p`,
        async (protocol) => {
            await runTest(
                async (client: BaseClient, cluster: ValkeyCluster) => {
                    if (cluster.checkIfServerVersionLessThan("6.2.0")) return;
                    const key = "{testKey}:1-" + uuidv4();
                    const destkey = "{testKey}:2-" + uuidv4();
                    const membersScores = { a: 1, b: 2, c: 3 };
                    expect(await client.zadd(key, membersScores)).toEqual(3);

                    expect(
                        await client.zrangeStore(destkey, key, {
                            start: InfBoundary.NegativeInfinity,
                            end: {
                                value: Buffer.from("c"),
                                isInclusive: false,
                            },
                            type: "byLex",
                        }),
                    ).toEqual(2);
                    expect(
                        await client.zrange(destkey, {
                            start: 0,
                            end: -1,
                        }),
                    ).toEqual(["a", "b"]);

                    expect(
                        await client.zrangeStore(destkey, key, {
                            start: InfBoundary.NegativeInfinity,
                            end: InfBoundary.PositiveInfinity,
                            limit: { offset: 1, count: 2 },
                            type: "byLex",
                        }),
                    ).toEqual(2);
                    expect(
                        await client.zrange(destkey, {
                            start: 0,
                            end: -1,
                        }),
                    ).toEqual(["b", "c"]);

                    expect(
                        await client.zrangeStore(
                            destkey,
                            key,
                            {
                                start: { value: "c", isInclusive: false },
                                end: InfBoundary.NegativeInfinity,
                                type: "byLex",
                            },
                            true,
                        ),
                    ).toEqual(2);
                    expect(
                        await client.zrange(
                            destkey,
                            {
                                start: 0,
                                end: -1,
                            },
                            { reverse: true },
                        ),
                    ).toEqual(["b", "a"]);

                    expect(
                        await client.zrangeStore(
                            destkey,
                            key,
                            {
                                start: InfBoundary.NegativeInfinity,
                                end: { value: "c", isInclusive: false },
                                type: "byLex",
                            },
                            true,
                        ),
                    ).toEqual(0);

                    expect(
                        await client.zrangeStore(destkey, key, {
                            start: InfBoundary.PositiveInfinity,
                            end: { value: "c", isInclusive: false },
                            type: "byLex",
                        }),
                    ).toEqual(0);
                },
                protocol,
            );
        },
        config.timeout,
    );

    it.each([ProtocolVersion.RESP2, ProtocolVersion.RESP3])(
        `zrange and zrangeStore different types of keys test_%p`,
        async (protocol) => {
            await runTest(
                async (client: BaseClient, cluster: ValkeyCluster) => {
                    const key = "{testKey}:1-" + uuidv4();
                    const nonExistingKey = "{testKey}:2-" + uuidv4();
                    const destkey = "{testKey}:3-" + uuidv4();

                    // test non-existing key - return an empty set
                    expect(
                        await client.zrange(nonExistingKey, {
                            start: 0,
                            end: 1,
                        }),
                    ).toEqual([]);

                    expect(
                        await client.zrangeWithScores(nonExistingKey, {
                            start: 0,
                            end: 1,
                        }),
                    ).toEqual([]);

                    // test against a non-sorted set - throw RequestError
                    expect(await client.set(key, "value")).toEqual("OK");

                    await expect(
                        client.zrange(key, { start: 0, end: 1 }),
                    ).rejects.toThrow();

                    await expect(
                        client.zrangeWithScores(key, { start: 0, end: 1 }),
                    ).rejects.toThrow();

                    // test zrangeStore - added in version 6.2.0
                    if (cluster.checkIfServerVersionLessThan("6.2.0")) return;

                    // test non-existing key - stores an empty set
                    expect(
                        await client.zrangeStore(destkey, nonExistingKey, {
                            start: 0,
                            end: 1,
                        }),
                    ).toEqual(0);

                    // test against a non-sorted set - throw RequestError
                    await expect(
                        client.zrangeStore(destkey, key, { start: 0, end: 1 }),
                    ).rejects.toThrow();
                },
                protocol,
            );
        },
        config.timeout,
    );

    // Zinterstore command tests
    async function zinterstoreWithAggregation(client: BaseClient) {
        const key1 = "{testKey}:1-" + uuidv4();
        const key2 = "{testKey}:2-" + uuidv4();
        const key3 = "{testKey}:3-" + uuidv4();
        const range = {
            start: 0,
            end: -1,
        };

        const membersScores1 = { one: 1.0, two: 2.0 };
        const membersScores2 = { one: 2.0, two: 3.0, three: 4.0 };

        expect(await client.zadd(key1, membersScores1)).toEqual(2);
        expect(await client.zadd(key2, membersScores2)).toEqual(3);

        // Intersection results are aggregated by the MAX score of elements
        expect(
            await client.zinterstore(key3, [key1, key2], {
                aggregationType: "MAX",
            }),
        ).toEqual(2);
        const zinterstoreMapMax = await client.zrangeWithScores(key3, range);
        const expectedMapMax = {
            one: 2,
            two: 3,
        };
        expect(zinterstoreMapMax).toEqual(
            convertElementsAndScores(expectedMapMax),
        );

        // Intersection results are aggregated by the MIN score of elements
        expect(
            await client.zinterstore(Buffer.from(key3), [key1, key2], {
                aggregationType: "MIN",
            }),
        ).toEqual(2);
        const zinterstoreMapMin = await client.zrangeWithScores(key3, range);
        const expectedMapMin = {
            one: 1,
            two: 2,
        };
        expect(zinterstoreMapMin).toEqual(
            convertElementsAndScores(expectedMapMin),
        );

        // Intersection results are aggregated by the SUM score of elements
        expect(
            await client.zinterstore(key3, [Buffer.from(key1), key2], {
                aggregationType: "SUM",
            }),
        ).toEqual(2);
        const zinterstoreMapSum = await client.zrangeWithScores(key3, range);
        const expectedMapSum = {
            one: 3,
            two: 5,
        };
        expect(zinterstoreMapSum).toEqual(
            convertElementsAndScores(expectedMapSum),
        );
    }

    async function zinterstoreBasicTest(client: BaseClient) {
        const key1 = "{testKey}:1-" + uuidv4();
        const key2 = "{testKey}:2-" + uuidv4();
        const key3 = "{testKey}:3-" + uuidv4();
        const range = {
            start: 0,
            end: -1,
        };

        const membersScores1 = { one: 1.0, two: 2.0 };
        const membersScores2 = { one: 2.0, two: 3.0, three: 4.0 };

        expect(await client.zadd(key1, membersScores1)).toEqual(2);
        expect(await client.zadd(key2, membersScores2)).toEqual(3);

        expect(await client.zinterstore(key3, [key1, key2])).toEqual(2);
        const zinterstoreMap = await client.zrangeWithScores(key3, range);
        const expectedMap = {
            one: 3,
            two: 5,
        };
        expect(zinterstoreMap).toEqual(convertElementsAndScores(expectedMap));
    }

    async function zinterstoreWithWeightsAndAggregation(client: BaseClient) {
        const key1 = "{testKey}:1-" + uuidv4();
        const key2 = "{testKey}:2-" + uuidv4();
        const key3 = "{testKey}:3-" + uuidv4();
        const range = {
            start: 0,
            end: -1,
        };
        const membersScores1 = { one: 1.0, two: 2.0 };
        const membersScores2 = { one: 2.0, two: 3.0, three: 4.0 };

        expect(await client.zadd(key1, membersScores1)).toEqual(2);
        expect(await client.zadd(key2, membersScores2)).toEqual(3);

        // Scores are multiplied by 2.0 for key1 and key2 during aggregation.
        expect(
            await client.zinterstore(
                key3,
                [
                    [key1, 2.0],
                    [key2, 2.0],
                ],
                { aggregationType: "SUM" },
            ),
        ).toEqual(2);
        const zinterstoreMapMultiplied = await client.zrangeWithScores(
            key3,
            range,
        );
        const expectedMapMultiplied = {
            one: 6,
            two: 10,
        };
        expect(zinterstoreMapMultiplied).toEqual(
            convertElementsAndScores(expectedMapMultiplied),
        );
    }

    async function zinterstoreEmptyCases(client: BaseClient) {
        const key1 = "{testKey}:1-" + uuidv4();
        const key2 = "{testKey}:2-" + uuidv4();

        // Non existing key
        expect(
            await client.zinterstore(key2, [
                key1,
                "{testKey}-non_existing_key",
            ]),
        ).toEqual(0);

        // Empty list check
        await expect(client.zinterstore("{xyz}", [])).rejects.toThrow();
    }

    it.each([ProtocolVersion.RESP2, ProtocolVersion.RESP3])(
        `zinterstore test_%p`,
        async (protocol) => {
            await runTest(async (client: BaseClient) => {
                await zinterstoreBasicTest(client);
                await zinterstoreWithAggregation(client);
                await zinterstoreWithWeightsAndAggregation(client);
                await zinterstoreEmptyCases(client);
            }, protocol);
        },
        config.timeout,
    );

    it.each([ProtocolVersion.RESP2, ProtocolVersion.RESP3])(
        `zinter basic test_%p`,
        async (protocol) => {
            await runTest(
                async (client: BaseClient, cluster: ValkeyCluster) => {
                    if (cluster.checkIfServerVersionLessThan("6.2.0")) return;
                    const key1 = "{testKey}:1-" + uuidv4();
                    const key2 = "{testKey}:2-" + uuidv4();

                    const membersScores1 = { one: 1.0, two: 2.0 };
                    const membersScores2 = { one: 1.5, two: 2.5, three: 3.5 };

                    expect(await client.zadd(key1, membersScores1)).toEqual(2);
                    expect(await client.zadd(key2, membersScores2)).toEqual(3);

                    expect(await client.zinter([key1, key2])).toEqual([
                        "one",
                        "two",
                    ]);
                    expect(
                        await client.zinter([key1, Buffer.from(key2)]),
                    ).toEqual(["one", "two"]);
                    expect(
                        await client.zinter([key1, key2], {
                            decoder: Decoder.Bytes,
                        }),
                    ).toEqual([Buffer.from("one"), Buffer.from("two")]);
                },
                protocol,
            );
        },
        config.timeout,
    );

    it.each([ProtocolVersion.RESP2, ProtocolVersion.RESP3])(
        `zinter with scores basic test_%p`,
        async (protocol) => {
            await runTest(
                async (client: BaseClient, cluster: ValkeyCluster) => {
                    if (cluster.checkIfServerVersionLessThan("6.2.0")) return;
                    const key1 = "{testKey}:1-" + uuidv4();
                    const key2 = "{testKey}:2-" + uuidv4();

                    const membersScores1 = { one: 1.0, two: 2.0 };
                    const membersScores2 = { one: 1.5, two: 2.5, three: 3.5 };

                    expect(await client.zadd(key1, membersScores1)).toEqual(2);
                    expect(await client.zadd(key2, membersScores2)).toEqual(3);

                    const resultZinterWithScores =
                        await client.zinterWithScores([
                            key1,
                            Buffer.from(key2),
                        ]);
                    const expectedZinterWithScores = {
                        one: 2.5,
                        two: 4.5,
                    };
                    expect(resultZinterWithScores).toEqual(
                        convertElementsAndScores(expectedZinterWithScores),
                    );
                },
                protocol,
            );
        },
        config.timeout,
    );

    it.each([ProtocolVersion.RESP2, ProtocolVersion.RESP3])(
        `zinter with scores with max aggregation test_%p`,
        async (protocol) => {
            await runTest(
                async (client: BaseClient, cluster: ValkeyCluster) => {
                    if (cluster.checkIfServerVersionLessThan("6.2.0")) return;
                    const key1 = "{testKey}:1-" + uuidv4();
                    const key2 = "{testKey}:2-" + uuidv4();

                    const membersScores1 = { one: 1.0, two: 2.0 };
                    const membersScores2 = { one: 1.5, two: 2.5, three: 3.5 };

                    expect(await client.zadd(key1, membersScores1)).toEqual(2);
                    expect(await client.zadd(key2, membersScores2)).toEqual(3);

                    // Intersection results are aggregated by the MAX score of elements
                    const zinterWithScoresResults =
                        await client.zinterWithScores([key1, key2], {
                            aggregationType: "MAX",
                            decoder: Decoder.Bytes,
                        });
                    const expected = [
                        {
                            element: Buffer.from("one"),
                            score: 1.5,
                        },
                        {
                            element: Buffer.from("two"),
                            score: 2.5,
                        },
                    ];
                    expect(zinterWithScoresResults).toEqual(expected);
                },
                protocol,
            );
        },
        config.timeout,
    );

    it.each([ProtocolVersion.RESP2, ProtocolVersion.RESP3])(
        `zinter with scores with min aggregation test_%p`,
        async (protocol) => {
            await runTest(
                async (client: BaseClient, cluster: ValkeyCluster) => {
                    if (cluster.checkIfServerVersionLessThan("6.2.0")) return;
                    const key1 = "{testKey}:1-" + uuidv4();
                    const key2 = "{testKey}:2-" + uuidv4();

                    const membersScores1 = { one: 1.0, two: 2.0 };
                    const membersScores2 = { one: 1.5, two: 2.5, three: 3.5 };

                    expect(await client.zadd(key1, membersScores1)).toEqual(2);
                    expect(await client.zadd(key2, membersScores2)).toEqual(3);

                    // Intersection results are aggregated by the MIN score of elements
                    const zinterWithScoresResults =
                        await client.zinterWithScores([key1, key2], {
                            aggregationType: "MIN",
                        });
                    const expectedMapMin = {
                        one: 1.0,
                        two: 2.0,
                    };
                    expect(zinterWithScoresResults).toEqual(
                        convertElementsAndScores(expectedMapMin),
                    );
                },
                protocol,
            );
        },
        config.timeout,
    );

    it.each([ProtocolVersion.RESP2, ProtocolVersion.RESP3])(
        `zinter with scores with sum aggregation test_%p`,
        async (protocol) => {
            await runTest(
                async (client: BaseClient, cluster: ValkeyCluster) => {
                    if (cluster.checkIfServerVersionLessThan("6.2.0")) return;
                    const key1 = "{testKey}:1-" + uuidv4();
                    const key2 = "{testKey}:2-" + uuidv4();

                    const membersScores1 = { one: 1.0, two: 2.0 };
                    const membersScores2 = { one: 1.5, two: 2.5, three: 3.5 };

                    expect(await client.zadd(key1, membersScores1)).toEqual(2);
                    expect(await client.zadd(key2, membersScores2)).toEqual(3);

                    // Intersection results are aggregated by the SUM score of elements
                    const zinterWithScoresResults =
                        await client.zinterWithScores([key1, key2], {
                            aggregationType: "SUM",
                        });
                    const expectedMapSum = {
                        one: 2.5,
                        two: 4.5,
                    };
                    expect(zinterWithScoresResults).toEqual(
                        convertElementsAndScores(expectedMapSum),
                    );
                },
                protocol,
            );
        },
        config.timeout,
    );

    it.each([ProtocolVersion.RESP2, ProtocolVersion.RESP3])(
        `zinter with scores with weights and aggregation test_%p`,
        async (protocol) => {
            await runTest(
                async (client: BaseClient, cluster: ValkeyCluster) => {
                    if (cluster.checkIfServerVersionLessThan("6.2.0")) return;
                    const key1 = "{testKey}:1-" + uuidv4();
                    const key2 = "{testKey}:2-" + uuidv4();

                    const membersScores1 = { one: 1.0, two: 2.0 };
                    const membersScores2 = { one: 1.5, two: 2.5, three: 3.5 };

                    expect(await client.zadd(key1, membersScores1)).toEqual(2);
                    expect(await client.zadd(key2, membersScores2)).toEqual(3);

                    // Intersection results are aggregated by the SUM score of elements with weights
                    const zinterWithScoresResults =
                        await client.zinterWithScores(
                            [
                                [key1, 3],
                                [key2, 2],
                            ],
                            { aggregationType: "SUM" },
                        );
                    const expectedMapSum = {
                        one: 6,
                        two: 11,
                    };
                    expect(zinterWithScoresResults).toEqual(
                        convertElementsAndScores(expectedMapSum),
                    );
                },
                protocol,
            );
        },
        config.timeout,
    );

    it.each([ProtocolVersion.RESP2, ProtocolVersion.RESP3])(
        `zinter empty test_%p`,
        async (protocol) => {
            await runTest(
                async (client: BaseClient, cluster: ValkeyCluster) => {
                    if (cluster.checkIfServerVersionLessThan("6.2.0")) return;
                    const key1 = "{testKey}:1-" + uuidv4();

                    // Non existing key zinter
                    expect(
                        await client.zinter([
                            key1,
                            "{testKey}-non_existing_key",
                        ]),
                    ).toEqual([]);

                    // Non existing key zinterWithScores
                    expect(
                        await client.zinterWithScores([
                            key1,
                            "{testKey}-non_existing_key",
                        ]),
                    ).toEqual([]);

                    // Empty list check zinter
                    await expect(client.zinter([])).rejects.toThrow();

                    // Empty list check zinterWithScores
                    await expect(client.zinterWithScores([])).rejects.toThrow();
                },
                protocol,
            );
        },
        config.timeout,
    );

    it.each([ProtocolVersion.RESP2, ProtocolVersion.RESP3])(
        `zunion basic test_%p`,
        async (protocol) => {
            await runTest(
                async (client: BaseClient, cluster: ValkeyCluster) => {
                    if (cluster.checkIfServerVersionLessThan("6.2.0")) return;
                    const key1 = "{testKey}:1-" + uuidv4();
                    const key2 = "{testKey}:2-" + uuidv4();

                    const membersScores1 = { one: 1.0, two: 2.0 };
                    const membersScores2 = { one: 1.5, two: 2.5, three: 3.5 };

                    expect(await client.zadd(key1, membersScores1)).toEqual(2);
                    expect(await client.zadd(key2, membersScores2)).toEqual(3);

                    const expectedZunion = ["one", "two", "three"].sort();

                    expect(
                        (await client.zunion([key1, Buffer.from(key2)])).sort(),
                    ).toEqual(expectedZunion);
                    expect(
                        (
                            await client.zunion([key1, key2], {
                                decoder: Decoder.Bytes,
                            })
                        ).sort(),
                    ).toEqual(expectedZunion.map(Buffer.from));
                },
                protocol,
            );
        },
        config.timeout,
    );

    it.each([ProtocolVersion.RESP2, ProtocolVersion.RESP3])(
        `zunion with scores basic test_%p`,
        async (protocol) => {
            await runTest(
                async (client: BaseClient, cluster: ValkeyCluster) => {
                    if (cluster.checkIfServerVersionLessThan("6.2.0")) return;
                    const key1 = "{testKey}:1-" + uuidv4();
                    const key2 = "{testKey}:2-" + uuidv4();

                    const membersScores1 = { one: 1.0, two: 2.0 };
                    const membersScores2 = { one: 1.5, two: 2.5, three: 3.5 };

                    expect(await client.zadd(key1, membersScores1)).toEqual(2);
                    expect(await client.zadd(key2, membersScores2)).toEqual(3);

                    const resultZunionWithScores =
                        await client.zunionWithScores([key1, key2]);
                    const expectedZunionWithScores = {
                        one: 2.5,
                        two: 4.5,
                        three: 3.5,
                    };
                    expect(resultZunionWithScores).toEqual(
                        convertElementsAndScores(expectedZunionWithScores).sort(
                            (a, b) => a.score - b.score,
                        ),
                    );
                },
                protocol,
            );
        },
        config.timeout,
    );

    it.each([ProtocolVersion.RESP2, ProtocolVersion.RESP3])(
        `zunion with scores with max aggregation test_%p`,
        async (protocol) => {
            await runTest(
                async (client: BaseClient, cluster: ValkeyCluster) => {
                    if (cluster.checkIfServerVersionLessThan("6.2.0")) return;
                    const key1 = "{testKey}:1-" + uuidv4();
                    const key2 = "{testKey}:2-" + uuidv4();

                    const membersScores1 = { one: 1.0, two: 2.0 };
                    const membersScores2 = { one: 1.5, two: 2.5, three: 3.5 };

                    expect(await client.zadd(key1, membersScores1)).toEqual(2);
                    expect(await client.zadd(key2, membersScores2)).toEqual(3);

                    // Union results are aggregated by the MAX score of elements
                    const zunionWithScoresResults =
                        await client.zunionWithScores(
                            [key1, Buffer.from(key2)],
                            { aggregationType: "MAX", decoder: Decoder.Bytes },
                        );
                    const expected = [
                        {
                            element: Buffer.from("one"),
                            score: 1.5,
                        },
                        {
                            element: Buffer.from("two"),
                            score: 2.5,
                        },
                        {
                            element: Buffer.from("three"),
                            score: 3.5,
                        },
                    ];
                    expect(zunionWithScoresResults).toEqual(expected);
                },
                protocol,
            );
        },
        config.timeout,
    );

    it.each([ProtocolVersion.RESP2, ProtocolVersion.RESP3])(
        `zunion with scores with min aggregation test_%p`,
        async (protocol) => {
            await runTest(
                async (client: BaseClient, cluster: ValkeyCluster) => {
                    if (cluster.checkIfServerVersionLessThan("6.2.0")) return;
                    const key1 = "{testKey}:1-" + uuidv4();
                    const key2 = "{testKey}:2-" + uuidv4();

                    const membersScores1 = { one: 1.0, two: 2.0 };
                    const membersScores2 = { one: 1.5, two: 2.5, three: 3.5 };

                    expect(await client.zadd(key1, membersScores1)).toEqual(2);
                    expect(await client.zadd(key2, membersScores2)).toEqual(3);

                    // Union results are aggregated by the MIN score of elements
                    const zunionWithScoresResults =
                        await client.zunionWithScores([key1, key2], {
                            aggregationType: "MIN",
                        });
                    const expectedMapMin = {
                        one: 1.0,
                        two: 2.0,
                        three: 3.5,
                    };
                    expect(zunionWithScoresResults).toEqual(
                        convertElementsAndScores(expectedMapMin),
                    );
                },
                protocol,
            );
        },
        config.timeout,
    );

    it.each([ProtocolVersion.RESP2, ProtocolVersion.RESP3])(
        `zunion with scores with sum aggregation test_%p`,
        async (protocol) => {
            await runTest(
                async (client: BaseClient, cluster: ValkeyCluster) => {
                    if (cluster.checkIfServerVersionLessThan("6.2.0")) return;
                    const key1 = "{testKey}:1-" + uuidv4();
                    const key2 = "{testKey}:2-" + uuidv4();

                    const membersScores1 = { one: 1.0, two: 2.0 };
                    const membersScores2 = { one: 1.5, two: 2.5, three: 3.5 };

                    expect(await client.zadd(key1, membersScores1)).toEqual(2);
                    expect(await client.zadd(key2, membersScores2)).toEqual(3);

                    // Union results are aggregated by the SUM score of elements
                    const zunionWithScoresResults =
                        await client.zunionWithScores([key1, key2], {
                            aggregationType: "SUM",
                        });
                    const expectedMapSum = {
                        one: 2.5,
                        two: 4.5,
                        three: 3.5,
                    };
                    expect(zunionWithScoresResults).toEqual(
                        convertElementsAndScores(expectedMapSum).sort(
                            (a, b) => a.score - b.score,
                        ),
                    );
                },
                protocol,
            );
        },
        config.timeout,
    );

    it.each([ProtocolVersion.RESP2, ProtocolVersion.RESP3])(
        `zunion with scores with weights and aggregation test_%p`,
        async (protocol) => {
            await runTest(
                async (client: BaseClient, cluster: ValkeyCluster) => {
                    if (cluster.checkIfServerVersionLessThan("6.2.0")) return;
                    const key1 = "{testKey}:1-" + uuidv4();
                    const key2 = "{testKey}:2-" + uuidv4();

                    const membersScores1 = { one: 1.0, two: 2.0 };
                    const membersScores2 = { one: 1.5, two: 2.5, three: 3.5 };

                    expect(await client.zadd(key1, membersScores1)).toEqual(2);
                    expect(await client.zadd(key2, membersScores2)).toEqual(3);

                    // Union results are aggregated by the SUM score of elements with weights
                    const zunionWithScoresResults =
                        await client.zunionWithScores(
                            [
                                [key1, 3],
                                [Buffer.from(key2), 2],
                            ],
                            { aggregationType: "SUM" },
                        );
                    const expectedMapSum = {
                        one: 6,
                        two: 11,
                        three: 7,
                    };
                    expect(zunionWithScoresResults).toEqual(
                        convertElementsAndScores(expectedMapSum).sort(
                            (a, b) => a.score - b.score,
                        ),
                    );
                },
                protocol,
            );
        },
        config.timeout,
    );

    it.each([ProtocolVersion.RESP2, ProtocolVersion.RESP3])(
        `zunion empty test_%p`,
        async (protocol) => {
            await runTest(
                async (client: BaseClient, cluster: ValkeyCluster) => {
                    if (cluster.checkIfServerVersionLessThan("6.2.0")) return;
                    const key1 = "{testKey}:1-" + uuidv4();

                    const membersScores1 = { one: 1.0, two: 2.0 };

                    expect(await client.zadd(key1, membersScores1)).toEqual(2);

                    // Non existing key zunion
                    expect(
                        await client.zunion([
                            key1,
                            "{testKey}-non_existing_key",
                        ]),
                    ).toEqual(["one", "two"]);

                    // Non existing key zunionWithScores
                    expect(
                        await client.zunionWithScores([
                            key1,
                            "{testKey}-non_existing_key",
                        ]),
                    ).toEqual(convertElementsAndScores(membersScores1));

                    // Empty list check zunion
                    await expect(client.zunion([])).rejects.toThrow();

                    // Empty list check zunionWithScores
                    await expect(client.zunionWithScores([])).rejects.toThrow();
                },
                protocol,
            );
        },
        config.timeout,
    );

    it.each([ProtocolVersion.RESP2, ProtocolVersion.RESP3])(
        `type test_%p`,
        async (protocol) => {
            await runTest(async (client: BaseClient) => {
                const key = uuidv4();
                expect(await client.set(key, "value")).toEqual("OK");
                expect(await client.type(key)).toEqual("string");
                expect(await client.del([key])).toEqual(1);

                expect(await client.lpush(key, ["value"])).toEqual(1);
                expect(await client.type(Buffer.from(key))).toEqual("list");
                expect(await client.del([key])).toEqual(1);

                expect(await client.sadd(key, ["value"])).toEqual(1);
                expect(await client.type(key)).toEqual("set");
                expect(await client.del([key])).toEqual(1);

                expect(await client.zadd(key, { member: 1.0 })).toEqual(1);
                expect(await client.type(key)).toEqual("zset");
                expect(await client.del([key])).toEqual(1);

                expect(await client.hset(key, { field: "value" })).toEqual(1);
                expect(await client.type(Buffer.from(key))).toEqual("hash");
                expect(await client.del([key])).toEqual(1);

                await client.xadd(key, [["field", "value"]]);
                expect(await client.type(key)).toEqual("stream");
                expect(await client.del([key])).toEqual(1);
                expect(await client.type(key)).toEqual("none");
            }, protocol);
        },
        config.timeout,
    );

    it.each([ProtocolVersion.RESP2, ProtocolVersion.RESP3])(
        `echo test_%p`,
        async (protocol) => {
            await runTest(async (client: BaseClient) => {
                const message = uuidv4();
                expect(await client.echo(message)).toEqual(message);
                expect(
                    client instanceof GlideClient
                        ? await client.echo(message, {
                              decoder: Decoder.String,
                          })
                        : await client.echo(message, {
                              decoder: Decoder.String,
                          }),
                ).toEqual(message);
                expect(
                    client instanceof GlideClient
                        ? await client.echo(message, { decoder: Decoder.Bytes })
                        : await client.echo(message, {
                              decoder: Decoder.Bytes,
                          }),
                ).toEqual(Buffer.from(message));
                expect(
                    client instanceof GlideClient
                        ? await client.echo(Buffer.from(message), {
                              decoder: Decoder.String,
                          })
                        : await client.echo(Buffer.from(message), {
                              decoder: Decoder.String,
                          }),
                ).toEqual(message);
                expect(await client.echo(Buffer.from(message))).toEqual(
                    message,
                );
            }, protocol);
        },
        config.timeout,
    );

    it.each([ProtocolVersion.RESP2, ProtocolVersion.RESP3])(
        `strlen test_%p`,
        async (protocol) => {
            await runTest(async (client: BaseClient) => {
                const key1 = uuidv4();
                const key1Value = uuidv4();
                const key1ValueLength = key1Value.length;
                expect(await client.set(key1, key1Value)).toEqual("OK");
                expect(await client.strlen(key1)).toEqual(key1ValueLength);

                expect(await client.strlen(Buffer.from("nonExistKey"))).toEqual(
                    0,
                );

                const listName = "myList";
                const listKey1Value = uuidv4();
                const listKey2Value = uuidv4();

                expect(
                    await client.lpush(listName, [
                        listKey1Value,
                        listKey2Value,
                    ]),
                ).toEqual(2);
                // An error is returned when key holds a non-string value
                await expect(client.strlen(listName)).rejects.toThrow();
            }, protocol);
        },
        config.timeout,
    );

    it.each([ProtocolVersion.RESP2, ProtocolVersion.RESP3])(
        `lindex test_%p`,
        async (protocol) => {
            await runTest(async (client: BaseClient) => {
                const listName = uuidv4();
                const encodedListName = Buffer.from(uuidv4());
                const listKey1Value = uuidv4();
                const listKey2Value = uuidv4();
                expect(
                    await client.lpush(listName, [
                        listKey1Value,
                        listKey2Value,
                    ]),
                ).toEqual(2);
                expect(
                    await client.lpush(encodedListName, [
                        Buffer.from(listKey1Value),
                        Buffer.from(listKey2Value),
                    ]),
                ).toEqual(2);
                expect(await client.lindex(listName, 0)).toEqual(listKey2Value);
                expect(await client.lindex(listName, 1)).toEqual(listKey1Value);
                expect(await client.lindex("notExsitingList", 1)).toEqual(null);
                expect(await client.lindex(listName, 3)).toEqual(null);
                expect(
                    await client.lindex(listName, 0, {
                        decoder: Decoder.Bytes,
                    }),
                ).toEqual(Buffer.from(listKey2Value));
                expect(
                    await client.lindex(listName, 1, {
                        decoder: Decoder.Bytes,
                    }),
                ).toEqual(Buffer.from(listKey1Value));
                expect(await client.lindex(encodedListName, 0)).toEqual(
                    listKey2Value,
                );
            }, protocol);
        },
        config.timeout,
    );

    it.each([ProtocolVersion.RESP2, ProtocolVersion.RESP3])(
        `linsert test_%p`,
        async (protocol) => {
            await runTest(async (client: BaseClient) => {
                const key1 = uuidv4();
                const key2 = uuidv4();
                const key2Encoded = Buffer.from(key2);
                const stringKey = uuidv4();
                const nonExistingKey = uuidv4();

                expect(await client.lpush(key1, ["4", "3", "2", "1"])).toEqual(
                    4,
                );
                expect(
                    await client.linsert(
                        key1,
                        InsertPosition.Before,
                        "2",
                        "1.5",
                    ),
                ).toEqual(5);
                expect(
                    await client.linsert(
                        key1,
                        InsertPosition.After,
                        "3",
                        "3.5",
                    ),
                ).toEqual(6);
                expect(await client.lrange(key1, 0, -1)).toEqual([
                    "1",
                    "1.5",
                    "2",
                    "3",
                    "3.5",
                    "4",
                ]);

                expect(
                    await client.linsert(
                        key1,
                        InsertPosition.Before,
                        "nonExistingPivot",
                        "4",
                    ),
                ).toEqual(-1);
                expect(
                    await client.linsert(
                        nonExistingKey,
                        InsertPosition.Before,
                        "pivot",
                        "elem",
                    ),
                ).toEqual(0);

                // key, pivot and element as buffers
                expect(await client.lpush(key2, ["4", "3", "2", "1"])).toEqual(
                    4,
                );
                expect(
                    await client.linsert(
                        key2Encoded,
                        InsertPosition.Before,
                        Buffer.from("2"),
                        Buffer.from("1.5"),
                    ),
                ).toEqual(5);
                expect(
                    await client.linsert(
                        key2Encoded,
                        InsertPosition.After,
                        Buffer.from("3"),
                        Buffer.from("3.5"),
                    ),
                ).toEqual(6);
                expect(await client.lrange(key2Encoded, 0, -1)).toEqual([
                    "1",
                    "1.5",
                    "2",
                    "3",
                    "3.5",
                    "4",
                ]);

                // key exists, but it is not a list
                expect(await client.set(stringKey, "value")).toEqual("OK");
                await expect(
                    client.linsert(stringKey, InsertPosition.Before, "a", "b"),
                ).rejects.toThrow();
            }, protocol);
        },
        config.timeout,
    );

    it.each([ProtocolVersion.RESP2, ProtocolVersion.RESP3])(
        `zpopmin test_%p`,
        async (protocol) => {
            await runTest(async (client: BaseClient) => {
                const key = uuidv4();
                const membersScores = { a: 1, b: 2, c: 3 };
                expect(await client.zadd(key, membersScores)).toEqual(3);
                expect(await client.zpopmin(Buffer.from(key))).toEqual(
                    convertElementsAndScores({ a: 1.0 }),
                );

                expect(
                    await client.zpopmin(key, {
                        count: 3,
                        decoder: Decoder.Bytes,
                    }),
                ).toEqual([
                    {
                        element: Buffer.from("b"),
                        score: 2.0,
                    },
                    {
                        element: Buffer.from("c"),
                        score: 3.0,
                    },
                ]);
                expect(await client.zpopmin(key)).toEqual([]);
                expect(await client.set(key, "value")).toEqual("OK");
                await expect(client.zpopmin(key)).rejects.toThrow();
                expect(await client.zpopmin("notExsitingKey")).toEqual([]);
            }, protocol);
        },
        config.timeout,
    );

    it.each([ProtocolVersion.RESP2, ProtocolVersion.RESP3])(
        `zpopmax test_%p`,
        async (protocol) => {
            await runTest(async (client: BaseClient) => {
                const key = uuidv4();
                const membersScores = { a: 1, b: 2, c: 3 };
                expect(await client.zadd(key, membersScores)).toEqual(3);
                expect(await client.zpopmax(Buffer.from(key))).toEqual(
                    convertElementsAndScores({ c: 3.0 }),
                );

                expect(
                    await client.zpopmax(key, {
                        count: 3,
                        decoder: Decoder.Bytes,
                    }),
                ).toEqual([
                    {
                        element: Buffer.from("b"),
                        score: 2.0,
                    },
                    {
                        element: Buffer.from("a"),
                        score: 1.0,
                    },
                ]);
                expect(await client.zpopmax(key)).toEqual([]);
                expect(await client.set(key, "value")).toEqual("OK");
                await expect(client.zpopmax(key)).rejects.toThrow();
                expect(await client.zpopmax("notExsitingKey")).toEqual([]);
            }, protocol);
        },
        config.timeout,
    );

    it.each([ProtocolVersion.RESP2, ProtocolVersion.RESP3])(
        `bzpopmax test_%p`,
        async (protocol) => {
            await runTest(
                async (client: BaseClient, cluster: ValkeyCluster) => {
                    const key1 = "{key}-1" + uuidv4();
                    const key2 = "{key}-2" + uuidv4();
                    const key3 = "{key}-3" + uuidv4();

                    expect(await client.zadd(key1, { a: 1.0, b: 1.5 })).toBe(2);
                    expect(await client.zadd(key2, { c: 2.0 })).toBe(1);
                    expect(await client.bzpopmax([key1, key2], 0.5)).toEqual([
                        key1,
                        "b",
                        1.5,
                    ]);

                    // nothing popped out / key does not exist
                    expect(
                        await client.bzpopmax(
                            [key3],
                            cluster.checkIfServerVersionLessThan("7.0.0")
                                ? 1.0
                                : 0.01,
                        ),
                    ).toBeNull();

                    // pops from the second key
                    expect(
                        await client.bzpopmax([key3, Buffer.from(key2)], 0.5),
                    ).toEqual([key2, "c", 2.0]);
                    // pop with decoder
                    expect(
                        await client.bzpopmax([key1], 0.5, {
                            decoder: Decoder.Bytes,
                        }),
                    ).toEqual([Buffer.from(key1), Buffer.from("a"), 1.0]);

                    // key exists but holds non-ZSET value
                    expect(await client.set(key3, "bzpopmax")).toBe("OK");
                    await expect(client.bzpopmax([key3], 0.5)).rejects.toThrow(
                        RequestError,
                    );
                },
                protocol,
            );
        },
        config.timeout,
    );

    it.each([ProtocolVersion.RESP2, ProtocolVersion.RESP3])(
        `bzpopmin test_%p`,
        async (protocol) => {
            await runTest(
                async (client: BaseClient, cluster: ValkeyCluster) => {
                    const key1 = "{key}-1" + uuidv4();
                    const key2 = "{key}-2" + uuidv4();
                    const key3 = "{key}-3" + uuidv4();

                    expect(await client.zadd(key1, { a: 1.0, b: 1.5 })).toBe(2);
                    expect(await client.zadd(key2, { c: 2.0 })).toBe(1);
                    expect(await client.bzpopmin([key1, key2], 0.5)).toEqual([
                        key1,
                        "a",
                        1.0,
                    ]);

                    // nothing popped out / key does not exist
                    expect(
                        await client.bzpopmin(
                            [key3],
                            cluster.checkIfServerVersionLessThan("7.0.0")
                                ? 1.0
                                : 0.01,
                        ),
                    ).toBeNull();

                    // pops from the second key
                    expect(
                        await client.bzpopmin([key3, Buffer.from(key2)], 0.5),
                    ).toEqual([key2, "c", 2.0]);
                    // pop with decoder
                    expect(
                        await client.bzpopmin([key1], 0.5, {
                            decoder: Decoder.Bytes,
                        }),
                    ).toEqual([Buffer.from(key1), Buffer.from("b"), 1.5]);

                    // key exists but holds non-ZSET value
                    expect(await client.set(key3, "bzpopmin")).toBe("OK");
                    await expect(client.bzpopmin([key3], 0.5)).rejects.toThrow(
                        RequestError,
                    );
                },
                protocol,
            );
        },
        config.timeout,
    );

    it.each([ProtocolVersion.RESP2, ProtocolVersion.RESP3])(
        `Pttl test_%p`,
        async (protocol) => {
            await runTest(async (client: BaseClient) => {
                const key = uuidv4();
                expect(await client.pttl(key)).toEqual(-2);

                expect(await client.set(key, "value")).toEqual("OK");
                expect(await client.pttl(key)).toEqual(-1);

                expect(await client.expire(key, 10)).toEqual(true);
                let result = await client.pttl(Buffer.from(key));
                expect(result).toBeGreaterThan(0);
                expect(result).toBeLessThanOrEqual(10000);

                expect(
                    await client.expireAt(
                        key,
                        Math.floor(Date.now() / 1000) + 20,
                    ),
                ).toEqual(true);
                result = await client.pttl(key);
                expect(result).toBeGreaterThan(0);
                expect(result).toBeLessThanOrEqual(20000);

                expect(await client.pexpireAt(key, Date.now() + 30000)).toEqual(
                    true,
                );
                result = await client.pttl(key);
                expect(result).toBeGreaterThan(0);
                expect(result).toBeLessThanOrEqual(30000);
            }, protocol);
        },
        config.timeout,
    );

    it.each([ProtocolVersion.RESP2, ProtocolVersion.RESP3])(
        `zremRangeByRank test_%p`,
        async (protocol) => {
            await runTest(async (client: BaseClient) => {
                const key = uuidv4();
                const membersScores = { one: 1, two: 2, three: 3 };
                expect(await client.zadd(key, membersScores)).toEqual(3);
                expect(await client.zremRangeByRank(key, 2, 1)).toEqual(0);
                expect(
                    await client.zremRangeByRank(Buffer.from(key), 0, 1),
                ).toEqual(2);
                expect(await client.zremRangeByRank(key, 0, 10)).toEqual(1);
                expect(
                    await client.zremRangeByRank("nonExistingKey", 0, -1),
                ).toEqual(0);
            }, protocol);
        },
        config.timeout,
    );

    it.each([ProtocolVersion.RESP2, ProtocolVersion.RESP3])(
        `zrank test_%p`,
        async (protocol) => {
            await runTest(async (client: BaseClient, cluster) => {
                const key1 = uuidv4();
                const key2 = uuidv4();
                const membersScores = { one: 1.5, two: 2, three: 3 };
                expect(await client.zadd(key1, membersScores)).toEqual(3);
                expect(await client.zrank(key1, "one")).toEqual(0);
                expect(
                    await client.zrank(Buffer.from(key1), Buffer.from("one")),
                ).toEqual(0);

                if (!cluster.checkIfServerVersionLessThan("7.2.0")) {
                    expect(await client.zrankWithScore(key1, "one")).toEqual([
                        0, 1.5,
                    ]);
                    expect(
                        await client.zrankWithScore(
                            Buffer.from(key1),
                            Buffer.from("one"),
                        ),
                    ).toEqual([0, 1.5]);
                    expect(
                        await client.zrankWithScore(key1, "nonExistingMember"),
                    ).toEqual(null);
                    expect(
                        await client.zrankWithScore("nonExistingKey", "member"),
                    ).toEqual(null);
                }

                expect(await client.zrank(key1, "nonExistingMember")).toEqual(
                    null,
                );
                expect(await client.zrank("nonExistingKey", "member")).toEqual(
                    null,
                );

                expect(await client.set(key2, "value")).toEqual("OK");
                await expect(client.zrank(key2, "member")).rejects.toThrow();
            }, protocol);
        },
    );

    it.each([ProtocolVersion.RESP2, ProtocolVersion.RESP3])(
        `zrevrank test_%p`,
        async (protocol) => {
            await runTest(async (client: BaseClient, cluster) => {
                const key = uuidv4();
                const nonSetKey = uuidv4();
                const membersScores = { one: 1.5, two: 2, three: 3 };
                expect(await client.zadd(key, membersScores)).toEqual(3);
                expect(await client.zrevrank(key, "three")).toEqual(0);
                expect(
                    await client.zrevrank(
                        Buffer.from(key),
                        Buffer.from("three"),
                    ),
                ).toEqual(0);

                if (!cluster.checkIfServerVersionLessThan("7.2.0")) {
                    expect(await client.zrevrankWithScore(key, "one")).toEqual([
                        2, 1.5,
                    ]);
                    expect(
                        await client.zrevrankWithScore(
                            Buffer.from(key),
                            Buffer.from("one"),
                        ),
                    ).toEqual([2, 1.5]);
                    expect(
                        await client.zrevrankWithScore(
                            key,
                            "nonExistingMember",
                        ),
                    ).toBeNull();
                    expect(
                        await client.zrevrankWithScore(
                            "nonExistingKey",
                            "member",
                        ),
                    ).toBeNull();
                }

                expect(
                    await client.zrevrank(key, "nonExistingMember"),
                ).toBeNull();
                expect(
                    await client.zrevrank("nonExistingKey", "member"),
                ).toBeNull();

                // Key exists, but is not a sorted set
                expect(await client.set(nonSetKey, "value")).toEqual("OK");
                await expect(
                    client.zrevrank(nonSetKey, "member"),
                ).rejects.toThrow();
            }, protocol);
        },
    );

    it.each([ProtocolVersion.RESP2, ProtocolVersion.RESP3])(
        `test brpop test_%p`,
        async (protocol) => {
            await runTest(async (client: BaseClient) => {
                expect(
                    await client.rpush("brpop-test", ["foo", "bar", "baz"]),
                ).toEqual(3);
                // Test basic usage
                expect(await client.brpop(["brpop-test"], 0.1)).toEqual([
                    "brpop-test",
                    "baz",
                ]);
                // Test encoded value
                expect(
                    await client.brpop(["brpop-test"], 0.1, {
                        decoder: Decoder.Bytes,
                    }),
                ).toEqual([Buffer.from("brpop-test"), Buffer.from("bar")]);
                // Delete all values from list
                expect(await client.del(["brpop-test"])).toEqual(1);
                // Test null return when key doesn't exist
                expect(await client.brpop(["brpop-test"], 0.1)).toEqual(null);
                // key exists, but it is not a list
                await client.set("foo", "bar");
                await expect(client.brpop(["foo"], 0.1)).rejects.toThrow();

                // Same-slot requirement
                if (client instanceof GlideClusterClient) {
                    try {
                        expect(
                            await client.brpop(["abc", "zxy", "lkn"], 0.1),
                        ).toThrow();
                    } catch (e) {
                        expect((e as Error).message.toLowerCase()).toMatch(
                            "crossslot",
                        );
                    }
                }
            }, protocol);
        },
        config.timeout,
    );

    it.each([ProtocolVersion.RESP2, ProtocolVersion.RESP3])(
        `test blpop test_%p`,
        async (protocol) => {
            await runTest(async (client: BaseClient) => {
                expect(
                    await client.rpush("blpop-test", ["foo", "bar", "baz"]),
                ).toEqual(3);
                // Test basic usage
                expect(await client.blpop(["blpop-test"], 0.1)).toEqual([
                    "blpop-test",
                    "foo",
                ]);
                // Test decoded value
                expect(
                    await client.blpop(["blpop-test"], 0.1, {
                        decoder: Decoder.Bytes,
                    }),
                ).toEqual([Buffer.from("blpop-test"), Buffer.from("bar")]);
                // Delete all values from list
                expect(await client.del(["blpop-test"])).toEqual(1);
                // Test null return when key doesn't exist
                expect(await client.blpop(["blpop-test"], 0.1)).toEqual(null);
                // key exists, but it is not a list
                await client.set("foo", "bar");
                await expect(client.blpop(["foo"], 0.1)).rejects.toThrow();

                // Same-slot requirement
                if (client instanceof GlideClusterClient) {
                    try {
                        expect(
                            await client.blpop(["abc", "zxy", "lkn"], 0.1),
                        ).toThrow();
                    } catch (e) {
                        expect((e as Error).message.toLowerCase()).toMatch(
                            "crossslot",
                        );
                    }
                }
            }, protocol);
        },
        config.timeout,
    );

    it.each([ProtocolVersion.RESP2, ProtocolVersion.RESP3])(
        `persist test_%p`,
        async (protocol) => {
            await runTest(async (client: BaseClient) => {
                const key = uuidv4();
                expect(await client.set(key, "foo")).toEqual("OK");
                expect(await client.persist(key)).toEqual(false);

                expect(await client.expire(key, 10)).toEqual(true);
                expect(await client.persist(Buffer.from(key))).toEqual(true);
            }, protocol);
        },
        config.timeout,
    );

    it.each([ProtocolVersion.RESP2, ProtocolVersion.RESP3])(
        `streams add, trim, and len test_%p`,
        async (protocol) => {
            await runTest(async (client: BaseClient) => {
                const key = uuidv4();
                const nonExistingKey = uuidv4();
                const stringKey = uuidv4();
                const field1 = uuidv4();
                const field2 = uuidv4();

                const nullResult = await client.xadd(
                    key,
                    [
                        [field1, "foo"],
                        [field2, "bar"],
                    ],
                    {
                        makeStream: false,
                    },
                );
                expect(nullResult).toBeNull();

                const timestamp1 = await client.xadd(
                    key,
                    [
                        [field1, "foo1"],
                        [field2, "bar1"],
                    ],
                    { id: "0-1" },
                );
                expect(timestamp1).toEqual("0-1");
                expect(
                    await client.xadd(key, [
                        [field1, "foo2"],
                        [field2, "bar2"],
                    ]),
                ).not.toBeNull();
                expect(await client.xlen(key)).toEqual(2);

                // this will trim the first entry.
                const id = await client.xadd(
                    key,
                    [
                        [field1, "foo3"],
                        [field2, "bar3"],
                    ],
                    {
                        trim: {
                            method: "maxlen",
                            threshold: 2,
                            exact: true,
                        },
                    },
                );
                expect(id).not.toBeNull();
                expect(await client.xlen(Buffer.from(key))).toEqual(2);

                // this will trim the 2nd entry.
                expect(
                    await client.xadd(
                        key,
                        [
                            [field1, "foo4"],
                            [field2, "bar4"],
                        ],
                        {
                            trim: {
                                method: "minid",
                                threshold: id as string,
                                exact: true,
                            },
                        },
                    ),
                ).not.toBeNull();
                expect(await client.xlen(key)).toEqual(2);

                expect(
                    await client.xtrim(Buffer.from(key), {
                        method: "maxlen",
                        threshold: 1,
                        exact: true,
                    }),
                ).toEqual(1);
                expect(await client.xlen(key)).toEqual(1);

                expect(
                    await client.xtrim(key, {
                        method: "maxlen",
                        threshold: 0,
                        exact: true,
                    }),
                ).toEqual(1);
                // Unlike other Valkey collection types, stream keys still exist even after removing all entries
                expect(await client.exists([key])).toEqual(1);
                expect(await client.xlen(key)).toEqual(0);

                expect(
                    await client.xtrim(nonExistingKey, {
                        method: "maxlen",
                        threshold: 1,
                        exact: true,
                    }),
                ).toEqual(0);
                expect(await client.xlen(nonExistingKey)).toEqual(0);

                // key exists, but it is not a stream
                expect(await client.set(stringKey, "foo")).toEqual("OK");
                await expect(
                    client.xtrim(stringKey, {
                        method: "maxlen",
                        threshold: 1,
                        exact: true,
                    }),
                ).rejects.toThrow();
                await expect(client.xlen(stringKey)).rejects.toThrow();
            }, protocol);
        },
        config.timeout,
    );

    it.each([ProtocolVersion.RESP2, ProtocolVersion.RESP3])(
        `xrange and xrevrange test_%p`,
        async (protocol) => {
            await runTest(async (client: BaseClient, cluster) => {
                const key = uuidv4();
                const nonExistingKey = uuidv4();
                const stringKey = uuidv4();
                const streamId1 = "0-1";
                const streamId2 = "0-2";
                const streamId3 = "0-3";

                expect(
                    await client.xadd(key, [["f1", "v1"]], { id: streamId1 }),
                ).toEqual(streamId1);
                expect(
                    await client.xadd(key, [["f2", "v2"]], { id: streamId2 }),
                ).toEqual(streamId2);
                expect(await client.xlen(key)).toEqual(2);

                // get everything from the stream
                expect(
                    await client.xrange(
                        key,
                        InfBoundary.NegativeInfinity,
                        InfBoundary.PositiveInfinity,
                    ),
                ).toEqual({
                    [streamId1]: [["f1", "v1"]],
                    [streamId2]: [["f2", "v2"]],
                });

                expect(
                    await client.xrevrange(
                        Buffer.from(key),
                        InfBoundary.PositiveInfinity,
                        InfBoundary.NegativeInfinity,
                    ),
                ).toEqual({
                    [streamId2]: [["f2", "v2"]],
                    [streamId1]: [["f1", "v1"]],
                });

                // returns empty mapping if + before -
                expect(
                    await client.xrange(
                        key,
                        InfBoundary.PositiveInfinity,
                        InfBoundary.NegativeInfinity,
                    ),
                ).toEqual({});
                // rev search returns empty mapping if - before +
                expect(
                    await client.xrevrange(
                        key,
                        InfBoundary.NegativeInfinity,
                        InfBoundary.PositiveInfinity,
                    ),
                ).toEqual({});

                expect(
                    await client.xadd(key, [["f3", "v3"]], { id: streamId3 }),
                ).toEqual(streamId3);

                // get the newest entry
                if (!cluster.checkIfServerVersionLessThan("6.2.0")) {
                    expect(
                        await client.xrange(
                            Buffer.from(key),
                            { isInclusive: false, value: streamId2 },
                            { value: "5" },
                            { count: 1 },
                        ),
                    ).toEqual({ [streamId3]: [["f3", "v3"]] });

                    expect(
                        await client.xrevrange(
                            key,
                            { value: "5" },
                            { isInclusive: false, value: streamId2 },
                            { count: 1 },
                        ),
                    ).toEqual({ [streamId3]: [["f3", "v3"]] });
                }

                // xrange/xrevrange against an emptied stream
                expect(
                    await client.xdel(key, [streamId1, streamId2, streamId3]),
                ).toEqual(3);
                expect(
                    await client.xrange(
                        key,
                        InfBoundary.NegativeInfinity,
                        InfBoundary.PositiveInfinity,
                        { count: 10 },
                    ),
                ).toEqual({});
                expect(
                    await client.xrevrange(
                        key,
                        InfBoundary.PositiveInfinity,
                        InfBoundary.NegativeInfinity,
                        { count: 10 },
                    ),
                ).toEqual({});

                expect(
                    await client.xrange(
                        nonExistingKey,
                        InfBoundary.NegativeInfinity,
                        InfBoundary.PositiveInfinity,
                    ),
                ).toEqual({});
                expect(
                    await client.xrevrange(
                        nonExistingKey,
                        InfBoundary.PositiveInfinity,
                        InfBoundary.NegativeInfinity,
                    ),
                ).toEqual({});

                // count value < 1 returns null
                expect(
                    await client.xrange(
                        key,
                        InfBoundary.NegativeInfinity,
                        InfBoundary.PositiveInfinity,
                        { count: 0 },
                    ),
                ).toEqual(null);
                expect(
                    await client.xrange(
                        key,
                        InfBoundary.NegativeInfinity,
                        InfBoundary.PositiveInfinity,
                        { count: -1 },
                    ),
                ).toEqual(null);
                expect(
                    await client.xrevrange(
                        key,
                        InfBoundary.PositiveInfinity,
                        InfBoundary.NegativeInfinity,
                        { count: 0 },
                    ),
                ).toEqual(null);
                expect(
                    await client.xrevrange(
                        key,
                        InfBoundary.PositiveInfinity,
                        InfBoundary.NegativeInfinity,
                        { count: -1 },
                    ),
                ).toEqual(null);

                // key exists, but it is not a stream
                expect(await client.set(stringKey, "foo"));
                await expect(
                    client.xrange(
                        stringKey,
                        InfBoundary.NegativeInfinity,
                        InfBoundary.PositiveInfinity,
                    ),
                ).rejects.toThrow(RequestError);
                await expect(
                    client.xrevrange(
                        stringKey,
                        InfBoundary.PositiveInfinity,
                        InfBoundary.NegativeInfinity,
                    ),
                ).rejects.toThrow(RequestError);

                // invalid start bound
                await expect(
                    client.xrange(
                        key,
                        { value: "not_a_stream_id" },
                        InfBoundary.PositiveInfinity,
                    ),
                ).rejects.toThrow(RequestError);
                await expect(
                    client.xrevrange(key, InfBoundary.PositiveInfinity, {
                        value: "not_a_stream_id",
                    }),
                ).rejects.toThrow(RequestError);

                // invalid end bound
                await expect(
                    client.xrange(key, InfBoundary.NegativeInfinity, {
                        value: "not_a_stream_id",
                    }),
                ).rejects.toThrow(RequestError);
                await expect(
                    client.xrevrange(
                        key,
                        {
                            value: "not_a_stream_id",
                        },
                        InfBoundary.NegativeInfinity,
                    ),
                ).rejects.toThrow(RequestError);
            }, protocol);
        },
        config.timeout,
    );

    it.each([ProtocolVersion.RESP2, ProtocolVersion.RESP3])(
        `zremRangeByLex test_%p`,
        async (protocol) => {
            await runTest(async (client: BaseClient) => {
                const key = uuidv4();
                const stringKey = uuidv4();
                const membersScores = { a: 1, b: 2, c: 3, d: 4 };
                expect(await client.zadd(key, membersScores)).toEqual(4);

                expect(
                    await client.zremRangeByLex(
                        key,
                        { value: Buffer.from("a"), isInclusive: false },
                        { value: "c" },
                    ),
                ).toEqual(2);

                expect(
                    await client.zremRangeByLex(
                        Buffer.from(key),
                        { value: "d" },
                        InfBoundary.PositiveInfinity,
                    ),
                ).toEqual(1);

                // MinLex > MaxLex
                expect(
                    await client.zremRangeByLex(
                        key,
                        { value: Buffer.from("a") },
                        InfBoundary.NegativeInfinity,
                    ),
                ).toEqual(0);

                expect(
                    await client.zremRangeByLex(
                        "nonExistingKey",
                        InfBoundary.NegativeInfinity,
                        InfBoundary.PositiveInfinity,
                    ),
                ).toEqual(0);

                // Key exists, but it is not a set
                expect(await client.set(stringKey, "foo")).toEqual("OK");
                await expect(
                    client.zremRangeByLex(
                        stringKey,
                        InfBoundary.NegativeInfinity,
                        InfBoundary.PositiveInfinity,
                    ),
                ).rejects.toThrow(RequestError);
            }, protocol);
        },
        config.timeout,
    );

    it.each([ProtocolVersion.RESP2, ProtocolVersion.RESP3])(
        `zremRangeByScore test_%p`,
        async (protocol) => {
            await runTest(async (client: BaseClient) => {
                const key = uuidv4();
                const membersScores = { one: 1, two: 2, three: 3 };
                expect(await client.zadd(key, membersScores)).toEqual(3);

                expect(
                    await client.zremRangeByScore(
                        Buffer.from(key),
                        { value: 1, isInclusive: false },
                        { value: 2 },
                    ),
                ).toEqual(1);

                expect(
                    await client.zremRangeByScore(
                        key,
                        { value: 1 },
                        InfBoundary.NegativeInfinity,
                    ),
                ).toEqual(0);

                expect(
                    await client.zremRangeByScore(
                        "nonExistingKey",
                        InfBoundary.NegativeInfinity,
                        InfBoundary.PositiveInfinity,
                    ),
                ).toEqual(0);
            }, protocol);
        },
        config.timeout,
    );

    it.each([ProtocolVersion.RESP2, ProtocolVersion.RESP3])(
        `zlexcount test_%p`,
        async (protocol) => {
            await runTest(async (client: BaseClient) => {
                const key = uuidv4();
                const stringKey = uuidv4();
                const membersScores = { a: 1, b: 2, c: 3 };
                expect(await client.zadd(key, membersScores)).toEqual(3);

                // In range negative to positive infinity.
                expect(
                    await client.zlexcount(
                        key,
                        InfBoundary.NegativeInfinity,
                        InfBoundary.PositiveInfinity,
                    ),
                ).toEqual(3);

                // In range a (exclusive) to positive infinity
                expect(
                    await client.zlexcount(
                        Buffer.from(key),
                        { value: "a", isInclusive: false },
                        InfBoundary.PositiveInfinity,
                    ),
                ).toEqual(2);

                // In range negative infinity to c (inclusive)
                expect(
                    await client.zlexcount(key, InfBoundary.NegativeInfinity, {
                        value: Buffer.from("c"),
                        isInclusive: true,
                    }),
                ).toEqual(3);

                // Incorrect range start > end
                expect(
                    await client.zlexcount(key, InfBoundary.PositiveInfinity, {
                        value: "c",
                        isInclusive: true,
                    }),
                ).toEqual(0);

                // Non-existing key
                expect(
                    await client.zlexcount(
                        "non_existing_key",
                        InfBoundary.NegativeInfinity,
                        InfBoundary.PositiveInfinity,
                    ),
                ).toEqual(0);

                // Key exists, but it is not a set
                expect(await client.set(stringKey, "foo")).toEqual("OK");
                await expect(
                    client.zlexcount(
                        stringKey,
                        InfBoundary.NegativeInfinity,
                        InfBoundary.PositiveInfinity,
                    ),
                ).rejects.toThrow(RequestError);
            }, protocol);
        },
        config.timeout,
    );

    it.each([ProtocolVersion.RESP2, ProtocolVersion.RESP3])(
        "time test_%p",
        async (protocol) => {
            await runTest(async (client: BaseClient) => {
                // Take the time now, convert to 10 digits and subtract 1 second
                const now = Math.floor(new Date().getTime() / 1000 - 1);
                const result = (await client.time()) as [string, string];
                expect(result?.length).toEqual(2);
                expect(Number(result?.at(0))).toBeGreaterThan(now);
                // Test its not more than 1 second
                expect(Number(result?.at(1))).toBeLessThan(1000000);
            }, protocol);
        },
    );

    it.each([ProtocolVersion.RESP2, ProtocolVersion.RESP3])(
        `streams xread test_%p`,
        async (protocol) => {
            await runTest(async (client: BaseClient) => {
                const key1 = "{xread}-1-" + uuidv4();
                const key2 = "{xread}-2-" + uuidv4();
                const key3 = "{xread}-3-" + uuidv4();
                const field1 = "foo";
                const field2 = "bar";
                const field3 = "barvaz";

                const timestamp_1_1 = (await client.xadd(key1, [
                    [field1, "foo1"],
                    [field3, "barvaz1"],
                ])) as string;
                expect(timestamp_1_1).not.toBeNull();
                const timestamp_2_1 = (await client.xadd(key2, [
                    [field2, "bar1"],
                ])) as string;
                expect(timestamp_2_1).not.toBeNull();
                const timestamp_1_2 = (await client.xadd(key1, [
                    [field1, "foo2"],
                ])) as string;
                const timestamp_2_2 = (await client.xadd(key2, [
                    [field2, "bar2"],
                ])) as string;
                const timestamp_1_3 = (await client.xadd(key1, [
                    [field1, "foo3"],
                    [field3, "barvaz3"],
                ])) as string;
                const timestamp_2_3 = (await client.xadd(key2, [
                    [field2, "bar3"],
                ])) as string;

                const result = await client.xread(
                    [
                        {
                            key: Buffer.from(key1),
                            value: timestamp_1_1,
                        },
                        {
                            key: key2,
                            value: timestamp_2_1,
                        },
                    ],
                    {
                        block: 1,
                    },
                );

                const expected = {
                    [key1]: {
                        [timestamp_1_2]: [[field1, "foo2"]],
                        [timestamp_1_3]: [
                            [field1, "foo3"],
                            [field3, "barvaz3"],
                        ],
                    },
                    [key2]: {
                        [timestamp_2_2]: [["bar", "bar2"]],
                        [timestamp_2_3]: [["bar", "bar3"]],
                    },
                };
                expect(convertGlideRecordToRecord(result!)).toEqual(expected);

                // key does not exist
                expect(await client.xread({ [key3]: "0-0" })).toBeNull();
                expect(
                    await client.xread(
                        {
                            [key2]: timestamp_2_1,
                            [key3]: "0-0",
                        },
                        { decoder: Decoder.Bytes },
                    ),
                ).toEqual([
                    {
                        key: Buffer.from(key2),
                        value: {
                            [timestamp_2_2]: [
                                [Buffer.from("bar"), Buffer.from("bar2")],
                            ],
                            [timestamp_2_3]: [
                                [Buffer.from("bar"), Buffer.from("bar3")],
                            ],
                        },
                    },
                ]);

                // key is not a stream
                expect(await client.set(key3, uuidv4())).toEqual("OK");
                await expect(client.xread({ [key3]: "0-0" })).rejects.toThrow(
                    RequestError,
                );
            }, protocol);
        },
        config.timeout,
    );

    it.each([ProtocolVersion.RESP2, ProtocolVersion.RESP3])(
        `xreadgroup test_%p`,
        async (protocol) => {
            await runTest(async (client: BaseClient) => {
                const key1 = "{xreadgroup}-1-" + uuidv4();
                const key2 = "{xreadgroup}-2-" + uuidv4();
                const key3 = "{xreadgroup}-3-" + uuidv4();
                const group = uuidv4();
                const consumer = uuidv4();

                // setup data & test binary parameters in XGROUP CREATE commands
                expect(
                    await client.xgroupCreate(
                        Buffer.from(key1),
                        Buffer.from(group),
                        "0",
                        {
                            mkStream: true,
                        },
                    ),
                ).toEqual("OK");

                expect(
                    await client.xgroupCreateConsumer(
                        Buffer.from(key1),
                        Buffer.from(group),
                        Buffer.from(consumer),
                    ),
                ).toBeTruthy();

                const entry1 = (await client.xadd(key1, [
                    ["a", "b"],
                ])) as string;
                const entry2 = (await client.xadd(key1, [
                    ["c", "d"],
                ])) as string;

                // read the entire stream for the consumer and mark messages as pending
                expect(
                    convertGlideRecordToRecord(
                        (await client.xreadgroup(
                            Buffer.from(group),
                            Buffer.from(consumer),
                            [
                                {
                                    key: Buffer.from(key1),
                                    value: ">",
                                },
                            ],
                        ))!,
                    ),
                ).toEqual({
                    [key1]: {
                        [entry1]: [["a", "b"]],
                        [entry2]: [["c", "d"]],
                    },
                });

                // delete one of the entries
                expect(await client.xdel(key1, [entry1])).toEqual(1);

                // now xreadgroup returns one empty entry and one non-empty entry
                expect(
                    convertGlideRecordToRecord(
                        (await client.xreadgroup(group, consumer, {
                            [key1]: "0",
                        }))!,
                    ),
                ).toEqual({
                    [key1]: {
                        [entry1]: null,
                        [entry2]: [["c", "d"]],
                    },
                });

                // try to read new messages only
                expect(
                    await client.xreadgroup(group, consumer, { [key1]: ">" }),
                ).toBeNull();

                // add a message and read it with ">"
                const entry3 = (await client.xadd(key1, [
                    ["e", "f"],
                ])) as string;
                expect(
                    convertGlideRecordToRecord(
                        (await client.xreadgroup(group, consumer, {
                            [key1]: ">",
                        }))!,
                    ),
                ).toEqual({
                    [key1]: {
                        [entry3]: [["e", "f"]],
                    },
                });

                // add second key with a group and a consumer, but no messages
                expect(
                    await client.xgroupCreate(key2, group, "0", {
                        mkStream: true,
                    }),
                ).toEqual("OK");
                expect(
                    await client.xgroupCreateConsumer(key2, group, consumer),
                ).toBeTruthy();

                // read both keys
                expect(
                    convertGlideRecordToRecord(
                        (await client.xreadgroup(group, consumer, {
                            [key1]: "0",
                            [key2]: "0",
                        }))!,
                    ),
                ).toEqual({
                    [key1]: {
                        [entry1]: null,
                        [entry2]: [["c", "d"]],
                        [entry3]: [["e", "f"]],
                    },
                    [key2]: {},
                });

                // error cases:
                // key does not exist
                await expect(
                    client.xreadgroup("_", "_", { [key3]: "0-0" }),
                ).rejects.toThrow(RequestError);
                // key is not a stream
                expect(await client.set(key3, uuidv4())).toEqual("OK");
                await expect(
                    client.xreadgroup("_", "_", { [key3]: "0-0" }),
                ).rejects.toThrow(RequestError);
                expect(await client.del([key3])).toEqual(1);
                // group and consumer don't exist
                await client.xadd(key3, [["a", "b"]]);
                await expect(
                    client.xreadgroup("_", "_", { [key3]: "0-0" }),
                ).rejects.toThrow(RequestError);
                // consumer don't exist
                expect(await client.xgroupCreate(key3, group, "0-0")).toEqual(
                    "OK",
                );
                expect(
                    convertGlideRecordToRecord(
                        (await client.xreadgroup(group, "_", {
                            [key3]: "0-0",
                        }))!,
                    ),
                ).toEqual({
                    [key3]: {},
                });
            }, protocol);
        },
        config.timeout,
    );

    it.each([ProtocolVersion.RESP2, ProtocolVersion.RESP3])(
        `xinfo stream xinfosream test_%p`,
        async (protocol) => {
<<<<<<< HEAD
            await runTest(async (client: BaseClient, cluster) => {
                const key = uuidv4();
                const groupName = `group-${uuidv4()}`;
                const consumerName = `consumer-${uuidv4()}`;
                const streamId0_0 = "0-0";
                const streamId1_0 = "1-0";
                const streamId1_1 = "1-1";
=======
            await runTest(
                async (client: BaseClient, cluster: ValkeyCluster) => {
                    const key = uuidv4();
                    const groupName = `group-${uuidv4()}`;
                    const consumerName = `consumer-${uuidv4()}`;
                    const streamId0_0 = "0-0";
                    const streamId1_0 = "1-0";
                    const streamId1_1 = "1-1";
>>>>>>> 235194fd

                    expect(
                        await client.xadd(
                            key,
                            [
                                ["a", "b"],
                                ["c", "d"],
                            ],
                            { id: streamId1_0 },
                        ),
                    ).toEqual(streamId1_0);

                    expect(
                        await client.xgroupCreate(key, groupName, streamId0_0),
                    ).toEqual("OK");

                    await client.xreadgroup(groupName, consumerName, {
                        [key]: ">",
                    });

                    const result = (await client.xinfoStream(key)) as {
                        length: number;
                        "radix-tree-keys": number;
                        "radix-tree-nodes": number;
                        "last-generated-id": string;
                        "max-deleted-entry-id": string;
                        "entries-added": number;
                        "recorded-first-entry-id": string;
                        "first-entry": (string | number | string[])[];
                        "last-entry": (string | number | string[])[];
                        groups: number;
                    };

                    expect(result.length).toEqual(1);
                    const expectedFirstEntry = ["1-0", ["a", "b", "c", "d"]];
                    expect(result["first-entry"]).toEqual(expectedFirstEntry);
                    expect(result["last-entry"]).toEqual(expectedFirstEntry);
                    expect(result.groups).toEqual(1);

                    expect(
                        await client.xadd(key, [["foo", "bar"]], {
                            id: streamId1_1,
                        }),
                    ).toEqual(streamId1_1);
                    const fullResult = (await client.xinfoStream(
                        Buffer.from(key),
                        {
                            fullOptions: 1,
                        },
                    )) as {
                        length: number;
                        "radix-tree-keys": number;
                        "radix-tree-nodes": number;
                        "last-generated-id": string;
                        "max-deleted-entry-id": string;
                        "entries-added": number;
                        "recorded-first-entry-id": string;
                        entries: (string | number | string[])[][];
                        groups: [
                            {
                                name: string;
                                "last-delivered-id": string;
                                "entries-read": number;
                                lag: number;
                                "pel-count": number;
                                pending: (string | number)[][];
                                consumers: [
                                    {
                                        name: string;
                                        "seen-time": number;
                                        "active-time": number;
                                        "pel-count": number;
                                        pending: (string | number)[][];
                                    },
                                ];
                            },
                        ];
                    };

<<<<<<< HEAD
                // verify full result like:
                // {
                //   length: 2,
                //   'radix-tree-keys': 1,
                //   'radix-tree-nodes': 2,
                //   'last-generated-id': '1-1',
                //   'max-deleted-entry-id': '0-0',
                //   'entries-added': 2,
                //   'recorded-first-entry-id': '1-0',
                //   entries: [ [ '1-0', ['a', 'b', ...] ] ],
                //   groups: [ {
                //     name: 'group',
                //     'last-delivered-id': '1-0',
                //     'entries-read': 1,
                //     lag: 1,
                //     'pel-count': 1,
                //     pending: [ [ '1-0', 'consumer', 1722624726802, 1 ] ],
                //     consumers: [ {
                //         name: 'consumer',
                //         'seen-time': 1722624726802,
                //         'active-time': 1722624726802,
                //         'pel-count': 1,
                //         pending: [ [ '1-0', 'consumer', 1722624726802, 1 ] ],
                //         }
                //       ]
                //     }
                //   ]
                // }
                expect(fullResult.length).toEqual(2);

                if (!cluster.checkIfServerVersionLessThan("7.0.0")) {
                    expect(fullResult["recorded-first-entry-id"]).toEqual(
                        streamId1_0,
                    );
                }

                // Only the first entry will be returned since we passed count: 1
                expect(fullResult.entries).toEqual([expectedFirstEntry]);

                // compare groupName, consumerName, and pending messages from the full info result:
                const fullResultGroups = fullResult.groups;
                expect(fullResultGroups.length).toEqual(1);
                expect(fullResultGroups[0]["name"]).toEqual(groupName);

                const pendingResult = fullResultGroups[0]["pending"];
                expect(pendingResult.length).toEqual(1);
                expect(pendingResult[0][0]).toEqual(streamId1_0);
                expect(pendingResult[0][1]).toEqual(consumerName);

                const consumersResult = fullResultGroups[0]["consumers"];
                expect(consumersResult.length).toEqual(1);
                expect(consumersResult[0]["name"]).toEqual(consumerName);

                const consumerPendingResult = fullResultGroups[0]["pending"];
                expect(consumerPendingResult.length).toEqual(1);
                expect(consumerPendingResult[0][0]).toEqual(streamId1_0);
                expect(consumerPendingResult[0][1]).toEqual(consumerName);
            }, protocol);
=======
                    expect(fullResult.length).toEqual(2);

                    if (cluster.checkIfServerVersionLessThan("7.0.0")) {
                        expect(
                            fullResult["max-deleted-entry-id"],
                        ).toBeUndefined();
                        expect(fullResult["entries-added"]).toBeUndefined();
                        expect(
                            fullResult.groups[0]["entries-read"],
                        ).toBeUndefined();
                        expect(fullResult.groups[0]["lag"]).toBeUndefined();
                    } else if (cluster.checkIfServerVersionLessThan("7.2.0")) {
                        expect(fullResult["recorded-first-entry-id"]).toEqual(
                            streamId1_0,
                        );

                        expect(
                            fullResult.groups[0].consumers[0]["active-time"],
                        ).toBeUndefined();
                        expect(
                            fullResult.groups[0].consumers[0]["seen-time"],
                        ).toBeDefined();
                    } else {
                        expect(
                            fullResult.groups[0].consumers[0]["active-time"],
                        ).toBeDefined();
                        expect(
                            fullResult.groups[0].consumers[0]["seen-time"],
                        ).toBeDefined();
                    }
                },
                protocol,
            );
>>>>>>> 235194fd
        },
        config.timeout,
    );

    it.each([ProtocolVersion.RESP2, ProtocolVersion.RESP3])(
        `xinfo stream edge cases and failures test_%p`,
        async (protocol) => {
            await runTest(async (client: BaseClient) => {
                const key = `{key}-1-${uuidv4()}`;
                const stringKey = `{key}-2-${uuidv4()}`;
                const nonExistentKey = `{key}-3-${uuidv4()}`;
                const streamId1_0 = "1-0";

                // Setup: create empty stream
                expect(
                    await client.xadd(key, [["field", "value"]], {
                        id: streamId1_0,
                    }),
                ).toEqual(streamId1_0);
                expect(await client.xdel(key, [streamId1_0])).toEqual(1);

                // XINFO STREAM called against empty stream
                const result = await client.xinfoStream(key);
                expect(result["length"]).toEqual(0);
                expect(result["first-entry"]).toEqual(null);
                expect(result["last-entry"]).toEqual(null);

                // XINFO STREAM FULL called against empty stream. Negative count values are ignored.
                const fullResult = await client.xinfoStream(key, {
                    fullOptions: -3,
                });
                expect(fullResult["length"]).toEqual(0);
                expect(fullResult["entries"]).toEqual([]);
                expect(fullResult["groups"]).toEqual([]);

                // Calling XINFO STREAM with a non-existing key raises an error
                await expect(
                    client.xinfoStream(nonExistentKey),
                ).rejects.toThrow();
                await expect(
                    client.xinfoStream(nonExistentKey, { fullOptions: true }),
                ).rejects.toThrow();
                await expect(
                    client.xinfoStream(nonExistentKey, { fullOptions: 2 }),
                ).rejects.toThrow();

                // Key exists, but it is not a stream
                await client.set(stringKey, "boofar");
                await expect(client.xinfoStream(stringKey)).rejects.toThrow();
                await expect(
                    client.xinfoStream(stringKey, { fullOptions: true }),
                ).rejects.toThrow();
                await expect(
                    client.xinfoStream(stringKey, { fullOptions: 2 }),
                ).rejects.toThrow();
            }, protocol);
        },
        config.timeout,
    );

    it.each([ProtocolVersion.RESP2, ProtocolVersion.RESP3])(
        "rename test_%p",
        async (protocol) => {
            await runTest(async (client: BaseClient) => {
                // Making sure both keys will be oart of the same slot
                const key = uuidv4() + "{123}";
                const newKey = uuidv4() + "{123}";
                await client.set(key, "value");
                expect(await client.rename(key, newKey)).toEqual("OK");
                expect(await client.get(newKey)).toEqual("value");
                // If key doesn't exist it should throw, it also test that key has successfully been renamed
                await expect(client.rename(key, newKey)).rejects.toThrow();
                // rename back
                expect(
                    await client.rename(Buffer.from(newKey), Buffer.from(key)),
                ).toEqual("OK");
                expect(await client.get(key)).toEqual("value");
            }, protocol);
        },
        config.timeout,
    );

    it.each([ProtocolVersion.RESP2, ProtocolVersion.RESP3])(
        "renamenx test_%p",
        async (protocol) => {
            await runTest(async (client: BaseClient) => {
                const key1 = `{key}-1-${uuidv4()}`;
                const key2 = `{key}-2-${uuidv4()}`;
                const key3 = `{key}-3-${uuidv4()}`;

                // renamenx missing key
                try {
                    expect(await client.renamenx(key1, key2)).toThrow();
                } catch (e) {
                    expect((e as Error).message).toMatch("no such key");
                }

                // renamenx a string
                await client.set(key1, "key1");
                await client.set(key3, "key3");
                // Test that renamenx can rename key1 to key2 (non-existing value)
                expect(await client.renamenx(Buffer.from(key1), key2)).toEqual(
                    true,
                );
                // sanity check
                expect(await client.get(key2)).toEqual("key1");
                // Test that renamenx doesn't rename key2 to key3 (with an existing value)
                expect(await client.renamenx(key2, Buffer.from(key3))).toEqual(
                    false,
                );
                // sanity check
                expect(await client.get(key3)).toEqual("key3");
            }, protocol);
        },
        config.timeout,
    );

    it.each([ProtocolVersion.RESP2, ProtocolVersion.RESP3])(
        "dump and restore test_%p",
        async (protocol) => {
            await runTest(async (client: BaseClient) => {
                const key1 = "{key}-1" + uuidv4();
                const key2 = "{key}-2" + uuidv4();
                const key3 = "{key}-3" + uuidv4();
                const key4 = "{key}-4" + uuidv4();
                const key5 = "{key}-5" + uuidv4();
                const nonExistingkey = "{nonExistingkey}-" + uuidv4();
                const value = "orange";
                const valueEncode = Buffer.from(value);

                expect(await client.set(key1, value)).toEqual("OK");

                // Dump non-existing key
                expect(await client.dump(nonExistingkey)).toBeNull();

                // Dump existing key
                let data = (await client.dump(key1)) as Buffer;
                expect(data).not.toBeNull();

                // Restore to a new key without option
                expect(await client.restore(key2, 0, data)).toEqual("OK");
                expect(
                    await client.get(key2, { decoder: Decoder.String }),
                ).toEqual(value);
                expect(
                    await client.get(key2, { decoder: Decoder.Bytes }),
                ).toEqual(valueEncode);

                // Restore to an existing key
                await expect(client.restore(key2, 0, data)).rejects.toThrow(
                    "BUSYKEY: Target key name already exists.",
                );

                // Restore with `REPLACE` and existing key holding different value
                expect(await client.sadd(key3, ["a"])).toEqual(1);
                expect(
                    await client.restore(key3, 0, data, { replace: true }),
                ).toEqual("OK");

                // Restore with `REPLACE` option
                expect(
                    await client.restore(key2, 0, data, { replace: true }),
                ).toEqual("OK");

                // Restore with `REPLACE`, `ABSTTL`, and positive TTL
                expect(
                    await client.restore(key2, 1000, data, {
                        replace: true,
                        absttl: true,
                    }),
                ).toEqual("OK");

                // Restore with `REPLACE`, `ABSTTL`, and negative TTL
                await expect(
                    client.restore(key2, -10, data, {
                        replace: true,
                        absttl: true,
                    }),
                ).rejects.toThrow("Invalid TTL value");

                // Restore with REPLACE and positive idletime
                expect(
                    await client.restore(key2, 0, data, {
                        replace: true,
                        idletime: 10,
                    }),
                ).toEqual("OK");

                // Restore with REPLACE and negative idletime
                await expect(
                    client.restore(key2, 0, data, {
                        replace: true,
                        idletime: -10,
                    }),
                ).rejects.toThrow("Invalid IDLETIME value");

                // Restore with REPLACE and positive frequency
                expect(
                    await client.restore(key2, 0, data, {
                        replace: true,
                        frequency: 10,
                    }),
                ).toEqual("OK");

                // Restore with REPLACE and negative frequency
                await expect(
                    client.restore(key2, 0, data, {
                        replace: true,
                        frequency: -10,
                    }),
                ).rejects.toThrow("Invalid FREQ value");

                // Restore only uses IDLETIME or FREQ modifiers
                // Error will be raised if both options are set
                await expect(
                    client.restore(key2, 0, data, {
                        replace: true,
                        idletime: 10,
                        frequency: 10,
                    }),
                ).rejects.toThrow("syntax error");

                // Restore with checksumto error
                await expect(
                    client.restore(key2, 0, valueEncode, { replace: true }),
                ).rejects.toThrow("DUMP payload version or checksum are wrong");

                // Transaction tests
                let response =
                    client instanceof GlideClient
                        ? await client.exec(new Transaction().dump(key1), {
                              decoder: Decoder.Bytes,
                          })
                        : await client.exec(
                              new ClusterTransaction().dump(key1),
                              { decoder: Decoder.Bytes },
                          );
                expect(response?.[0]).not.toBeNull();
                data = response?.[0] as Buffer;

                // Restore with `String` exec decoder
                response =
                    client instanceof GlideClient
                        ? await client.exec(
                              new Transaction()
                                  .restore(key4, 0, data)
                                  .get(key4),
                              { decoder: Decoder.String },
                          )
                        : await client.exec(
                              new ClusterTransaction()
                                  .restore(key4, 0, data)
                                  .get(key4),
                              { decoder: Decoder.String },
                          );
                expect(response?.[0]).toEqual("OK");
                expect(response?.[1]).toEqual(value);

                // Restore with `Bytes` exec decoder
                response =
                    client instanceof GlideClient
                        ? await client.exec(
                              new Transaction()
                                  .restore(key5, 0, data)
                                  .get(key5),
                              { decoder: Decoder.Bytes },
                          )
                        : await client.exec(
                              new ClusterTransaction()
                                  .restore(key5, 0, data)
                                  .get(key5),
                              { decoder: Decoder.Bytes },
                          );
                expect(response?.[0]).toEqual("OK");
                expect(response?.[1]).toEqual(valueEncode);
            }, protocol);
        },
        config.timeout,
    );

    it.each([ProtocolVersion.RESP2, ProtocolVersion.RESP3])(
        "pfadd test_%p",
        async (protocol) => {
            await runTest(async (client: BaseClient) => {
                const key = uuidv4();
                expect(await client.pfadd(key, [])).toEqual(1);
                expect(await client.pfadd(key, ["one", "two"])).toEqual(1);
                expect(
                    await client.pfadd(Buffer.from(key), [Buffer.from("two")]),
                ).toEqual(0);
                expect(await client.pfadd(key, [])).toEqual(0);

                // key exists, but it is not a HyperLogLog
                expect(await client.set("foo", "value")).toEqual("OK");
                await expect(client.pfadd("foo", [])).rejects.toThrow();
            }, protocol);
        },
        config.timeout,
    );

    it.each([ProtocolVersion.RESP2, ProtocolVersion.RESP3])(
        "pfcount test_%p",
        async (protocol) => {
            await runTest(async (client: BaseClient) => {
                const key1 = `{key}-1-${uuidv4()}`;
                const key2 = `{key}-2-${uuidv4()}`;
                const key3 = `{key}-3-${uuidv4()}`;
                const stringKey = `{key}-4-${uuidv4()}`;
                const nonExistingKey = `{key}-5-${uuidv4()}`;

                expect(await client.pfadd(key1, ["a", "b", "c"])).toEqual(1);
                expect(await client.pfadd(key2, ["b", "c", "d"])).toEqual(1);
                expect(await client.pfcount([key1])).toEqual(3);
                expect(await client.pfcount([Buffer.from(key2)])).toEqual(3);
                expect(await client.pfcount([key1, key2])).toEqual(4);
                expect(
                    await client.pfcount([key1, key2, nonExistingKey]),
                ).toEqual(4);

                // empty HyperLogLog data set
                expect(await client.pfadd(key3, [])).toEqual(1);
                expect(await client.pfcount([key3])).toEqual(0);

                // invalid argument - key list must not be empty
                try {
                    expect(await client.pfcount([])).toThrow();
                } catch (e) {
                    expect((e as Error).message).toMatch(
                        "ResponseError: wrong number of arguments",
                    );
                }

                // key exists, but it is not a HyperLogLog
                expect(await client.set(stringKey, "value")).toEqual("OK");
                await expect(client.pfcount([stringKey])).rejects.toThrow();
            }, protocol);
        },
        config.timeout,
    );

    it.each([ProtocolVersion.RESP2, ProtocolVersion.RESP3])(
        "pfmerget test_%p",
        async (protocol) => {
            await runTest(async (client: BaseClient) => {
                const key1 = `{key}-1-${uuidv4()}`;
                const key2 = `{key}-2-${uuidv4()}`;
                const key3 = `{key}-3-${uuidv4()}`;
                const stringKey = `{key}-4-${uuidv4()}`;
                const nonExistingKey = `{key}-5-${uuidv4()}`;

                expect(await client.pfadd(key1, ["a", "b", "c"])).toEqual(1);
                expect(await client.pfadd(key2, ["b", "c", "d"])).toEqual(1);

                // merge into new HyperLogLog data set
                expect(
                    await client.pfmerge(Buffer.from(key3), [key1, key2]),
                ).toEqual("OK");
                expect(await client.pfcount([key3])).toEqual(4);

                // merge into existing HyperLogLog data set
                expect(await client.pfmerge(key1, [Buffer.from(key2)])).toEqual(
                    "OK",
                );
                expect(await client.pfcount([key1])).toEqual(4);

                // non-existing source key
                expect(
                    await client.pfmerge(key2, [key1, nonExistingKey]),
                ).toEqual("OK");
                expect(await client.pfcount([key2])).toEqual(4);

                // empty source key list
                expect(await client.pfmerge(key1, [])).toEqual("OK");
                expect(await client.pfcount([key1])).toEqual(4);

                // source key exists, but it is not a HyperLogLog
                await client.set(stringKey, "foo");
                await expect(client.pfmerge(key3, [stringKey])).rejects.toThrow(
                    RequestError,
                );

                // destination key exists, but it is not a HyperLogLog
                await expect(client.pfmerge(stringKey, [key3])).rejects.toThrow(
                    RequestError,
                );
            }, protocol);
        },
        config.timeout,
    );

    it.each([ProtocolVersion.RESP2, ProtocolVersion.RESP3])(
        "setrange test_%p",
        async (protocol) => {
            await runTest(async (client: BaseClient) => {
                const key = uuidv4();
                const key_2 = uuidv4();
                const key_3 = uuidv4();
                const nonStringKey = uuidv4();

                // new key
                expect(await client.setrange(key, 0, "Hello World")).toBe(11);

                // existing key
                expect(await client.setrange(key, 6, "GLIDE")).toBe(11);
                expect(await client.get(key)).toEqual("Hello GLIDE");

                // unique chars keys, size of 3 bytes each
                expect(await client.setrange(key_2, 0, "爱和美力")).toBe(12);

                expect(await client.setrange(key_2, 3, "abc")).toBe(12);
                expect(await client.get(key_2)).toEqual("爱abc美力");

                // unique char key, size of 4 bytes
                expect(await client.setrange(key_3, 0, "😊")).toBe(4);

                expect(await client.setrange(key_3, 4, "GLIDE")).toBe(9);
                expect(await client.get(key_3)).toEqual("😊GLIDE");

                // offset > len
                expect(await client.setrange(key, 15, "GLIDE")).toBe(20);
                expect(await client.get(key)).toEqual(
                    "Hello GLIDE\0\0\0\0GLIDE",
                );

                // non-string key
                expect(await client.lpush(nonStringKey, ["_"])).toBe(1);
                await expect(
                    client.setrange(nonStringKey, 0, "_"),
                ).rejects.toThrow(RequestError);
            }, protocol);
        },
        config.timeout,
    );

    it.each([ProtocolVersion.RESP2, ProtocolVersion.RESP3])(
        "append test_%p",
        async (protocol) => {
            await runTest(async (client: BaseClient) => {
                const key1 = uuidv4();
                const key2 = uuidv4();
                const key3 = uuidv4();
                const value = uuidv4();
                const valueEncoded = Buffer.from(value);

                // Append on non-existing string(similar to SET)
                expect(await client.append(key1, value)).toBe(value.length);
                expect(await client.append(key1, value)).toBe(value.length * 2);
                expect(await client.get(key1)).toEqual(value.concat(value));

                // key exists but holding the wrong kind of value
                expect(await client.sadd(key2, ["a"])).toBe(1);
                await expect(client.append(key2, "_")).rejects.toThrow(
                    RequestError,
                );

                // Key and value as buffers
                expect(await client.append(key3, valueEncoded)).toBe(
                    value.length,
                );
                expect(await client.append(key3, valueEncoded)).toBe(
                    valueEncoded.length * 2,
                );
                expect(
                    await client.get(key3, { decoder: Decoder.Bytes }),
                ).toEqual(Buffer.concat([valueEncoded, valueEncoded]));
            }, protocol);
        },
        config.timeout,
    );

    it.each([ProtocolVersion.RESP2, ProtocolVersion.RESP3])(
        "wait test_%p",
        async (protocol) => {
            await runTest(async (client: BaseClient) => {
                const key = uuidv4();
                const value1 = uuidv4();
                const value2 = uuidv4();

                // assert that wait returns 0 under standalone and 1 under cluster mode.
                expect(await client.set(key, value1)).toEqual("OK");

                if (client instanceof GlideClusterClient) {
                    expect(await client.wait(1, 1000)).toBeGreaterThanOrEqual(
                        1,
                    );
                } else {
                    expect(await client.wait(1, 1000)).toBeGreaterThanOrEqual(
                        0,
                    );
                }

                // command should fail on a negative timeout value
                await expect(client.wait(1, -1)).rejects.toThrow(RequestError);

                // ensure that command doesn't time out even if timeout > request timeout (250ms by default)
                expect(await client.set(key, value2)).toEqual("OK");
                expect(await client.wait(100, 500)).toBeGreaterThanOrEqual(0);
            }, protocol);
        },
        config.timeout,
    );

    // Set command tests

    async function setWithExpiryOptions(client: BaseClient) {
        const key = uuidv4();
        const value = uuidv4();
        const setResWithExpirySetMilli = await client.set(key, value, {
            expiry: {
                type: TimeUnit.Milliseconds,
                count: 500,
            },
        });
        expect(setResWithExpirySetMilli).toEqual("OK");
        const getWithExpirySetMilli = await client.get(key);
        expect(getWithExpirySetMilli).toEqual(value);

        const setResWithExpirySec = await client.set(key, value, {
            expiry: {
                type: TimeUnit.Seconds,
                count: 1,
            },
        });
        expect(setResWithExpirySec).toEqual("OK");
        const getResWithExpirySec = await client.get(key);
        expect(getResWithExpirySec).toEqual(value);

        const setWithUnixSec = await client.set(key, value, {
            expiry: {
                type: TimeUnit.UnixSeconds,
                count: Math.floor(Date.now() / 1000) + 1,
            },
        });
        expect(setWithUnixSec).toEqual("OK");
        const getWithUnixSec = await client.get(key);
        expect(getWithUnixSec).toEqual(value);

        const setResWithExpiryKeep = await client.set(key, value, {
            expiry: "keepExisting",
        });
        expect(setResWithExpiryKeep).toEqual("OK");
        const getResWithExpiryKeep = await client.get(key);
        expect(getResWithExpiryKeep).toEqual(value);
        // wait for the key to expire base on the previous set
        let sleep = new Promise((resolve) => setTimeout(resolve, 1000));
        await sleep;
        const getResExpire = await client.get(key);
        // key should have expired
        expect(getResExpire).toEqual(null);
        const setResWithExpiryWithUmilli = await client.set(key, value, {
            expiry: {
                type: TimeUnit.UnixMilliseconds,
                count: Date.now() + 1000,
            },
        });
        expect(setResWithExpiryWithUmilli).toEqual("OK");
        // wait for the key to expire
        sleep = new Promise((resolve) => setTimeout(resolve, 1001));
        await sleep;
        const getResWithExpiryWithUmilli = await client.get(key);
        // key should have expired
        expect(getResWithExpiryWithUmilli).toEqual(null);
    }

    async function setWithOnlyIfExistOptions(client: BaseClient) {
        const key = uuidv4();
        const value = uuidv4();
        const setKey = await client.set(key, value);
        expect(setKey).toEqual("OK");
        const getRes = await client.get(key);
        expect(getRes).toEqual(value);
        const setExistingKeyRes = await client.set(key, value, {
            conditionalSet: "onlyIfExists",
        });
        expect(setExistingKeyRes).toEqual("OK");
        const getExistingKeyRes = await client.get(key);
        expect(getExistingKeyRes).toEqual(value);

        const notExistingKeyRes = await client.set(key + 1, value, {
            conditionalSet: "onlyIfExists",
        });
        // key does not exist, so it should not be set
        expect(notExistingKeyRes).toEqual(null);
        const getNotExistingKey = await client.get(key + 1);
        // key should not have been set
        expect(getNotExistingKey).toEqual(null);
    }

    async function setWithOnlyIfNotExistOptions(client: BaseClient) {
        const key = uuidv4();
        const value = uuidv4();
        const notExistingKeyRes = await client.set(key, value, {
            conditionalSet: "onlyIfDoesNotExist",
        });
        // key does not exist, so it should be set
        expect(notExistingKeyRes).toEqual("OK");
        const getNotExistingKey = await client.get(key);
        // key should have been set
        expect(getNotExistingKey).toEqual(value);

        const existingKeyRes = await client.set(key, value, {
            conditionalSet: "onlyIfDoesNotExist",
        });
        // key exists, so it should not be set
        expect(existingKeyRes).toEqual(null);
        const getExistingKey = await client.get(key);
        // key should not have been set
        expect(getExistingKey).toEqual(value);
    }

    async function setWithGetOldOptions(client: BaseClient) {
        const key = uuidv4();
        const value = uuidv4();

        const setResGetNotExistOld = await client.set(key, value, {
            returnOldValue: true,
        });
        // key does not exist, so old value should be null
        expect(setResGetNotExistOld).toEqual(null);
        // key should have been set
        const getResGetNotExistOld = await client.get(key);
        expect(getResGetNotExistOld).toEqual(value);

        const setResGetExistOld = await client.set(key, value, {
            returnOldValue: true,
        });
        // key exists, so old value should be returned
        expect(setResGetExistOld).toEqual(value);
        // key should have been set
        const getResGetExistOld = await client.get(key);
        expect(getResGetExistOld).toEqual(value);
    }

    async function setWithAllOptions(client: BaseClient) {
        const key = uuidv4();
        const value = uuidv4();

        // set with multiple options:
        // * only apply SET if the key already exists
        // * expires after 1 second
        // * returns the old value
        const setResWithAllOptions = await client.set(key, value, {
            expiry: {
                type: TimeUnit.UnixSeconds,
                count: Math.floor(Date.now() / 1000) + 1,
            },
            conditionalSet: "onlyIfExists",
            returnOldValue: true,
        });
        // key does not exist, so old value should be null
        expect(setResWithAllOptions).toEqual(null);
        // key does not exist, so SET should not have applied
        expect(await client.get(key)).toEqual(null);
    }

    async function testSetWithAllCombination(client: BaseClient) {
        const key = uuidv4();
        const value = uuidv4();
        const count = 2;
        const expiryCombination = [
            { type: TimeUnit.Seconds, count },
            { type: TimeUnit.Milliseconds, count },
            { type: TimeUnit.UnixSeconds, count },
            { type: TimeUnit.UnixMilliseconds, count },
            "keepExisting",
        ];
        let exist = false;

        for (const expiryVal of expiryCombination) {
            const setRes = await client.set(key, value, {
                expiry: expiryVal as
                    | "keepExisting"
                    | {
                          type:
                              | TimeUnit.Seconds
                              | TimeUnit.Milliseconds
                              | TimeUnit.UnixSeconds
                              | TimeUnit.UnixMilliseconds;
                          count: number;
                      },
                conditionalSet: "onlyIfDoesNotExist",
            });

            if (exist == false) {
                expect(setRes).toEqual("OK");
                exist = true;
            } else {
                expect(setRes).toEqual(null);
            }

            const getRes = await client.get(key);
            expect(getRes).toEqual(value);
        }

        for (const expiryVal of expiryCombination) {
            const setRes = await client.set(key, value, {
                expiry: expiryVal as
                    | "keepExisting"
                    | {
                          type:
                              | TimeUnit.Seconds
                              | TimeUnit.Milliseconds
                              | TimeUnit.UnixSeconds
                              | TimeUnit.UnixMilliseconds;
                          count: number;
                      },

                conditionalSet: "onlyIfExists",
                returnOldValue: true,
            });

            expect(setRes).toBeDefined();
        }
    }

    it.each([ProtocolVersion.RESP2, ProtocolVersion.RESP3])(
        "Set commands with options test_%p",
        async (protocol) => {
            await runTest(async (client: BaseClient) => {
                await setWithExpiryOptions(client);
                await setWithOnlyIfExistOptions(client);
                await setWithOnlyIfNotExistOptions(client);
                await setWithGetOldOptions(client);
                await setWithAllOptions(client);
                await testSetWithAllCombination(client);
            }, protocol);
        },
        config.timeout,
    );

    it.each([ProtocolVersion.RESP2, ProtocolVersion.RESP3])(
        "object encoding test_%p",
        async (protocol) => {
            await runTest(async (client: BaseClient, cluster) => {
                const string_key = uuidv4();
                const list_key = uuidv4();
                const hashtable_key = uuidv4();
                const intset_key = uuidv4();
                const set_listpack_key = uuidv4();
                const hash_hashtable_key = uuidv4();
                const hash_listpack_key = uuidv4();
                const skiplist_key = uuidv4();
                const zset_listpack_key = uuidv4();
                const stream_key = uuidv4();
                const non_existing_key = uuidv4();
                const versionLessThan7 =
                    cluster.checkIfServerVersionLessThan("7.0.0");
                const versionLessThan72 =
                    cluster.checkIfServerVersionLessThan("7.2.0");

                expect(await client.objectEncoding(non_existing_key)).toEqual(
                    null,
                );

                expect(
                    await client.set(
                        string_key,
                        "a really loooooooooooooooooooooooooooooooooooooooong value",
                    ),
                ).toEqual("OK");

                expect(await client.objectEncoding(string_key)).toEqual("raw");

                expect(await client.set(string_key, "2")).toEqual("OK");
                expect(
                    await client.objectEncoding(Buffer.from(string_key)),
                ).toEqual("int");

                expect(await client.set(string_key, "value")).toEqual("OK");
                expect(await client.objectEncoding(string_key)).toEqual(
                    "embstr",
                );

                expect(await client.lpush(list_key, ["1"])).toEqual(1);

                if (versionLessThan72) {
                    expect(await client.objectEncoding(list_key)).toEqual(
                        "quicklist",
                    );
                } else {
                    expect(await client.objectEncoding(list_key)).toEqual(
                        "listpack",
                    );
                }

                // The default value of set-max-intset-entries is 512
                for (let i = 0; i < 513; i++) {
                    expect(
                        await client.sadd(hashtable_key, [String(i)]),
                    ).toEqual(1);
                }

                expect(await client.objectEncoding(hashtable_key)).toEqual(
                    "hashtable",
                );

                expect(await client.sadd(intset_key, ["1"])).toEqual(1);
                expect(await client.objectEncoding(intset_key)).toEqual(
                    "intset",
                );

                expect(await client.sadd(set_listpack_key, ["foo"])).toEqual(1);

                if (versionLessThan72) {
                    expect(
                        await client.objectEncoding(set_listpack_key),
                    ).toEqual("hashtable");
                } else {
                    expect(
                        await client.objectEncoding(set_listpack_key),
                    ).toEqual("listpack");
                }

                // The default value of hash-max-listpack-entries is 512
                for (let i = 0; i < 513; i++) {
                    expect(
                        await client.hset(hash_hashtable_key, {
                            [String(i)]: "2",
                        }),
                    ).toEqual(1);
                }

                expect(await client.objectEncoding(hash_hashtable_key)).toEqual(
                    "hashtable",
                );

                expect(
                    await client.hset(hash_listpack_key, { "1": "2" }),
                ).toEqual(1);

                if (versionLessThan7) {
                    expect(
                        await client.objectEncoding(hash_listpack_key),
                    ).toEqual("ziplist");
                } else {
                    expect(
                        await client.objectEncoding(hash_listpack_key),
                    ).toEqual("listpack");
                }

                // The default value of zset-max-listpack-entries is 128
                for (let i = 0; i < 129; i++) {
                    expect(
                        await client.zadd(skiplist_key, { [String(i)]: 2.0 }),
                    ).toEqual(1);
                }

                expect(await client.objectEncoding(skiplist_key)).toEqual(
                    "skiplist",
                );

                expect(
                    await client.zadd(zset_listpack_key, { "1": 2.0 }),
                ).toEqual(1);

                if (versionLessThan7) {
                    expect(
                        await client.objectEncoding(
                            Buffer.from(zset_listpack_key),
                        ),
                    ).toEqual("ziplist");
                } else {
                    expect(
                        await client.objectEncoding(zset_listpack_key),
                    ).toEqual("listpack");
                }

                expect(
                    await client.xadd(stream_key, [["field", "value"]]),
                ).not.toBeNull();
                expect(await client.objectEncoding(stream_key)).toEqual(
                    "stream",
                );
            }, protocol);
        },
        config.timeout,
    );

    it.each([ProtocolVersion.RESP2, ProtocolVersion.RESP3])(
        "object freq test_%p",
        async (protocol) => {
            await runTest(async (client: BaseClient) => {
                const key = uuidv4();
                const nonExistingKey = uuidv4();
                const maxmemoryPolicyKey = "maxmemory-policy";
                const config = await client.configGet([maxmemoryPolicyKey]);
                const maxmemoryPolicy = config[maxmemoryPolicyKey] as string;

                try {
                    expect(
                        await client.configSet({
                            [maxmemoryPolicyKey]: "allkeys-lfu",
                        }),
                    ).toEqual("OK");
                    expect(await client.objectFreq(nonExistingKey)).toEqual(
                        null,
                    );
                    expect(await client.set(key, "foobar")).toEqual("OK");
                    expect(
                        await client.objectFreq(Buffer.from(key)),
                    ).toBeGreaterThanOrEqual(0);
                } finally {
                    expect(
                        await client.configSet({
                            [maxmemoryPolicyKey]: maxmemoryPolicy,
                        }),
                    ).toEqual("OK");
                }
            }, protocol);
        },
        config.timeout,
    );

    it.each([ProtocolVersion.RESP2, ProtocolVersion.RESP3])(
        "object idletime test_%p",
        async (protocol) => {
            await runTest(async (client: BaseClient) => {
                const key = uuidv4();
                const nonExistingKey = uuidv4();
                const maxmemoryPolicyKey = "maxmemory-policy";
                const config = await client.configGet([maxmemoryPolicyKey]);
                const maxmemoryPolicy = config[maxmemoryPolicyKey] as string;

                try {
                    expect(
                        await client.configSet({
                            // OBJECT IDLETIME requires a non-LFU maxmemory-policy
                            [maxmemoryPolicyKey]: "allkeys-random",
                        }),
                    ).toEqual("OK");
                    expect(await client.objectIdletime(nonExistingKey)).toEqual(
                        null,
                    );
                    expect(await client.set(key, "foobar")).toEqual("OK");

                    await wait(2000);

                    expect(
                        await client.objectIdletime(Buffer.from(key)),
                    ).toBeGreaterThan(0);
                } finally {
                    expect(
                        await client.configSet({
                            [maxmemoryPolicyKey]: maxmemoryPolicy,
                        }),
                    ).toEqual("OK");
                }
            }, protocol);
        },
        config.timeout,
    );

    function wait(numMilliseconds: number) {
        return new Promise((resolve) => {
            setTimeout(resolve, numMilliseconds);
        });
    }

    it.each([ProtocolVersion.RESP2, ProtocolVersion.RESP3])(
        `object refcount test_%p`,
        async (protocol) => {
            await runTest(async (client: BaseClient) => {
                const key = `{key}:${uuidv4()}`;
                const nonExistingKey = `{key}:${uuidv4()}`;

                expect(await client.objectRefcount(nonExistingKey)).toBeNull();
                expect(await client.set(key, "foo")).toEqual("OK");
                expect(
                    await client.objectRefcount(Buffer.from(key)),
                ).toBeGreaterThanOrEqual(1);
            }, protocol);
        },
        config.timeout,
    );

    it.each([ProtocolVersion.RESP2, ProtocolVersion.RESP3])(
        `flushall test_%p`,
        async (protocol) => {
            await runTest(async (client: BaseClient) => {
                // Test FLUSHALL SYNC
                expect(await client.flushall(FlushMode.SYNC)).toBe("OK");

                // TODO: replace with KEYS command when implemented
                const keysAfter = (await client.customCommand([
                    "keys",
                    "*",
                ])) as string[];
                expect(keysAfter.length).toBe(0);

                // Test various FLUSHALL calls
                expect(await client.flushall()).toBe("OK");
                expect(await client.flushall(FlushMode.ASYNC)).toBe("OK");

                if (client instanceof GlideClusterClient) {
                    const key = uuidv4();
                    const primaryRoute: SingleNodeRoute = {
                        type: "primarySlotKey",
                        key: key,
                    };
                    expect(await client.flushall({ route: primaryRoute })).toBe(
                        "OK",
                    );
                    expect(
                        await client.flushall({
                            mode: FlushMode.ASYNC,
                            route: primaryRoute,
                        }),
                    ).toBe("OK");

                    //Test FLUSHALL on replica (should fail)
                    const key2 = uuidv4();
                    const replicaRoute: SingleNodeRoute = {
                        type: "replicaSlotKey",
                        key: key2,
                    };
                    await expect(
                        client.flushall({ route: replicaRoute }),
                    ).rejects.toThrowError();
                }
            }, protocol);
        },
        config.timeout,
    );

    it.each([ProtocolVersion.RESP2, ProtocolVersion.RESP3])(
        `lpos test_%p`,
        async (protocol) => {
            await runTest(async (client: BaseClient) => {
                const key = `{key}:${uuidv4()}`;
                const valueArray = ["a", "a", "b", "c", "a", "b"];
                expect(await client.rpush(key, valueArray)).toEqual(6);

                // simplest case
                expect(await client.lpos(key, "a")).toEqual(0);
                expect(await client.lpos(key, "b", { rank: 2 })).toEqual(5);

                // element doesn't exist
                expect(await client.lpos(key, "e")).toBeNull();

                // reverse traversal
                expect(await client.lpos(key, "b", { rank: -2 })).toEqual(2);

                // reverse traversal with binary key and element.
                expect(
                    await client.lpos(Buffer.from(key), Buffer.from("b"), {
                        rank: -2,
                    }),
                ).toEqual(2);

                // unlimited comparisons
                expect(
                    await client.lpos(key, "a", { rank: 1, maxLength: 0 }),
                ).toEqual(0);

                // limited comparisons
                expect(
                    await client.lpos(key, "c", { rank: 1, maxLength: 2 }),
                ).toBeNull();

                // invalid rank value
                await expect(
                    client.lpos(key, "a", { rank: 0 }),
                ).rejects.toThrow(RequestError);

                // invalid maxlen value
                await expect(
                    client.lpos(key, "a", { maxLength: -1 }),
                ).rejects.toThrow(RequestError);

                // non-existent key
                expect(await client.lpos("non-existent_key", "e")).toBeNull();

                // wrong key data type
                const wrongDataType = `{key}:${uuidv4()}`;
                expect(await client.sadd(wrongDataType, ["a", "b"])).toEqual(2);

                await expect(client.lpos(wrongDataType, "a")).rejects.toThrow(
                    RequestError,
                );

                // invalid count value
                await expect(
                    client.lpos(key, "a", { count: -1 }),
                ).rejects.toThrow(RequestError);

                // with count
                expect(await client.lpos(key, "a", { count: 2 })).toEqual([
                    0, 1,
                ]);
                expect(await client.lpos(key, "a", { count: 0 })).toEqual([
                    0, 1, 4,
                ]);
                expect(
                    await client.lpos(key, "a", { rank: 1, count: 0 }),
                ).toEqual([0, 1, 4]);
                expect(
                    await client.lpos(key, "a", { rank: 2, count: 0 }),
                ).toEqual([1, 4]);
                expect(
                    await client.lpos(key, "a", { rank: 3, count: 0 }),
                ).toEqual([4]);

                // reverse traversal
                expect(
                    await client.lpos(key, "a", { rank: -1, count: 0 }),
                ).toEqual([4, 1, 0]);
            }, protocol);
        },
        config.timeout,
    );

    it.each([ProtocolVersion.RESP2, ProtocolVersion.RESP3])(
        `dbsize test_%p`,
        async (protocol) => {
            await runTest(async (client: BaseClient) => {
                // flush all data
                expect(await client.flushall()).toBe("OK");

                // check that DBSize is 0
                expect(await client.dbsize()).toBe(0);

                // set 10 random key-value pairs
                for (let i = 0; i < 10; i++) {
                    const key = `{key}:${uuidv4()}`;
                    const value = "0".repeat(Math.random() * 7);

                    expect(await client.set(key, value)).toBe("OK");
                }

                // check DBSIZE after setting
                expect(await client.dbsize()).toBe(10);

                // additional test for the standalone client
                if (client instanceof GlideClient) {
                    expect(await client.flushall()).toBe("OK");
                    const key = uuidv4();
                    expect(await client.set(key, "value")).toBe("OK");
                    expect(await client.dbsize()).toBe(1);
                    // switching to another db to check size
                    expect(await client.select(1)).toBe("OK");
                    expect(await client.dbsize()).toBe(0);
                }

                // additional test for the cluster client
                if (client instanceof GlideClusterClient) {
                    expect(await client.flushall()).toBe("OK");
                    const key = uuidv4();
                    expect(await client.set(key, "value")).toBe("OK");
                    const primaryRoute: SingleNodeRoute = {
                        type: "primarySlotKey",
                        key: key,
                    };
                    expect(await client.dbsize({ route: primaryRoute })).toBe(
                        1,
                    );
                }
            }, protocol);
        },
        config.timeout,
    );

    it.each([ProtocolVersion.RESP2, ProtocolVersion.RESP3])(
        `bitcount test_%p`,
        async (protocol) => {
            await runTest(async (client: BaseClient, cluster) => {
                const key1 = uuidv4();
                const key2 = uuidv4();
                const value = "foobar";

                expect(await client.set(key1, value)).toEqual("OK");
                expect(await client.bitcount(key1)).toEqual(26);
                expect(
                    await client.bitcount(Buffer.from(key1), {
                        start: 1,
                        end: 1,
                    }),
                ).toEqual(6);
                expect(
                    await client.bitcount(key1, { start: 0, end: -5 }),
                ).toEqual(10);
                // non-existing key
                expect(await client.bitcount(uuidv4())).toEqual(0);
                expect(
                    await client.bitcount(uuidv4(), { start: 5, end: 30 }),
                ).toEqual(0);
                // key exists, but it is not a string
                expect(await client.sadd(key2, [value])).toEqual(1);
                await expect(client.bitcount(key2)).rejects.toThrow(
                    RequestError,
                );
                await expect(
                    client.bitcount(key2, { start: 1, end: 1 }),
                ).rejects.toThrow(RequestError);

                if (cluster.checkIfServerVersionLessThan("7.0.0")) {
                    await expect(
                        client.bitcount(key1, {
                            start: 2,
                            end: 5,
                            indexType: BitmapIndexType.BIT,
                        }),
                    ).rejects.toThrow();
                    await expect(
                        client.bitcount(key1, {
                            start: 2,
                            end: 5,
                            indexType: BitmapIndexType.BYTE,
                        }),
                    ).rejects.toThrow();
                } else {
                    expect(
                        await client.bitcount(key1, {
                            start: 2,
                            end: 5,
                            indexType: BitmapIndexType.BYTE,
                        }),
                    ).toEqual(16);
                    expect(
                        await client.bitcount(key1, {
                            start: 5,
                            end: 30,
                            indexType: BitmapIndexType.BIT,
                        }),
                    ).toEqual(17);
                    expect(
                        await client.bitcount(key1, {
                            start: 5,
                            end: -5,
                            indexType: BitmapIndexType.BIT,
                        }),
                    ).toEqual(23);
                    expect(
                        await client.bitcount(uuidv4(), {
                            start: 2,
                            end: 5,
                            indexType: BitmapIndexType.BYTE,
                        }),
                    ).toEqual(0);
                    // key exists, but it is not a string
                    await expect(
                        client.bitcount(key2, {
                            start: 1,
                            end: 1,
                            indexType: BitmapIndexType.BYTE,
                        }),
                    ).rejects.toThrow(RequestError);
                }

                if (cluster.checkIfServerVersionLessThan("8.0.0")) {
                    await expect(
                        client.bitcount(key1, {
                            start: 2,
                        }),
                    ).rejects.toThrow();
                } else {
                    expect(
                        await client.bitcount(key1, {
                            start: 0,
                        }),
                    ).toEqual(26);
                    expect(
                        await client.bitcount(key1, {
                            start: 5,
                        }),
                    ).toEqual(4);
                    expect(
                        await client.bitcount(key1, {
                            start: 80,
                        }),
                    ).toEqual(0);
                    expect(
                        await client.bitcount(uuidv4(), {
                            start: 80,
                        }),
                    ).toEqual(0);

                    // key exists, but it is not a string
                    await expect(
                        client.bitcount(key2, {
                            start: 1,
                        }),
                    ).rejects.toThrow(RequestError);
                }
            }, protocol);
        },
        config.timeout,
    );

    it.each([ProtocolVersion.RESP2, ProtocolVersion.RESP3])(
        `geoadd geopos test_%p`,
        async (protocol) => {
            await runTest(async (client: BaseClient) => {
                const key1 = uuidv4();
                const key2 = uuidv4();
                const membersToCoordinates = new Map<string, GeospatialData>();
                membersToCoordinates.set("Palermo", {
                    longitude: 13.361389,
                    latitude: 38.115556,
                });
                membersToCoordinates.set("Catania", {
                    longitude: 15.087269,
                    latitude: 37.502669,
                });

                // default geoadd
                expect(await client.geoadd(key1, membersToCoordinates)).toBe(2);

                let geopos = await client.geopos(key1, [
                    "Palermo",
                    "Catania",
                    "New York",
                ]);
                // inner array is possibly null, we need a null check or a cast
                expect(geopos[0]?.[0]).toBeCloseTo(13.361389, 5);
                expect(geopos[0]?.[1]).toBeCloseTo(38.115556, 5);
                expect(geopos[1]?.[0]).toBeCloseTo(15.087269, 5);
                expect(geopos[1]?.[1]).toBeCloseTo(37.502669, 5);
                expect(geopos[2]).toBeNull();

                // empty array of places
                geopos = await client.geopos(key1, []);
                expect(geopos).toEqual([]);

                // not existing key
                geopos = await client.geopos(key2, []);
                expect(geopos).toEqual([]);
                geopos = await client.geopos(key2, ["Palermo"]);
                expect(geopos).toEqual([null]);

                // with update mode options
                membersToCoordinates.set("Catania", {
                    longitude: 15.087269,
                    latitude: 39,
                });
                expect(
                    await client.geoadd(key1, membersToCoordinates, {
                        updateMode: ConditionalChange.ONLY_IF_DOES_NOT_EXIST,
                    }),
                ).toBe(0);
                expect(
                    await client.geoadd(key1, membersToCoordinates, {
                        updateMode: ConditionalChange.ONLY_IF_EXISTS,
                    }),
                ).toBe(0);

                // with changed option
                membersToCoordinates.set("Catania", {
                    longitude: 15.087269,
                    latitude: 40,
                });
                membersToCoordinates.set("Tel-Aviv", {
                    longitude: 32.0853,
                    latitude: 34.7818,
                });
                expect(
                    await client.geoadd(key1, membersToCoordinates, {
                        changed: true,
                    }),
                ).toBe(2);

                // key exists but holding non-zset value
                expect(await client.set(key2, "foo")).toBe("OK");
                await expect(
                    client.geoadd(key2, membersToCoordinates),
                ).rejects.toThrow();
                await expect(client.geopos(key2, ["*_*"])).rejects.toThrow();
            }, protocol);
        },
        config.timeout,
    );

    it.each([ProtocolVersion.RESP2, ProtocolVersion.RESP3])(
        `geoadd invalid args test_%p`,
        async (protocol) => {
            await runTest(async (client: BaseClient) => {
                const key = uuidv4();

                // empty coordinate map
                await expect(client.geoadd(key, new Map())).rejects.toThrow();

                // coordinate out of bound
                await expect(
                    client.geoadd(
                        key,
                        new Map([["Place", { longitude: -181, latitude: 0 }]]),
                    ),
                ).rejects.toThrow();
                await expect(
                    client.geoadd(
                        key,
                        new Map([["Place", { longitude: 181, latitude: 0 }]]),
                    ),
                ).rejects.toThrow();
                await expect(
                    client.geoadd(
                        key,
                        new Map([["Place", { longitude: 0, latitude: 86 }]]),
                    ),
                ).rejects.toThrow();
                await expect(
                    client.geoadd(
                        key,
                        new Map([["Place", { longitude: 0, latitude: -86 }]]),
                    ),
                ).rejects.toThrow();
            }, protocol);
        },
        config.timeout,
    );

    it.each([ProtocolVersion.RESP2, ProtocolVersion.RESP3])(
        `geosearch geosearchstore test_%p`,
        async (protocol) => {
            await runTest(async (client: BaseClient, cluster) => {
                if (cluster.checkIfServerVersionLessThan("6.2.0")) return;

                const key1 = "{geosearch}" + uuidv4();
                const key2 = "{geosearch}" + uuidv4();
                const key3 = "{geosearch}" + uuidv4();

                const members: string[] = [
                    "Catania",
                    "Palermo",
                    "edge2",
                    "edge1",
                ];
                const membersSet = new Set<string>(members);
                const membersCoordinates: [number, number][] = [
                    [15.087269, 37.502669],
                    [13.361389, 38.115556],
                    [17.24151, 38.788135],
                    [12.758489, 38.788135],
                ];

                const membersGeoData: GeospatialData[] = [];

                for (const [lon, lat] of membersCoordinates) {
                    membersGeoData.push({ longitude: lon, latitude: lat });
                }

                const membersToCoordinates = new Map<string, GeospatialData>();

                for (let i = 0; i < members.length; i++) {
                    membersToCoordinates.set(members[i], membersGeoData[i]);
                }

                const expectedResult = [
                    [
                        members[0],
                        [
                            56.4413,
                            3479447370796909,
                            [15.087267458438873, 37.50266842333162],
                        ],
                    ],
                    [
                        members[1],
                        [
                            190.4424,
                            3479099956230698,
                            [13.361389338970184, 38.1155563954963],
                        ],
                    ],
                    [
                        members[2],
                        [
                            279.7403,
                            3481342659049484,
                            [17.241510450839996, 38.78813451624225],
                        ],
                    ],
                    [
                        members[3],
                        [
                            279.7405,
                            3479273021651468,
                            [12.75848776102066, 38.78813451624225],
                        ],
                    ],
                ];

                // geoadd
                expect(await client.geoadd(key1, membersToCoordinates)).toBe(
                    members.length,
                );

                let searchResult = await client.geosearch(
                    key1,
                    { position: { longitude: 15, latitude: 37 } },
                    { width: 400, height: 400, unit: GeoUnit.KILOMETERS },
                );
                // using set to compare, because results are reordrered
                expect(new Set(searchResult)).toEqual(membersSet);
                // same with geosearchstore
                expect(
                    await client.geosearchstore(
                        key2,
                        key1,
                        { position: { longitude: 15, latitude: 37 } },
                        { width: 400, height: 400, unit: GeoUnit.KILOMETERS },
                    ),
                ).toEqual(4);
                expect(
                    await client.zrange(key2, { start: 0, end: -1 }),
                ).toEqual(searchResult);

                // order search result
                searchResult = await client.geosearch(
                    key1,
                    { position: { longitude: 15, latitude: 37 } },
                    { width: 400, height: 400, unit: GeoUnit.KILOMETERS },
                    { sortOrder: SortOrder.ASC },
                );
                expect(searchResult).toEqual(members);
                // same with geosearchstore
                expect(
                    await client.geosearchstore(
                        key2,
                        key1,
                        { position: { longitude: 15, latitude: 37 } },
                        { width: 400, height: 400, unit: GeoUnit.KILOMETERS },
                        { sortOrder: SortOrder.ASC, storeDist: true },
                    ),
                ).toEqual(4);
                expect(
                    await client.zrange(key2, { start: 0, end: -1 }),
                ).toEqual(searchResult);

                // order and query all extra data
                searchResult = await client.geosearch(
                    key1,
                    { position: { longitude: 15, latitude: 37 } },
                    { width: 400, height: 400, unit: GeoUnit.KILOMETERS },
                    {
                        sortOrder: SortOrder.ASC,
                        withCoord: true,
                        withDist: true,
                        withHash: true,
                    },
                );
                expect(searchResult).toEqual(expectedResult);

                // order, query and limit by 1
                searchResult = await client.geosearch(
                    key1,
                    { position: { longitude: 15, latitude: 37 } },
                    { width: 400, height: 400, unit: GeoUnit.KILOMETERS },
                    {
                        sortOrder: SortOrder.ASC,
                        withCoord: true,
                        withDist: true,
                        withHash: true,
                        count: 1,
                    },
                );
                expect(searchResult).toEqual(expectedResult.slice(0, 1));
                // same with geosearchstore
                expect(
                    await client.geosearchstore(
                        key2,
                        key1,
                        { position: { longitude: 15, latitude: 37 } },
                        { width: 400, height: 400, unit: GeoUnit.KILOMETERS },
                        {
                            sortOrder: SortOrder.ASC,
                            count: 1,
                            storeDist: true,
                        },
                    ),
                ).toEqual(1);
                expect(
                    await client.zrange(key2, { start: 0, end: -1 }),
                ).toEqual([members[0]]);

                // test search by box, unit: meters, from member, with distance
                const meters = 400 * 1000;
                searchResult = await client.geosearch(
                    key1,
                    { member: "Catania" },
                    { width: meters, height: meters, unit: GeoUnit.METERS },
                    {
                        withDist: true,
                        withCoord: false,
                        sortOrder: SortOrder.DESC,
                    },
                );
                expect(searchResult).toEqual([
                    ["edge2", [236529.1799]],
                    ["Palermo", [166274.1516]],
                    ["Catania", [0.0]],
                ]);
                // same with geosearchstore
                expect(
                    await client.geosearchstore(
                        key2,
                        key1,
                        { member: "Catania" },
                        { width: meters, height: meters, unit: GeoUnit.METERS },
                        { sortOrder: SortOrder.DESC, storeDist: true },
                    ),
                ).toEqual(3);
                expect(
                    await client.zrangeWithScores(
                        key2,
                        { start: 0, end: -1 },
                        { reverse: true },
                    ),
                ).toEqual(
                    expect.arrayContaining([
                        {
                            element: "edge2",
                            score: expect.closeTo(236529.17986494553, 0.0001),
                        },
                        {
                            element: "Palermo",
                            score: expect.closeTo(166274.15156960033, 0.0001),
                        },
                        {
                            element: "Catania",
                            score: expect.closeTo(0.0, 0.0001),
                        },
                    ]),
                );

                // test search by box, unit: feet, from member, with limited count 2, with hash
                const feet = 400 * 3280.8399;
                searchResult = await client.geosearch(
                    key1,
                    { member: "Palermo" },
                    { width: feet, height: feet, unit: GeoUnit.FEET },
                    {
                        withDist: false,
                        withCoord: false,
                        withHash: true,
                        sortOrder: SortOrder.ASC,
                        count: 2,
                    },
                );
                expect(searchResult).toEqual([
                    ["Palermo", [3479099956230698]],
                    ["edge1", [3479273021651468]],
                ]);
                // same with geosearchstore
                expect(
                    await client.geosearchstore(
                        key2,
                        key1,
                        { member: "Palermo" },
                        { width: feet, height: feet, unit: GeoUnit.FEET },
                        {
                            sortOrder: SortOrder.ASC,
                            count: 2,
                        },
                    ),
                ).toEqual(2);
                expect(
                    await client.zrangeWithScores(key2, { start: 0, end: -1 }),
                ).toEqual(
                    convertElementsAndScores({
                        Palermo: 3479099956230698,
                        edge1: 3479273021651468,
                    }),
                );

                // test search by box, unit: miles, from geospatial position, with limited ANY count to 1
                const miles = 250;
                searchResult = await client.geosearch(
                    key1,
                    { position: { longitude: 15, latitude: 37 } },
                    { width: miles, height: miles, unit: GeoUnit.MILES },
                    { count: 1, isAny: true },
                );
                expect(members).toContainEqual(searchResult[0]);
                // same with geosearchstore
                expect(
                    await client.geosearchstore(
                        key2,
                        key1,
                        { position: { longitude: 15, latitude: 37 } },
                        { width: miles, height: miles, unit: GeoUnit.MILES },
                        { count: 1, isAny: true },
                    ),
                ).toEqual(1);
                expect(
                    await client.zrange(key2, { start: 0, end: -1 }),
                ).toEqual(searchResult);

                // test search by radius, units: feet, from member
                const feetRadius = 200 * 3280.8399;
                searchResult = await client.geosearch(
                    key1,
                    { member: "Catania" },
                    { radius: feetRadius, unit: GeoUnit.FEET },
                    { sortOrder: SortOrder.ASC },
                );
                expect(searchResult).toEqual(["Catania", "Palermo"]);
                // same with geosearchstore
                expect(
                    await client.geosearchstore(
                        key2,
                        key1,
                        { member: "Catania" },
                        { radius: feetRadius, unit: GeoUnit.FEET },
                        { sortOrder: SortOrder.ASC, storeDist: true },
                    ),
                ).toEqual(2);
                expect(
                    await client.zrange(key2, { start: 0, end: -1 }),
                ).toEqual(searchResult);

                // Test search by radius, unit: meters, from member
                const metersRadius = 200 * 1000;
                searchResult = await client.geosearch(
                    key1,
                    { member: "Catania" },
                    { radius: metersRadius, unit: GeoUnit.METERS },
                    { sortOrder: SortOrder.DESC },
                );
                expect(searchResult).toEqual(["Palermo", "Catania"]);
                // same with geosearchstore
                expect(
                    await client.geosearchstore(
                        key2,
                        key1,
                        { member: "Catania" },
                        { radius: metersRadius, unit: GeoUnit.METERS },
                        { sortOrder: SortOrder.DESC, storeDist: true },
                    ),
                ).toEqual(2);
                expect(
                    await client.zrange(
                        key2,
                        { start: 0, end: -1 },
                        { reverse: true },
                    ),
                ).toEqual(searchResult);

                searchResult = await client.geosearch(
                    key1,
                    { member: "Catania" },
                    { radius: metersRadius, unit: GeoUnit.METERS },
                    {
                        sortOrder: SortOrder.DESC,
                        withHash: true,
                    },
                );
                expect(searchResult).toEqual([
                    ["Palermo", [3479099956230698]],
                    ["Catania", [3479447370796909]],
                ]);

                // Test search by radius, unit: miles, from geospatial data
                searchResult = await client.geosearch(
                    key1,
                    { position: { longitude: 15, latitude: 37 } },
                    { radius: 175, unit: GeoUnit.MILES },
                    { sortOrder: SortOrder.DESC },
                );
                expect(searchResult).toEqual([
                    "edge1",
                    "edge2",
                    "Palermo",
                    "Catania",
                ]);
                // same with geosearchstore
                expect(
                    await client.geosearchstore(
                        key2,
                        key1,
                        { position: { longitude: 15, latitude: 37 } },
                        { radius: 175, unit: GeoUnit.MILES },
                        { sortOrder: SortOrder.DESC, storeDist: true },
                    ),
                ).toEqual(4);
                expect(
                    await client.zrange(
                        key2,
                        { start: 0, end: -1 },
                        { reverse: true },
                    ),
                ).toEqual(searchResult);

                // Test search by radius, unit: kilometers, from a geospatial data, with limited count to 2
                searchResult = await client.geosearch(
                    key1,
                    { position: { longitude: 15, latitude: 37 } },
                    { radius: 200, unit: GeoUnit.KILOMETERS },
                    {
                        sortOrder: SortOrder.ASC,
                        count: 2,
                        withHash: true,
                        withCoord: true,
                        withDist: true,
                    },
                );
                expect(searchResult).toEqual(expectedResult.slice(0, 2));
                // same with geosearchstore
                expect(
                    await client.geosearchstore(
                        key2,
                        key1,
                        { position: { longitude: 15, latitude: 37 } },
                        { radius: 200, unit: GeoUnit.KILOMETERS },
                        {
                            sortOrder: SortOrder.ASC,
                            count: 2,
                            storeDist: true,
                        },
                    ),
                ).toEqual(2);
                expect(
                    await client.zrange(key2, { start: 0, end: -1 }),
                ).toEqual(members.slice(0, 2));

                // Test search by radius, unit: kilometers, from a geospatial data, with limited ANY count to 1
                searchResult = await client.geosearch(
                    key1,
                    { position: { longitude: 15, latitude: 37 } },
                    { radius: 200, unit: GeoUnit.KILOMETERS },
                    {
                        sortOrder: SortOrder.ASC,
                        count: 1,
                        isAny: true,
                        withCoord: true,
                        withDist: true,
                        withHash: true,
                    },
                );
                expect(members).toContainEqual(searchResult[0][0]);
                // same with geosearchstore
                expect(
                    await client.geosearchstore(
                        key2,
                        key1,
                        { position: { longitude: 15, latitude: 37 } },
                        { radius: 200, unit: GeoUnit.KILOMETERS },
                        {
                            sortOrder: SortOrder.ASC,
                            count: 1,
                            isAny: true,
                        },
                    ),
                ).toEqual(1);
                expect(
                    await client.zrange(key2, { start: 0, end: -1 }),
                ).toEqual([searchResult[0][0]]);

                // no members within the area
                searchResult = await client.geosearch(
                    key1,
                    { position: { longitude: 15, latitude: 37 } },
                    { width: 50, height: 50, unit: GeoUnit.METERS },
                    { sortOrder: SortOrder.ASC },
                );
                expect(searchResult).toEqual([]);
                // same with geosearchstore
                expect(
                    await client.geosearchstore(
                        key2,
                        key1,
                        { position: { longitude: 15, latitude: 37 } },
                        { width: 50, height: 50, unit: GeoUnit.METERS },
                        { sortOrder: SortOrder.ASC },
                    ),
                ).toEqual(0);
                expect(await client.zcard(key2)).toEqual(0);

                // no members within the area
                searchResult = await client.geosearch(
                    key1,
                    { position: { longitude: 15, latitude: 37 } },
                    { radius: 5, unit: GeoUnit.METERS },
                    { sortOrder: SortOrder.ASC },
                );
                expect(searchResult).toEqual([]);
                // same with geosearchstore
                expect(
                    await client.geosearchstore(
                        key2,
                        key1,
                        { position: { longitude: 15, latitude: 37 } },
                        { radius: 5, unit: GeoUnit.METERS },
                        { sortOrder: SortOrder.ASC },
                    ),
                ).toEqual(0);
                expect(await client.zcard(key2)).toEqual(0);

                // member does not exist
                await expect(
                    client.geosearch(
                        key1,
                        { member: "non-existing-member" },
                        { radius: 100, unit: GeoUnit.METERS },
                    ),
                ).rejects.toThrow(RequestError);
                await expect(
                    client.geosearchstore(
                        key2,
                        key1,
                        { member: "non-existing-member" },
                        { radius: 100, unit: GeoUnit.METERS },
                    ),
                ).rejects.toThrow(RequestError);

                // key exists but holds a non-ZSET value
                expect(await client.set(key3, uuidv4())).toEqual("OK");
                await expect(
                    client.geosearch(
                        key3,
                        { position: { longitude: 15, latitude: 37 } },
                        { radius: 100, unit: GeoUnit.METERS },
                    ),
                ).rejects.toThrow(RequestError);
                await expect(
                    client.geosearchstore(
                        key2,
                        key3,
                        { position: { longitude: 15, latitude: 37 } },
                        { radius: 100, unit: GeoUnit.METERS },
                    ),
                ).rejects.toThrow(RequestError);
            }, protocol);
        },
        config.timeout,
    );

    it.each([ProtocolVersion.RESP2, ProtocolVersion.RESP3])(
        `zmpop test_%p`,
        async (protocol) => {
            await runTest(
                async (client: BaseClient, cluster: ValkeyCluster) => {
                    if (cluster.checkIfServerVersionLessThan("7.0.0")) return;
                    const key1 = "{key}-1" + uuidv4();
                    const key2 = "{key}-2" + uuidv4();
                    const nonExistingKey = "{key}-0" + uuidv4();
                    const stringKey = "{key}-string" + uuidv4();

                    expect(await client.zadd(key1, { a1: 1, b1: 2 })).toEqual(
                        2,
                    );
                    expect(
                        await client.zadd(key2, { a2: 0.1, b2: 0.2 }),
                    ).toEqual(2);

                    expect(
                        await client.zmpop([key1, key2], ScoreFilter.MAX),
                    ).toEqual([key1, convertElementsAndScores({ b1: 2 })]);
                    expect(
                        await client.zmpop(
                            [Buffer.from(key2), key1],
                            ScoreFilter.MAX,
                            {
                                count: 10,
                                decoder: Decoder.Bytes,
                            },
                        ),
                    ).toEqual([
                        Buffer.from(key2),

                        [
                            { element: Buffer.from("b2"), score: 0.2 },
                            { element: Buffer.from("a2"), score: 0.1 },
                        ],
                    ]);

                    expect(
                        await client.zmpop([nonExistingKey], ScoreFilter.MIN),
                    ).toBeNull();
                    expect(
                        await client.zmpop([nonExistingKey], ScoreFilter.MIN, {
                            count: 1,
                        }),
                    ).toBeNull();

                    // key exists, but it is not a sorted set
                    expect(await client.set(stringKey, "value")).toEqual("OK");
                    await expect(
                        client.zmpop([stringKey], ScoreFilter.MAX),
                    ).rejects.toThrow(RequestError);
                    await expect(
                        client.zmpop([stringKey], ScoreFilter.MAX, {
                            count: 1,
                        }),
                    ).rejects.toThrow(RequestError);

                    // incorrect argument: key list should not be empty
                    await expect(
                        client.zmpop([], ScoreFilter.MAX, { count: 1 }),
                    ).rejects.toThrow(RequestError);

                    // incorrect argument: count should be greater than 0
                    await expect(
                        client.zmpop([key1], ScoreFilter.MAX, { count: 0 }),
                    ).rejects.toThrow(RequestError);

                    // check that order of entries in the response is preserved
                    const entries: Record<string, number> = {};

                    for (let i = 0; i < 10; i++) {
                        // a0 => 0, a1 => 1 etc
                        entries["a" + i] = i;
                    }

                    expect(await client.zadd(key2, entries)).toEqual(10);
                    const result = await client.zmpop([key2], ScoreFilter.MIN, {
                        count: 10,
                    });

                    if (result) {
                        expect(result[1]).toEqual(
                            convertElementsAndScores(entries),
                        );
                    }
                },
                protocol,
            );
        },
        config.timeout,
    );

    it.each([ProtocolVersion.RESP2, ProtocolVersion.RESP3])(
        `zincrby test_%p`,
        async (protocol) => {
            await runTest(async (client: BaseClient) => {
                const key = "{key}" + uuidv4();
                const member = "{member}-1" + uuidv4();
                const othermember = "{member}-1" + uuidv4();
                const stringKey = "{key}-string" + uuidv4();

                // key does not exist
                expect(await client.zincrby(key, 2.5, member)).toEqual(2.5);
                expect(await client.zscore(key, member)).toEqual(2.5);

                // key exists, but value doesn't
                expect(
                    await client.zincrby(Buffer.from(key), -3.3, othermember),
                ).toEqual(-3.3);
                expect(await client.zscore(key, othermember)).toEqual(-3.3);

                // updating existing value in existing key
                expect(
                    await client.zincrby(key, 1.0, Buffer.from(member)),
                ).toEqual(3.5);
                expect(await client.zscore(key, member)).toEqual(3.5);

                // Key exists, but it is not a sorted set
                expect(await client.set(stringKey, "value")).toEqual("OK");
                await expect(
                    client.zincrby(stringKey, 0.5, "_"),
                ).rejects.toThrow(RequestError);
            }, protocol);
        },
        config.timeout,
    );

    it.each([ProtocolVersion.RESP2, ProtocolVersion.RESP3])(
        `zscan test_%p`,
        async (protocol) => {
            await runTest(
                async (client: BaseClient, cluster: ValkeyCluster) => {
                    const key1 = "{key}-1" + uuidv4();
                    const key2 = "{key}-2" + uuidv4();
                    const initialCursor = "0";
                    const defaultCount = 20;
                    const resultCursorIndex = 0;
                    const resultCollectionIndex = 1;

                    // Setup test data - use a large number of entries to force an iterative cursor.
                    const numberMap: Record<string, number> = {};

                    for (let i = 0; i < 50000; i++) {
                        numberMap["member" + i.toString()] = i;
                    }

                    const charMembers = ["a", "b", "c", "d", "e"];
                    const charMap: Record<string, number> = {};
                    const expectedCharMapArray: string[] = [];

                    for (let i = 0; i < charMembers.length; i++) {
                        expectedCharMapArray.push(charMembers[i]);
                        expectedCharMapArray.push(i.toString());
                        charMap[charMembers[i]] = i;
                    }

                    // Empty set
                    let result = await client.zscan(key1, initialCursor);
                    expect(result[resultCursorIndex]).toEqual(initialCursor);
                    expect(result[resultCollectionIndex]).toEqual([]);

                    // Negative cursor
                    if (cluster.checkIfServerVersionLessThan("8.0.0")) {
                        result = await client.zscan(key1, "-1");
                        expect(result[resultCursorIndex]).toEqual(
                            initialCursor,
                        );
                        expect(result[resultCollectionIndex]).toEqual([]);
                    } else {
                        await expect(client.zscan(key1, "-1")).rejects.toThrow(
                            "ResponseError: invalid cursor",
                        );
                    }

                    // Result contains the whole set
                    expect(await client.zadd(key1, charMap)).toEqual(
                        charMembers.length,
                    );
                    result = await client.zscan(key1, initialCursor, {
                        decoder: Decoder.Bytes,
                    });
                    expect(result[resultCursorIndex]).toEqual(initialCursor);
                    expect(result[resultCollectionIndex].length).toEqual(
                        expectedCharMapArray.length,
                    );
                    expect(result[resultCollectionIndex]).toEqual(
                        expectedCharMapArray.map(Buffer.from),
                    );

                    result = await client.zscan(
                        Buffer.from(key1),
                        initialCursor,
                        {
                            match: "a",
                        },
                    );
                    expect(result[resultCursorIndex]).toEqual(initialCursor);
                    expect(result[resultCollectionIndex]).toEqual(["a", "0"]);

                    // Result contains a subset of the key
                    expect(await client.zadd(key1, numberMap)).toEqual(
                        Object.keys(numberMap).length,
                    );

                    result = await client.zscan(key1, initialCursor);
                    let resultCursor = result[resultCursorIndex];
                    let resultIterationCollection =
                        result[resultCollectionIndex];
                    let fullResultMapArray = resultIterationCollection;
                    let nextResult;
                    let nextResultCursor;

                    // 0 is returned for the cursor of the last iteration.
                    while (resultCursor != "0") {
                        nextResult = await client.zscan(key1, resultCursor);
                        nextResultCursor = nextResult[resultCursorIndex];
                        expect(nextResultCursor).not.toEqual(resultCursor);

                        expect(nextResult[resultCollectionIndex]).not.toEqual(
                            resultIterationCollection,
                        );
                        fullResultMapArray = fullResultMapArray.concat(
                            nextResult[resultCollectionIndex],
                        );
                        resultIterationCollection =
                            nextResult[resultCollectionIndex];
                        resultCursor = nextResultCursor;
                    }

                    // Fetching by cursor is randomized.
                    const expectedFullMap: Record<string, number> = {
                        ...numberMap,
                        ...charMap,
                    };

                    expect(fullResultMapArray.length).toEqual(
                        Object.keys(expectedFullMap).length * 2,
                    );

                    for (let i = 0; i < fullResultMapArray.length; i += 2) {
                        expect(
                            (fullResultMapArray[i] as string) in
                                expectedFullMap,
                        ).toEqual(true);
                    }

                    // Test match pattern
                    result = await client.zscan(key1, initialCursor, {
                        match: "*",
                    });
                    expect(result[resultCursorIndex]).not.toEqual(
                        initialCursor,
                    );
                    expect(
                        result[resultCollectionIndex].length,
                    ).toBeGreaterThanOrEqual(defaultCount);

                    // Test count
                    result = await client.zscan(key1, initialCursor, {
                        count: 20,
                    });
                    expect(result[resultCursorIndex]).not.toEqual("0");
                    expect(
                        result[resultCollectionIndex].length,
                    ).toBeGreaterThanOrEqual(20);

                    // Test count with match returns a non-empty list
                    result = await client.zscan(key1, initialCursor, {
                        match: "member1*",
                        count: 20,
                    });
                    expect(result[resultCursorIndex]).not.toEqual("0");
                    expect(
                        result[resultCollectionIndex].length,
                    ).toBeGreaterThan(0);

                    if (!cluster.checkIfServerVersionLessThan("8.0.0")) {
                        const result = await client.zscan(key1, initialCursor, {
                            noScores: true,
                        });
                        const resultCursor = result[resultCursorIndex];
                        const fieldsArray = result[
                            resultCollectionIndex
                        ] as string[];

                        // Verify that the cursor is not "0" and values are not included
                        expect(resultCursor).not.toEqual("0");
                        expect(
                            fieldsArray.every((field) =>
                                field.startsWith("member"),
                            ),
                        ).toBeTruthy();
                    }

                    // Exceptions
                    // Non-set key
                    expect(await client.set(key2, "test")).toEqual("OK");
                    await expect(
                        client.zscan(key2, initialCursor),
                    ).rejects.toThrow(RequestError);
                    await expect(
                        client.zscan(key2, initialCursor, {
                            match: "test",
                            count: 20,
                        }),
                    ).rejects.toThrow(RequestError);

                    // Negative count
                    await expect(
                        client.zscan(key2, initialCursor, { count: -1 }),
                    ).rejects.toThrow(RequestError);
                },
                protocol,
            );
        },
        config.timeout,
    );

    it.each([ProtocolVersion.RESP2, ProtocolVersion.RESP3])(
        `bzmpop test_%p`,
        async (protocol) => {
            await runTest(
                async (client: BaseClient, cluster: ValkeyCluster) => {
                    if (cluster.checkIfServerVersionLessThan("7.0.0")) return;
                    const key1 = "{key}-1" + uuidv4();
                    const key2 = "{key}-2" + uuidv4();
                    const nonExistingKey = "{key}-0" + uuidv4();
                    const stringKey = "{key}-string" + uuidv4();

                    expect(await client.zadd(key1, { a1: 1, b1: 2 })).toEqual(
                        2,
                    );
                    expect(
                        await client.zadd(key2, { a2: 0.1, b2: 0.2 }),
                    ).toEqual(2);

                    expect(
                        await client.bzmpop([key1, key2], ScoreFilter.MAX, 0.1),
                    ).toEqual([key1, convertElementsAndScores({ b1: 2 })]);
                    expect(
                        await client.bzmpop(
                            [key2, Buffer.from(key1)],
                            ScoreFilter.MAX,
                            0.1,
                            {
                                count: 10,
                                decoder: Decoder.Bytes,
                            },
                        ),
                    ).toEqual([
                        Buffer.from(key2),
                        [
                            { element: Buffer.from("b2"), score: 0.2 },
                            { element: Buffer.from("a2"), score: 0.1 },
                        ],
                    ]);

                    // ensure that command doesn't time out even if timeout > request timeout (250ms by default)
                    expect(
                        await client.bzmpop(
                            [nonExistingKey],
                            ScoreFilter.MAX,
                            0.5,
                        ),
                    ).toBeNull();
                    expect(
                        await client.bzmpop(
                            [nonExistingKey],
                            ScoreFilter.MAX,
                            0.55,
                            { count: 1 },
                        ),
                    ).toBeNull();

                    // key exists, but it is not a sorted set
                    expect(await client.set(stringKey, "value")).toEqual("OK");
                    await expect(
                        client.bzmpop([stringKey], ScoreFilter.MAX, 0.1),
                    ).rejects.toThrow(RequestError);
                    await expect(
                        client.bzmpop([stringKey], ScoreFilter.MAX, 0.1, {
                            count: 1,
                        }),
                    ).rejects.toThrow(RequestError);

                    // incorrect argument: key list should not be empty
                    await expect(
                        client.bzmpop([], ScoreFilter.MAX, 0.1, { count: 1 }),
                    ).rejects.toThrow(RequestError);

                    // incorrect argument: count should be greater than 0
                    await expect(
                        client.bzmpop([key1], ScoreFilter.MAX, 0.1, {
                            count: 0,
                        }),
                    ).rejects.toThrow(RequestError);

                    // incorrect argument: timeout can not be a negative number
                    await expect(
                        client.bzmpop([key1], ScoreFilter.MAX, -1, {
                            count: 10,
                        }),
                    ).rejects.toThrow(RequestError);

                    // check that order of entries in the response is preserved
                    const entries: Record<string, number> = {};

                    for (let i = 0; i < 10; i++) {
                        // a0 => 0, a1 => 1 etc
                        entries["a" + i] = i;
                    }

                    expect(await client.zadd(key2, entries)).toEqual(10);
                    const result = await client.bzmpop(
                        [key2],
                        ScoreFilter.MIN,
                        0.1,
                        { count: 10 },
                    );

                    if (result) {
                        expect(result[1]).toEqual(
                            convertElementsAndScores(entries),
                        );
                    }
                },
                protocol,
            );
        },
        config.timeout,
    );

    it.each([ProtocolVersion.RESP2, ProtocolVersion.RESP3])(
        `geodist test_%p`,
        async (protocol) => {
            await runTest(async (client: BaseClient) => {
                const key1 = uuidv4();
                const key2 = uuidv4();
                const member1 = "Palermo";
                const member2 = "Catania";
                const nonExistingMember = "NonExisting";
                const expected = 166274.1516;
                const expectedKM = 166.2742;
                const delta = 1e-9;

                // adding the geo locations
                const membersToCoordinates = new Map<string, GeospatialData>();
                membersToCoordinates.set(member1, {
                    longitude: 13.361389,
                    latitude: 38.115556,
                });
                membersToCoordinates.set(member2, {
                    longitude: 15.087269,
                    latitude: 37.502669,
                });
                expect(await client.geoadd(key1, membersToCoordinates)).toBe(2);

                // checking result with default metric
                expect(
                    await client.geodist(key1, member1, member2),
                ).toBeCloseTo(expected, delta);

                // checking result with metric specification of kilometers
                expect(
                    await client.geodist(key1, member1, member2, {
                        unit: GeoUnit.KILOMETERS,
                    }),
                ).toBeCloseTo(expectedKM, delta);

                // null result when member index is missing
                expect(
                    await client.geodist(key1, member1, nonExistingMember),
                ).toBeNull();

                // key exists but holds non-ZSET value
                expect(await client.set(key2, "geodist")).toBe("OK");
                await expect(
                    client.geodist(key2, member1, member2),
                ).rejects.toThrow();
            }, protocol);
        },
        config.timeout,
    );

    it.each([ProtocolVersion.RESP2, ProtocolVersion.RESP3])(
        `geohash test_%p`,
        async (protocol) => {
            await runTest(async (client: BaseClient) => {
                const key1 = uuidv4();
                const key2 = uuidv4();
                const members = ["Palermo", "Catania", "NonExisting"];
                const empty: string[] = [];
                const expected = ["sqc8b49rny0", "sqdtr74hyu0", null];

                // adding the geo locations
                const membersToCoordinates = new Map<string, GeospatialData>();
                membersToCoordinates.set("Palermo", {
                    longitude: 13.361389,
                    latitude: 38.115556,
                });
                membersToCoordinates.set("Catania", {
                    longitude: 15.087269,
                    latitude: 37.502669,
                });
                expect(await client.geoadd(key1, membersToCoordinates)).toBe(2);

                // checking result with default metric
                expect(await client.geohash(key1, members)).toEqual(expected);

                // empty members array
                expect(await (await client.geohash(key1, empty)).length).toBe(
                    0,
                );

                // key exists but holds non-ZSET value
                expect(await client.set(key2, "geohash")).toBe("OK");
                await expect(client.geohash(key2, members)).rejects.toThrow();
            }, protocol);
        },
        config.timeout,
    );

    it.each([ProtocolVersion.RESP2, ProtocolVersion.RESP3])(
        `geo commands binary %p`,
        async (protocol) => {
            await runTest(async (client: BaseClient) => {
                const key1 = "{geo-bin}-1-" + uuidv4();
                const key2 = "{geo-bin}-2-" + uuidv4();

                const members = [
                    "Catania",
                    Buffer.from("Palermo"),
                    "edge2",
                    "edge1",
                ];
                const membersCoordinates: [number, number][] = [
                    [15.087269, 37.502669],
                    [13.361389, 38.115556],
                    [17.24151, 38.788135],
                    [12.758489, 38.788135],
                ];

                const membersGeoData: GeospatialData[] = [];

                for (const [lon, lat] of membersCoordinates) {
                    membersGeoData.push({ longitude: lon, latitude: lat });
                }

                const membersToCoordinates = new Map();

                for (let i = 0; i < members.length; i++) {
                    membersToCoordinates.set(members[i], membersGeoData[i]);
                }

                // geoadd
                expect(
                    await client.geoadd(
                        Buffer.from(key1),
                        membersToCoordinates,
                    ),
                ).toBe(4);
                // geopos
                const geopos = await client.geopos(Buffer.from(key1), [
                    "Palermo",
                    Buffer.from("Catania"),
                    "New York",
                ]);
                // inner array is possibly null, we need a null check or a cast
                expect(geopos[0]?.[0]).toBeCloseTo(13.361389, 5);
                expect(geopos[0]?.[1]).toBeCloseTo(38.115556, 5);
                expect(geopos[1]?.[0]).toBeCloseTo(15.087269, 5);
                expect(geopos[1]?.[1]).toBeCloseTo(37.502669, 5);
                expect(geopos[2]).toBeNull();
                // geohash
                const geohash = await client.geohash(Buffer.from(key1), [
                    "Palermo",
                    Buffer.from("Catania"),
                    "New York",
                ]);
                expect(geohash).toEqual(["sqc8b49rny0", "sqdtr74hyu0", null]);
                // geodist
                expect(
                    await client.geodist(
                        Buffer.from(key1),
                        Buffer.from("Palermo"),
                        "Catania",
                    ),
                ).toBeCloseTo(166274.1516, 5);

                // geosearch with binary decoder
                let searchResult = await client.geosearch(
                    Buffer.from(key1),
                    { position: { longitude: 15, latitude: 37 } },
                    { width: 400, height: 400, unit: GeoUnit.KILOMETERS },
                    { decoder: Decoder.Bytes },
                );
                // using set to compare, because results are reordrered
                expect(new Set(searchResult)).toEqual(
                    new Set(members.map((m) => Buffer.from(m))),
                );
                // repeat geosearch with string decoder
                searchResult = await client.geosearch(
                    Buffer.from(key1),
                    { position: { longitude: 15, latitude: 37 } },
                    { width: 400, height: 400, unit: GeoUnit.KILOMETERS },
                );
                // using set to compare, because results are reordrered
                expect(new Set(searchResult)).toEqual(
                    new Set(members.map((m) => m.toString())),
                );
                // same with geosearchstore
                expect(
                    await client.geosearchstore(
                        Buffer.from(key2),
                        Buffer.from(key1),
                        { position: { longitude: 15, latitude: 37 } },
                        { width: 400, height: 400, unit: GeoUnit.KILOMETERS },
                    ),
                ).toEqual(4);
                expect(
                    await client.zrange(key2, { start: 0, end: -1 }),
                ).toEqual(searchResult);
            }, protocol);
        },
        config.timeout,
    );

    it.each([ProtocolVersion.RESP2, ProtocolVersion.RESP3])(
        `touch test_%p`,
        async (protocol) => {
            await runTest(async (client: BaseClient) => {
                const key1 = `{key}-${uuidv4()}`;
                const key2 = `{key}-${uuidv4()}`;
                const nonExistingKey = `{key}-${uuidv4()}`;

                expect(
                    await client.mset({ [key1]: "value1", [key2]: "value2" }),
                ).toEqual("OK");
                expect(await client.touch([key1, Buffer.from(key2)])).toEqual(
                    2,
                );
                expect(
                    await client.touch([key2, nonExistingKey, key1]),
                ).toEqual(2);
            }, protocol);
        },
        config.timeout,
    );

    it.each([ProtocolVersion.RESP2, ProtocolVersion.RESP3])(
        `zrandmember test_%p`,
        async (protocol) => {
            await runTest(async (client: BaseClient) => {
                const key1 = uuidv4();
                const key2 = uuidv4();

                const memberScores = { one: 1.0, two: 2.0 };
                const elements: GlideString[] = ["one", "two"];
                expect(await client.zadd(key1, memberScores)).toBe(2);

                // check random memember belongs to the set
                const randmember = await client.zrandmember(Buffer.from(key1));

                if (randmember !== null) {
                    expect(elements.includes(randmember)).toEqual(true);
                }

                // non existing key should return null
                expect(await client.zrandmember("nonExistingKey")).toBeNull();

                // Key exists, but is not a set
                expect(await client.set(key2, "foo")).toBe("OK");
                await expect(client.zrandmember(key2)).rejects.toThrow(
                    RequestError,
                );
            }, protocol);
        },
        config.timeout,
    );

    it.each([ProtocolVersion.RESP2, ProtocolVersion.RESP3])(
        `zrandmemberWithCount test_%p`,
        async (protocol) => {
            await runTest(async (client: BaseClient) => {
                const key1 = uuidv4();
                const key2 = uuidv4();

                const memberScores = { one: 1.0, two: 2.0 };
                expect(await client.zadd(key1, memberScores)).toBe(2);

                // unique values are expected as count is positive
                let randMembers = await client.zrandmemberWithCount(key1, 4);
                expect(randMembers.length).toBe(2);
                expect(randMembers.length).toEqual(new Set(randMembers).size);

                // Duplicate values are expected as count is negative
                randMembers = await client.zrandmemberWithCount(
                    Buffer.from(key1),
                    -4,
                );
                expect(randMembers.length).toBe(4);
                const randMemberSet = new Set<string>();

                for (const member of randMembers) {
                    const memberStr = member + "";

                    if (!randMemberSet.has(memberStr)) {
                        randMemberSet.add(memberStr);
                    }
                }

                expect(randMembers.length).not.toEqual(randMemberSet.size);

                // non existing key should return empty array
                randMembers = await client.zrandmemberWithCount(
                    "nonExistingKey",
                    -4,
                );
                expect(randMembers.length).toBe(0);

                // Key exists, but is not a set
                expect(await client.set(key2, "foo")).toBe("OK");
                await expect(
                    client.zrandmemberWithCount(key2, 1),
                ).rejects.toThrow();
            }, protocol);
        },
        config.timeout,
    );

    it.each([ProtocolVersion.RESP2, ProtocolVersion.RESP3])(
        `zrandmemberWithCountWithScores test_%p`,
        async (protocol) => {
            await runTest(async (client: BaseClient) => {
                const key1 = uuidv4();
                const key2 = uuidv4();

                const memberScores = { one: 1.0, two: 2.0 };
                const memberScoreMap = new Map<string, number>([
                    ["one", 1.0],
                    ["two", 2.0],
                ]);
                expect(await client.zadd(key1, memberScores)).toBe(2);

                // unique values are expected as count is positive
                let randMembers = await client.zrandmemberWithCountWithScores(
                    Buffer.from(key1),
                    4,
                );

                for (const member of randMembers) {
                    const key = String(member[0]);
                    const score = Number(member[1]);
                    expect(score).toEqual(memberScoreMap.get(key));
                }

                // Duplicate values are expected as count is negative
                randMembers = await client.zrandmemberWithCountWithScores(
                    key1,
                    -4,
                );
                expect(randMembers.length).toBe(4);
                const keys = [];

                for (const member of randMembers) {
                    keys.push(String(member[0]));
                }

                expect(randMembers.length).not.toEqual(new Set(keys).size);

                // non existing key should return empty array
                randMembers = await client.zrandmemberWithCountWithScores(
                    "nonExistingKey",
                    -4,
                );
                expect(randMembers.length).toBe(0);

                // Key exists, but is not a set
                expect(await client.set(key2, "foo")).toBe("OK");
                await expect(
                    client.zrandmemberWithCount(key2, 1),
                ).rejects.toThrow();
            }, protocol);
        },
        config.timeout,
    );

    it.each([ProtocolVersion.RESP2, ProtocolVersion.RESP3])(
        `lcs %p`,
        async (protocol) => {
            await runTest(async (client: BaseClient, cluster) => {
                if (cluster.checkIfServerVersionLessThan("7.0.0")) return;

                const key1 = "{lcs}" + uuidv4();
                const key2 = "{lcs}" + uuidv4();
                const key3 = "{lcs}" + uuidv4();
                const key4 = "{lcs}" + uuidv4();

                // keys does not exist or is empty
                expect(await client.lcs(key1, key2)).toEqual("");
                expect(
                    await client.lcs(Buffer.from(key1), Buffer.from(key2)),
                ).toEqual("");
                expect(await client.lcsLen(key1, key2)).toEqual(0);
                expect(
                    await client.lcsLen(Buffer.from(key1), Buffer.from(key2)),
                ).toEqual(0);
                expect(await client.lcsIdx(key1, key2)).toEqual({
                    matches: [],
                    len: 0,
                });
                expect(
                    await client.lcsIdx(Buffer.from(key1), Buffer.from(key2)),
                ).toEqual({
                    matches: [],
                    len: 0,
                });

                // LCS with some strings
                expect(
                    await client.mset({
                        [key1]: "abcdefghijk",
                        [key2]: "defjkjuighijk",
                        [key3]: "123",
                    }),
                ).toEqual("OK");
                expect(await client.lcs(key1, key2)).toEqual("defghijk");
                expect(await client.lcsLen(key1, key2)).toEqual(8);

                // LCS with only IDX
                expect(await client.lcsIdx(key1, key2)).toEqual({
                    matches: [
                        [
                            [6, 10],
                            [8, 12],
                        ],
                        [
                            [3, 5],
                            [0, 2],
                        ],
                    ],
                    len: 8,
                });
                expect(await client.lcsIdx(key1, key2, {})).toEqual({
                    matches: [
                        [
                            [6, 10],
                            [8, 12],
                        ],
                        [
                            [3, 5],
                            [0, 2],
                        ],
                    ],
                    len: 8,
                });
                expect(
                    await client.lcsIdx(key1, key2, { withMatchLen: false }),
                ).toEqual({
                    matches: [
                        [
                            [6, 10],
                            [8, 12],
                        ],
                        [
                            [3, 5],
                            [0, 2],
                        ],
                    ],
                    len: 8,
                });

                // LCS with IDX and WITHMATCHLEN
                expect(
                    await client.lcsIdx(key1, key2, { withMatchLen: true }),
                ).toEqual({
                    matches: [
                        [[6, 10], [8, 12], 5],
                        [[3, 5], [0, 2], 3],
                    ],
                    len: 8,
                });

                // LCS with IDX and MINMATCHLEN
                expect(
                    await client.lcsIdx(key1, key2, { minMatchLen: 4 }),
                ).toEqual({
                    matches: [
                        [
                            [6, 10],
                            [8, 12],
                        ],
                    ],
                    len: 8,
                });
                // LCS with IDX and a negative MINMATCHLEN
                expect(
                    await client.lcsIdx(key1, key2, { minMatchLen: -1 }),
                ).toEqual({
                    matches: [
                        [
                            [6, 10],
                            [8, 12],
                        ],
                        [
                            [3, 5],
                            [0, 2],
                        ],
                    ],
                    len: 8,
                });

                // LCS with IDX, MINMATCHLEN, and WITHMATCHLEN
                expect(
                    await client.lcsIdx(key1, key2, {
                        minMatchLen: 4,
                        withMatchLen: true,
                    }),
                ).toEqual({ matches: [[[6, 10], [8, 12], 5]], len: 8 });

                // non-string keys are used
                expect(await client.sadd(key4, ["_"])).toEqual(1);
                await expect(client.lcs(key1, key4)).rejects.toThrow(
                    RequestError,
                );
                await expect(client.lcsLen(key1, key4)).rejects.toThrow(
                    RequestError,
                );
                await expect(client.lcsIdx(key1, key4)).rejects.toThrow(
                    RequestError,
                );
            }, protocol);
        },
        config.timeout,
    );

    it.each([ProtocolVersion.RESP2, ProtocolVersion.RESP3])(
        `xdel test_%p`,
        async (protocol) => {
            await runTest(async (client: BaseClient) => {
                const key = uuidv4();
                const stringKey = uuidv4();
                const nonExistentKey = uuidv4();
                const streamId1 = "0-1";
                const streamId2 = "0-2";
                const streamId3 = "0-3";

                expect(
                    await client.xadd(
                        key,
                        [
                            ["f1", "foo1"],
                            ["f2", "foo2"],
                        ],
                        { id: streamId1 },
                    ),
                ).toEqual(streamId1);

                expect(
                    await client.xadd(
                        key,
                        [
                            ["f1", "foo1"],
                            ["f2", "foo2"],
                        ],
                        { id: streamId2 },
                    ),
                ).toEqual(streamId2);

                expect(await client.xlen(key)).toEqual(2);

                // deletes one stream id, and ignores anything invalid
                expect(await client.xdel(key, [streamId1, streamId3])).toEqual(
                    1,
                );
                expect(
                    await client.xdel(Buffer.from(nonExistentKey), [streamId3]),
                ).toEqual(0);

                // invalid argument - id list should not be empty
                await expect(client.xdel(key, [])).rejects.toThrow(
                    RequestError,
                );

                // key exists, but it is not a stream
                expect(await client.set(stringKey, "foo")).toEqual("OK");
                await expect(
                    client.xdel(stringKey, [streamId3]),
                ).rejects.toThrow(RequestError);
            }, protocol);
        },
        config.timeout,
    );

    it.each([ProtocolVersion.RESP2, ProtocolVersion.RESP3])(
        `xinfoconsumers xinfo consumers %p`,
        async (protocol) => {
            await runTest(async (client: BaseClient, cluster) => {
                const key = uuidv4();
                const stringKey = uuidv4();
                const groupName1 = uuidv4();
                const consumer1 = uuidv4();
                const consumer2 = uuidv4();
                const streamId1 = "0-1";
                const streamId2 = "0-2";
                const streamId3 = "0-3";
                const streamId4 = "0-4";

                expect(
                    await client.xadd(
                        key,
                        [
                            ["entry1_field1", "entry1_value1"],
                            ["entry1_field2", "entry1_value2"],
                        ],
                        { id: streamId1 },
                    ),
                ).toEqual(streamId1);

                expect(
                    await client.xadd(
                        key,
                        [
                            ["entry2_field1", "entry2_value1"],
                            ["entry2_field2", "entry2_value2"],
                        ],
                        { id: streamId2 },
                    ),
                ).toEqual(streamId2);

                expect(
                    await client.xadd(
                        key,
                        [["entry3_field1", "entry3_value1"]],
                        { id: streamId3 },
                    ),
                ).toEqual(streamId3);

                expect(
                    await client.xgroupCreate(key, groupName1, "0-0"),
                ).toEqual("OK");

                let xreadgroup = await client.xreadgroup(
                    groupName1,
                    consumer1,
                    { [key]: ">" },
                    { count: 1 },
                );
                expect(convertGlideRecordToRecord(xreadgroup!)).toEqual({
                    [key]: {
                        [streamId1]: [
                            ["entry1_field1", "entry1_value1"],
                            ["entry1_field2", "entry1_value2"],
                        ],
                    },
                });
                // Sleep to ensure the idle time value and inactive time value returned by xinfo_consumers is > 0
                await new Promise((resolve) => setTimeout(resolve, 2000));
                let result = await client.xinfoConsumers(key, groupName1);
                expect(result.length).toEqual(1);
                expect(result[0].name).toEqual(consumer1);
                expect(result[0].pending).toEqual(1);
                expect(result[0].idle).toBeGreaterThan(0);

                if (!cluster.checkIfServerVersionLessThan("7.2.0")) {
                    expect(result[0].inactive).toBeGreaterThan(0);
                }

                expect(
                    await client.xgroupCreateConsumer(
                        key,
                        groupName1,
                        consumer2,
                    ),
                ).toBeTruthy();
                xreadgroup = await client.xreadgroup(
                    groupName1,
                    consumer2,
                    {
                        [key]: ">",
                    },
                    { decoder: Decoder.Bytes },
                );
                expect(xreadgroup).toEqual([
                    {
                        key: Buffer.from(key),
                        value: {
                            [streamId2]: [
                                [
                                    Buffer.from("entry2_field1"),
                                    Buffer.from("entry2_value1"),
                                ],
                                [
                                    Buffer.from("entry2_field2"),
                                    Buffer.from("entry2_value2"),
                                ],
                            ],
                            [streamId3]: [
                                [
                                    Buffer.from("entry3_field1"),
                                    Buffer.from("entry3_value1"),
                                ],
                            ],
                        },
                    },
                ]);

                // Verify that xinfo_consumers contains info for 2 consumers now
                result = await client.xinfoConsumers(key, groupName1);
                expect(result.length).toEqual(2);

                // key exists, but it is not a stream
                expect(await client.set(stringKey, "foo")).toEqual("OK");
                await expect(
                    client.xinfoConsumers(stringKey, "_"),
                ).rejects.toThrow(RequestError);

                // Passing a non-existing key raises an error
                const key2 = uuidv4();
                await expect(client.xinfoConsumers(key2, "_")).rejects.toThrow(
                    RequestError,
                );

                expect(
                    await client.xadd(key2, [["field", "value"]], {
                        id: streamId4,
                    }),
                ).toEqual(streamId4);

                // Passing a non-existing group raises an error
                await expect(client.xinfoConsumers(key2, "_")).rejects.toThrow(
                    RequestError,
                );

                expect(
                    await client.xgroupCreate(key2, groupName1, "0-0"),
                ).toEqual("OK");
                expect(
                    await client.xinfoConsumers(Buffer.from(key2), groupName1),
                ).toEqual([]);
            }, protocol);
        },
        config.timeout,
    );

    it.each([ProtocolVersion.RESP2, ProtocolVersion.RESP3])(
        `xinfogroups xinfo groups %p`,
        async (protocol) => {
            await runTest(async (client: BaseClient, cluster) => {
                const key = uuidv4();
                const stringKey = uuidv4();
                const groupName1 = uuidv4();
                const consumer1 = uuidv4();
                const streamId1 = "0-1";
                const streamId2 = "0-2";
                const streamId3 = "0-3";

                expect(
                    await client.xgroupCreate(key, groupName1, "0-0", {
                        mkStream: true,
                    }),
                ).toEqual("OK");

                // one empty group exists
                expect(await client.xinfoGroups(Buffer.from(key))).toEqual(
                    cluster.checkIfServerVersionLessThan("7.0.0")
                        ? [
                              {
                                  name: groupName1,
                                  consumers: 0,
                                  pending: 0,
                                  "last-delivered-id": "0-0",
                              },
                          ]
                        : [
                              {
                                  name: groupName1,
                                  consumers: 0,
                                  pending: 0,
                                  "last-delivered-id": "0-0",
                                  "entries-read": null,
                                  lag: 0,
                              },
                          ],
                );

                expect(
                    await client.xadd(
                        key,
                        [
                            ["entry1_field1", "entry1_value1"],
                            ["entry1_field2", "entry1_value2"],
                        ],
                        { id: streamId1 },
                    ),
                ).toEqual(streamId1);

                expect(
                    await client.xadd(
                        key,
                        [
                            ["entry2_field1", "entry2_value1"],
                            ["entry2_field2", "entry2_value2"],
                        ],
                        { id: streamId2 },
                    ),
                ).toEqual(streamId2);

                expect(
                    await client.xadd(
                        key,
                        [["entry3_field1", "entry3_value1"]],
                        { id: streamId3 },
                    ),
                ).toEqual(streamId3);

                // same as previous check, bug lag = 3, there are 3 messages unread
                expect(await client.xinfoGroups(key)).toEqual(
                    cluster.checkIfServerVersionLessThan("7.0.0")
                        ? [
                              {
                                  name: groupName1,
                                  consumers: 0,
                                  pending: 0,
                                  "last-delivered-id": "0-0",
                              },
                          ]
                        : [
                              {
                                  name: groupName1,
                                  consumers: 0,
                                  pending: 0,
                                  "last-delivered-id": "0-0",
                                  "entries-read": null,
                                  lag: 3,
                              },
                          ],
                );

                const xreadgroup = await client.xreadgroup(
                    groupName1,
                    consumer1,
                    { [key]: ">" },
                );
                expect(convertGlideRecordToRecord(xreadgroup!)).toEqual({
                    [key]: {
                        [streamId1]: [
                            ["entry1_field1", "entry1_value1"],
                            ["entry1_field2", "entry1_value2"],
                        ],
                        [streamId2]: [
                            ["entry2_field1", "entry2_value1"],
                            ["entry2_field2", "entry2_value2"],
                        ],
                        [streamId3]: [["entry3_field1", "entry3_value1"]],
                    },
                });
                // after reading, `lag` is reset, and `pending`, consumer count and last ID are set
                expect(await client.xinfoGroups(key)).toEqual(
                    cluster.checkIfServerVersionLessThan("7.0.0")
                        ? [
                              {
                                  name: groupName1,
                                  consumers: 1,
                                  pending: 3,
                                  "last-delivered-id": streamId3,
                              },
                          ]
                        : [
                              {
                                  name: groupName1,
                                  consumers: 1,
                                  pending: 3,
                                  "last-delivered-id": streamId3,
                                  "entries-read": 3,
                                  lag: 0,
                              },
                          ],
                );

                expect(await client.xack(key, groupName1, [streamId1])).toEqual(
                    1,
                );
                // once message ack'ed, pending counter decreased
                expect(await client.xinfoGroups(key)).toEqual(
                    cluster.checkIfServerVersionLessThan("7.0.0")
                        ? [
                              {
                                  name: groupName1,
                                  consumers: 1,
                                  pending: 2,
                                  "last-delivered-id": streamId3,
                              },
                          ]
                        : [
                              {
                                  name: groupName1,
                                  consumers: 1,
                                  pending: 2,
                                  "last-delivered-id": streamId3,
                                  "entries-read": 3,
                                  lag: 0,
                              },
                          ],
                );

                // key exists, but it is not a stream
                expect(await client.set(stringKey, "foo")).toEqual("OK");
                await expect(client.xinfoGroups(stringKey)).rejects.toThrow(
                    RequestError,
                );

                // Passing a non-existing key raises an error
                const key2 = uuidv4();
                await expect(client.xinfoGroups(key2)).rejects.toThrow(
                    RequestError,
                );
                // create a second stream
                await client.xadd(key2, [["a", "b"]]);
                // no group yet exists
                expect(await client.xinfoGroups(key2)).toEqual([]);
            }, protocol);
        },
        config.timeout,
    );

    it.each([ProtocolVersion.RESP2, ProtocolVersion.RESP3])(
        `xgroupSetId test %p`,
        async (protocol) => {
            await runTest(
                async (client: BaseClient, cluster: ValkeyCluster) => {
                    const key = "testKey" + uuidv4();
                    const nonExistingKey = "group" + uuidv4();
                    const stringKey = "testKey" + uuidv4();
                    const groupName = uuidv4();
                    const consumerName = uuidv4();
                    const streamid0 = "0";
                    const streamid1_0 = "1-0";
                    const streamid1_1 = "1-1";
                    const streamid1_2 = "1-2";

                    // Setup: Create stream with 3 entries, create consumer group, read entries to add them to the Pending Entries List
                    expect(
                        await client.xadd(key, [["f0", "v0"]], {
                            id: streamid1_0,
                        }),
                    ).toBe(streamid1_0);
                    expect(
                        await client.xadd(key, [["f1", "v1"]], {
                            id: streamid1_1,
                        }),
                    ).toBe(streamid1_1);
                    expect(
                        await client.xadd(key, [["f2", "v2"]], {
                            id: streamid1_2,
                        }),
                    ).toBe(streamid1_2);

                    expect(
                        await client.xgroupCreate(key, groupName, streamid0),
                    ).toBe("OK");

                    expect(
                        convertGlideRecordToRecord(
                            (await client.xreadgroup(groupName, consumerName, {
                                [key]: ">",
                            }))!,
                        ),
                    ).toEqual({
                        [key]: {
                            [streamid1_0]: [["f0", "v0"]],
                            [streamid1_1]: [["f1", "v1"]],
                            [streamid1_2]: [["f2", "v2"]],
                        },
                    });

                    // Sanity check: xreadgroup should not return more entries since they're all already in the
                    // Pending Entries List.
                    expect(
                        await client.xreadgroup(groupName, consumerName, {
                            [key]: ">",
                        }),
                    ).toBeNull();

                    // Reset the last delivered ID for the consumer group to "1-1"
                    if (cluster.checkIfServerVersionLessThan("7.0.0")) {
                        expect(
                            await client.xgroupSetId(
                                key,
                                groupName,
                                streamid1_1,
                            ),
                        ).toBe("OK");
                    } else {
                        expect(
                            await client.xgroupSetId(
                                key,
                                groupName,
                                streamid1_1,
                                { entriesRead: 1 },
                            ),
                        ).toBe("OK");
                    }

                    // xreadgroup should only return entry 1-2 since we reset the last delivered ID to 1-1
                    const newResult = await client.xreadgroup(
                        groupName,
                        consumerName,
                        { [key]: ">" },
                    );
                    expect(convertGlideRecordToRecord(newResult!)).toEqual({
                        [key]: {
                            [streamid1_2]: [["f2", "v2"]],
                        },
                    });

                    // An error is raised if XGROUP SETID is called with a non-existing key
                    await expect(
                        client.xgroupSetId(
                            nonExistingKey,
                            groupName,
                            streamid0,
                        ),
                    ).rejects.toThrow(RequestError);

                    // An error is raised if XGROUP SETID is called with a non-existing group
                    await expect(
                        client.xgroupSetId(
                            key,
                            "non_existing_group",
                            streamid0,
                        ),
                    ).rejects.toThrow(RequestError);

                    // Setting the ID to a non-existing ID is allowed
                    expect(
                        await client.xgroupSetId(key, groupName, "99-99"),
                    ).toBe("OK");

                    // Testing binary parameters with an non-existing ID
                    expect(
                        await client.xgroupSetId(
                            Buffer.from(key),
                            Buffer.from(groupName),
                            "99-99",
                        ),
                    ).toBe("OK");

                    // key exists, but is not a stream
                    expect(await client.set(stringKey, "xgroup setid")).toBe(
                        "OK",
                    );
                    await expect(
                        client.xgroupSetId(stringKey, groupName, streamid1_0),
                    ).rejects.toThrow(RequestError);
                },
                protocol,
            );
        },
        config.timeout,
    );

    it.each([ProtocolVersion.RESP2, ProtocolVersion.RESP3])(
        `xpending test_%p`,
        async (protocol) => {
            await runTest(async (client: BaseClient, cluster) => {
                const key = uuidv4();
                const group = uuidv4();

                expect(
                    await client.xgroupCreate(key, group, "0", {
                        mkStream: true,
                    }),
                ).toEqual("OK");
                expect(
                    await client.xgroupCreateConsumer(key, group, "consumer"),
                ).toEqual(true);

                expect(
                    await client.xadd(
                        key,
                        [
                            ["entry1_field1", "entry1_value1"],
                            ["entry1_field2", "entry1_value2"],
                        ],
                        { id: "0-1" },
                    ),
                ).toEqual("0-1");
                expect(
                    await client.xadd(
                        key,
                        [["entry2_field1", "entry2_value1"]],
                        { id: "0-2" },
                    ),
                ).toEqual("0-2");

                expect(
                    convertGlideRecordToRecord(
                        (await client.xreadgroup(group, "consumer", {
                            [key]: ">",
                        }))!,
                    ),
                ).toEqual({
                    [key]: {
                        "0-1": [
                            ["entry1_field1", "entry1_value1"],
                            ["entry1_field2", "entry1_value2"],
                        ],
                        "0-2": [["entry2_field1", "entry2_value1"]],
                    },
                });

                // wait to get some minIdleTime
                await new Promise((resolve) => setTimeout(resolve, 500));

                expect(await client.xpending(Buffer.from(key), group)).toEqual([
                    2,
                    "0-1",
                    "0-2",
                    [["consumer", "2"]],
                ]);

                const result = await client.xpendingWithOptions(
                    key,
                    Buffer.from(group),
                    cluster.checkIfServerVersionLessThan("6.2.0")
                        ? {
                              start: InfBoundary.NegativeInfinity,
                              end: InfBoundary.PositiveInfinity,
                              count: 1,
                          }
                        : {
                              start: InfBoundary.NegativeInfinity,
                              end: InfBoundary.PositiveInfinity,
                              count: 1,
                              minIdleTime: 42,
                          },
                );
                result[0][2] = 0; // overwrite msec counter to avoid test flakyness
                expect(result).toEqual([["0-1", "consumer", 0, 1]]);

                // not existing consumer
                expect(
                    await client.xpendingWithOptions(key, group, {
                        start: { value: "0-1", isInclusive: true },
                        end: { value: "0-2", isInclusive: false },
                        count: 12,
                        consumer: Buffer.from("_"),
                    }),
                ).toEqual([]);

                // key exists, but it is not a stream
                const stringKey = uuidv4();
                expect(await client.set(stringKey, "foo")).toEqual("OK");
                await expect(client.xpending(stringKey, "_")).rejects.toThrow(
                    RequestError,
                );
            }, protocol);
        },
        config.timeout,
    );

    it.each([ProtocolVersion.RESP2, ProtocolVersion.RESP3])(
        `xclaim test_%p`,
        async (protocol) => {
            await runTest(async (client: BaseClient) => {
                const key = uuidv4();
                const group = uuidv4();

                expect(
                    await client.xgroupCreate(key, group, "0", {
                        mkStream: true,
                    }),
                ).toEqual("OK");
                expect(
                    await client.xgroupCreateConsumer(key, group, "consumer"),
                ).toEqual(true);

                expect(
                    await client.xadd(
                        key,
                        [
                            ["entry1_field1", "entry1_value1"],
                            ["entry1_field2", "entry1_value2"],
                        ],
                        { id: "0-1" },
                    ),
                ).toEqual("0-1");
                expect(
                    await client.xadd(
                        key,
                        [["entry2_field1", "entry2_value1"]],
                        { id: "0-2" },
                    ),
                ).toEqual("0-2");

                expect(
                    convertGlideRecordToRecord(
                        (await client.xreadgroup(group, "consumer", {
                            [key]: ">",
                        }))!,
                    ),
                ).toEqual({
                    [key]: {
                        "0-1": [
                            ["entry1_field1", "entry1_value1"],
                            ["entry1_field2", "entry1_value2"],
                        ],
                        "0-2": [["entry2_field1", "entry2_value1"]],
                    },
                });

                expect(
                    await client.xclaim(key, group, "consumer", 0, ["0-1"]),
                ).toEqual({
                    "0-1": [
                        ["entry1_field1", "entry1_value1"],
                        ["entry1_field2", "entry1_value2"],
                    ],
                });
                expect(
                    await client.xclaimJustId(key, group, "consumer", 0, [
                        "0-2",
                    ]),
                ).toEqual(["0-2"]);

                // add one more entry
                expect(
                    await client.xadd(
                        key,
                        [["entry3_field1", "entry3_value1"]],
                        { id: "0-3" },
                    ),
                ).toEqual("0-3");
                // using force, we can xclaim the message without reading it
                expect(
                    await client.xclaimJustId(
                        key,
                        group,
                        "consumer",
                        0,
                        ["0-3"],
                        { isForce: true, retryCount: 99 },
                    ),
                ).toEqual(["0-3"]);

                // incorrect IDs - response is empty
                expect(
                    await client.xclaim(
                        Buffer.from(key),
                        Buffer.from(group),
                        Buffer.from("consumer"),
                        0,
                        ["000"],
                    ),
                ).toEqual({});
                expect(
                    await client.xclaimJustId(key, group, "consumer", 0, [
                        "000",
                    ]),
                ).toEqual([]);

                // empty ID array
                await expect(
                    client.xclaim(key, group, "consumer", 0, []),
                ).rejects.toThrow(RequestError);

                // key exists, but it is not a stream
                const stringKey = uuidv4();
                expect(await client.set(stringKey, "foo")).toEqual("OK");
                await expect(
                    client.xclaim(stringKey, "_", "_", 0, ["_"]),
                ).rejects.toThrow(RequestError);
            }, protocol);
        },
        config.timeout,
    );

    it.each([ProtocolVersion.RESP2, ProtocolVersion.RESP3])(
        `xautoclaim test_%p`,
        async (protocol) => {
            await runTest(async (client: BaseClient, cluster) => {
                const key = uuidv4();
                const group = uuidv4();

                expect(
                    await client.xgroupCreate(key, group, "0", {
                        mkStream: true,
                    }),
                ).toEqual("OK");
                expect(
                    await client.xgroupCreateConsumer(key, group, "consumer"),
                ).toEqual(true);

                expect(
                    await client.xadd(
                        key,
                        [
                            ["entry1_field1", "entry1_value1"],
                            ["entry1_field2", "entry1_value2"],
                        ],
                        { id: "0-1" },
                    ),
                ).toEqual("0-1");
                expect(
                    await client.xadd(
                        key,
                        [["entry2_field1", "entry2_value1"]],
                        { id: "0-2" },
                    ),
                ).toEqual("0-2");

                expect(
                    convertGlideRecordToRecord(
                        (await client.xreadgroup(group, "consumer", {
                            [key]: ">",
                        }))!,
                    ),
                ).toEqual({
                    [key]: {
                        "0-1": [
                            ["entry1_field1", "entry1_value1"],
                            ["entry1_field2", "entry1_value2"],
                        ],
                        "0-2": [["entry2_field1", "entry2_value1"]],
                    },
                });

                // testing binary parameters
                let result = await client.xautoclaim(
                    Buffer.from(key),
                    Buffer.from(group),
                    Buffer.from("consumer"),
                    0,
                    "0-0",
                    { count: 1 },
                );
                let expected: typeof result = [
                    "0-2",
                    {
                        "0-1": [
                            ["entry1_field1", "entry1_value1"],
                            ["entry1_field2", "entry1_value2"],
                        ],
                    },
                ];
                if (!cluster.checkIfServerVersionLessThan("7.0.0"))
                    expected.push([]);
                expect(result).toEqual(expected);

                let result2 = await client.xautoclaimJustId(
                    key,
                    group,
                    "consumer",
                    0,
                    "0-0",
                );
                let expected2: typeof result2 = ["0-0", ["0-1", "0-2"]];
                if (!cluster.checkIfServerVersionLessThan("7.0.0"))
                    expected2.push([]);
                expect(result2).toEqual(expected2);

                // add one more entry
                expect(
                    await client.xadd(
                        key,
                        [["entry3_field1", "entry3_value1"]],
                        { id: "0-3" },
                    ),
                ).toEqual("0-3");

                // incorrect IDs - response is empty
                result = await client.xautoclaim(
                    key,
                    group,
                    "consumer",
                    0,
                    "5-0",
                );
                expected = ["0-0", {}];
                if (!cluster.checkIfServerVersionLessThan("7.0.0"))
                    expected.push([]);
                expect(result).toEqual(expected);

                result2 = await client.xautoclaimJustId(
                    key,
                    group,
                    "consumer",
                    0,
                    "5-0",
                );
                expected2 = ["0-0", []];
                if (!cluster.checkIfServerVersionLessThan("7.0.0"))
                    expected2.push([]);
                expect(result2).toEqual(expected2);

                // key exists, but it is not a stream
                const stringKey = uuidv4();
                expect(await client.set(stringKey, "foo")).toEqual("OK");
                await expect(
                    client.xautoclaim(stringKey, "_", "_", 0, "_"),
                ).rejects.toThrow(RequestError);
            }, protocol);
        },
        config.timeout,
    );

    it.each([ProtocolVersion.RESP2, ProtocolVersion.RESP3])(
        `xack test_%p`,
        async (protocol) => {
            await runTest(async (client: BaseClient) => {
                const key = "{testKey}:1-" + uuidv4();
                const nonExistingKey = "{testKey}:2-" + uuidv4();
                const string_key = "{testKey}:3-" + uuidv4();
                const groupName = uuidv4();
                const consumerName = uuidv4();
                const stream_id0 = "0";
                const stream_id1_0 = "1-0";
                const stream_id1_1 = "1-1";
                const stream_id1_2 = "1-2";

                // setup: add 2 entries to the stream, create consumer group and read to mark them as pending
                expect(
                    await client.xadd(key, [["f0", "v0"]], {
                        id: stream_id1_0,
                    }),
                ).toEqual(stream_id1_0);
                expect(
                    await client.xadd(key, [["f1", "v1"]], {
                        id: stream_id1_1,
                    }),
                ).toEqual(stream_id1_1);
                expect(
                    await client.xgroupCreate(key, groupName, stream_id0),
                ).toBe("OK");
                expect(
                    convertGlideRecordToRecord(
                        (await client.xreadgroup(groupName, consumerName, {
                            [key]: ">",
                        }))!,
                    ),
                ).toEqual({
                    [key]: {
                        [stream_id1_0]: [["f0", "v0"]],
                        [stream_id1_1]: [["f1", "v1"]],
                    },
                });

                // add one more entry
                expect(
                    await client.xadd(key, [["f2", "v2"]], {
                        id: stream_id1_2,
                    }),
                ).toEqual(stream_id1_2);

                // acknowledge the first 2 entries
                expect(
                    await client.xack(key, groupName, [
                        stream_id1_0,
                        stream_id1_1,
                    ]),
                ).toBe(2);

                // attempt to acknowledge the first 2 entries again, returns 0 since they were already acknowledged
                expect(
                    await client.xack(key, groupName, [
                        stream_id1_0,
                        stream_id1_1,
                    ]),
                ).toBe(0);

                // testing binary parameters
                expect(
                    await client.xack(
                        Buffer.from(key),
                        Buffer.from(groupName),
                        [stream_id1_0, stream_id1_1],
                    ),
                ).toBe(0);

                // read the last unacknowledged entry
                expect(
                    convertGlideRecordToRecord(
                        (await client.xreadgroup(groupName, consumerName, {
                            [key]: ">",
                        }))!,
                    ),
                ).toEqual({ [key]: { [stream_id1_2]: [["f2", "v2"]] } });

                // deleting the consumer, returns 1 since the last entry still hasn't been acknowledged
                expect(
                    await client.xgroupDelConsumer(
                        key,
                        groupName,
                        consumerName,
                    ),
                ).toBe(1);

                // attempt to acknowledge a non-existing key, returns 0
                expect(
                    await client.xack(nonExistingKey, groupName, [
                        stream_id1_0,
                    ]),
                ).toBe(0);

                // attempt to acknowledge a non-existing group name, returns 0
                expect(
                    await client.xack(key, "nonExistingGroup", [stream_id1_0]),
                ).toBe(0);

                // attempt to acknowledge a non-existing ID, returns 0
                expect(await client.xack(key, groupName, ["99-99"])).toBe(0);

                // invalid argument - ID list must not be empty
                await expect(client.xack(key, groupName, [])).rejects.toThrow(
                    RequestError,
                );

                // invalid argument - invalid stream ID format
                await expect(
                    client.xack(key, groupName, ["invalid stream ID format"]),
                ).rejects.toThrow(RequestError);

                // key exists, but is not a stream
                expect(await client.set(string_key, "xack")).toBe("OK");
                await expect(
                    client.xack(string_key, groupName, [stream_id1_0]),
                ).rejects.toThrow(RequestError);
            }, protocol);
        },
        config.timeout,
    );

    it.each([ProtocolVersion.RESP2, ProtocolVersion.RESP3])(
        `lmpop test_%p`,
        async (protocol) => {
            await runTest(
                async (client: BaseClient, cluster: ValkeyCluster) => {
                    if (cluster.checkIfServerVersionLessThan("7.0.0")) {
                        return;
                    }

                    const key1 = "{key}" + uuidv4();
                    const key2 = "{key}" + uuidv4();
                    const nonListKey = uuidv4();
                    const singleKeyArray = [key1];
                    const multiKeyArray = [key2, key1];
                    const count = 1;
                    const lpushArgs = ["one", "two", "three", "four", "five"];
                    const expected = { key: key1, elements: ["five"] };
                    const expected2 = { key: key2, elements: ["one", "two"] };

                    // nothing to be popped
                    expect(
                        await client.lmpop(singleKeyArray, ListDirection.LEFT, {
                            count,
                        }),
                    ).toBeNull();

                    // pushing to the arrays to be popped
                    expect(await client.lpush(key1, lpushArgs)).toEqual(5);
                    expect(await client.lpush(key2, lpushArgs)).toEqual(5);

                    // checking correct result from popping
                    expect(
                        await client.lmpop(singleKeyArray, ListDirection.LEFT),
                    ).toEqual(expected);

                    // popping multiple elements from the right
                    expect(
                        await client.lmpop(multiKeyArray, ListDirection.RIGHT, {
                            count: 2,
                            decoder: Decoder.String,
                        }),
                    ).toEqual(expected2);

                    // Key exists, but is not a set
                    expect(await client.set(nonListKey, "lmpop")).toBe("OK");
                    await expect(
                        client.lmpop([nonListKey], ListDirection.RIGHT),
                    ).rejects.toThrow(RequestError);

                    // Test with single binary key array as input
                    const key3 = "{key}" + uuidv4();
                    const singleKeyArrayWithKey3 = [Buffer.from(key3)];

                    // pushing to the arrays to be popped
                    expect(await client.lpush(key3, lpushArgs)).toEqual(5);
                    const expectedWithKey3 = { key: key3, elements: ["five"] };

                    // checking correct result from popping
                    expect(
                        await client.lmpop(
                            singleKeyArrayWithKey3,
                            ListDirection.LEFT,
                        ),
                    ).toEqual(expectedWithKey3);

                    // test with multiple binary keys array as input
                    const key4 = "{key}" + uuidv4();
                    const multiKeyArrayWithKey3AndKey4 = [
                        Buffer.from(key4),
                        Buffer.from(key3),
                    ];

                    // pushing to the arrays to be popped
                    expect(await client.lpush(key4, lpushArgs)).toEqual(5);
                    const expectedWithKey4 = {
                        key: Buffer.from(key4),
                        elements: [Buffer.from("one"), Buffer.from("two")],
                    };

                    // checking correct result from popping
                    expect(
                        await client.lmpop(
                            multiKeyArrayWithKey3AndKey4,
                            ListDirection.RIGHT,
                            { count: 2, decoder: Decoder.Bytes },
                        ),
                    ).toEqual(expectedWithKey4);
                },
                protocol,
            );
        },
        config.timeout,
    );

    it.each([ProtocolVersion.RESP2, ProtocolVersion.RESP3])(
        `blmpop test_%p`,
        async (protocol) => {
            await runTest(
                async (client: BaseClient, cluster: ValkeyCluster) => {
                    if (cluster.checkIfServerVersionLessThan("7.0.0")) {
                        return;
                    }

                    const key1 = "{key}" + uuidv4();
                    const key2 = "{key}" + uuidv4();
                    const nonListKey = uuidv4();
                    const singleKeyArray = [key1];
                    const multiKeyArray = [key2, key1];
                    const count = 1;
                    const lpushArgs = ["one", "two", "three", "four", "five"];
                    const expected = { key: key1, elements: ["five"] };
                    const expected2 = { key: key2, elements: ["one", "two"] };

                    // nothing to be popped
                    expect(
                        await client.blmpop(
                            singleKeyArray,
                            ListDirection.LEFT,
                            0.1,
                            { count },
                        ),
                    ).toBeNull();

                    // pushing to the arrays to be popped
                    expect(await client.lpush(key1, lpushArgs)).toEqual(5);
                    expect(await client.lpush(key2, lpushArgs)).toEqual(5);

                    // checking correct result from popping
                    expect(
                        await client.blmpop(
                            singleKeyArray,
                            ListDirection.LEFT,
                            0.1,
                        ),
                    ).toEqual(expected);

                    // popping multiple elements from the right
                    expect(
                        await client.blmpop(
                            multiKeyArray,
                            ListDirection.RIGHT,
                            0.1,
                            { count: 2, decoder: Decoder.String },
                        ),
                    ).toEqual(expected2);

                    // Key exists, but is not a set
                    expect(await client.set(nonListKey, "blmpop")).toBe("OK");
                    await expect(
                        client.blmpop([nonListKey], ListDirection.RIGHT, 0.1, {
                            count: 1,
                        }),
                    ).rejects.toThrow(RequestError);

                    // Test with single binary key array as input
                    const key3 = "{key}" + uuidv4();
                    const singleKeyArrayWithKey3 = [Buffer.from(key3)];

                    // pushing to the arrays to be popped
                    expect(await client.lpush(key3, lpushArgs)).toEqual(5);
                    const expectedWithKey3 = { key: key3, elements: ["five"] };

                    // checking correct result from popping
                    expect(
                        await client.blmpop(
                            singleKeyArrayWithKey3,
                            ListDirection.LEFT,
                            0.1,
                        ),
                    ).toEqual(expectedWithKey3);

                    // test with multiple binary keys array as input
                    const key4 = "{key}" + uuidv4();
                    const multiKeyArrayWithKey3AndKey4 = [
                        Buffer.from(key4),
                        Buffer.from(key3),
                    ];

                    // pushing to the arrays to be popped
                    expect(await client.lpush(key4, lpushArgs)).toEqual(5);
                    const expectedWithKey4 = {
                        key: Buffer.from(key4),
                        elements: [Buffer.from("one"), Buffer.from("two")],
                    };

                    // checking correct result from popping
                    expect(
                        await client.blmpop(
                            multiKeyArrayWithKey3AndKey4,
                            ListDirection.RIGHT,
                            0.1,
                            { count: 2, decoder: Decoder.Bytes },
                        ),
                    ).toEqual(expectedWithKey4);
                },
                protocol,
            );
        },
        config.timeout,
    );

    it.each([ProtocolVersion.RESP2, ProtocolVersion.RESP3])(
        `xgroupCreateConsumer and xgroupDelConsumer test_%p`,
        async (protocol) => {
            await runTest(async (client: BaseClient) => {
                const key = uuidv4();
                const nonExistentKey = uuidv4();
                const stringKey = uuidv4();
                const groupName = uuidv4();
                const consumer = uuidv4();
                const streamId0 = "0";

                // create group and consumer for the group
                expect(
                    await client.xgroupCreate(key, groupName, streamId0, {
                        mkStream: true,
                    }),
                ).toEqual("OK");
                expect(
                    await client.xgroupCreateConsumer(key, groupName, consumer),
                ).toEqual(true);

                // attempting to create/delete a consumer for a group that does not exist results in a NOGROUP request error
                await expect(
                    client.xgroupCreateConsumer(
                        key,
                        "nonExistentGroup",
                        consumer,
                    ),
                ).rejects.toThrow(RequestError);
                await expect(
                    client.xgroupDelConsumer(key, "nonExistentGroup", consumer),
                ).rejects.toThrow(RequestError);

                // attempt to create consumer for group again
                expect(
                    await client.xgroupCreateConsumer(key, groupName, consumer),
                ).toEqual(false);

                // attempting to delete a consumer that has not been created yet returns 0
                expect(
                    await client.xgroupDelConsumer(
                        key,
                        groupName,
                        "nonExistentConsumer",
                    ),
                ).toEqual(0);

                // Add two stream entries
                const streamid1: GlideString | null = await client.xadd(key, [
                    ["field1", "value1"],
                ]);
                expect(streamid1).not.toBeNull();

                // testing binary parameters
                const streamid2 = await client.xadd(Buffer.from(key), [
                    [Buffer.from("field2"), Buffer.from("value2")],
                ]);
                expect(streamid2).not.toBeNull();

                // read the entire stream for the consumer and mark messages as pending
                expect(
                    convertGlideRecordToRecord(
                        (await client.xreadgroup(groupName, consumer, {
                            [key]: ">",
                        }))!,
                    ),
                ).toEqual({
                    [key]: {
                        [streamid1 as string]: [["field1", "value1"]],
                        [streamid2 as string]: [["field2", "value2"]],
                    },
                });

                // delete one of the streams & testing binary parameters
                expect(
                    await client.xgroupDelConsumer(
                        Buffer.from(key),
                        Buffer.from(groupName),
                        Buffer.from(consumer),
                    ),
                ).toEqual(2);

                // attempting to call XGROUP CREATECONSUMER or XGROUP DELCONSUMER with a non-existing key should raise an error
                await expect(
                    client.xgroupCreateConsumer(
                        nonExistentKey,
                        groupName,
                        consumer,
                    ),
                ).rejects.toThrow(RequestError);
                await expect(
                    client.xgroupDelConsumer(
                        nonExistentKey,
                        groupName,
                        consumer,
                    ),
                ).rejects.toThrow(RequestError);

                // key exists, but it is not a stream
                expect(await client.set(stringKey, "foo")).toEqual("OK");
                await expect(
                    client.xgroupCreateConsumer(stringKey, groupName, consumer),
                ).rejects.toThrow(RequestError);
                await expect(
                    client.xgroupDelConsumer(stringKey, groupName, consumer),
                ).rejects.toThrow(RequestError);
            }, protocol);
        },
        config.timeout,
    );

    it.each([ProtocolVersion.RESP2, ProtocolVersion.RESP3])(
        `xgroupCreate and xgroupDestroy test_%p`,
        async (protocol) => {
            await runTest(async (client: BaseClient, cluster) => {
                const key = uuidv4();
                const nonExistentKey = uuidv4();
                const stringKey = uuidv4();
                const groupName1 = uuidv4();
                const groupName2 = uuidv4();
                const streamId = "0-1";

                // trying to create a consumer group for a non-existing stream without the "MKSTREAM" arg results in error
                await expect(
                    client.xgroupCreate(nonExistentKey, groupName1, streamId),
                ).rejects.toThrow(RequestError);

                // calling with the "MKSTREAM" arg should create the new stream automatically
                expect(
                    await client.xgroupCreate(key, groupName1, streamId, {
                        mkStream: true,
                    }),
                ).toEqual("OK");

                // invalid arg - group names must be unique, but group_name1 already exists
                await expect(
                    client.xgroupCreate(key, groupName1, streamId),
                ).rejects.toThrow(RequestError);

                // Invalid stream ID format
                await expect(
                    client.xgroupCreate(
                        key,
                        groupName2,
                        "invalid_stream_id_format",
                    ),
                ).rejects.toThrow(RequestError);

                expect(await client.xgroupDestroy(key, groupName1)).toEqual(
                    true,
                );
                // calling xgroup_destroy again returns False because the group was already destroyed above
                expect(await client.xgroupDestroy(key, groupName1)).toEqual(
                    false,
                );
                // calling again with binary parameters, expecting the same result
                expect(
                    await client.xgroupDestroy(
                        Buffer.from(key),
                        Buffer.from(groupName1),
                    ),
                ).toEqual(false);

                // attempting to destroy a group for a non-existing key should raise an error
                await expect(
                    client.xgroupDestroy(nonExistentKey, groupName1),
                ).rejects.toThrow(RequestError);

                // "ENTRIESREAD" option was added in Valkey 7.0.0
                if (cluster.checkIfServerVersionLessThan("7.0.0")) {
                    await expect(
                        client.xgroupCreate(key, groupName1, streamId, {
                            entriesRead: "10",
                        }),
                    ).rejects.toThrow(RequestError);
                } else {
                    expect(
                        await client.xgroupCreate(key, groupName1, streamId, {
                            entriesRead: "10",
                        }),
                    ).toEqual("OK");

                    // invalid entries_read_id - cannot be the zero ("0-0") ID
                    await expect(
                        client.xgroupCreate(key, groupName1, streamId, {
                            entriesRead: "0-0",
                        }),
                    ).rejects.toThrow(RequestError);
                }

                // key exists, but it is not a stream
                expect(await client.set(stringKey, "foo")).toEqual("OK");
                await expect(
                    client.xgroupCreate(stringKey, groupName1, streamId, {
                        mkStream: true,
                    }),
                ).rejects.toThrow(RequestError);
                await expect(
                    client.xgroupDestroy(stringKey, groupName1),
                ).rejects.toThrow(RequestError);
            }, protocol);
        },
        config.timeout,
    );

    it.each([ProtocolVersion.RESP2, ProtocolVersion.RESP3])(
        "check that blocking commands never time out %p",
        async (protocol) => {
            await runTest(async (client: BaseClient, cluster) => {
                const key1 = "{blocking}-1-" + uuidv4();
                const key2 = "{blocking}-2-" + uuidv4();
                const key3 = "{blocking}-3-" + uuidv4(); // stream
                const keyz = [key1, key2];

                // create a group and a stream, so `xreadgroup` won't fail on missing group
                await client.xgroupCreate(key3, "group", "0", {
                    mkStream: true,
                });

                const promiseList: [string, Promise<GlideReturnType>][] = [
                    ["bzpopmax", client.bzpopmax(keyz, 0)],
                    ["bzpopmin", client.bzpopmin(keyz, 0)],
                    ["blpop", client.blpop(keyz, 0)],
                    ["brpop", client.brpop(keyz, 0)],
                    ["xread", client.xread({ [key3]: "0-0" }, { block: 0 })],
                    [
                        "xreadgroup",
                        client.xreadgroup(
                            "group",
                            "consumer",
                            { [key3]: "0-0" },
                            { block: 0 },
                        ),
                    ],
                    ["wait", client.wait(42, 0)],
                ];

                if (!cluster.checkIfServerVersionLessThan("6.2.0")) {
                    promiseList.push([
                        "blmove",
                        client.blmove(
                            key1,
                            key2,
                            ListDirection.LEFT,
                            ListDirection.LEFT,
                            0,
                        ),
                    ]);
                }

                if (!cluster.checkIfServerVersionLessThan("7.0.0")) {
                    promiseList.push(
                        ["blmpop", client.blmpop(keyz, ListDirection.LEFT, 0)],
                        ["bzmpop", client.bzmpop(keyz, ScoreFilter.MAX, 0)],
                    );
                }

                try {
                    for (const [name, promise] of promiseList) {
                        const timeoutPromise = new Promise((resolve) => {
                            setTimeout(resolve, 500, "timeOutPromiseWins");
                        });
                        // client has default request timeout 250 ms, we run all commands with infinite blocking
                        // we expect that all commands will still await for the response even after 500 ms
                        expect(
                            await Promise.race([
                                promise.finally(() =>
                                    fail(`${name} didn't block infintely`),
                                ),
                                timeoutPromise,
                            ]),
                        ).toEqual("timeOutPromiseWins");
                    }
                } finally {
                    client.close();
                }
            }, protocol);
        },
        config.timeout,
    );

    it.each([ProtocolVersion.RESP2, ProtocolVersion.RESP3])(
        `getex test_%p`,
        async (protocol) => {
            await runTest(
                async (client: BaseClient, cluster: ValkeyCluster) => {
                    if (cluster.checkIfServerVersionLessThan("6.2.0")) {
                        return;
                    }

                    const key1 = "{key}" + uuidv4();
                    const key2 = "{key}" + uuidv4();
                    const value = uuidv4();

                    expect(await client.set(key1, value)).toBe("OK");
                    expect(await client.getex(key1)).toEqual(value);
                    expect(await client.ttl(key1)).toBe(-1);

                    expect(
                        await client.getex(key1, {
                            expiry: {
                                type: TimeUnit.Seconds,
                                duration: 15,
                            },
                        }),
                    ).toEqual(value);
                    // test the binary option
                    expect(
                        await client.getex(Buffer.from(key1), {
                            expiry: {
                                type: TimeUnit.Seconds,
                                duration: 1,
                            },
                        }),
                    ).toEqual(value);
                    expect(await client.ttl(key1)).toBeGreaterThan(0);
                    expect(
                        await client.getex(key1, { expiry: "persist" }),
                    ).toEqual(value);
                    expect(await client.ttl(key1)).toBe(-1);

                    // non existent key
                    expect(await client.getex(key2)).toBeNull();

                    // invalid time measurement
                    await expect(
                        client.getex(key1, {
                            expiry: {
                                type: TimeUnit.Seconds,
                                duration: -10,
                            },
                        }),
                    ).rejects.toThrow(RequestError);

                    // Key exists, but is not a string
                    expect(await client.sadd(key2, ["a"])).toBe(1);
                    await expect(client.getex(key2)).rejects.toThrow(
                        RequestError,
                    );
                },
                protocol,
            );
        },
        config.timeout,
    );

    it.each([ProtocolVersion.RESP2, ProtocolVersion.RESP3])(
        "sort sortstore sort_store sortro sort_ro sortreadonly test_%p",
        async (protocol) => {
            await runTest(
                async (client: BaseClient, cluster: ValkeyCluster) => {
                    if (
                        cluster.checkIfServerVersionLessThan("8.0.0") &&
                        client instanceof GlideClusterClient
                    ) {
                        return;
                    }

                    const setPrefix = "{slot}setKey" + uuidv4();
                    const hashPrefix = "{slot}hashKey" + uuidv4();
                    const list = "{slot}" + uuidv4();
                    const store = "{slot}" + uuidv4();
                    const names = ["Alice", "Bob", "Charlie", "Dave", "Eve"];
                    const ages = ["30", "25", "35", "20", "40"];

                    for (let i = 0; i < ages.length; i++) {
                        const fieldValueList: HashDataType = [
                            { field: "name", value: names[i] },
                            { field: "age", value: ages[i] },
                        ];
                        expect(
                            await client.hset(
                                setPrefix + (i + 1),
                                fieldValueList,
                            ),
                        ).toEqual(2);
                    }

                    expect(
                        await client.rpush(list, ["3", "1", "5", "4", "2"]),
                    ).toEqual(5);

                    expect(
                        await client.sort(list, {
                            limit: { offset: 0, count: 2 },
                            getPatterns: [setPrefix + "*->name"],
                        }),
                    ).toEqual(["Alice", "Bob"]);

                    expect(
                        await client.sort(Buffer.from(list), {
                            limit: { offset: 0, count: 2 },
                            getPatterns: [setPrefix + "*->name"],
                            orderBy: SortOrder.DESC,
                        }),
                    ).toEqual(["Eve", "Dave"]);

                    expect(
                        await client.sort(list, {
                            limit: { offset: 0, count: 2 },
                            byPattern: setPrefix + "*->age",
                            getPatterns: [
                                setPrefix + "*->name",
                                setPrefix + "*->age",
                            ],
                            orderBy: SortOrder.DESC,
                        }),
                    ).toEqual(["Eve", "40", "Charlie", "35"]);

                    // test binary decoder
                    expect(
                        await client.sort(list, {
                            limit: { offset: 0, count: 2 },
                            byPattern: setPrefix + "*->age",
                            getPatterns: [
                                setPrefix + "*->name",
                                setPrefix + "*->age",
                            ],
                            orderBy: SortOrder.DESC,
                            decoder: Decoder.Bytes,
                        }),
                    ).toEqual([
                        Buffer.from("Eve"),
                        Buffer.from("40"),
                        Buffer.from("Charlie"),
                        Buffer.from("35"),
                    ]);

                    // Non-existent key in the BY pattern will result in skipping the sorting operation
                    expect(
                        await client.sort(list, { byPattern: "noSort" }),
                    ).toEqual(["3", "1", "5", "4", "2"]);

                    // Non-existent key in the GET pattern results in nulls
                    expect(
                        await client.sort(list, {
                            isAlpha: true,
                            getPatterns: ["{slot}missing"],
                        }),
                    ).toEqual([null, null, null, null, null]);

                    // Missing key in the set
                    expect(await client.lpush(list, ["42"])).toEqual(6);
                    expect(
                        await client.sort(list, {
                            byPattern: setPrefix + "*->age",
                            getPatterns: [setPrefix + "*->name"],
                        }),
                    ).toEqual([null, "Dave", "Bob", "Alice", "Charlie", "Eve"]);
                    expect(await client.lpop(list)).toEqual("42");

                    // sort RO
                    if (!cluster.checkIfServerVersionLessThan("7.0.0")) {
                        expect(
                            await client.sortReadOnly(list, {
                                limit: { offset: 0, count: 2 },
                                getPatterns: [setPrefix + "*->name"],
                            }),
                        ).toEqual(["Alice", "Bob"]);

                        expect(
                            await client.sortReadOnly(list, {
                                limit: { offset: 0, count: 2 },
                                getPatterns: [setPrefix + "*->name"],
                                orderBy: SortOrder.DESC,
                                decoder: Decoder.Bytes,
                            }),
                        ).toEqual([Buffer.from("Eve"), Buffer.from("Dave")]);

                        expect(
                            await client.sortReadOnly(Buffer.from(list), {
                                limit: { offset: 0, count: 2 },
                                byPattern: setPrefix + "*->age",
                                getPatterns: [
                                    setPrefix + "*->name",
                                    setPrefix + "*->age",
                                ],
                                orderBy: SortOrder.DESC,
                            }),
                        ).toEqual(["Eve", "40", "Charlie", "35"]);

                        // Non-existent key in the BY pattern will result in skipping the sorting operation
                        expect(
                            await client.sortReadOnly(list, {
                                byPattern: "noSort",
                            }),
                        ).toEqual(["3", "1", "5", "4", "2"]);

                        // Non-existent key in the GET pattern results in nulls
                        expect(
                            await client.sortReadOnly(list, {
                                isAlpha: true,
                                getPatterns: ["{slot}missing"],
                            }),
                        ).toEqual([null, null, null, null, null]);

                        // Missing key in the set
                        expect(await client.lpush(list, ["42"])).toEqual(6);
                        expect(
                            await client.sortReadOnly(list, {
                                byPattern: setPrefix + "*->age",
                                getPatterns: [setPrefix + "*->name"],
                            }),
                        ).toEqual([
                            null,
                            "Dave",
                            "Bob",
                            "Alice",
                            "Charlie",
                            "Eve",
                        ]);
                        expect(await client.lpop(list)).toEqual("42");
                    }

                    // SORT with STORE
                    expect(
                        await client.sortStore(list, store, {
                            limit: { offset: 0, count: -1 },
                            byPattern: setPrefix + "*->age",
                            getPatterns: [setPrefix + "*->name"],
                            orderBy: SortOrder.ASC,
                        }),
                    ).toEqual(5);
                    expect(await client.lrange(store, 0, -1)).toEqual([
                        "Dave",
                        "Bob",
                        "Alice",
                        "Charlie",
                        "Eve",
                    ]);
                    expect(
                        await client.sortStore(Buffer.from(list), store, {
                            byPattern: setPrefix + "*->age",
                            getPatterns: [setPrefix + "*->name"],
                        }),
                    ).toEqual(5);
                    expect(await client.lrange(store, 0, -1)).toEqual([
                        "Dave",
                        "Bob",
                        "Alice",
                        "Charlie",
                        "Eve",
                    ]);

                    // transaction test
                    const transaction =
                        client instanceof GlideClient
                            ? new Transaction()
                            : new ClusterTransaction();
                    transaction
                        .hset(hashPrefix + 1, [
                            { field: "name", value: "Alice" },
                            { field: "age", value: "30" },
                        ])
                        .hset(hashPrefix + 2, {
                            name: "Bob",
                            age: "25",
                        })
                        .del([list])
                        .lpush(list, ["2", "1"])
                        .sort(list, {
                            byPattern: hashPrefix + "*->age",
                            getPatterns: [hashPrefix + "*->name"],
                        })
                        .sort(list, {
                            byPattern: hashPrefix + "*->age",
                            getPatterns: [hashPrefix + "*->name"],
                            orderBy: SortOrder.DESC,
                        })
                        .sortStore(list, store, {
                            byPattern: hashPrefix + "*->age",
                            getPatterns: [hashPrefix + "*->name"],
                        })
                        .lrange(store, 0, -1)
                        .sortStore(list, store, {
                            byPattern: hashPrefix + "*->age",
                            getPatterns: [hashPrefix + "*->name"],
                            orderBy: SortOrder.DESC,
                        })
                        .lrange(store, 0, -1);

                    if (!cluster.checkIfServerVersionLessThan("7.0.0")) {
                        transaction
                            .sortReadOnly(list, {
                                byPattern: hashPrefix + "*->age",
                                getPatterns: [hashPrefix + "*->name"],
                            })
                            .sortReadOnly(list, {
                                byPattern: hashPrefix + "*->age",
                                getPatterns: [hashPrefix + "*->name"],
                                orderBy: SortOrder.DESC,
                            });
                    }

                    const expectedResult = [
                        2,
                        2,
                        1,
                        2,
                        ["Bob", "Alice"],
                        ["Alice", "Bob"],
                        2,
                        ["Bob", "Alice"],
                        2,
                        ["Alice", "Bob"],
                    ];

                    if (!cluster.checkIfServerVersionLessThan("7.0.0")) {
                        expectedResult.push(["Bob", "Alice"], ["Alice", "Bob"]);
                    }

                    const result =
                        client instanceof GlideClient
                            ? await client.exec(transaction as Transaction)
                            : await client.exec(
                                  transaction as ClusterTransaction,
                              );
                    expect(result).toEqual(expectedResult);

                    client.close();
                },
                protocol,
            );
        },
        config.timeout,
    );
}

export function runCommonTests(config: {
    init: () => Promise<{ client: Client }>;
    close: (testSucceeded: boolean) => void;
    timeout?: number;
}) {
    const runTest = async (test: (client: Client) => Promise<void>) => {
        const { client } = await config.init();
        let testSucceeded = false;

        try {
            await test(client);
            testSucceeded = true;
        } finally {
            config.close(testSucceeded);
        }
    };

    it(
        "set and get flow works",
        async () => {
            await runTest((client: Client) => GetAndSetRandomValue(client));
        },
        config.timeout,
    );

    it(
        "can set and get non-ASCII unicode without modification",
        async () => {
            await runTest(async (client: Client) => {
                const key = uuidv4();
                const value = "שלום hello 汉字";
                await client.set(key, value);
                const result = await client.get(key);
                expect(result).toEqual(value);
            });
        },
        config.timeout,
    );

    it(
        "get for missing key returns null",
        async () => {
            await runTest(async (client: Client) => {
                const result = await client.get(uuidv4());

                expect(result).toEqual(null);
            });
        },
        config.timeout,
    );

    it(
        "get for empty string",
        async () => {
            await runTest(async (client: Client) => {
                const key = uuidv4();
                await client.set(key, "");
                const result = await client.get(key);

                expect(result).toEqual("");
            });
        },
        config.timeout,
    );

    it(
        "send very large values",
        async () => {
            await runTest(async (client: Client) => {
                const WANTED_LENGTH = Math.pow(2, 16);

                const getLongUUID = () => {
                    let id = uuidv4();

                    while (id.length < WANTED_LENGTH) {
                        id += uuidv4();
                    }

                    return id;
                };

                const key = getLongUUID();
                const value = getLongUUID();
                await client.set(key, value);
                const result = await client.get(key);

                expect(result).toEqual(value);
            });
        },
        config.timeout,
    );

    it(
        "can handle concurrent operations without dropping or changing values",
        async () => {
            await runTest(async (client: Client) => {
                const singleOp = async (index: number) => {
                    if (index % 2 === 0) {
                        await GetAndSetRandomValue(client);
                    } else {
                        const result = await client.get(uuidv4());
                        expect(result).toEqual(null);
                    }
                };

                const operations: Promise<void>[] = [];

                for (let i = 0; i < 100; ++i) {
                    operations.push(singleOp(i));
                }

                await Promise.all(operations);
            });
        },
        config.timeout,
    );
}<|MERGE_RESOLUTION|>--- conflicted
+++ resolved
@@ -7525,7 +7525,6 @@
     it.each([ProtocolVersion.RESP2, ProtocolVersion.RESP3])(
         `xinfo stream xinfosream test_%p`,
         async (protocol) => {
-<<<<<<< HEAD
             await runTest(async (client: BaseClient, cluster) => {
                 const key = uuidv4();
                 const groupName = `group-${uuidv4()}`;
@@ -7533,96 +7532,82 @@
                 const streamId0_0 = "0-0";
                 const streamId1_0 = "1-0";
                 const streamId1_1 = "1-1";
-=======
-            await runTest(
-                async (client: BaseClient, cluster: ValkeyCluster) => {
-                    const key = uuidv4();
-                    const groupName = `group-${uuidv4()}`;
-                    const consumerName = `consumer-${uuidv4()}`;
-                    const streamId0_0 = "0-0";
-                    const streamId1_0 = "1-0";
-                    const streamId1_1 = "1-1";
->>>>>>> 235194fd
-
-                    expect(
-                        await client.xadd(
-                            key,
-                            [
-                                ["a", "b"],
-                                ["c", "d"],
-                            ],
-                            { id: streamId1_0 },
-                        ),
-                    ).toEqual(streamId1_0);
-
-                    expect(
-                        await client.xgroupCreate(key, groupName, streamId0_0),
-                    ).toEqual("OK");
-
-                    await client.xreadgroup(groupName, consumerName, {
-                        [key]: ">",
-                    });
-
-                    const result = (await client.xinfoStream(key)) as {
-                        length: number;
-                        "radix-tree-keys": number;
-                        "radix-tree-nodes": number;
-                        "last-generated-id": string;
-                        "max-deleted-entry-id": string;
-                        "entries-added": number;
-                        "recorded-first-entry-id": string;
-                        "first-entry": (string | number | string[])[];
-                        "last-entry": (string | number | string[])[];
-                        groups: number;
-                    };
-
-                    expect(result.length).toEqual(1);
-                    const expectedFirstEntry = ["1-0", ["a", "b", "c", "d"]];
-                    expect(result["first-entry"]).toEqual(expectedFirstEntry);
-                    expect(result["last-entry"]).toEqual(expectedFirstEntry);
-                    expect(result.groups).toEqual(1);
-
-                    expect(
-                        await client.xadd(key, [["foo", "bar"]], {
-                            id: streamId1_1,
-                        }),
-                    ).toEqual(streamId1_1);
-                    const fullResult = (await client.xinfoStream(
-                        Buffer.from(key),
+
+                expect(
+                    await client.xadd(
+                        key,
+                        [
+                            ["a", "b"],
+                            ["c", "d"],
+                        ],
+                        { id: streamId1_0 },
+                    ),
+                ).toEqual(streamId1_0);
+
+                expect(
+                    await client.xgroupCreate(key, groupName, streamId0_0),
+                ).toEqual("OK");
+
+                await client.xreadgroup(groupName, consumerName, {
+                    [key]: ">",
+                });
+
+                const result = (await client.xinfoStream(key)) as {
+                    length: number;
+                    "radix-tree-keys": number;
+                    "radix-tree-nodes": number;
+                    "last-generated-id": string;
+                    "max-deleted-entry-id": string;
+                    "entries-added": number;
+                    "recorded-first-entry-id": string;
+                    "first-entry": (string | number | string[])[];
+                    "last-entry": (string | number | string[])[];
+                    groups: number;
+                };
+
+                expect(result.length).toEqual(1);
+                const expectedFirstEntry = ["1-0", ["a", "b", "c", "d"]];
+                expect(result["first-entry"]).toEqual(expectedFirstEntry);
+                expect(result["last-entry"]).toEqual(expectedFirstEntry);
+                expect(result.groups).toEqual(1);
+
+                expect(
+                    await client.xadd(key, [["foo", "bar"]], {
+                        id: streamId1_1,
+                    }),
+                ).toEqual(streamId1_1);
+                const fullResult = (await client.xinfoStream(Buffer.from(key), {
+                    fullOptions: 1,
+                })) as {
+                    length: number;
+                    "radix-tree-keys": number;
+                    "radix-tree-nodes": number;
+                    "last-generated-id": string;
+                    "max-deleted-entry-id": string;
+                    "entries-added": number;
+                    "recorded-first-entry-id": string;
+                    entries: (string | number | string[])[][];
+                    groups: [
                         {
-                            fullOptions: 1,
+                            name: string;
+                            "last-delivered-id": string;
+                            "entries-read": number;
+                            lag: number;
+                            "pel-count": number;
+                            pending: (string | number)[][];
+                            consumers: [
+                                {
+                                    name: string;
+                                    "seen-time": number;
+                                    "active-time": number;
+                                    "pel-count": number;
+                                    pending: (string | number)[][];
+                                },
+                            ];
                         },
-                    )) as {
-                        length: number;
-                        "radix-tree-keys": number;
-                        "radix-tree-nodes": number;
-                        "last-generated-id": string;
-                        "max-deleted-entry-id": string;
-                        "entries-added": number;
-                        "recorded-first-entry-id": string;
-                        entries: (string | number | string[])[][];
-                        groups: [
-                            {
-                                name: string;
-                                "last-delivered-id": string;
-                                "entries-read": number;
-                                lag: number;
-                                "pel-count": number;
-                                pending: (string | number)[][];
-                                consumers: [
-                                    {
-                                        name: string;
-                                        "seen-time": number;
-                                        "active-time": number;
-                                        "pel-count": number;
-                                        pending: (string | number)[][];
-                                    },
-                                ];
-                            },
-                        ];
-                    };
-
-<<<<<<< HEAD
+                    ];
+                };
+
                 // verify full result like:
                 // {
                 //   length: 2,
@@ -7659,63 +7644,33 @@
                     );
                 }
 
-                // Only the first entry will be returned since we passed count: 1
-                expect(fullResult.entries).toEqual([expectedFirstEntry]);
-
-                // compare groupName, consumerName, and pending messages from the full info result:
-                const fullResultGroups = fullResult.groups;
-                expect(fullResultGroups.length).toEqual(1);
-                expect(fullResultGroups[0]["name"]).toEqual(groupName);
-
-                const pendingResult = fullResultGroups[0]["pending"];
-                expect(pendingResult.length).toEqual(1);
-                expect(pendingResult[0][0]).toEqual(streamId1_0);
-                expect(pendingResult[0][1]).toEqual(consumerName);
-
-                const consumersResult = fullResultGroups[0]["consumers"];
-                expect(consumersResult.length).toEqual(1);
-                expect(consumersResult[0]["name"]).toEqual(consumerName);
-
-                const consumerPendingResult = fullResultGroups[0]["pending"];
-                expect(consumerPendingResult.length).toEqual(1);
-                expect(consumerPendingResult[0][0]).toEqual(streamId1_0);
-                expect(consumerPendingResult[0][1]).toEqual(consumerName);
-            }, protocol);
-=======
-                    expect(fullResult.length).toEqual(2);
-
-                    if (cluster.checkIfServerVersionLessThan("7.0.0")) {
-                        expect(
-                            fullResult["max-deleted-entry-id"],
-                        ).toBeUndefined();
-                        expect(fullResult["entries-added"]).toBeUndefined();
-                        expect(
-                            fullResult.groups[0]["entries-read"],
-                        ).toBeUndefined();
-                        expect(fullResult.groups[0]["lag"]).toBeUndefined();
-                    } else if (cluster.checkIfServerVersionLessThan("7.2.0")) {
-                        expect(fullResult["recorded-first-entry-id"]).toEqual(
-                            streamId1_0,
-                        );
-
-                        expect(
-                            fullResult.groups[0].consumers[0]["active-time"],
-                        ).toBeUndefined();
-                        expect(
-                            fullResult.groups[0].consumers[0]["seen-time"],
-                        ).toBeDefined();
-                    } else {
-                        expect(
-                            fullResult.groups[0].consumers[0]["active-time"],
-                        ).toBeDefined();
-                        expect(
-                            fullResult.groups[0].consumers[0]["seen-time"],
-                        ).toBeDefined();
-                    }
-                },
-                protocol,
-            );
->>>>>>> 235194fd
+                if (cluster.checkIfServerVersionLessThan("7.0.0")) {
+                    expect(fullResult["max-deleted-entry-id"]).toBeUndefined();
+                    expect(fullResult["entries-added"]).toBeUndefined();
+                    expect(
+                        fullResult.groups[0]["entries-read"],
+                    ).toBeUndefined();
+                    expect(fullResult.groups[0]["lag"]).toBeUndefined();
+                } else if (cluster.checkIfServerVersionLessThan("7.2.0")) {
+                    expect(fullResult["recorded-first-entry-id"]).toEqual(
+                        streamId1_0,
+                    );
+
+                    expect(
+                        fullResult.groups[0].consumers[0]["active-time"],
+                    ).toBeUndefined();
+                    expect(
+                        fullResult.groups[0].consumers[0]["seen-time"],
+                    ).toBeDefined();
+                } else {
+                    expect(
+                        fullResult.groups[0].consumers[0]["active-time"],
+                    ).toBeDefined();
+                    expect(
+                        fullResult.groups[0].consumers[0]["seen-time"],
+                    ).toBeDefined();
+                }
+            }, protocol);
         },
         config.timeout,
     );
