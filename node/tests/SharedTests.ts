/**
 * Copyright Valkey GLIDE Project Contributors - SPDX Identifier: Apache-2.0
 */

// This file contains tests common for standalone and cluster clients, it covers API defined in
// BaseClient.ts - commands which manipulate with keys.
// Each test cases has access to a client instance and, optionally, to a cluster - object, which
// represents a running server instance. See first 2 test cases as examples.

import { expect, it } from "@jest/globals";
import { v4 as uuidv4 } from "uuid";
import {
    BitmapIndexType,
    BitwiseOperation,
    ClosingError,
    ConditionalChange,
    ExpireOptions,
<<<<<<< HEAD
    GeoUnit,
    GeospatialData,
=======
    FlushMode,
    GeoUnit,
    GeospatialData,
    ListDirection,
>>>>>>> cc1c2e6d
    GlideClient,
    GlideClusterClient,
    InfoOptions,
    InsertPosition,
    ProtocolVersion,
    RequestError,
    ScoreFilter,
    Script,
<<<<<<< HEAD
    SortOrder,
=======
    UpdateByScore,
>>>>>>> cc1c2e6d
    parseInfoResponse,
} from "../";
import { RedisCluster } from "../../utils/TestUtils";
import { SingleNodeRoute } from "../build-ts/src/GlideClusterClient";
<<<<<<< HEAD
import {
    BitOffsetOptions,
    BitmapIndexType,
} from "../build-ts/src/commands/BitOffsetOptions";
import { ConditionalChange } from "../build-ts/src/commands/ConditionalChange";
import { FlushMode } from "../build-ts/src/commands/FlushMode";
import { LPosOptions } from "../build-ts/src/commands/LPosOptions";
import { GeoAddOptions } from "../build-ts/src/commands/geospatial/GeoAddOptions";
=======
>>>>>>> cc1c2e6d
import {
    Client,
    GetAndSetRandomValue,
    checkSimple,
    compareMaps,
    getFirstResult,
    intoArray,
    intoString,
} from "./TestUtilities";

export type BaseClient = GlideClient | GlideClusterClient;

export function runBaseTests<Context>(config: {
    init: (
        protocol: ProtocolVersion,
        clientName?: string,
    ) => Promise<{
        context: Context;
        client: BaseClient;
        cluster: RedisCluster;
    }>;
    close: (context: Context, testSucceeded: boolean) => void;
    timeout?: number;
}) {
    runCommonTests({
        init: () => config.init(ProtocolVersion.RESP2),
        close: config.close,
        timeout: config.timeout,
    });

    const runTest = async (
        test: (client: BaseClient, cluster: RedisCluster) => Promise<void>,
        protocol: ProtocolVersion,
        clientName?: string,
    ) => {
        const { context, client, cluster } = await config.init(
            protocol,
            clientName,
        );
        let testSucceeded = false;

        try {
            await test(client, cluster);
            testSucceeded = true;
        } finally {
            config.close(context, testSucceeded);
        }
    };

    it.each([ProtocolVersion.RESP2, ProtocolVersion.RESP3])(
        `should register client library name and version_%p`,
        async (protocol) => {
            await runTest(async (client: BaseClient, cluster: RedisCluster) => {
                if (cluster.checkIfServerVersionLessThan("7.2.0")) {
                    return;
                }

                const result = await client.customCommand(["CLIENT", "INFO"]);
                expect(intoString(result)).toContain("lib-name=GlideJS");
                expect(intoString(result)).toContain("lib-ver=unknown");
            }, protocol);
        },
        config.timeout,
    );

    it.each([ProtocolVersion.RESP2, ProtocolVersion.RESP3])(
        `closed client raises error_%p`,
        async (protocol) => {
            await runTest(async (client: BaseClient) => {
                client.close();

                try {
                    expect(await client.set("foo", "bar")).toThrow();
                } catch (e) {
                    expect((e as ClosingError).message).toMatch(
                        "Unable to execute requests; the client is closed. Please create a new client.",
                    );
                }
            }, protocol);
        },
        config.timeout,
    );

    it(
        `Check protocol version is RESP3`,
        async () => {
            await runTest(async (client: BaseClient) => {
                const result = (await client.customCommand(["HELLO"])) as {
                    proto: number;
                };
                expect(result?.proto).toEqual(3);
            }, ProtocolVersion.RESP3);
        },
        config.timeout,
    );

    it(
        `Check possible to opt-in to RESP2`,
        async () => {
            await runTest(async (client: BaseClient) => {
                const result = (await client.customCommand(["HELLO"])) as {
                    proto: number;
                };
                expect(result?.proto).toEqual(2);
            }, ProtocolVersion.RESP2);
        },
        config.timeout,
    );

    it.each([ProtocolVersion.RESP2, ProtocolVersion.RESP3])(
        `Check client name is configured correctly_%p`,
        async (protocol) => {
            await runTest(
                async (client: BaseClient) => {
                    expect(intoString(await client.clientGetName())).toBe(
                        "TEST_CLIENT",
                    );
                },
                protocol,
                "TEST_CLIENT",
            );
        },
        config.timeout,
    );

    it.each([ProtocolVersion.RESP2, ProtocolVersion.RESP3])(
        `custom command works_%p`,
        async (protocol) => {
            await runTest(async (client: BaseClient) => {
                const key = uuidv4();
                // Adding random repetition, to prevent the inputs from always having the same alignment.
                const value = uuidv4() + "0".repeat(Math.random() * 7);
                const setResult = await client.customCommand([
                    "SET",
                    key,
                    value,
                ]);
                checkSimple(setResult).toEqual("OK");
                const result = await client.customCommand(["GET", key]);
                checkSimple(result).toEqual(value);
            }, protocol);
        },
        config.timeout,
    );

    it.each([ProtocolVersion.RESP2, ProtocolVersion.RESP3])(
        `getting array return value works_%p`,
        async (protocol) => {
            await runTest(async (client: BaseClient) => {
                const key1 = "{key}" + uuidv4();
                const key2 = "{key}" + uuidv4();
                const key3 = "{key}" + uuidv4();
                // Adding random repetition, to prevent the inputs from always having the same alignment.
                const value1 = uuidv4() + "0".repeat(Math.random() * 7);
                const value2 = uuidv4() + "0".repeat(Math.random() * 7);
                const setResult1 = await client.customCommand([
                    "SET",
                    key1,
                    value1,
                ]);
                checkSimple(setResult1).toEqual("OK");
                const setResult2 = await client.customCommand([
                    "SET",
                    key2,
                    value2,
                ]);
                checkSimple(setResult2).toEqual("OK");
                const mget_result = await client.customCommand([
                    "MGET",
                    key1,
                    key2,
                    key3,
                ]);
                checkSimple(mget_result).toEqual([value1, value2, null]);
            }, protocol);
        },
        config.timeout,
    );

    it.each([ProtocolVersion.RESP2, ProtocolVersion.RESP3])(
        `delete multiple existing keys and an non existing key_%p`,
        async (protocol) => {
            await runTest(async (client: BaseClient) => {
                const key1 = "{key}" + uuidv4();
                const key2 = "{key}" + uuidv4();
                const key3 = "{key}" + uuidv4();
                const value = uuidv4();
                let result = await client.set(key1, value);
                expect(result).toEqual("OK");
                result = await client.set(key2, value);
                expect(result).toEqual("OK");
                result = await client.set(key3, value);
                expect(result).toEqual("OK");
                let deletedKeysNum = await client.del([key1, key2, key3]);
                expect(deletedKeysNum).toEqual(3);
                deletedKeysNum = await client.del([uuidv4()]);
                expect(deletedKeysNum).toEqual(0);
            }, protocol);
        },
        config.timeout,
    );

    it.each([ProtocolVersion.RESP2, ProtocolVersion.RESP3])(
        `testing clientGetName_%p`,
        async (protocol) => {
            await runTest(async (client: BaseClient) => {
                expect(await client.clientGetName()).toBeNull();
            }, protocol);
        },
        config.timeout,
    );

    it.each([ProtocolVersion.RESP2, ProtocolVersion.RESP3])(
        `test config rewrite_%p`,
        async (protocol) => {
            await runTest(async (client: BaseClient) => {
                const serverInfo = intoString(
                    await client.info([InfoOptions.Server]),
                );
                const conf_file = parseInfoResponse(
                    getFirstResult(serverInfo).toString(),
                )["config_file"];

                if (conf_file.length > 0) {
                    checkSimple(await client.configRewrite()).toEqual("OK");
                } else {
                    try {
                        /// We expect Redis to return an error since the test cluster doesn't use redis.conf file
                        expect(await client.configRewrite()).toThrow();
                    } catch (e) {
                        expect((e as Error).message).toMatch(
                            "The server is running without a config file",
                        );
                    }
                }
            }, protocol);
        },
        config.timeout,
    );

    it.each([ProtocolVersion.RESP2, ProtocolVersion.RESP3])(
        `info stats before and after Config ResetStat is different_%p`,
        async (protocol) => {
            await runTest(async (client: BaseClient) => {
                /// we execute set and info so the commandstats will show `cmdstat_set::calls` greater than 1
                /// after the configResetStat call we initiate an info command and the the commandstats won't contain `cmdstat_set`.
                await client.set("foo", "bar");
                const oldResult = await client.info([InfoOptions.Commandstats]);
                const oldResultAsString = intoString(oldResult);
                expect(oldResultAsString).toContain("cmdstat_set");
                checkSimple(await client.configResetStat()).toEqual("OK");

                const result = intoArray(
                    await client.info([InfoOptions.Commandstats]),
                );
                expect(result).not.toContain("cmdstat_set");
            }, protocol);
        },
        config.timeout,
    );

    it.each([ProtocolVersion.RESP2, ProtocolVersion.RESP3])(
        `testing mset and mget with multiple existing keys and one non existing key_%p`,
        async (protocol) => {
            await runTest(async (client: BaseClient) => {
                const key1 = uuidv4();
                const key2 = uuidv4();
                const key3 = uuidv4();
                const value = uuidv4();
                const keyValueList = {
                    [key1]: value,
                    [key2]: value,
                    [key3]: value,
                };
                checkSimple(await client.mset(keyValueList)).toEqual("OK");
                checkSimple(
                    await client.mget([key1, key2, "nonExistingKey", key3]),
                ).toEqual([value, value, null, value]);
            }, protocol);
        },
        config.timeout,
    );

    it.each([ProtocolVersion.RESP2, ProtocolVersion.RESP3])(
        `incr, incrBy and incrByFloat with existing key_%p`,
        async (protocol) => {
            await runTest(async (client: BaseClient) => {
                const key = uuidv4();
                checkSimple(await client.set(key, "10")).toEqual("OK");
                expect(await client.incr(key)).toEqual(11);
                checkSimple(await client.get(key)).toEqual("11");
                checkSimple(await client.incrBy(key, 4)).toEqual(15);
                checkSimple(await client.get(key)).toEqual("15");
                checkSimple(await client.incrByFloat(key, 1.5)).toEqual(16.5);
                checkSimple(await client.get(key)).toEqual("16.5");
            }, protocol);
        },
        config.timeout,
    );

    it.each([ProtocolVersion.RESP2, ProtocolVersion.RESP3])(
        `incr, incrBy and incrByFloat with non existing key_%p`,
        async (protocol) => {
            await runTest(async (client: BaseClient) => {
                const key1 = uuidv4();
                const key2 = uuidv4();
                const key3 = uuidv4();
                /// key1 and key2 does not exist, so it set to 0 before performing the operation.
                expect(await client.incr(key1)).toEqual(1);
                checkSimple(await client.get(key1)).toEqual("1");
                expect(await client.incrBy(key2, 2)).toEqual(2);
                checkSimple(await client.get(key2)).toEqual("2");
                expect(await client.incrByFloat(key3, -0.5)).toEqual(-0.5);
                checkSimple(await client.get(key3)).toEqual("-0.5");
            }, protocol);
        },
        config.timeout,
    );

    it.each([ProtocolVersion.RESP2, ProtocolVersion.RESP3])(
        `incr, incrBy and incrByFloat with a key that contains a value of string that can not be represented as integer_%p`,
        async (protocol) => {
            await runTest(async (client: BaseClient) => {
                const key = uuidv4();
                checkSimple(await client.set(key, "foo")).toEqual("OK");

                try {
                    expect(await client.incr(key)).toThrow();
                } catch (e) {
                    expect((e as Error).message).toMatch(
                        "value is not an integer",
                    );
                }

                try {
                    expect(await client.incrBy(key, 1)).toThrow();
                } catch (e) {
                    expect((e as Error).message).toMatch(
                        "value is not an integer",
                    );
                }

                try {
                    expect(await client.incrByFloat(key, 1.5)).toThrow();
                } catch (e) {
                    expect((e as Error).message).toMatch(
                        "value is not a valid float",
                    );
                }
            }, protocol);
        },
        config.timeout,
    );

    it.each([ProtocolVersion.RESP2, ProtocolVersion.RESP3])(
        `ping test_%p`,
        async (protocol) => {
            await runTest(async (client: BaseClient) => {
                checkSimple(await client.ping()).toEqual("PONG");
                checkSimple(await client.ping("Hello")).toEqual("Hello");
            }, protocol);
        },
        config.timeout,
    );

    it.each([ProtocolVersion.RESP2, ProtocolVersion.RESP3])(
        `clientId test_%p`,
        async (protocol) => {
            await runTest(async (client: BaseClient) => {
                expect(getFirstResult(await client.clientId())).toBeGreaterThan(
                    0,
                );
            }, protocol);
        },
        config.timeout,
    );

    it.each([ProtocolVersion.RESP2, ProtocolVersion.RESP3])(
        `decr and decrBy existing key_%p`,
        async (protocol) => {
            await runTest(async (client: BaseClient) => {
                const key = uuidv4();
                checkSimple(await client.set(key, "10")).toEqual("OK");
                expect(await client.decr(key)).toEqual(9);
                checkSimple(await client.get(key)).toEqual("9");
                expect(await client.decrBy(key, 4)).toEqual(5);
                checkSimple(await client.get(key)).toEqual("5");
            }, protocol);
        },
        config.timeout,
    );

    it.each([ProtocolVersion.RESP2, ProtocolVersion.RESP3])(
        `decr and decrBy with non existing key_%p`,
        async (protocol) => {
            await runTest(async (client: BaseClient) => {
                const key1 = uuidv4();
                const key2 = uuidv4();
                /// key1 and key2 does not exist, so it set to 0 before performing the operation.
                expect(await client.get(key1)).toBeNull();
                expect(await client.decr(key1)).toEqual(-1);
                checkSimple(await client.get(key1)).toEqual("-1");
                expect(await client.get(key2)).toBeNull();
                expect(await client.decrBy(key2, 3)).toEqual(-3);
                checkSimple(await client.get(key2)).toEqual("-3");
            }, protocol);
        },
        config.timeout,
    );

    it.each([ProtocolVersion.RESP2, ProtocolVersion.RESP3])(
        `decr and decrBy with a key that contains a value of string that can not be represented as integer_%p`,
        async (protocol) => {
            await runTest(async (client: BaseClient) => {
                const key = uuidv4();
                expect(await client.set(key, "foo")).toEqual("OK");

                try {
                    expect(await client.decr(key)).toThrow();
                } catch (e) {
                    expect((e as Error).message).toMatch(
                        "value is not an integer",
                    );
                }

                try {
                    expect(await client.decrBy(key, 3)).toThrow();
                } catch (e) {
                    expect((e as Error).message).toMatch(
                        "value is not an integer",
                    );
                }
            }, protocol);
        },
        config.timeout,
    );

    it.each([ProtocolVersion.RESP2, ProtocolVersion.RESP3])(
        `bitop test_%p`,
        async (protocol) => {
            await runTest(async (client: BaseClient) => {
                const key1 = `{key}-${uuidv4()}`;
                const key2 = `{key}-${uuidv4()}`;
                const keys = [key1, key2];
                const destination = `{key}-${uuidv4()}`;
                const nonExistingKey1 = `{key}-${uuidv4()}`;
                const nonExistingKey2 = `{key}-${uuidv4()}`;
                const nonExistingKey3 = `{key}-${uuidv4()}`;
                const nonExistingKeys = [
                    nonExistingKey1,
                    nonExistingKey2,
                    nonExistingKey3,
                ];
                const setKey = `{key}-${uuidv4()}`;
                const value1 = "foobar";
                const value2 = "abcdef";

                checkSimple(await client.set(key1, value1)).toEqual("OK");
                checkSimple(await client.set(key2, value2)).toEqual("OK");
                expect(
                    await client.bitop(BitwiseOperation.AND, destination, keys),
                ).toEqual(6);
                checkSimple(await client.get(destination)).toEqual("`bc`ab");
                expect(
                    await client.bitop(BitwiseOperation.OR, destination, keys),
                ).toEqual(6);
                checkSimple(await client.get(destination)).toEqual("goofev");

                // reset values for simplicity of results in XOR
                checkSimple(await client.set(key1, "a")).toEqual("OK");
                checkSimple(await client.set(key2, "b")).toEqual("OK");
                expect(
                    await client.bitop(BitwiseOperation.XOR, destination, keys),
                ).toEqual(1);
                checkSimple(await client.get(destination)).toEqual("\u0003");

                // test single source key
                expect(
                    await client.bitop(BitwiseOperation.AND, destination, [
                        key1,
                    ]),
                ).toEqual(1);
                checkSimple(await client.get(destination)).toEqual("a");
                expect(
                    await client.bitop(BitwiseOperation.OR, destination, [
                        key1,
                    ]),
                ).toEqual(1);
                checkSimple(await client.get(destination)).toEqual("a");
                expect(
                    await client.bitop(BitwiseOperation.XOR, destination, [
                        key1,
                    ]),
                ).toEqual(1);
                checkSimple(await client.get(destination)).toEqual("a");
                expect(
                    await client.bitop(BitwiseOperation.NOT, destination, [
                        key1,
                    ]),
                ).toEqual(1);
                checkSimple(await client.get(destination)).toEqual("�");

                expect(await client.setbit(key1, 0, 1)).toEqual(0);
                expect(
                    await client.bitop(BitwiseOperation.NOT, destination, [
                        key1,
                    ]),
                ).toEqual(1);
                checkSimple(await client.get(destination)).toEqual("\u001e");

                // stores null when all keys hold empty strings
                expect(
                    await client.bitop(
                        BitwiseOperation.AND,
                        destination,
                        nonExistingKeys,
                    ),
                ).toEqual(0);
                expect(await client.get(destination)).toBeNull();
                expect(
                    await client.bitop(
                        BitwiseOperation.OR,
                        destination,
                        nonExistingKeys,
                    ),
                ).toEqual(0);
                expect(await client.get(destination)).toBeNull();
                expect(
                    await client.bitop(
                        BitwiseOperation.XOR,
                        destination,
                        nonExistingKeys,
                    ),
                ).toEqual(0);
                expect(await client.get(destination)).toBeNull();
                expect(
                    await client.bitop(BitwiseOperation.NOT, destination, [
                        nonExistingKey1,
                    ]),
                ).toEqual(0);
                expect(await client.get(destination)).toBeNull();

                // invalid argument - source key list cannot be empty
                await expect(
                    client.bitop(BitwiseOperation.OR, destination, []),
                ).rejects.toThrow(RequestError);

                // invalid arguments - NOT cannot be passed more than 1 key
                await expect(
                    client.bitop(BitwiseOperation.NOT, destination, keys),
                ).rejects.toThrow(RequestError);

                expect(await client.sadd(setKey, ["foo"])).toEqual(1);
                // invalid argument - source key has the wrong type
                await expect(
                    client.bitop(BitwiseOperation.AND, destination, [setKey]),
                ).rejects.toThrow(RequestError);
            }, protocol);
        },
        config.timeout,
    );

    it.each([ProtocolVersion.RESP2, ProtocolVersion.RESP3])(
        `getbit test_%p`,
        async (protocol) => {
            await runTest(async (client: BaseClient) => {
                const key = `{key}-${uuidv4()}`;
                const nonExistingKey = `{key}-${uuidv4()}`;
                const setKey = `{key}-${uuidv4()}`;

                expect(await client.set(key, "foo")).toEqual("OK");
                expect(await client.getbit(key, 1)).toEqual(1);
                // When offset is beyond the string length, the string is assumed to be a contiguous space with 0 bits.
                expect(await client.getbit(key, 1000)).toEqual(0);
                // When key does not exist it is assumed to be an empty string, so offset is always out of range and the
                // value is also assumed to be a contiguous space with 0 bits.
                expect(await client.getbit(nonExistingKey, 1)).toEqual(0);

                // invalid argument - offset can't be negative
                await expect(client.getbit(key, -1)).rejects.toThrow(
                    RequestError,
                );

                // key exists, but it is not a string
                expect(await client.sadd(setKey, ["foo"])).toEqual(1);
                await expect(client.getbit(setKey, 0)).rejects.toThrow(
                    RequestError,
                );
            }, protocol);
        },
        config.timeout,
    );

    it.each([ProtocolVersion.RESP2, ProtocolVersion.RESP3])(
        `setbit test_%p`,
        async (protocol) => {
            await runTest(async (client: BaseClient) => {
                const key = `{key}-${uuidv4()}`;
                const setKey = `{key}-${uuidv4()}`;

                expect(await client.setbit(key, 1, 1)).toEqual(0);
                expect(await client.setbit(key, 1, 0)).toEqual(1);

                // invalid argument - offset can't be negative
                await expect(client.setbit(key, -1, 1)).rejects.toThrow(
                    RequestError,
                );

                // invalid argument - "value" arg must be 0 or 1
                await expect(client.setbit(key, 0, 2)).rejects.toThrow(
                    RequestError,
                );

                // key exists, but it is not a string
                expect(await client.sadd(setKey, ["foo"])).toEqual(1);
                await expect(client.setbit(setKey, 0, 0)).rejects.toThrow(
                    RequestError,
                );
            }, protocol);
        },
        config.timeout,
    );

    it.each([ProtocolVersion.RESP2, ProtocolVersion.RESP3])(
        `bitpos and bitposInterval test_%p`,
        async (protocol) => {
            await runTest(async (client: BaseClient, cluster) => {
                const key = `{key}-${uuidv4()}`;
                const nonExistingKey = `{key}-${uuidv4()}`;
                const setKey = `{key}-${uuidv4()}`;
                const value = "?f0obar"; // 00111111 01100110 00110000 01101111 01100010 01100001 01110010

                checkSimple(await client.set(key, value)).toEqual("OK");
                expect(await client.bitpos(key, 0)).toEqual(0);
                expect(await client.bitpos(key, 1)).toEqual(2);
                expect(await client.bitpos(key, 1, 1)).toEqual(9);
                expect(await client.bitposInterval(key, 0, 3, 5)).toEqual(24);

                // -1 is returned if start > end
                expect(await client.bitposInterval(key, 0, 1, 0)).toEqual(-1);

                // `BITPOS` returns -1 for non-existing strings
                expect(await client.bitpos(nonExistingKey, 1)).toEqual(-1);
                expect(
                    await client.bitposInterval(nonExistingKey, 1, 3, 5),
                ).toEqual(-1);

                // invalid argument - bit value must be 0 or 1
                await expect(client.bitpos(key, 2)).rejects.toThrow(
                    RequestError,
                );
                await expect(
                    client.bitposInterval(key, 2, 3, 5),
                ).rejects.toThrow(RequestError);

                // key exists, but it is not a string
                expect(await client.sadd(setKey, ["foo"])).toEqual(1);
                await expect(client.bitpos(setKey, 1)).rejects.toThrow(
                    RequestError,
                );
                await expect(
                    client.bitposInterval(setKey, 1, 1, -1),
                ).rejects.toThrow(RequestError);

                if (cluster.checkIfServerVersionLessThan("7.0.0")) {
                    await expect(
                        client.bitposInterval(
                            key,
                            1,
                            1,
                            -1,
                            BitmapIndexType.BYTE,
                        ),
                    ).rejects.toThrow(RequestError);
                    await expect(
                        client.bitposInterval(
                            key,
                            1,
                            1,
                            -1,
                            BitmapIndexType.BIT,
                        ),
                    ).rejects.toThrow(RequestError);
                } else {
                    expect(
                        await client.bitposInterval(
                            key,
                            0,
                            3,
                            5,
                            BitmapIndexType.BYTE,
                        ),
                    ).toEqual(24);
                    expect(
                        await client.bitposInterval(
                            key,
                            1,
                            43,
                            -2,
                            BitmapIndexType.BIT,
                        ),
                    ).toEqual(47);
                    expect(
                        await client.bitposInterval(
                            nonExistingKey,
                            1,
                            3,
                            5,
                            BitmapIndexType.BYTE,
                        ),
                    ).toEqual(-1);
                    expect(
                        await client.bitposInterval(
                            nonExistingKey,
                            1,
                            3,
                            5,
                            BitmapIndexType.BIT,
                        ),
                    ).toEqual(-1);

                    // -1 is returned if the bit value wasn't found
                    expect(
                        await client.bitposInterval(
                            key,
                            1,
                            -1,
                            -1,
                            BitmapIndexType.BIT,
                        ),
                    ).toEqual(-1);

                    // key exists, but it is not a string
                    await expect(
                        client.bitposInterval(
                            setKey,
                            1,
                            1,
                            -1,
                            BitmapIndexType.BIT,
                        ),
                    ).rejects.toThrow(RequestError);
                }
            }, protocol);
        },
        config.timeout,
    );

    it.each([ProtocolVersion.RESP2, ProtocolVersion.RESP3])(
        `config get and config set with timeout parameter_%p`,
        async (protocol) => {
            await runTest(async (client: BaseClient) => {
                const prevTimeout = (await client.configGet([
                    "timeout",
                ])) as Record<string, string>;
                checkSimple(
                    await client.configSet({ timeout: "1000" }),
                ).toEqual("OK");
                const currTimeout = (await client.configGet([
                    "timeout",
                ])) as Record<string, string>;
                checkSimple(currTimeout).toEqual({ timeout: "1000" });
                /// Revert to the pervious configuration
                checkSimple(
                    await client.configSet({
                        timeout: prevTimeout["timeout"],
                    }),
                ).toEqual("OK");
            }, protocol);
        },
        config.timeout,
    );

    it.each([ProtocolVersion.RESP2, ProtocolVersion.RESP3])(
        `getdel test_%p`,
        async (protocol) => {
            await runTest(async (client: BaseClient) => {
                const key1 = uuidv4();
                const value1 = uuidv4();
                const key2 = uuidv4();

                expect(await client.set(key1, value1)).toEqual("OK");
                checkSimple(await client.getdel(key1)).toEqual(value1);
                expect(await client.getdel(key1)).toEqual(null);

                // key isn't a string
                expect(await client.sadd(key2, ["a"])).toEqual(1);
                await expect(client.getdel(key2)).rejects.toThrow(RequestError);
            }, protocol);
        },
        config.timeout,
    );

    it.each([ProtocolVersion.RESP2, ProtocolVersion.RESP3])(
        `testing hset and hget with multiple existing fields and one non existing field_%p`,
        async (protocol) => {
            await runTest(async (client: BaseClient) => {
                const key = uuidv4();
                const field1 = uuidv4();
                const field2 = uuidv4();
                const value = uuidv4();
                const fieldValueMap = {
                    [field1]: value,
                    [field2]: value,
                };
                expect(await client.hset(key, fieldValueMap)).toEqual(2);
                checkSimple(await client.hget(key, field1)).toEqual(value);
                checkSimple(await client.hget(key, field2)).toEqual(value);
                expect(await client.hget(key, "nonExistingField")).toEqual(
                    null,
                );
            }, protocol);
        },
        config.timeout,
    );

    it.each([ProtocolVersion.RESP2, ProtocolVersion.RESP3])(
        `hdel multiple existing fields, an non existing field and an non existing key_%p`,
        async (protocol) => {
            await runTest(async (client: BaseClient) => {
                const key = uuidv4();
                const field1 = uuidv4();
                const field2 = uuidv4();
                const field3 = uuidv4();
                const value = uuidv4();
                const fieldValueMap = {
                    [field1]: value,
                    [field2]: value,
                    [field3]: value,
                };

                expect(await client.hset(key, fieldValueMap)).toEqual(3);
                expect(await client.hdel(key, [field1, field2])).toEqual(2);
                expect(await client.hdel(key, ["nonExistingField"])).toEqual(0);
                expect(await client.hdel("nonExistingKey", [field3])).toEqual(
                    0,
                );
            }, protocol);
        },
        config.timeout,
    );

    it.each([ProtocolVersion.RESP2, ProtocolVersion.RESP3])(
        `testing hmget with multiple existing fields, an non existing field and an non existing key_%p`,
        async (protocol) => {
            await runTest(async (client: BaseClient) => {
                const key = uuidv4();
                const field1 = uuidv4();
                const field2 = uuidv4();
                const value = uuidv4();
                const fieldValueMap = {
                    [field1]: value,
                    [field2]: value,
                };
                expect(await client.hset(key, fieldValueMap)).toEqual(2);
                checkSimple(
                    await client.hmget(key, [
                        field1,
                        "nonExistingField",
                        field2,
                    ]),
                ).toEqual([value, null, value]);
                expect(
                    await client.hmget("nonExistingKey", [field1, field2]),
                ).toEqual([null, null]);
            }, protocol);
        },
        config.timeout,
    );

    it.each([ProtocolVersion.RESP2, ProtocolVersion.RESP3])(
        `hexists existing field, an non existing field and an non existing key_%p`,
        async (protocol) => {
            await runTest(async (client: BaseClient) => {
                const key = uuidv4();
                const field1 = uuidv4();
                const field2 = uuidv4();
                const fieldValueMap = {
                    [field1]: "value1",
                    [field2]: "value2",
                };
                expect(await client.hset(key, fieldValueMap)).toEqual(2);
                expect(await client.hexists(key, field1)).toEqual(true);
                expect(await client.hexists(key, "nonExistingField")).toEqual(
                    false,
                );
                expect(await client.hexists("nonExistingKey", field2)).toEqual(
                    false,
                );
            }, protocol);
        },
        config.timeout,
    );

    it.each([ProtocolVersion.RESP2, ProtocolVersion.RESP3])(
        `hgetall with multiple fields in an existing key and one non existing key_%p`,
        async (protocol) => {
            await runTest(async (client: BaseClient) => {
                const key = uuidv4();
                const field1 = uuidv4();
                const field2 = uuidv4();
                const value = uuidv4();
                const fieldValueMap = {
                    [field1]: value,
                    [field2]: value,
                };
                expect(await client.hset(key, fieldValueMap)).toEqual(2);

                expect(intoString(await client.hgetall(key))).toEqual(
                    intoString({
                        [field1]: value,
                        [field2]: value,
                    }),
                );

                expect(await client.hgetall("nonExistingKey")).toEqual({});
            }, protocol);
        },
        config.timeout,
    );

    it.each([ProtocolVersion.RESP2, ProtocolVersion.RESP3])(
        `hincrBy and hincrByFloat with existing key and field_%p`,
        async (protocol) => {
            await runTest(async (client: BaseClient) => {
                const key = uuidv4();
                const field = uuidv4();
                const fieldValueMap = {
                    [field]: "10",
                };
                expect(await client.hset(key, fieldValueMap)).toEqual(1);
                expect(await client.hincrBy(key, field, 1)).toEqual(11);
                expect(await client.hincrBy(key, field, 4)).toEqual(15);
                expect(await client.hincrByFloat(key, field, 1.5)).toEqual(
                    16.5,
                );
            }, protocol);
        },
        config.timeout,
    );

    it.each([ProtocolVersion.RESP2, ProtocolVersion.RESP3])(
        `hincrBy and hincrByFloat with non existing key and non existing field_%p`,
        async (protocol) => {
            await runTest(async (client: BaseClient) => {
                const key1 = uuidv4();
                const key2 = uuidv4();
                const field = uuidv4();
                const fieldValueMap = {
                    [field]: "10",
                };
                expect(
                    await client.hincrBy("nonExistingKey", field, 1),
                ).toEqual(1);
                expect(await client.hset(key1, fieldValueMap)).toEqual(1);
                expect(
                    await client.hincrBy(key1, "nonExistingField", 2),
                ).toEqual(2);
                expect(await client.hset(key2, fieldValueMap)).toEqual(1);
                expect(
                    await client.hincrByFloat(key2, "nonExistingField", -0.5),
                ).toEqual(-0.5);
            }, protocol);
        },
        config.timeout,
    );

    it.each([ProtocolVersion.RESP2, ProtocolVersion.RESP3])(
        `hincrBy and hincrByFloat with a field that contains a value of string that can not be represented as as integer or float_%p`,
        async (protocol) => {
            await runTest(async (client: BaseClient) => {
                const key = uuidv4();
                const field = uuidv4();
                const fieldValueMap = {
                    [field]: "foo",
                };
                expect(await client.hset(key, fieldValueMap)).toEqual(1);

                try {
                    expect(await client.hincrBy(key, field, 2)).toThrow();
                } catch (e) {
                    expect((e as Error).message).toMatch(
                        "hash value is not an integer",
                    );
                }

                try {
                    expect(
                        await client.hincrByFloat(key, field, 1.5),
                    ).toThrow();
                } catch (e) {
                    expect((e as Error).message).toMatch(
                        "hash value is not a float",
                    );
                }
            }, protocol);
        },
        config.timeout,
    );

    it.each([ProtocolVersion.RESP2, ProtocolVersion.RESP3])(
        `hlen test_%p`,
        async (protocol) => {
            await runTest(async (client: BaseClient) => {
                const key1 = uuidv4();
                const field1 = uuidv4();
                const field2 = uuidv4();
                const fieldValueMap = {
                    [field1]: "value1",
                    [field2]: "value2",
                };

                expect(await client.hset(key1, fieldValueMap)).toEqual(2);
                expect(await client.hlen(key1)).toEqual(2);
                expect(await client.hdel(key1, [field1])).toEqual(1);
                expect(await client.hlen(key1)).toEqual(1);
                expect(await client.hlen("nonExistingHash")).toEqual(0);
            }, protocol);
        },
        config.timeout,
    );

    it.each([ProtocolVersion.RESP2, ProtocolVersion.RESP3])(
        `hvals test_%p`,
        async (protocol) => {
            await runTest(async (client: BaseClient) => {
                const key1 = uuidv4();
                const field1 = uuidv4();
                const field2 = uuidv4();
                const fieldValueMap = {
                    [field1]: "value1",
                    [field2]: "value2",
                };

                expect(await client.hset(key1, fieldValueMap)).toEqual(2);
                checkSimple(await client.hvals(key1)).toEqual([
                    "value1",
                    "value2",
                ]);
                expect(await client.hdel(key1, [field1])).toEqual(1);
                checkSimple(await client.hvals(key1)).toEqual(["value2"]);
                expect(await client.hvals("nonExistingHash")).toEqual([]);
            }, protocol);
        },
        config.timeout,
    );

    it.each([ProtocolVersion.RESP2, ProtocolVersion.RESP3])(
        `hsetnx test_%p`,
        async (protocol) => {
            await runTest(async (client: BaseClient) => {
                const key1 = uuidv4();
                const key2 = uuidv4();
                const field = uuidv4();

                expect(await client.hsetnx(key1, field, "value")).toEqual(true);
                expect(await client.hsetnx(key1, field, "newValue")).toEqual(
                    false,
                );
                checkSimple(await client.hget(key1, field)).toEqual("value");

                checkSimple(await client.set(key2, "value")).toEqual("OK");
                await expect(
                    client.hsetnx(key2, field, "value"),
                ).rejects.toThrow();
            }, protocol);
        },
        config.timeout,
    );

    it.each([ProtocolVersion.RESP2, ProtocolVersion.RESP3])(
        `lpush, lpop and lrange with existing and non existing key_%p`,
        async (protocol) => {
            await runTest(async (client: BaseClient) => {
                const key = uuidv4();
                const valueList = ["value4", "value3", "value2", "value1"];
                expect(await client.lpush(key, valueList)).toEqual(4);
                checkSimple(await client.lpop(key)).toEqual("value1");
                checkSimple(await client.lrange(key, 0, -1)).toEqual([
                    "value2",
                    "value3",
                    "value4",
                ]);
                checkSimple(await client.lpopCount(key, 2)).toEqual([
                    "value2",
                    "value3",
                ]);
                expect(await client.lrange("nonExistingKey", 0, -1)).toEqual(
                    [],
                );
                expect(await client.lpop("nonExistingKey")).toEqual(null);
            }, protocol);
        },
        config.timeout,
    );

    it.each([ProtocolVersion.RESP2, ProtocolVersion.RESP3])(
        `lpush, lpop and lrange with key that holds a value that is not a list_%p`,
        async (protocol) => {
            await runTest(async (client: BaseClient) => {
                const key = uuidv4();
                checkSimple(await client.set(key, "foo")).toEqual("OK");

                try {
                    expect(await client.lpush(key, ["bar"])).toThrow();
                } catch (e) {
                    expect((e as Error).message).toMatch(
                        "Operation against a key holding the wrong kind of value",
                    );
                }

                try {
                    expect(await client.lpop(key)).toThrow();
                } catch (e) {
                    expect((e as Error).message).toMatch(
                        "Operation against a key holding the wrong kind of value",
                    );
                }

                try {
                    expect(await client.lrange(key, 0, -1)).toThrow();
                } catch (e) {
                    expect((e as Error).message).toMatch(
                        "Operation against a key holding the wrong kind of value",
                    );
                }
            }, protocol);
        },
        config.timeout,
    );

    it.each([ProtocolVersion.RESP2, ProtocolVersion.RESP3])(
        `lpushx list_%p`,
        async (protocol) => {
            await runTest(async (client: BaseClient) => {
                const key1 = uuidv4();
                const key2 = uuidv4();
                const key3 = uuidv4();

                expect(await client.lpush(key1, ["0"])).toEqual(1);
                expect(await client.lpushx(key1, ["1", "2", "3"])).toEqual(4);
                checkSimple(await client.lrange(key1, 0, -1)).toEqual([
                    "3",
                    "2",
                    "1",
                    "0",
                ]);

                expect(await client.lpushx(key2, ["1"])).toEqual(0);
                checkSimple(await client.lrange(key2, 0, -1)).toEqual([]);

                // Key exists, but is not a list
                checkSimple(await client.set(key3, "bar"));
                await expect(client.lpushx(key3, ["_"])).rejects.toThrow(
                    RequestError,
                );

                // Empty element list
                await expect(client.lpushx(key2, [])).rejects.toThrow(
                    RequestError,
                );
            }, protocol);
        },
        config.timeout,
    );

    it.each([ProtocolVersion.RESP2, ProtocolVersion.RESP3])(
        `llen with existing, non-existing key and key that holds a value that is not a list_%p`,
        async (protocol) => {
            await runTest(async (client: BaseClient) => {
                const key1 = uuidv4();
                const key2 = uuidv4();
                const valueList = ["value4", "value3", "value2", "value1"];
                expect(await client.lpush(key1, valueList)).toEqual(4);
                expect(await client.llen(key1)).toEqual(4);

                expect(await client.llen("nonExistingKey")).toEqual(0);

                checkSimple(await client.set(key2, "foo")).toEqual("OK");

                try {
                    expect(await client.llen(key2)).toThrow();
                } catch (e) {
                    expect((e as Error).message).toMatch(
                        "Operation against a key holding the wrong kind of value",
                    );
                }
            }, protocol);
        },
        config.timeout,
    );

    it.each([ProtocolVersion.RESP2, ProtocolVersion.RESP3])(
        `lmove list_%p`,
        async (protocol) => {
            await runTest(async (client: BaseClient, cluster) => {
                if (cluster.checkIfServerVersionLessThan("6.2.0")) {
                    return;
                }

                const key1 = "{key}-1" + uuidv4();
                const key2 = "{key}-2" + uuidv4();
                const lpushArgs1 = ["2", "1"];
                const lpushArgs2 = ["4", "3"];

                // Initialize the tests
                expect(await client.lpush(key1, lpushArgs1)).toEqual(2);
                expect(await client.lpush(key2, lpushArgs2)).toEqual(2);

                // Move from LEFT to LEFT
                checkSimple(
                    await client.lmove(
                        key1,
                        key2,
                        ListDirection.LEFT,
                        ListDirection.LEFT,
                    ),
                ).toEqual("1");

                // Move from LEFT to RIGHT
                checkSimple(
                    await client.lmove(
                        key1,
                        key2,
                        ListDirection.LEFT,
                        ListDirection.RIGHT,
                    ),
                ).toEqual("2");

                checkSimple(await client.lrange(key2, 0, -1)).toEqual([
                    "1",
                    "3",
                    "4",
                    "2",
                ]);
                checkSimple(await client.lrange(key1, 0, -1)).toEqual([]);

                // Move from RIGHT to LEFT - non-existing destination key
                checkSimple(
                    await client.lmove(
                        key2,
                        key1,
                        ListDirection.RIGHT,
                        ListDirection.LEFT,
                    ),
                ).toEqual("2");

                // Move from RIGHT to RIGHT
                checkSimple(
                    await client.lmove(
                        key2,
                        key1,
                        ListDirection.RIGHT,
                        ListDirection.RIGHT,
                    ),
                ).toEqual("4");

                checkSimple(await client.lrange(key2, 0, -1)).toEqual([
                    "1",
                    "3",
                ]);
                checkSimple(await client.lrange(key1, 0, -1)).toEqual([
                    "2",
                    "4",
                ]);

                // Non-existing source key
                expect(
                    await client.lmove(
                        "{key}-non_existing_key" + uuidv4(),
                        key1,
                        ListDirection.LEFT,
                        ListDirection.LEFT,
                    ),
                ).toEqual(null);

                // Non-list source key
                const key3 = "{key}-3" + uuidv4();
                checkSimple(await client.set(key3, "value")).toEqual("OK");
                await expect(
                    client.lmove(
                        key3,
                        key1,
                        ListDirection.LEFT,
                        ListDirection.LEFT,
                    ),
                ).rejects.toThrow(RequestError);

                // Non-list destination key
                await expect(
                    client.lmove(
                        key1,
                        key3,
                        ListDirection.LEFT,
                        ListDirection.LEFT,
                    ),
                ).rejects.toThrow(RequestError);
            }, protocol);
        },
        config.timeout,
    );

    it.each([ProtocolVersion.RESP2, ProtocolVersion.RESP3])(
        `lset test_%p`,
        async (protocol) => {
            await runTest(async (client: BaseClient) => {
                const key = uuidv4();
                const nonExistingKey = uuidv4();
                const index = 0;
                const oobIndex = 10;
                const negativeIndex = -1;
                const element = "zero";
                const lpushArgs = ["four", "three", "two", "one"];
                const expectedList = ["zero", "two", "three", "four"];
                const expectedList2 = ["zero", "two", "three", "zero"];

                // key does not exist
                await expect(
                    client.lset(nonExistingKey, index, element),
                ).rejects.toThrow(RequestError);

                expect(await client.lpush(key, lpushArgs)).toEqual(4);

                // index out of range
                await expect(
                    client.lset(key, oobIndex, element),
                ).rejects.toThrow(RequestError);

                // assert lset result
                checkSimple(await client.lset(key, index, element)).toEqual(
                    "OK",
                );
                checkSimple(await client.lrange(key, 0, negativeIndex)).toEqual(
                    expectedList,
                );

                // assert lset with a negative index for the last element in the list
                checkSimple(
                    await client.lset(key, negativeIndex, element),
                ).toEqual("OK");
                checkSimple(await client.lrange(key, 0, negativeIndex)).toEqual(
                    expectedList2,
                );

                // assert lset against a non-list key
                const nonListKey = "nonListKey";
                expect(await client.sadd(nonListKey, ["a"])).toEqual(1);

                await expect(client.lset(nonListKey, 0, "b")).rejects.toThrow(
                    RequestError,
                );
            }, protocol);
        },
        config.timeout,
    );

    it.each([ProtocolVersion.RESP2, ProtocolVersion.RESP3])(
        `ltrim with existing key and key that holds a value that is not a list_%p`,
        async (protocol) => {
            await runTest(async (client: BaseClient) => {
                const key = uuidv4();
                const valueList = ["value4", "value3", "value2", "value1"];
                expect(await client.lpush(key, valueList)).toEqual(4);
                checkSimple(await client.ltrim(key, 0, 1)).toEqual("OK");
                checkSimple(await client.lrange(key, 0, -1)).toEqual([
                    "value1",
                    "value2",
                ]);

                /// `start` is greater than `end` so the key will be removed.
                checkSimple(await client.ltrim(key, 4, 2)).toEqual("OK");
                expect(await client.lrange(key, 0, -1)).toEqual([]);

                checkSimple(await client.set(key, "foo")).toEqual("OK");

                try {
                    expect(await client.ltrim(key, 0, 1)).toThrow();
                } catch (e) {
                    expect((e as Error).message).toMatch(
                        "Operation against a key holding the wrong kind of value",
                    );
                }
            }, protocol);
        },
        config.timeout,
    );

    it.each([ProtocolVersion.RESP2, ProtocolVersion.RESP3])(
        `lrem with existing key and non existing key_%p`,
        async (protocol) => {
            await runTest(async (client: BaseClient) => {
                const key = uuidv4();
                const valueList = [
                    "value1",
                    "value2",
                    "value1",
                    "value1",
                    "value2",
                ];
                expect(await client.lpush(key, valueList)).toEqual(5);
                expect(await client.lrem(key, 2, "value1")).toEqual(2);
                checkSimple(await client.lrange(key, 0, -1)).toEqual([
                    "value2",
                    "value2",
                    "value1",
                ]);
                expect(await client.lrem(key, -1, "value2")).toEqual(1);
                checkSimple(await client.lrange(key, 0, -1)).toEqual([
                    "value2",
                    "value1",
                ]);
                expect(await client.lrem(key, 0, "value2")).toEqual(1);
                checkSimple(await client.lrange(key, 0, -1)).toEqual([
                    "value1",
                ]);
                expect(await client.lrem("nonExistingKey", 2, "value")).toEqual(
                    0,
                );
            }, protocol);
        },
        config.timeout,
    );

    it.each([ProtocolVersion.RESP2, ProtocolVersion.RESP3])(
        `rpush and rpop with existing and non existing key_%p`,
        async (protocol) => {
            await runTest(async (client: BaseClient) => {
                const key = uuidv4();
                const valueList = ["value1", "value2", "value3", "value4"];
                expect(await client.rpush(key, valueList)).toEqual(4);
                checkSimple(await client.rpop(key)).toEqual("value4");
                checkSimple(await client.rpopCount(key, 2)).toEqual([
                    "value3",
                    "value2",
                ]);
                expect(await client.rpop("nonExistingKey")).toEqual(null);
            }, protocol);
        },
        config.timeout,
    );

    it.each([ProtocolVersion.RESP2, ProtocolVersion.RESP3])(
        `rpush and rpop with key that holds a value that is not a list_%p`,
        async (protocol) => {
            await runTest(async (client: BaseClient) => {
                const key = uuidv4();
                checkSimple(await client.set(key, "foo")).toEqual("OK");

                try {
                    expect(await client.rpush(key, ["bar"])).toThrow();
                } catch (e) {
                    expect((e as Error).message).toMatch(
                        "Operation against a key holding the wrong kind of value",
                    );
                }

                try {
                    expect(await client.rpop(key)).toThrow();
                } catch (e) {
                    expect((e as Error).message).toMatch(
                        "Operation against a key holding the wrong kind of value",
                    );
                }
            }, protocol);
        },
        config.timeout,
    );

    it.each([ProtocolVersion.RESP2, ProtocolVersion.RESP3])(
        `rpushx list_%p`,
        async (protocol) => {
            await runTest(async (client: BaseClient) => {
                const key1 = uuidv4();
                const key2 = uuidv4();
                const key3 = uuidv4();

                expect(await client.rpush(key1, ["0"])).toEqual(1);
                expect(await client.rpushx(key1, ["1", "2", "3"])).toEqual(4);
                checkSimple(await client.lrange(key1, 0, -1)).toEqual([
                    "0",
                    "1",
                    "2",
                    "3",
                ]);

                expect(await client.rpushx(key2, ["1"])).toEqual(0);
                checkSimple(await client.lrange(key2, 0, -1)).toEqual([]);

                // Key exists, but is not a list
                checkSimple(await client.set(key3, "bar"));
                await expect(client.rpushx(key3, ["_"])).rejects.toThrow(
                    RequestError,
                );

                // Empty element list
                await expect(client.rpushx(key2, [])).rejects.toThrow(
                    RequestError,
                );
            }, protocol);
        },
        config.timeout,
    );

    it.each([ProtocolVersion.RESP2, ProtocolVersion.RESP3])(
        `sadd, srem, scard and smembers with existing set_%p`,
        async (protocol) => {
            await runTest(async (client: BaseClient) => {
                const key = uuidv4();
                const valueList = ["member1", "member2", "member3", "member4"];
                expect(await client.sadd(key, valueList)).toEqual(4);
                expect(
                    await client.srem(key, ["member3", "nonExistingMember"]),
                ).toEqual(1);
                /// compare the 2 sets.
                checkSimple(await client.smembers(key)).toEqual(
                    new Set(["member1", "member2", "member4"]),
                );
                expect(await client.srem(key, ["member1"])).toEqual(1);
                expect(await client.scard(key)).toEqual(2);
            }, protocol);
        },
        config.timeout,
    );

    it.each([ProtocolVersion.RESP2, ProtocolVersion.RESP3])(
        `smove test_%p`,
        async (protocol) => {
            await runTest(async (client: BaseClient) => {
                const key1 = "{key}" + uuidv4();
                const key2 = "{key}" + uuidv4();
                const key3 = "{key}" + uuidv4();
                const string_key = "{key}" + uuidv4();
                const non_existing_key = "{key}" + uuidv4();

                expect(await client.sadd(key1, ["1", "2", "3"])).toEqual(3);
                expect(await client.sadd(key2, ["2", "3"])).toEqual(2);

                // move an element
                expect(await client.smove(key1, key2, "1"));
                checkSimple(await client.smembers(key1)).toEqual(
                    new Set(["2", "3"]),
                );
                checkSimple(await client.smembers(key2)).toEqual(
                    new Set(["1", "2", "3"]),
                );

                // moved element already exists in the destination set
                expect(await client.smove(key2, key1, "2"));
                checkSimple(await client.smembers(key1)).toEqual(
                    new Set(["2", "3"]),
                );
                checkSimple(await client.smembers(key2)).toEqual(
                    new Set(["1", "3"]),
                );

                // attempt to move from a non-existing key
                expect(await client.smove(non_existing_key, key1, "4")).toEqual(
                    false,
                );
                checkSimple(await client.smembers(key1)).toEqual(
                    new Set(["2", "3"]),
                );

                // move to a new set
                expect(await client.smove(key1, key3, "2"));
                checkSimple(await client.smembers(key1)).toEqual(
                    new Set(["3"]),
                );
                checkSimple(await client.smembers(key3)).toEqual(
                    new Set(["2"]),
                );

                // attempt to move a missing element
                expect(await client.smove(key1, key3, "42")).toEqual(false);
                checkSimple(await client.smembers(key1)).toEqual(
                    new Set(["3"]),
                );
                checkSimple(await client.smembers(key3)).toEqual(
                    new Set(["2"]),
                );

                // move missing element to missing key
                expect(
                    await client.smove(key1, non_existing_key, "42"),
                ).toEqual(false);
                checkSimple(await client.smembers(key1)).toEqual(
                    new Set(["3"]),
                );
                checkSimple(await client.type(non_existing_key)).toEqual(
                    "none",
                );

                // key exists, but it is not a set
                checkSimple(await client.set(string_key, "value")).toEqual(
                    "OK",
                );
                await expect(
                    client.smove(string_key, key1, "_"),
                ).rejects.toThrow();
            }, protocol);
        },
        config.timeout,
    );

    it.each([ProtocolVersion.RESP2, ProtocolVersion.RESP3])(
        `srem, scard and smembers with non existing key_%p`,
        async (protocol) => {
            await runTest(async (client: BaseClient) => {
                expect(await client.srem("nonExistingKey", ["member"])).toEqual(
                    0,
                );
                expect(await client.scard("nonExistingKey")).toEqual(0);
                expect(await client.smembers("nonExistingKey")).toEqual(
                    new Set(),
                );
            }, protocol);
        },
        config.timeout,
    );

    it.each([ProtocolVersion.RESP2, ProtocolVersion.RESP3])(
        `sadd, srem, scard and smembers with with key that holds a value that is not a set_%p`,
        async (protocol) => {
            await runTest(async (client: BaseClient) => {
                const key = uuidv4();
                checkSimple(await client.set(key, "foo")).toEqual("OK");

                try {
                    expect(await client.sadd(key, ["bar"])).toThrow();
                } catch (e) {
                    expect((e as Error).message).toMatch(
                        "Operation against a key holding the wrong kind of value",
                    );
                }

                try {
                    expect(await client.srem(key, ["bar"])).toThrow();
                } catch (e) {
                    expect((e as Error).message).toMatch(
                        "Operation against a key holding the wrong kind of value",
                    );
                }

                try {
                    expect(await client.scard(key)).toThrow();
                } catch (e) {
                    expect((e as Error).message).toMatch(
                        "Operation against a key holding the wrong kind of value",
                    );
                }

                try {
                    expect(await client.smembers(key)).toThrow();
                } catch (e) {
                    expect((e as Error).message).toMatch(
                        "Operation against a key holding the wrong kind of value",
                    );
                }
            }, protocol);
        },
        config.timeout,
    );

    it.each([ProtocolVersion.RESP2, ProtocolVersion.RESP3])(
        `sinter test_%p`,
        async (protocol) => {
            await runTest(async (client: BaseClient) => {
                const key1 = `{key}-1-${uuidv4()}`;
                const key2 = `{key}-2-${uuidv4()}`;
                const non_existing_key = `{key}`;
                const member1_list = ["a", "b", "c", "d"];
                const member2_list = ["c", "d", "e"];

                // positive test case
                expect(await client.sadd(key1, member1_list)).toEqual(4);
                expect(await client.sadd(key2, member2_list)).toEqual(3);
                checkSimple(await client.sinter([key1, key2])).toEqual(
                    new Set(["c", "d"]),
                );

                // invalid argument - key list must not be empty
                try {
                    expect(await client.sinter([])).toThrow();
                } catch (e) {
                    expect((e as Error).message).toMatch(
                        "ResponseError: wrong number of arguments",
                    );
                }

                // non-existing key returns empty set
                expect(await client.sinter([key1, non_existing_key])).toEqual(
                    new Set(),
                );

                // non-set key
                checkSimple(await client.set(key2, "value")).toEqual("OK");

                try {
                    expect(await client.sinter([key2])).toThrow();
                } catch (e) {
                    expect((e as Error).message).toMatch(
                        "Operation against a key holding the wrong kind of value",
                    );
                }
            }, protocol);
        },
        config.timeout,
    );

    it.each([ProtocolVersion.RESP2, ProtocolVersion.RESP3])(
        `sintercard test_%p`,
        async (protocol) => {
            await runTest(async (client: BaseClient, cluster) => {
                if (cluster.checkIfServerVersionLessThan("7.0.0")) {
                    return;
                }

                const key1 = `{key}-${uuidv4()}`;
                const key2 = `{key}-${uuidv4()}`;
                const nonExistingKey = `{key}-${uuidv4()}`;
                const stringKey = `{key}-${uuidv4()}`;
                const member1_list = ["a", "b", "c", "d"];
                const member2_list = ["b", "c", "d", "e"];

                expect(await client.sadd(key1, member1_list)).toEqual(4);
                expect(await client.sadd(key2, member2_list)).toEqual(4);

                expect(await client.sintercard([key1, key2])).toEqual(3);

                // returns limit as cardinality when the limit is reached partway through the computation
                const limit = 2;
                expect(await client.sintercard([key1, key2], limit)).toEqual(
                    limit,
                );

                // returns actual cardinality if limit is higher
                expect(await client.sintercard([key1, key2], 4)).toEqual(3);

                // one of the keys is empty, intersection is empty, cardinality equals 0
                expect(await client.sintercard([key1, nonExistingKey])).toEqual(
                    0,
                );

                expect(
                    await client.sintercard([nonExistingKey, nonExistingKey]),
                ).toEqual(0);
                expect(
                    await client.sintercard(
                        [nonExistingKey, nonExistingKey],
                        2,
                    ),
                ).toEqual(0);

                // invalid argument - key list must not be empty
                await expect(client.sintercard([])).rejects.toThrow(
                    RequestError,
                );

                // source key exists, but it is not a set
                checkSimple(await client.set(stringKey, "foo")).toEqual("OK");
                await expect(
                    client.sintercard([key1, stringKey]),
                ).rejects.toThrow(RequestError);
            }, protocol);
        },
        config.timeout,
    );

    it.each([ProtocolVersion.RESP2, ProtocolVersion.RESP3])(
        `sinterstore test_%p`,
        async (protocol) => {
            await runTest(async (client: BaseClient) => {
                const key1 = `{key}-1-${uuidv4()}`;
                const key2 = `{key}-2-${uuidv4()}`;
                const key3 = `{key}-3-${uuidv4()}`;
                const nonExistingKey = `{key}-4-${uuidv4()}`;
                const stringKey = `{key}-5-${uuidv4()}`;
                const member1_list = ["a", "b", "c"];
                const member2_list = ["c", "d", "e"];

                expect(await client.sadd(key1, member1_list)).toEqual(3);
                expect(await client.sadd(key2, member2_list)).toEqual(3);

                // store in a new key
                expect(await client.sinterstore(key3, [key1, key2])).toEqual(1);
                checkSimple(await client.smembers(key3)).toEqual(
                    new Set(["c"]),
                );

                // overwrite existing set, which is also a source set
                expect(await client.sinterstore(key2, [key2, key3])).toEqual(1);
                checkSimple(await client.smembers(key2)).toEqual(
                    new Set(["c"]),
                );

                // source set is the same as the existing set
                expect(await client.sinterstore(key2, [key2])).toEqual(1);
                checkSimple(await client.smembers(key2)).toEqual(
                    new Set(["c"]),
                );

                // intersection with non-existing key
                expect(
                    await client.sinterstore(key1, [key2, nonExistingKey]),
                ).toEqual(0);
                checkSimple(await client.smembers(key1)).toEqual(new Set());

                // invalid argument - key list must not be empty
                await expect(client.sinterstore(key3, [])).rejects.toThrow();

                // non-set key
                checkSimple(await client.set(stringKey, "foo")).toEqual("OK");
                await expect(
                    client.sinterstore(key3, [stringKey]),
                ).rejects.toThrow();

                // overwrite non-set key
                expect(await client.sinterstore(stringKey, [key2])).toEqual(1);
                checkSimple(await client.smembers(stringKey)).toEqual(
                    new Set("c"),
                );
            }, protocol);
        },
        config.timeout,
    );

    it.each([ProtocolVersion.RESP2, ProtocolVersion.RESP3])(
        `sdiff test_%p`,
        async (protocol) => {
            await runTest(async (client: BaseClient) => {
                const key1 = `{key}-1-${uuidv4()}`;
                const key2 = `{key}-2-${uuidv4()}`;
                const stringKey = `{key}-3-${uuidv4()}`;
                const nonExistingKey = `{key}-4-${uuidv4()}`;
                const member1_list = ["a", "b", "c"];
                const member2_list = ["c", "d", "e"];

                expect(await client.sadd(key1, member1_list)).toEqual(3);
                expect(await client.sadd(key2, member2_list)).toEqual(3);

                checkSimple(await client.sdiff([key1, key2])).toEqual(
                    new Set(["a", "b"]),
                );
                checkSimple(await client.sdiff([key2, key1])).toEqual(
                    new Set(["d", "e"]),
                );

                checkSimple(await client.sdiff([key1, nonExistingKey])).toEqual(
                    new Set(["a", "b", "c"]),
                );
                checkSimple(await client.sdiff([nonExistingKey, key1])).toEqual(
                    new Set(),
                );

                // invalid arg - key list must not be empty
                await expect(client.sdiff([])).rejects.toThrow();

                // key exists, but it is not a set
                checkSimple(await client.set(stringKey, "foo")).toEqual("OK");
                await expect(client.sdiff([stringKey])).rejects.toThrow();
            }, protocol);
        },
        config.timeout,
    );

    it.each([ProtocolVersion.RESP2, ProtocolVersion.RESP3])(
        `sdiffstore test_%p`,
        async (protocol) => {
            await runTest(async (client: BaseClient) => {
                const key1 = `{key}-1-${uuidv4()}`;
                const key2 = `{key}-2-${uuidv4()}`;
                const key3 = `{key}-3-${uuidv4()}`;
                const stringKey = `{key}-4-${uuidv4()}`;
                const nonExistingKey = `{key}-5-${uuidv4()}`;
                const member1_list = ["a", "b", "c"];
                const member2_list = ["c", "d", "e"];

                expect(await client.sadd(key1, member1_list)).toEqual(3);
                expect(await client.sadd(key2, member2_list)).toEqual(3);

                // store diff in new key
                expect(await client.sdiffstore(key3, [key1, key2])).toEqual(2);
                checkSimple(await client.smembers(key3)).toEqual(
                    new Set(["a", "b"]),
                );

                // overwrite existing set
                expect(await client.sdiffstore(key3, [key2, key1])).toEqual(2);
                checkSimple(await client.smembers(key3)).toEqual(
                    new Set(["d", "e"]),
                );

                // overwrite one of the source sets
                expect(await client.sdiffstore(key3, [key2, key3])).toEqual(1);
                checkSimple(await client.smembers(key3)).toEqual(
                    new Set(["c"]),
                );

                // diff between non-empty set and empty set
                expect(
                    await client.sdiffstore(key3, [key1, nonExistingKey]),
                ).toEqual(3);
                checkSimple(await client.smembers(key3)).toEqual(
                    new Set(["a", "b", "c"]),
                );

                // diff between empty set and non-empty set
                expect(
                    await client.sdiffstore(key3, [nonExistingKey, key1]),
                ).toEqual(0);
                checkSimple(await client.smembers(key3)).toEqual(new Set());

                // invalid argument - key list must not be empty
                await expect(client.sdiffstore(key3, [])).rejects.toThrow();

                // source key exists, but it is not a set
                checkSimple(await client.set(stringKey, "foo")).toEqual("OK");
                await expect(
                    client.sdiffstore(key3, [stringKey]),
                ).rejects.toThrow();

                // overwrite a key holding a non-set value
                expect(
                    await client.sdiffstore(stringKey, [key1, key2]),
                ).toEqual(2);
                checkSimple(await client.smembers(stringKey)).toEqual(
                    new Set(["a", "b"]),
                );
            }, protocol);
        },
        config.timeout,
    );

    it.each([ProtocolVersion.RESP2, ProtocolVersion.RESP3])(
        `sunion test_%p`,
        async (protocol) => {
            await runTest(async (client: BaseClient) => {
                const key1 = `{key}:${uuidv4()}`;
                const key2 = `{key}:${uuidv4()}`;
                const stringKey = `{key}:${uuidv4()}`;
                const nonExistingKey = `{key}:${uuidv4()}`;
                const memberList1 = ["a", "b", "c"];
                const memberList2 = ["b", "c", "d", "e"];

                expect(await client.sadd(key1, memberList1)).toEqual(3);
                expect(await client.sadd(key2, memberList2)).toEqual(4);
                checkSimple(await client.sunion([key1, key2])).toEqual(
                    new Set(["a", "b", "c", "d", "e"]),
                );

                // invalid argument - key list must not be empty
                await expect(client.sunion([])).rejects.toThrow();

                // non-existing key returns the set of existing keys
                checkSimple(
                    await client.sunion([key1, nonExistingKey]),
                ).toEqual(new Set(memberList1));

                // key exists, but it is not a set
                checkSimple(await client.set(stringKey, "foo")).toEqual("OK");
                await expect(client.sunion([stringKey])).rejects.toThrow();
            }, protocol);
        },
        config.timeout,
    );

    it.each([ProtocolVersion.RESP2, ProtocolVersion.RESP3])(
        `sunionstore test_%p`,
        async (protocol) => {
            await runTest(async (client: BaseClient) => {
                const key1 = `{key}:${uuidv4()}`;
                const key2 = `{key}:${uuidv4()}`;
                const key3 = `{key}:${uuidv4()}`;
                const key4 = `{key}:${uuidv4()}`;
                const stringKey = `{key}:${uuidv4()}`;
                const nonExistingKey = `{key}:${uuidv4()}`;

                expect(await client.sadd(key1, ["a", "b", "c"])).toEqual(3);
                expect(await client.sadd(key2, ["c", "d", "e"])).toEqual(3);
                expect(await client.sadd(key3, ["e", "f", "g"])).toEqual(3);

                // store union in new key
                expect(await client.sunionstore(key4, [key1, key2])).toEqual(5);
                checkSimple(await client.smembers(key4)).toEqual(
                    new Set(["a", "b", "c", "d", "e"]),
                );

                // overwrite existing set
                expect(await client.sunionstore(key1, [key4, key2])).toEqual(5);
                checkSimple(await client.smembers(key1)).toEqual(
                    new Set(["a", "b", "c", "d", "e"]),
                );

                // overwrite one of the source keys
                expect(await client.sunionstore(key2, [key4, key2])).toEqual(5);
                checkSimple(await client.smembers(key2)).toEqual(
                    new Set(["a", "b", "c", "d", "e"]),
                );

                // union with a non-existing key
                expect(
                    await client.sunionstore(key2, [nonExistingKey]),
                ).toEqual(0);
                expect(await client.smembers(key2)).toEqual(new Set());

                // invalid argument - key list must not be empty
                await expect(client.sunionstore(key4, [])).rejects.toThrow();

                // key exists, but it is not a set
                checkSimple(await client.set(stringKey, "foo")).toEqual("OK");
                await expect(
                    client.sunionstore(key4, [stringKey, key1]),
                ).rejects.toThrow();

                // overwrite destination when destination is not a set
                expect(
                    await client.sunionstore(stringKey, [key1, key3]),
                ).toEqual(7);
                checkSimple(await client.smembers(stringKey)).toEqual(
                    new Set(["a", "b", "c", "d", "e", "f", "g"]),
                );
            }, protocol);
        },
        config.timeout,
    );

    it.each([ProtocolVersion.RESP2, ProtocolVersion.RESP3])(
        `sismember test_%p`,
        async (protocol) => {
            await runTest(async (client: BaseClient) => {
                const key1 = uuidv4();
                const key2 = uuidv4();
                expect(await client.sadd(key1, ["member1"])).toEqual(1);
                expect(await client.sismember(key1, "member1")).toEqual(true);
                expect(
                    await client.sismember(key1, "nonExistingMember"),
                ).toEqual(false);
                expect(
                    await client.sismember("nonExistingKey", "member1"),
                ).toEqual(false);

                checkSimple(await client.set(key2, "foo")).toEqual("OK");
                await expect(
                    client.sismember(key2, "member1"),
                ).rejects.toThrow();
            }, protocol);
        },
        config.timeout,
    );

    it.each([ProtocolVersion.RESP2, ProtocolVersion.RESP3])(
        `smismember test_%p`,
        async (protocol) => {
            await runTest(async (client: BaseClient, cluster) => {
                if (cluster.checkIfServerVersionLessThan("6.2.0")) {
                    return;
                }

                const key = uuidv4();
                const stringKey = uuidv4();
                const nonExistingKey = uuidv4();

                expect(await client.sadd(key, ["a", "b"])).toEqual(2);
                expect(await client.smismember(key, ["b", "c"])).toEqual([
                    true,
                    false,
                ]);

                expect(await client.smismember(nonExistingKey, ["b"])).toEqual([
                    false,
                ]);

                // invalid argument - member list must not be empty
                await expect(client.smismember(key, [])).rejects.toThrow(
                    RequestError,
                );

                // key exists, but it is not a set
                checkSimple(await client.set(stringKey, "foo")).toEqual("OK");
                await expect(
                    client.smismember(stringKey, ["a"]),
                ).rejects.toThrow(RequestError);
            }, protocol);
        },
        config.timeout,
    );

    it.each([ProtocolVersion.RESP2, ProtocolVersion.RESP3])(
        `spop and spopCount test_%p`,
        async (protocol) => {
            await runTest(async (client: BaseClient) => {
                const key = uuidv4();
                let members = ["member1", "member2", "member3"];
                expect(await client.sadd(key, members)).toEqual(3);

                const result1 = await client.spop(key);
                expect(members).toContain(intoString(result1));

                members = members.filter((item) => item != result1);
                const result2 = await client.spopCount(key, 2);
                expect(intoString(result2)).toEqual(intoString(members));
                expect(await client.spop("nonExistingKey")).toEqual(null);
                expect(await client.spopCount("nonExistingKey", 1)).toEqual(
                    new Set(),
                );
            }, protocol);
        },
        config.timeout,
    );

    it.each([ProtocolVersion.RESP2, ProtocolVersion.RESP3])(
        `exists with existing keys, an non existing key_%p`,
        async (protocol) => {
            await runTest(async (client: BaseClient) => {
                const key1 = uuidv4();
                const key2 = uuidv4();
                const value = uuidv4();
                checkSimple(await client.set(key1, value)).toEqual("OK");
                expect(await client.exists([key1])).toEqual(1);
                checkSimple(await client.set(key2, value)).toEqual("OK");
                expect(
                    await client.exists([key1, "nonExistingKey", key2]),
                ).toEqual(2);
                expect(await client.exists([key1, key1])).toEqual(2);
            }, protocol);
        },
        config.timeout,
    );

    it.each([ProtocolVersion.RESP2, ProtocolVersion.RESP3])(
        `unlink multiple existing keys and an non existing key_%p`,
        async (protocol) => {
            await runTest(async (client: BaseClient) => {
                const key1 = "{key}" + uuidv4();
                const key2 = "{key}" + uuidv4();
                const key3 = "{key}" + uuidv4();
                const value = uuidv4();
                checkSimple(await client.set(key1, value)).toEqual("OK");
                checkSimple(await client.set(key2, value)).toEqual("OK");
                checkSimple(await client.set(key3, value)).toEqual("OK");
                expect(
                    await client.unlink([key1, key2, "nonExistingKey", key3]),
                ).toEqual(3);
            }, protocol);
        },
        config.timeout,
    );

    it.each([ProtocolVersion.RESP2, ProtocolVersion.RESP3])(
        `expire, pexpire and ttl with positive timeout_%p`,
        async (protocol) => {
            await runTest(async (client: BaseClient, cluster) => {
                const key = uuidv4();
                checkSimple(await client.set(key, "foo")).toEqual("OK");
                expect(await client.expire(key, 10)).toEqual(true);
                expect(await client.ttl(key)).toBeLessThanOrEqual(10);
                /// set command clears the timeout.
                checkSimple(await client.set(key, "bar")).toEqual("OK");
                const versionLessThan =
                    cluster.checkIfServerVersionLessThan("7.0.0");

                if (versionLessThan) {
                    expect(await client.pexpire(key, 10000)).toEqual(true);
                } else {
                    expect(
                        await client.pexpire(
                            key,
                            10000,
                            ExpireOptions.HasNoExpiry,
                        ),
                    ).toEqual(true);
                }

                expect(await client.ttl(key)).toBeLessThanOrEqual(10);

                /// TTL will be updated to the new value = 15
                if (versionLessThan) {
                    expect(await client.expire(key, 15)).toEqual(true);
                } else {
                    expect(
                        await client.expire(
                            key,
                            15,
                            ExpireOptions.HasExistingExpiry,
                        ),
                    ).toEqual(true);
                }

                expect(await client.ttl(key)).toBeLessThanOrEqual(15);
            }, protocol);
        },
        config.timeout,
    );

    it.each([ProtocolVersion.RESP2, ProtocolVersion.RESP3])(
        `expireAt, pexpireAt and ttl with positive timeout_%p`,
        async (protocol) => {
            await runTest(async (client: BaseClient, cluster) => {
                const key = uuidv4();
                checkSimple(await client.set(key, "foo")).toEqual("OK");
                expect(
                    await client.expireAt(
                        key,
                        Math.floor(Date.now() / 1000) + 10,
                    ),
                ).toEqual(true);
                expect(await client.ttl(key)).toBeLessThanOrEqual(10);
                const versionLessThan =
                    cluster.checkIfServerVersionLessThan("7.0.0");

                if (versionLessThan) {
                    expect(
                        await client.expireAt(
                            key,
                            Math.floor(Date.now() / 1000) + 50,
                        ),
                    ).toEqual(true);
                } else {
                    expect(
                        await client.expireAt(
                            key,
                            Math.floor(Date.now() / 1000) + 50,
                            ExpireOptions.NewExpiryGreaterThanCurrent,
                        ),
                    ).toEqual(true);
                }

                expect(await client.ttl(key)).toBeLessThanOrEqual(50);

                /// set command clears the timeout.
                checkSimple(await client.set(key, "bar")).toEqual("OK");

                if (!versionLessThan) {
                    expect(
                        await client.pexpireAt(
                            key,
                            Date.now() + 50000,
                            ExpireOptions.HasExistingExpiry,
                        ),
                    ).toEqual(false);
                }
            }, protocol);
        },
        config.timeout,
    );

    it.each([ProtocolVersion.RESP2, ProtocolVersion.RESP3])(
        `expire, pexpire, expireAt and pexpireAt with timestamp in the past or negative timeout_%p`,
        async (protocol) => {
            await runTest(async (client: BaseClient) => {
                const key = uuidv4();
                checkSimple(await client.set(key, "foo")).toEqual("OK");
                expect(await client.ttl(key)).toEqual(-1);
                expect(await client.expire(key, -10)).toEqual(true);
                expect(await client.ttl(key)).toEqual(-2);
                checkSimple(await client.set(key, "foo")).toEqual("OK");
                expect(await client.pexpire(key, -10000)).toEqual(true);
                expect(await client.ttl(key)).toEqual(-2);
                checkSimple(await client.set(key, "foo")).toEqual("OK");
                expect(
                    await client.expireAt(
                        key,
                        Math.floor(Date.now() / 1000) - 50, /// timeout in the past
                    ),
                ).toEqual(true);
                expect(await client.ttl(key)).toEqual(-2);
                checkSimple(await client.set(key, "foo")).toEqual("OK");
                expect(
                    await client.pexpireAt(
                        key,
                        Date.now() - 50000, /// timeout in the past
                    ),
                ).toEqual(true);
                expect(await client.ttl(key)).toEqual(-2);
            }, protocol);
        },
        config.timeout,
    );

    it.each([ProtocolVersion.RESP2, ProtocolVersion.RESP3])(
        `expire, pexpire, expireAt, pexpireAt and ttl with non-existing key_%p`,
        async (protocol) => {
            await runTest(async (client: BaseClient) => {
                const key = uuidv4();
                expect(await client.expire(key, 10)).toEqual(false);
                expect(await client.pexpire(key, 10000)).toEqual(false);
                expect(
                    await client.expireAt(
                        key,
                        Math.floor(Date.now() / 1000) + 50, /// timeout in the past
                    ),
                ).toEqual(false);
                expect(
                    await client.pexpireAt(
                        key,
                        Date.now() + 50000, /// timeout in the past
                    ),
                ).toEqual(false);
                expect(await client.ttl(key)).toEqual(-2);
            }, protocol);
        },
        config.timeout,
    );

    it.each([ProtocolVersion.RESP2, ProtocolVersion.RESP3])(
        `script test_%p`,
        async (protocol) => {
            await runTest(async (client: BaseClient) => {
                const key1 = Buffer.from(uuidv4());
                const key2 = Buffer.from(uuidv4());

                let script = new Script(Buffer.from("return 'Hello'"));
                checkSimple(await client.invokeScript(script)).toEqual("Hello");

                script = new Script(
                    Buffer.from("return redis.call('SET', KEYS[1], ARGV[1])"),
                );
                checkSimple(
                    await client.invokeScript(script, {
                        keys: [key1],
                        args: [Buffer.from("value1")],
                    }),
                ).toEqual("OK");

                /// Reuse the same script with different parameters.
                checkSimple(
                    await client.invokeScript(script, {
                        keys: [key2],
                        args: [Buffer.from("value2")],
                    }),
                ).toEqual("OK");

                script = new Script(
                    Buffer.from("return redis.call('GET', KEYS[1])"),
                );
                checkSimple(
                    await client.invokeScript(script, { keys: [key1] }),
                ).toEqual("value1");

                checkSimple(
                    await client.invokeScript(script, { keys: [key2] }),
                ).toEqual("value2");
            }, protocol);
        },
        config.timeout,
    );

    it.each([ProtocolVersion.RESP2, ProtocolVersion.RESP3])(
        `script test_binary_%p`,
        async (protocol) => {
            await runTest(async (client: BaseClient) => {
                const key1 = uuidv4();
                const key2 = uuidv4();

                let script = new Script("return 'Hello'");
                checkSimple(await client.invokeScript(script)).toEqual("Hello");

                script = new Script(
                    "return redis.call('SET', KEYS[1], ARGV[1])",
                );
                checkSimple(
                    await client.invokeScript(script, {
                        keys: [key1],
                        args: ["value1"],
                    }),
                ).toEqual("OK");

                /// Reuse the same script with different parameters.
                checkSimple(
                    await client.invokeScript(script, {
                        keys: [key2],
                        args: ["value2"],
                    }),
                ).toEqual("OK");

                script = new Script("return redis.call('GET', KEYS[1])");
                checkSimple(
                    await client.invokeScript(script, { keys: [key1] }),
                ).toEqual("value1");

                checkSimple(
                    await client.invokeScript(script, { keys: [key2] }),
                ).toEqual("value2");
            }, protocol);
        },
        config.timeout,
    );

    it.each([ProtocolVersion.RESP2, ProtocolVersion.RESP3])(
        `zadd and zaddIncr test_%p`,
        async (protocol) => {
            await runTest(async (client: BaseClient) => {
                const key = uuidv4();
                const membersScores = { one: 1, two: 2, three: 3 };
                const newMembersScores = { one: 2, two: 3 };

                expect(await client.zadd(key, membersScores)).toEqual(3);
                expect(await client.zaddIncr(key, "one", 2)).toEqual(3.0);
                expect(
                    await client.zadd(key, newMembersScores, { changed: true }),
                ).toEqual(2);
            }, protocol);
        },
        config.timeout,
    );

    it.each([ProtocolVersion.RESP2, ProtocolVersion.RESP3])(
        `zadd and zaddIncr with NX XX test_%p`,
        async (protocol) => {
            await runTest(async (client: BaseClient) => {
                const key = uuidv4();
                const membersScores = { one: 1, two: 2, three: 3 };
                expect(
                    await client.zadd(key, membersScores, {
                        conditionalChange: ConditionalChange.ONLY_IF_EXISTS,
                    }),
                ).toEqual(0);

                expect(
                    await client.zadd(key, membersScores, {
                        conditionalChange:
                            ConditionalChange.ONLY_IF_DOES_NOT_EXIST,
                    }),
                ).toEqual(3);

                expect(
                    await client.zaddIncr(key, "one", 5.0, {
                        conditionalChange:
                            ConditionalChange.ONLY_IF_DOES_NOT_EXIST,
                    }),
                ).toEqual(null);

                expect(
                    await client.zaddIncr(key, "one", 5.0, {
                        conditionalChange: ConditionalChange.ONLY_IF_EXISTS,
                    }),
                ).toEqual(6.0);
            }, protocol);
        },
        config.timeout,
    );

    it.each([ProtocolVersion.RESP2, ProtocolVersion.RESP3])(
        `zadd and zaddIncr with GT LT test_%p`,
        async (protocol) => {
            await runTest(async (client: BaseClient) => {
                const key = uuidv4();
                const membersScores = { one: -3, two: 2, three: 3 };

                expect(await client.zadd(key, membersScores)).toEqual(3);
                membersScores["one"] = 10;

                expect(
                    await client.zadd(key, membersScores, {
                        updateOptions: UpdateByScore.GREATER_THAN,
                        changed: true,
                    }),
                ).toEqual(1);

                expect(
                    await client.zadd(key, membersScores, {
                        updateOptions: UpdateByScore.LESS_THAN,
                        changed: true,
                    }),
                ).toEqual(0);

                expect(
                    await client.zaddIncr(key, "one", -3.0, {
                        updateOptions: UpdateByScore.LESS_THAN,
                    }),
                ).toEqual(7.0);

                expect(
                    await client.zaddIncr(key, "one", -3.0, {
                        updateOptions: UpdateByScore.GREATER_THAN,
                    }),
                ).toEqual(null);
            }, protocol);
        },
        config.timeout,
    );

    it.each([ProtocolVersion.RESP2, ProtocolVersion.RESP3])(
        `zrem test_%p`,
        async (protocol) => {
            await runTest(async (client: BaseClient) => {
                const key = uuidv4();
                const membersScores = { one: 1, two: 2, three: 3 };
                expect(await client.zadd(key, membersScores)).toEqual(3);
                expect(await client.zrem(key, ["one"])).toEqual(1);
                expect(await client.zrem(key, ["one", "two", "three"])).toEqual(
                    2,
                );
                expect(
                    await client.zrem("non_existing_set", ["member"]),
                ).toEqual(0);
            }, protocol);
        },
        config.timeout,
    );

    it.each([ProtocolVersion.RESP2, ProtocolVersion.RESP3])(
        `zcard test_%p`,
        async (protocol) => {
            await runTest(async (client: BaseClient) => {
                const key = uuidv4();
                const membersScores = { one: 1, two: 2, three: 3 };
                expect(await client.zadd(key, membersScores)).toEqual(3);
                expect(await client.zcard(key)).toEqual(3);
                expect(await client.zrem(key, ["one"])).toEqual(1);
                expect(await client.zcard(key)).toEqual(2);
            }, protocol);
        },
        config.timeout,
    );

    it.each([ProtocolVersion.RESP2, ProtocolVersion.RESP3])(
        `zintercard test_%p`,
        async (protocol) => {
            await runTest(async (client: BaseClient, cluster) => {
                if (cluster.checkIfServerVersionLessThan("7.0.0")) {
                    return;
                }

                const key1 = `{key}:${uuidv4()}`;
                const key2 = `{key}:${uuidv4()}`;
                const stringKey = `{key}:${uuidv4()}`;
                const nonExistingKey = `{key}:${uuidv4()}`;
                const memberScores1 = { one: 1, two: 2, three: 3 };
                const memberScores2 = { two: 2, three: 3, four: 4 };

                expect(await client.zadd(key1, memberScores1)).toEqual(3);
                expect(await client.zadd(key2, memberScores2)).toEqual(3);

                expect(await client.zintercard([key1, key2])).toEqual(2);
                expect(await client.zintercard([key1, nonExistingKey])).toEqual(
                    0,
                );

                expect(await client.zintercard([key1, key2], 0)).toEqual(2);
                expect(await client.zintercard([key1, key2], 1)).toEqual(1);
                expect(await client.zintercard([key1, key2], 2)).toEqual(2);

                // invalid argument - key list must not be empty
                await expect(client.zintercard([])).rejects.toThrow();

                // invalid argument - limit must be non-negative
                await expect(
                    client.zintercard([key1, key2], -1),
                ).rejects.toThrow();

                // key exists, but it is not a sorted set
                expect(await client.set(stringKey, "foo")).toEqual("OK");
                await expect(client.zintercard([stringKey])).rejects.toThrow();
            }, protocol);
        },
        config.timeout,
    );

    it.each([ProtocolVersion.RESP2, ProtocolVersion.RESP3])(
        `zdiff test_%p`,
        async (protocol) => {
            await runTest(async (client: BaseClient, cluster) => {
                if (cluster.checkIfServerVersionLessThan("6.2.0")) {
                    return;
                }

                const key1 = `{key}-${uuidv4()}`;
                const key2 = `{key}-${uuidv4()}`;
                const key3 = `{key}-${uuidv4()}`;
                const nonExistingKey = `{key}-${uuidv4()}`;
                const stringKey = `{key}-${uuidv4()}`;

                const entries1 = {
                    one: 1.0,
                    two: 2.0,
                    three: 3.0,
                };
                const entries2 = { two: 2.0 };
                const entries3 = {
                    one: 1.0,
                    two: 2.0,
                    three: 3.0,
                    four: 4.0,
                };

                expect(await client.zadd(key1, entries1)).toEqual(3);
                expect(await client.zadd(key2, entries2)).toEqual(1);
                expect(await client.zadd(key3, entries3)).toEqual(4);

                checkSimple(await client.zdiff([key1, key2])).toEqual([
                    "one",
                    "three",
                ]);
                checkSimple(await client.zdiff([key1, key3])).toEqual([]);
                checkSimple(await client.zdiff([nonExistingKey, key3])).toEqual(
                    [],
                );

                let result = await client.zdiffWithScores([key1, key2]);
                const expected = {
                    one: 1.0,
                    three: 3.0,
                };
                expect(compareMaps(result, expected)).toBe(true);

                result = await client.zdiffWithScores([key1, key3]);
                expect(compareMaps(result, {})).toBe(true);

                result = await client.zdiffWithScores([nonExistingKey, key3]);
                expect(compareMaps(result, {})).toBe(true);

                // invalid arg - key list must not be empty
                await expect(client.zdiff([])).rejects.toThrow(RequestError);
                await expect(client.zdiffWithScores([])).rejects.toThrow(
                    RequestError,
                );

                // key exists, but it is not a sorted set
                checkSimple(await client.set(stringKey, "foo")).toEqual("OK");
                await expect(client.zdiff([stringKey, key1])).rejects.toThrow();
                await expect(
                    client.zdiffWithScores([stringKey, key1]),
                ).rejects.toThrow();
            }, protocol);
        },
        config.timeout,
    );

    it.each([ProtocolVersion.RESP2, ProtocolVersion.RESP3])(
        `zdiffstore test_%p`,
        async (protocol) => {
            await runTest(async (client: BaseClient, cluster) => {
                if (cluster.checkIfServerVersionLessThan("6.2.0")) {
                    return;
                }

                const key1 = `{key}-${uuidv4()}`;
                const key2 = `{key}-${uuidv4()}`;
                const key3 = `{key}-${uuidv4()}`;
                const key4 = `{key}-${uuidv4()}`;
                const nonExistingKey = `{key}-${uuidv4()}`;
                const stringKey = `{key}-${uuidv4()}`;

                const entries1 = {
                    one: 1.0,
                    two: 2.0,
                    three: 3.0,
                };
                const entries2 = { two: 2.0 };
                const entries3 = {
                    one: 1.0,
                    two: 2.0,
                    three: 3.0,
                    four: 4.0,
                };

                expect(await client.zadd(key1, entries1)).toEqual(3);
                expect(await client.zadd(key2, entries2)).toEqual(1);
                expect(await client.zadd(key3, entries3)).toEqual(4);

                expect(await client.zdiffstore(key4, [key1, key2])).toEqual(2);
                const result1 = await client.zrangeWithScores(key4, {
                    start: 0,
                    stop: -1,
                });
                const expected1 = { one: 1.0, three: 3.0 };
                expect(compareMaps(result1, expected1)).toBe(true);

                expect(
                    await client.zdiffstore(key4, [key3, key2, key1]),
                ).toEqual(1);
                const result2 = await client.zrangeWithScores(key4, {
                    start: 0,
                    stop: -1,
                });
                expect(compareMaps(result2, { four: 4.0 })).toBe(true);

                expect(await client.zdiffstore(key4, [key1, key3])).toEqual(0);
                const result3 = await client.zrangeWithScores(key4, {
                    start: 0,
                    stop: -1,
                });
                expect(compareMaps(result3, {})).toBe(true);

                expect(
                    await client.zdiffstore(key4, [nonExistingKey, key1]),
                ).toEqual(0);
                const result4 = await client.zrangeWithScores(key4, {
                    start: 0,
                    stop: -1,
                });
                expect(compareMaps(result4, {})).toBe(true);

                // invalid arg - key list must not be empty
                await expect(client.zdiffstore(key4, [])).rejects.toThrow(
                    RequestError,
                );

                // key exists, but it is not a sorted set
                checkSimple(await client.set(stringKey, "foo")).toEqual("OK");
                await expect(
                    client.zdiffstore(key4, [stringKey, key1]),
                ).rejects.toThrow(RequestError);
            }, protocol);
        },
        config.timeout,
    );

    it.each([ProtocolVersion.RESP2, ProtocolVersion.RESP3])(
        `zscore test_%p`,
        async (protocol) => {
            await runTest(async (client: BaseClient) => {
                const key1 = uuidv4();
                const key2 = uuidv4();
                const membersScores = { one: 1, two: 2, three: 3 };
                expect(await client.zadd(key1, membersScores)).toEqual(3);
                expect(await client.zscore(key1, "one")).toEqual(1.0);
                expect(await client.zscore(key1, "nonExistingMember")).toEqual(
                    null,
                );
                expect(
                    await client.zscore("nonExistingKey", "nonExistingMember"),
                ).toEqual(null);

                checkSimple(await client.set(key2, "foo")).toEqual("OK");
                await expect(client.zscore(key2, "foo")).rejects.toThrow();
            }, protocol);
        },
        config.timeout,
    );

    it.each([ProtocolVersion.RESP2, ProtocolVersion.RESP3])(
        `zmscore test_%p`,
        async (protocol) => {
            await runTest(async (client: BaseClient, cluster) => {
                if (cluster.checkIfServerVersionLessThan("6.2.0")) {
                    return;
                }

                const key1 = `{key}-${uuidv4()}`;
                const nonExistingKey = `{key}-${uuidv4()}`;
                const stringKey = `{key}-${uuidv4()}`;

                const entries = {
                    one: 1.0,
                    two: 2.0,
                    three: 3.0,
                };
                expect(await client.zadd(key1, entries)).toEqual(3);

                expect(
                    await client.zmscore(key1, ["one", "three", "two"]),
                ).toEqual([1.0, 3.0, 2.0]);
                expect(
                    await client.zmscore(key1, [
                        "one",
                        "nonExistingMember",
                        "two",
                        "nonExistingMember",
                    ]),
                ).toEqual([1.0, null, 2.0, null]);
                expect(await client.zmscore(nonExistingKey, ["one"])).toEqual([
                    null,
                ]);

                // invalid arg - member list must not be empty
                await expect(client.zmscore(key1, [])).rejects.toThrow(
                    RequestError,
                );

                // key exists, but it is not a sorted set
                checkSimple(await client.set(stringKey, "foo")).toEqual("OK");
                await expect(
                    client.zmscore(stringKey, ["one"]),
                ).rejects.toThrow(RequestError);
            }, protocol);
        },
        config.timeout,
    );

    it.each([ProtocolVersion.RESP2, ProtocolVersion.RESP3])(
        `zcount test_%p`,
        async (protocol) => {
            await runTest(async (client: BaseClient) => {
                const key1 = uuidv4();
                const key2 = uuidv4();
                const membersScores = { one: 1, two: 2, three: 3 };
                expect(await client.zadd(key1, membersScores)).toEqual(3);
                expect(
                    await client.zcount(
                        key1,
                        "negativeInfinity",
                        "positiveInfinity",
                    ),
                ).toEqual(3);
                expect(
                    await client.zcount(
                        key1,
                        { value: 1, isInclusive: false },
                        { value: 3, isInclusive: false },
                    ),
                ).toEqual(1);
                expect(
                    await client.zcount(
                        key1,
                        { value: 1, isInclusive: false },
                        { value: 3 },
                    ),
                ).toEqual(2);
                expect(
                    await client.zcount(key1, "negativeInfinity", {
                        value: 3,
                    }),
                ).toEqual(3);
                expect(
                    await client.zcount(key1, "positiveInfinity", {
                        value: 3,
                    }),
                ).toEqual(0);
                expect(
                    await client.zcount(
                        "nonExistingKey",
                        "negativeInfinity",
                        "positiveInfinity",
                    ),
                ).toEqual(0);

                checkSimple(await client.set(key2, "foo")).toEqual("OK");
                await expect(
                    client.zcount(key2, "negativeInfinity", "positiveInfinity"),
                ).rejects.toThrow();
            }, protocol);
        },
        config.timeout,
    );

    it.each([ProtocolVersion.RESP2, ProtocolVersion.RESP3])(
        `zrange by index test_%p`,
        async (protocol) => {
            await runTest(async (client: BaseClient) => {
                const key = uuidv4();
                const membersScores = { one: 1, two: 2, three: 3 };
                expect(await client.zadd(key, membersScores)).toEqual(3);

                checkSimple(
                    await client.zrange(key, { start: 0, stop: 1 }),
                ).toEqual(["one", "two"]);
                const result = await client.zrangeWithScores(key, {
                    start: 0,
                    stop: -1,
                });

                expect(
                    compareMaps(result, {
                        one: 1.0,
                        two: 2.0,
                        three: 3.0,
                    }),
                ).toBe(true);
                checkSimple(
                    await client.zrange(key, { start: 0, stop: 1 }, true),
                ).toEqual(["three", "two"]);
                expect(await client.zrange(key, { start: 3, stop: 1 })).toEqual(
                    [],
                );
                expect(
                    await client.zrangeWithScores(key, { start: 3, stop: 1 }),
                ).toEqual({});
            }, protocol);
        },
        config.timeout,
    );

    it.each([ProtocolVersion.RESP2, ProtocolVersion.RESP3])(
        `zrange by score test_%p`,
        async (protocol) => {
            await runTest(async (client: BaseClient) => {
                const key = uuidv4();
                const membersScores = { one: 1, two: 2, three: 3 };
                expect(await client.zadd(key, membersScores)).toEqual(3);

                checkSimple(
                    await client.zrange(key, {
                        start: "negativeInfinity",
                        stop: { value: 3, isInclusive: false },
                        type: "byScore",
                    }),
                ).toEqual(["one", "two"]);
                const result = await client.zrangeWithScores(key, {
                    start: "negativeInfinity",
                    stop: "positiveInfinity",
                    type: "byScore",
                });

                expect(
                    compareMaps(result, {
                        one: 1.0,
                        two: 2.0,
                        three: 3.0,
                    }),
                ).toBe(true);
                checkSimple(
                    await client.zrange(
                        key,
                        {
                            start: { value: 3, isInclusive: false },
                            stop: "negativeInfinity",
                            type: "byScore",
                        },
                        true,
                    ),
                ).toEqual(["two", "one"]);

                checkSimple(
                    await client.zrange(key, {
                        start: "negativeInfinity",
                        stop: "positiveInfinity",
                        limit: { offset: 1, count: 2 },
                        type: "byScore",
                    }),
                ).toEqual(["two", "three"]);

                expect(
                    await client.zrange(
                        key,
                        {
                            start: "negativeInfinity",
                            stop: { value: 3, isInclusive: false },
                            type: "byScore",
                        },
                        true,
                    ),
                ).toEqual([]);

                expect(
                    await client.zrange(key, {
                        start: "positiveInfinity",
                        stop: { value: 3, isInclusive: false },
                        type: "byScore",
                    }),
                ).toEqual([]);

                expect(
                    await client.zrangeWithScores(
                        key,
                        {
                            start: "negativeInfinity",
                            stop: { value: 3, isInclusive: false },
                            type: "byScore",
                        },
                        true,
                    ),
                ).toEqual({});

                expect(
                    await client.zrangeWithScores(key, {
                        start: "positiveInfinity",
                        stop: { value: 3, isInclusive: false },
                        type: "byScore",
                    }),
                ).toEqual({});
            }, protocol);
        },
        config.timeout,
    );

    it.each([ProtocolVersion.RESP2, ProtocolVersion.RESP3])(
        `zrange by lex test_%p`,
        async (protocol) => {
            await runTest(async (client: BaseClient) => {
                const key = uuidv4();
                const membersScores = { a: 1, b: 2, c: 3 };
                expect(await client.zadd(key, membersScores)).toEqual(3);

                checkSimple(
                    await client.zrange(key, {
                        start: "negativeInfinity",
                        stop: { value: "c", isInclusive: false },
                        type: "byLex",
                    }),
                ).toEqual(["a", "b"]);

                checkSimple(
                    await client.zrange(key, {
                        start: "negativeInfinity",
                        stop: "positiveInfinity",
                        limit: { offset: 1, count: 2 },
                        type: "byLex",
                    }),
                ).toEqual(["b", "c"]);

                checkSimple(
                    await client.zrange(
                        key,
                        {
                            start: { value: "c", isInclusive: false },
                            stop: "negativeInfinity",
                            type: "byLex",
                        },
                        true,
                    ),
                ).toEqual(["b", "a"]);

                expect(
                    await client.zrange(
                        key,
                        {
                            start: "negativeInfinity",
                            stop: { value: "c", isInclusive: false },
                            type: "byLex",
                        },
                        true,
                    ),
                ).toEqual([]);

                expect(
                    await client.zrange(key, {
                        start: "positiveInfinity",
                        stop: { value: "c", isInclusive: false },
                        type: "byLex",
                    }),
                ).toEqual([]);
            }, protocol);
        },
        config.timeout,
    );

    it.each([ProtocolVersion.RESP2, ProtocolVersion.RESP3])(
        `zrange different typesn of keys test_%p`,
        async (protocol) => {
            await runTest(async (client: BaseClient) => {
                const key = uuidv4();
                expect(
                    await client.zrange("nonExistingKey", {
                        start: 0,
                        stop: 1,
                    }),
                ).toEqual([]);

                expect(
                    await client.zrangeWithScores("nonExistingKey", {
                        start: 0,
                        stop: 1,
                    }),
                ).toEqual({});

                expect(await client.set(key, "value")).toEqual("OK");

                await expect(
                    client.zrange(key, { start: 0, stop: 1 }),
                ).rejects.toThrow();

                await expect(
                    client.zrangeWithScores(key, { start: 0, stop: 1 }),
                ).rejects.toThrow();
            }, protocol);
        },
        config.timeout,
    );

    // Zinterstore command tests
    async function zinterstoreWithAggregation(client: BaseClient) {
        const key1 = "{testKey}:1-" + uuidv4();
        const key2 = "{testKey}:2-" + uuidv4();
        const key3 = "{testKey}:3-" + uuidv4();
        const range = {
            start: 0,
            stop: -1,
        };

        const membersScores1 = { one: 1.0, two: 2.0 };
        const membersScores2 = { one: 2.0, two: 3.0, three: 4.0 };

        expect(await client.zadd(key1, membersScores1)).toEqual(2);
        expect(await client.zadd(key2, membersScores2)).toEqual(3);

        // Intersection results are aggregated by the MAX score of elements
        expect(await client.zinterstore(key3, [key1, key2], "MAX")).toEqual(2);
        const zinterstoreMapMax = await client.zrangeWithScores(key3, range);
        const expectedMapMax = {
            one: 2,
            two: 3,
        };
        expect(compareMaps(zinterstoreMapMax, expectedMapMax)).toBe(true);

        // Intersection results are aggregated by the MIN score of elements
        expect(await client.zinterstore(key3, [key1, key2], "MIN")).toEqual(2);
        const zinterstoreMapMin = await client.zrangeWithScores(key3, range);
        const expectedMapMin = {
            one: 1,
            two: 2,
        };
        expect(compareMaps(zinterstoreMapMin, expectedMapMin)).toBe(true);

        // Intersection results are aggregated by the SUM score of elements
        expect(await client.zinterstore(key3, [key1, key2], "SUM")).toEqual(2);
        const zinterstoreMapSum = await client.zrangeWithScores(key3, range);
        const expectedMapSum = {
            one: 3,
            two: 5,
        };
        expect(compareMaps(zinterstoreMapSum, expectedMapSum)).toBe(true);
    }

    async function zinterstoreBasicTest(client: BaseClient) {
        const key1 = "{testKey}:1-" + uuidv4();
        const key2 = "{testKey}:2-" + uuidv4();
        const key3 = "{testKey}:3-" + uuidv4();
        const range = {
            start: 0,
            stop: -1,
        };

        const membersScores1 = { one: 1.0, two: 2.0 };
        const membersScores2 = { one: 2.0, two: 3.0, three: 4.0 };

        expect(await client.zadd(key1, membersScores1)).toEqual(2);
        expect(await client.zadd(key2, membersScores2)).toEqual(3);

        expect(await client.zinterstore(key3, [key1, key2])).toEqual(2);
        const zinterstoreMap = await client.zrangeWithScores(key3, range);
        const expectedMap = {
            one: 3,
            two: 5,
        };
        expect(compareMaps(zinterstoreMap, expectedMap)).toBe(true);
    }

    async function zinterstoreWithWeightsAndAggregation(client: BaseClient) {
        const key1 = "{testKey}:1-" + uuidv4();
        const key2 = "{testKey}:2-" + uuidv4();
        const key3 = "{testKey}:3-" + uuidv4();
        const range = {
            start: 0,
            stop: -1,
        };
        const membersScores1 = { one: 1.0, two: 2.0 };
        const membersScores2 = { one: 2.0, two: 3.0, three: 4.0 };

        expect(await client.zadd(key1, membersScores1)).toEqual(2);
        expect(await client.zadd(key2, membersScores2)).toEqual(3);

        // Scores are multiplied by 2.0 for key1 and key2 during aggregation.
        expect(
            await client.zinterstore(
                key3,
                [
                    [key1, 2.0],
                    [key2, 2.0],
                ],
                "SUM",
            ),
        ).toEqual(2);
        const zinterstoreMapMultiplied = await client.zrangeWithScores(
            key3,
            range,
        );
        const expectedMapMultiplied = {
            one: 6,
            two: 10,
        };
        expect(
            compareMaps(zinterstoreMapMultiplied, expectedMapMultiplied),
        ).toBe(true);
    }

    async function zinterstoreEmptyCases(client: BaseClient) {
        const key1 = "{testKey}:1-" + uuidv4();
        const key2 = "{testKey}:2-" + uuidv4();

        // Non existing key
        expect(
            await client.zinterstore(key2, [
                key1,
                "{testKey}-non_existing_key",
            ]),
        ).toEqual(0);

        // Empty list check
        await expect(client.zinterstore("{xyz}", [])).rejects.toThrow();
    }

    it.each([ProtocolVersion.RESP2, ProtocolVersion.RESP3])(
        `zinterstore test_%p`,
        async (protocol) => {
            await runTest(async (client: BaseClient) => {
                await zinterstoreBasicTest(client);
                await zinterstoreWithAggregation(client);
                await zinterstoreWithWeightsAndAggregation(client);
                await zinterstoreEmptyCases(client);
            }, protocol);
        },
        config.timeout,
    );

    it.each([ProtocolVersion.RESP2, ProtocolVersion.RESP3])(
        `type test_%p`,
        async (protocol) => {
            await runTest(async (client: BaseClient) => {
                const key = uuidv4();
                checkSimple(await client.set(key, "value")).toEqual("OK");
                checkSimple(await client.type(key)).toEqual("string");
                checkSimple(await client.del([key])).toEqual(1);

                checkSimple(await client.lpush(key, ["value"])).toEqual(1);
                checkSimple(await client.type(key)).toEqual("list");
                checkSimple(await client.del([key])).toEqual(1);

                checkSimple(await client.sadd(key, ["value"])).toEqual(1);
                checkSimple(await client.type(key)).toEqual("set");
                checkSimple(await client.del([key])).toEqual(1);

                checkSimple(await client.zadd(key, { member: 1.0 })).toEqual(1);
                checkSimple(await client.type(key)).toEqual("zset");
                checkSimple(await client.del([key])).toEqual(1);

                checkSimple(await client.hset(key, { field: "value" })).toEqual(
                    1,
                );
                checkSimple(await client.type(key)).toEqual("hash");
                checkSimple(await client.del([key])).toEqual(1);

                await client.customCommand([
                    "XADD",
                    key,
                    "*",
                    "field",
                    "value",
                ]);
                checkSimple(await client.type(key)).toEqual("stream");
                checkSimple(await client.del([key])).toEqual(1);
                checkSimple(await client.type(key)).toEqual("none");
            }, protocol);
        },
        config.timeout,
    );

    it.each([ProtocolVersion.RESP2, ProtocolVersion.RESP3])(
        `echo test_%p`,
        async (protocol) => {
            await runTest(async (client: BaseClient) => {
                const message = uuidv4();
                checkSimple(await client.echo(message)).toEqual(message);
            }, protocol);
        },
        config.timeout,
    );

    it.each([ProtocolVersion.RESP2, ProtocolVersion.RESP3])(
        `strlen test_%p`,
        async (protocol) => {
            await runTest(async (client: BaseClient) => {
                const key1 = uuidv4();
                const key1Value = uuidv4();
                const key1ValueLength = key1Value.length;
                checkSimple(await client.set(key1, key1Value)).toEqual("OK");
                checkSimple(await client.strlen(key1)).toEqual(key1ValueLength);

                expect(await client.strlen("nonExistKey")).toEqual(0);

                const listName = "myList";
                const listKey1Value = uuidv4();
                const listKey2Value = uuidv4();

                expect(
                    await client.lpush(listName, [
                        listKey1Value,
                        listKey2Value,
                    ]),
                ).toEqual(2);
                // An error is returned when key holds a non-string value
                await expect(client.strlen(listName)).rejects.toThrow();
            }, protocol);
        },
        config.timeout,
    );

    it.each([ProtocolVersion.RESP2, ProtocolVersion.RESP3])(
        `lindex test_%p`,
        async (protocol) => {
            await runTest(async (client: BaseClient) => {
                const listName = uuidv4();
                const listKey1Value = uuidv4();
                const listKey2Value = uuidv4();
                expect(
                    await client.lpush(listName, [
                        listKey1Value,
                        listKey2Value,
                    ]),
                ).toEqual(2);
                checkSimple(await client.lindex(listName, 0)).toEqual(
                    listKey2Value,
                );
                checkSimple(await client.lindex(listName, 1)).toEqual(
                    listKey1Value,
                );
                expect(await client.lindex("notExsitingList", 1)).toEqual(null);
                expect(await client.lindex(listName, 3)).toEqual(null);
            }, protocol);
        },
        config.timeout,
    );

    it.each([ProtocolVersion.RESP2, ProtocolVersion.RESP3])(
        `linsert test_%p`,
        async (protocol) => {
            await runTest(async (client: BaseClient) => {
                const key1 = uuidv4();
                const stringKey = uuidv4();
                const nonExistingKey = uuidv4();

                expect(await client.lpush(key1, ["4", "3", "2", "1"])).toEqual(
                    4,
                );
                expect(
                    await client.linsert(
                        key1,
                        InsertPosition.Before,
                        "2",
                        "1.5",
                    ),
                ).toEqual(5);
                expect(
                    await client.linsert(
                        key1,
                        InsertPosition.After,
                        "3",
                        "3.5",
                    ),
                ).toEqual(6);
                checkSimple(await client.lrange(key1, 0, -1)).toEqual([
                    "1",
                    "1.5",
                    "2",
                    "3",
                    "3.5",
                    "4",
                ]);

                expect(
                    await client.linsert(
                        key1,
                        InsertPosition.Before,
                        "nonExistingPivot",
                        "4",
                    ),
                ).toEqual(-1);
                expect(
                    await client.linsert(
                        nonExistingKey,
                        InsertPosition.Before,
                        "pivot",
                        "elem",
                    ),
                ).toEqual(0);

                // key exists, but it is not a list
                expect(await client.set(stringKey, "value")).toEqual("OK");
                await expect(
                    client.linsert(stringKey, InsertPosition.Before, "a", "b"),
                ).rejects.toThrow();
            }, protocol);
        },
        config.timeout,
    );

    it.each([ProtocolVersion.RESP2, ProtocolVersion.RESP3])(
        `zpopmin test_%p`,
        async (protocol) => {
            await runTest(async (client: BaseClient) => {
                const key = uuidv4();
                const membersScores = { a: 1, b: 2, c: 3 };
                expect(await client.zadd(key, membersScores)).toEqual(3);
                expect(await client.zpopmin(key)).toEqual({ a: 1.0 });

                expect(
                    compareMaps(await client.zpopmin(key, 3), {
                        b: 2.0,
                        c: 3.0,
                    }),
                ).toBe(true);
                expect(await client.zpopmin(key)).toEqual({});
                checkSimple(await client.set(key, "value")).toEqual("OK");
                await expect(client.zpopmin(key)).rejects.toThrow();
                expect(await client.zpopmin("notExsitingKey")).toEqual({});
            }, protocol);
        },
        config.timeout,
    );

    it.each([ProtocolVersion.RESP2, ProtocolVersion.RESP3])(
        `zpopmax test_%p`,
        async (protocol) => {
            await runTest(async (client: BaseClient) => {
                const key = uuidv4();
                const membersScores = { a: 1, b: 2, c: 3 };
                expect(await client.zadd(key, membersScores)).toEqual(3);
                expect(await client.zpopmax(key)).toEqual({ c: 3.0 });

                expect(
                    compareMaps(await client.zpopmax(key, 3), {
                        b: 2.0,
                        a: 1.0,
                    }),
                ).toBe(true);
                expect(await client.zpopmax(key)).toEqual({});
                checkSimple(await client.set(key, "value")).toEqual("OK");
                await expect(client.zpopmax(key)).rejects.toThrow();
                expect(await client.zpopmax("notExsitingKey")).toEqual({});
            }, protocol);
        },
        config.timeout,
    );

    it.each([ProtocolVersion.RESP2, ProtocolVersion.RESP3])(
        `Pttl test_%p`,
        async (protocol) => {
            await runTest(async (client: BaseClient) => {
                const key = uuidv4();
                expect(await client.pttl(key)).toEqual(-2);

                checkSimple(await client.set(key, "value")).toEqual("OK");
                expect(await client.pttl(key)).toEqual(-1);

                expect(await client.expire(key, 10)).toEqual(true);
                let result = await client.pttl(key);
                expect(result).toBeGreaterThan(0);
                expect(result).toBeLessThanOrEqual(10000);

                expect(
                    await client.expireAt(
                        key,
                        Math.floor(Date.now() / 1000) + 20,
                    ),
                ).toEqual(true);
                result = await client.pttl(key);
                expect(result).toBeGreaterThan(0);
                expect(result).toBeLessThanOrEqual(20000);

                expect(await client.pexpireAt(key, Date.now() + 30000)).toEqual(
                    true,
                );
                result = await client.pttl(key);
                expect(result).toBeGreaterThan(0);
                expect(result).toBeLessThanOrEqual(30000);
            }, protocol);
        },
        config.timeout,
    );

    it.each([ProtocolVersion.RESP2, ProtocolVersion.RESP3])(
        `zremRangeByRank test_%p`,
        async (protocol) => {
            await runTest(async (client: BaseClient) => {
                const key = uuidv4();
                const membersScores = { one: 1, two: 2, three: 3 };
                expect(await client.zadd(key, membersScores)).toEqual(3);
                expect(await client.zremRangeByRank(key, 2, 1)).toEqual(0);
                expect(await client.zremRangeByRank(key, 0, 1)).toEqual(2);
                expect(await client.zremRangeByRank(key, 0, 10)).toEqual(1);
                expect(
                    await client.zremRangeByRank("nonExistingKey", 0, -1),
                ).toEqual(0);
            }, protocol);
        },
        config.timeout,
    );

    it.each([ProtocolVersion.RESP2, ProtocolVersion.RESP3])(
        `zrank test_%p`,
        async (protocol) => {
            await runTest(async (client: BaseClient, cluster) => {
                const key1 = uuidv4();
                const key2 = uuidv4();
                const membersScores = { one: 1.5, two: 2, three: 3 };
                expect(await client.zadd(key1, membersScores)).toEqual(3);
                expect(await client.zrank(key1, "one")).toEqual(0);

                if (!cluster.checkIfServerVersionLessThan("7.2.0")) {
                    expect(await client.zrankWithScore(key1, "one")).toEqual([
                        0, 1.5,
                    ]);
                    expect(
                        await client.zrankWithScore(key1, "nonExistingMember"),
                    ).toEqual(null);
                    expect(
                        await client.zrankWithScore("nonExistingKey", "member"),
                    ).toEqual(null);
                }

                expect(await client.zrank(key1, "nonExistingMember")).toEqual(
                    null,
                );
                expect(await client.zrank("nonExistingKey", "member")).toEqual(
                    null,
                );

                checkSimple(await client.set(key2, "value")).toEqual("OK");
                await expect(client.zrank(key2, "member")).rejects.toThrow();
            }, protocol);
        },
    );

    it.each([ProtocolVersion.RESP2, ProtocolVersion.RESP3])(
        `zrevrank test_%p`,
        async (protocol) => {
            await runTest(async (client: BaseClient, cluster) => {
                const key = uuidv4();
                const nonSetKey = uuidv4();
                const membersScores = { one: 1.5, two: 2, three: 3 };
                expect(await client.zadd(key, membersScores)).toEqual(3);
                expect(await client.zrevrank(key, "three")).toEqual(0);

                if (!cluster.checkIfServerVersionLessThan("7.2.0")) {
                    expect(await client.zrevrankWithScore(key, "one")).toEqual([
                        2, 1.5,
                    ]);
                    expect(
                        await client.zrevrankWithScore(
                            key,
                            "nonExistingMember",
                        ),
                    ).toBeNull();
                    expect(
                        await client.zrevrankWithScore(
                            "nonExistingKey",
                            "member",
                        ),
                    ).toBeNull();
                }

                expect(
                    await client.zrevrank(key, "nonExistingMember"),
                ).toBeNull();
                expect(
                    await client.zrevrank("nonExistingKey", "member"),
                ).toBeNull();

                // Key exists, but is not a sorted set
                checkSimple(await client.set(nonSetKey, "value")).toEqual("OK");
                await expect(
                    client.zrevrank(nonSetKey, "member"),
                ).rejects.toThrow();
            }, protocol);
        },
    );

    it.each([ProtocolVersion.RESP2, ProtocolVersion.RESP3])(
        `test brpop test_%p`,
        async (protocol) => {
            await runTest(async (client: BaseClient) => {
                expect(
                    await client.rpush("brpop-test", ["foo", "bar", "baz"]),
                ).toEqual(3);
                // Test basic usage
                checkSimple(await client.brpop(["brpop-test"], 0.1)).toEqual([
                    "brpop-test",
                    "baz",
                ]);
                // Delete all values from list
                expect(await client.del(["brpop-test"])).toEqual(1);
                // Test null return when key doesn't exist
                expect(await client.brpop(["brpop-test"], 0.1)).toEqual(null);
                // key exists, but it is not a list
                await client.set("foo", "bar");
                await expect(client.brpop(["foo"], 0.1)).rejects.toThrow();

                // Same-slot requirement
                if (client instanceof GlideClusterClient) {
                    try {
                        expect(
                            await client.brpop(["abc", "zxy", "lkn"], 0.1),
                        ).toThrow();
                    } catch (e) {
                        expect((e as Error).message.toLowerCase()).toMatch(
                            "crossslot",
                        );
                    }
                }
            }, protocol);
        },
        config.timeout,
    );

    it.each([ProtocolVersion.RESP2, ProtocolVersion.RESP3])(
        `test blpop test_%p`,
        async (protocol) => {
            await runTest(async (client: BaseClient) => {
                expect(
                    await client.rpush("blpop-test", ["foo", "bar", "baz"]),
                ).toEqual(3);
                // Test basic usage
                checkSimple(await client.blpop(["blpop-test"], 0.1)).toEqual([
                    "blpop-test",
                    "foo",
                ]);
                // Delete all values from list
                expect(await client.del(["blpop-test"])).toEqual(1);
                // Test null return when key doesn't exist
                expect(await client.blpop(["blpop-test"], 0.1)).toEqual(null);
                // key exists, but it is not a list
                await client.set("foo", "bar");
                await expect(client.blpop(["foo"], 0.1)).rejects.toThrow();

                // Same-slot requirement
                if (client instanceof GlideClusterClient) {
                    try {
                        expect(
                            await client.blpop(["abc", "zxy", "lkn"], 0.1),
                        ).toThrow();
                    } catch (e) {
                        expect((e as Error).message.toLowerCase()).toMatch(
                            "crossslot",
                        );
                    }
                }
            }, protocol);
        },
        config.timeout,
    );

    it.each([ProtocolVersion.RESP2, ProtocolVersion.RESP3])(
        `persist test_%p`,
        async (protocol) => {
            await runTest(async (client: BaseClient) => {
                const key = uuidv4();
                checkSimple(await client.set(key, "foo")).toEqual("OK");
                expect(await client.persist(key)).toEqual(false);

                expect(await client.expire(key, 10)).toEqual(true);
                expect(await client.persist(key)).toEqual(true);
            }, protocol);
        },
        config.timeout,
    );

    it.each([ProtocolVersion.RESP2, ProtocolVersion.RESP3])(
        `streams add, trim, and len test_%p`,
        async (protocol) => {
            await runTest(async (client: BaseClient) => {
                const key = uuidv4();
                const nonExistingKey = uuidv4();
                const stringKey = uuidv4();
                const field1 = uuidv4();
                const field2 = uuidv4();

                const nullResult = await client.xadd(
                    key,
                    [
                        [field1, "foo"],
                        [field2, "bar"],
                    ],
                    {
                        makeStream: false,
                    },
                );
                expect(nullResult).toBeNull();

                const timestamp1 = await client.xadd(
                    key,
                    [
                        [field1, "foo1"],
                        [field2, "bar1"],
                    ],
                    { id: "0-1" },
                );
                checkSimple(timestamp1).toEqual("0-1");
                expect(
                    await client.xadd(key, [
                        [field1, "foo2"],
                        [field2, "bar2"],
                    ]),
                ).not.toBeNull();
                expect(await client.xlen(key)).toEqual(2);

                // this will trim the first entry.
                const id = await client.xadd(
                    key,
                    [
                        [field1, "foo3"],
                        [field2, "bar3"],
                    ],
                    {
                        trim: {
                            method: "maxlen",
                            threshold: 2,
                            exact: true,
                        },
                    },
                );
                expect(id).not.toBeNull();
                expect(await client.xlen(key)).toEqual(2);

                // this will trim the 2nd entry.
                expect(
                    await client.xadd(
                        key,
                        [
                            [field1, "foo4"],
                            [field2, "bar4"],
                        ],
                        {
                            trim: {
                                method: "minid",
                                threshold: id as string,
                                exact: true,
                            },
                        },
                    ),
                ).not.toBeNull();
                expect(await client.xlen(key)).toEqual(2);

                expect(
                    await client.xtrim(key, {
                        method: "maxlen",
                        threshold: 1,
                        exact: true,
                    }),
                ).toEqual(1);
                expect(await client.xlen(key)).toEqual(1);

                expect(
                    await client.xtrim(key, {
                        method: "maxlen",
                        threshold: 0,
                        exact: true,
                    }),
                ).toEqual(1);
                // Unlike other Redis collection types, stream keys still exist even after removing all entries
                expect(await client.exists([key])).toEqual(1);
                expect(await client.xlen(key)).toEqual(0);

                expect(
                    await client.xtrim(nonExistingKey, {
                        method: "maxlen",
                        threshold: 1,
                        exact: true,
                    }),
                ).toEqual(0);
                expect(await client.xlen(nonExistingKey)).toEqual(0);

                // key exists, but it is not a stream
                expect(await client.set(stringKey, "foo")).toEqual("OK");
                await expect(
                    client.xtrim(stringKey, {
                        method: "maxlen",
                        threshold: 1,
                        exact: true,
                    }),
                ).rejects.toThrow();
                await expect(client.xlen(stringKey)).rejects.toThrow();
            }, protocol);
        },
        config.timeout,
    );

    it.each([ProtocolVersion.RESP2, ProtocolVersion.RESP3])(
        `zremRangeByScore test_%p`,
        async (protocol) => {
            await runTest(async (client: BaseClient) => {
                const key = uuidv4();
                const membersScores = { one: 1, two: 2, three: 3 };
                expect(await client.zadd(key, membersScores)).toEqual(3);

                expect(
                    await client.zremRangeByScore(
                        key,
                        { value: 1, isInclusive: false },
                        { value: 2 },
                    ),
                ).toEqual(1);

                expect(
                    await client.zremRangeByScore(
                        key,
                        { value: 1 },
                        "negativeInfinity",
                    ),
                ).toEqual(0);

                expect(
                    await client.zremRangeByScore(
                        "nonExistingKey",
                        "negativeInfinity",
                        "positiveInfinity",
                    ),
                ).toEqual(0);
            }, protocol);
        },
        config.timeout,
    );

    it.each([ProtocolVersion.RESP2, ProtocolVersion.RESP3])(
        "time test_%p",
        async (protocol) => {
            await runTest(async (client: BaseClient) => {
                // Take the time now, convert to 10 digits and subtract 1 second
                const now = Math.floor(new Date().getTime() / 1000 - 1);
                const result = (await client.time()) as [string, string];
                expect(result?.length).toEqual(2);
                expect(Number(result?.at(0))).toBeGreaterThan(now);
                // Test its not more than 1 second
                expect(Number(result?.at(1))).toBeLessThan(1000000);
            }, protocol);
        },
    );

    it.each([ProtocolVersion.RESP2, ProtocolVersion.RESP3])(
        `streams read test_%p`,
        async () => {
            await runTest(async (client: BaseClient) => {
                const key1 = uuidv4();
                const key2 = `{${key1}}${uuidv4()}`;
                const field1 = "foo";
                const field2 = "bar";
                const field3 = "barvaz";

                const timestamp_1_1 = await client.xadd(key1, [
                    [field1, "foo1"],
                    [field3, "barvaz1"],
                ]);
                expect(timestamp_1_1).not.toBeNull();
                const timestamp_2_1 = await client.xadd(key2, [
                    [field2, "bar1"],
                ]);
                expect(timestamp_2_1).not.toBeNull();
                const timestamp_1_2 = await client.xadd(key1, [
                    [field1, "foo2"],
                ]);
                const timestamp_2_2 = await client.xadd(key2, [
                    [field2, "bar2"],
                ]);
                const timestamp_1_3 = await client.xadd(key1, [
                    [field1, "foo3"],
                    [field3, "barvaz3"],
                ]);
                const timestamp_2_3 = await client.xadd(key2, [
                    [field2, "bar3"],
                ]);

                const result = await client.xread(
                    {
                        [key1]: timestamp_1_1 as string,
                        [key2]: timestamp_2_1 as string,
                    },
                    {
                        block: 1,
                    },
                );

                const expected = {
                    [key1]: {
                        [timestamp_1_2 as string]: [[field1, "foo2"]],
                        [timestamp_1_3 as string]: [
                            [field1, "foo3"],
                            [field3, "barvaz3"],
                        ],
                    },
                    [key2]: {
                        [timestamp_2_2 as string]: [["bar", "bar2"]],
                        [timestamp_2_3 as string]: [["bar", "bar3"]],
                    },
                };
                checkSimple(result).toEqual(expected);
            }, ProtocolVersion.RESP2);
        },
        config.timeout,
    );

    it.each([ProtocolVersion.RESP2, ProtocolVersion.RESP3])(
        "rename test_%p",
        async (protocol) => {
            await runTest(async (client: BaseClient) => {
                // Making sure both keys will be oart of the same slot
                const key = uuidv4() + "{123}";
                const newKey = uuidv4() + "{123}";
                await client.set(key, "value");
                await client.rename(key, newKey);
                const result = await client.get(newKey);
                checkSimple(result).toEqual("value");
                // If key doesn't exist it should throw, it also test that key has successfully been renamed
                await expect(client.rename(key, newKey)).rejects.toThrow();
            }, protocol);
        },
        config.timeout,
    );

    it.each([ProtocolVersion.RESP2, ProtocolVersion.RESP3])(
        "renamenx test_%p",
        async (protocol) => {
            await runTest(async (client: BaseClient) => {
                const key1 = `{key}-1-${uuidv4()}`;
                const key2 = `{key}-2-${uuidv4()}`;
                const key3 = `{key}-3-${uuidv4()}`;

                // renamenx missing key
                try {
                    expect(await client.renamenx(key1, key2)).toThrow();
                } catch (e) {
                    expect((e as Error).message).toMatch("no such key");
                }

                // renamenx a string
                await client.set(key1, "key1");
                await client.set(key3, "key3");
                // Test that renamenx can rename key1 to key2 (non-existing value)
                checkSimple(await client.renamenx(key1, key2)).toEqual(true);
                // sanity check
                checkSimple(await client.get(key2)).toEqual("key1");
                // Test that renamenx doesn't rename key2 to key3 (with an existing value)
                checkSimple(await client.renamenx(key2, key3)).toEqual(false);
                // sanity check
                checkSimple(await client.get(key3)).toEqual("key3");
            }, protocol);
        },
        config.timeout,
    );

    it.each([ProtocolVersion.RESP2, ProtocolVersion.RESP3])(
        "pfadd test_%p",
        async (protocol) => {
            await runTest(async (client: BaseClient) => {
                const key = uuidv4();
                checkSimple(await client.pfadd(key, [])).toEqual(1);
                checkSimple(await client.pfadd(key, ["one", "two"])).toEqual(1);
                checkSimple(await client.pfadd(key, ["two"])).toEqual(0);
                checkSimple(await client.pfadd(key, [])).toEqual(0);

                // key exists, but it is not a HyperLogLog
                checkSimple(await client.set("foo", "value")).toEqual("OK");
                await expect(client.pfadd("foo", [])).rejects.toThrow();
            }, protocol);
        },
        config.timeout,
    );

    it.each([ProtocolVersion.RESP2, ProtocolVersion.RESP3])(
        "pfcount test_%p",
        async (protocol) => {
            await runTest(async (client: BaseClient) => {
                const key1 = `{key}-1-${uuidv4()}`;
                const key2 = `{key}-2-${uuidv4()}`;
                const key3 = `{key}-3-${uuidv4()}`;
                const stringKey = `{key}-4-${uuidv4()}`;
                const nonExistingKey = `{key}-5-${uuidv4()}`;

                expect(await client.pfadd(key1, ["a", "b", "c"])).toEqual(1);
                expect(await client.pfadd(key2, ["b", "c", "d"])).toEqual(1);
                expect(await client.pfcount([key1])).toEqual(3);
                expect(await client.pfcount([key2])).toEqual(3);
                expect(await client.pfcount([key1, key2])).toEqual(4);
                expect(
                    await client.pfcount([key1, key2, nonExistingKey]),
                ).toEqual(4);

                // empty HyperLogLog data set
                expect(await client.pfadd(key3, [])).toEqual(1);
                expect(await client.pfcount([key3])).toEqual(0);

                // invalid argument - key list must not be empty
                try {
                    expect(await client.pfcount([])).toThrow();
                } catch (e) {
                    expect((e as Error).message).toMatch(
                        "ResponseError: wrong number of arguments",
                    );
                }

                // key exists, but it is not a HyperLogLog
                expect(await client.set(stringKey, "value")).toEqual("OK");
                await expect(client.pfcount([stringKey])).rejects.toThrow();
            }, protocol);
        },
        config.timeout,
    );

    // Set command tests

    async function setWithExpiryOptions(client: BaseClient) {
        const key = uuidv4();
        const value = uuidv4();
        const setResWithExpirySetMilli = await client.set(key, value, {
            expiry: {
                type: "milliseconds",
                count: 500,
            },
        });
        checkSimple(setResWithExpirySetMilli).toEqual("OK");
        const getWithExpirySetMilli = await client.get(key);
        checkSimple(getWithExpirySetMilli).toEqual(value);

        const setResWithExpirySec = await client.set(key, value, {
            expiry: {
                type: "seconds",
                count: 1,
            },
        });
        checkSimple(setResWithExpirySec).toEqual("OK");
        const getResWithExpirySec = await client.get(key);
        checkSimple(getResWithExpirySec).toEqual(value);

        const setWithUnixSec = await client.set(key, value, {
            expiry: {
                type: "unixSeconds",
                count: Math.floor(Date.now() / 1000) + 1,
            },
        });
        checkSimple(setWithUnixSec).toEqual("OK");
        const getWithUnixSec = await client.get(key);
        checkSimple(getWithUnixSec).toEqual(value);

        const setResWithExpiryKeep = await client.set(key, value, {
            expiry: "keepExisting",
        });
        checkSimple(setResWithExpiryKeep).toEqual("OK");
        const getResWithExpiryKeep = await client.get(key);
        checkSimple(getResWithExpiryKeep).toEqual(value);
        // wait for the key to expire base on the previous set
        let sleep = new Promise((resolve) => setTimeout(resolve, 1000));
        await sleep;
        const getResExpire = await client.get(key);
        // key should have expired
        checkSimple(getResExpire).toEqual(null);
        const setResWithExpiryWithUmilli = await client.set(key, value, {
            expiry: {
                type: "unixMilliseconds",
                count: Date.now() + 1000,
            },
        });
        checkSimple(setResWithExpiryWithUmilli).toEqual("OK");
        // wait for the key to expire
        sleep = new Promise((resolve) => setTimeout(resolve, 1001));
        await sleep;
        const getResWithExpiryWithUmilli = await client.get(key);
        // key should have expired
        checkSimple(getResWithExpiryWithUmilli).toEqual(null);
    }

    async function setWithOnlyIfExistOptions(client: BaseClient) {
        const key = uuidv4();
        const value = uuidv4();
        const setKey = await client.set(key, value);
        checkSimple(setKey).toEqual("OK");
        const getRes = await client.get(key);
        checkSimple(getRes).toEqual(value);
        const setExistingKeyRes = await client.set(key, value, {
            conditionalSet: "onlyIfExists",
        });
        checkSimple(setExistingKeyRes).toEqual("OK");
        const getExistingKeyRes = await client.get(key);
        checkSimple(getExistingKeyRes).toEqual(value);

        const notExistingKeyRes = await client.set(key + 1, value, {
            conditionalSet: "onlyIfExists",
        });
        // key does not exist, so it should not be set
        checkSimple(notExistingKeyRes).toEqual(null);
        const getNotExistingKey = await client.get(key + 1);
        // key should not have been set
        checkSimple(getNotExistingKey).toEqual(null);
    }

    async function setWithOnlyIfNotExistOptions(client: BaseClient) {
        const key = uuidv4();
        const value = uuidv4();
        const notExistingKeyRes = await client.set(key, value, {
            conditionalSet: "onlyIfDoesNotExist",
        });
        // key does not exist, so it should be set
        checkSimple(notExistingKeyRes).toEqual("OK");
        const getNotExistingKey = await client.get(key);
        // key should have been set
        checkSimple(getNotExistingKey).toEqual(value);

        const existingKeyRes = await client.set(key, value, {
            conditionalSet: "onlyIfDoesNotExist",
        });
        // key exists, so it should not be set
        checkSimple(existingKeyRes).toEqual(null);
        const getExistingKey = await client.get(key);
        // key should not have been set
        checkSimple(getExistingKey).toEqual(value);
    }

    async function setWithGetOldOptions(client: BaseClient) {
        const key = uuidv4();
        const value = uuidv4();

        const setResGetNotExistOld = await client.set(key, value, {
            returnOldValue: true,
        });
        // key does not exist, so old value should be null
        checkSimple(setResGetNotExistOld).toEqual(null);
        // key should have been set
        const getResGetNotExistOld = await client.get(key);
        checkSimple(getResGetNotExistOld).toEqual(value);

        const setResGetExistOld = await client.set(key, value, {
            returnOldValue: true,
        });
        // key exists, so old value should be returned
        checkSimple(setResGetExistOld).toEqual(value);
        // key should have been set
        const getResGetExistOld = await client.get(key);
        checkSimple(getResGetExistOld).toEqual(value);
    }

    async function setWithAllOptions(client: BaseClient) {
        const key = uuidv4();
        const value = uuidv4();

        // set with multiple options:
        // * only apply SET if the key already exists
        // * expires after 1 second
        // * returns the old value
        const setResWithAllOptions = await client.set(key, value, {
            expiry: {
                type: "unixSeconds",
                count: Math.floor(Date.now() / 1000) + 1,
            },
            conditionalSet: "onlyIfExists",
            returnOldValue: true,
        });
        // key does not exist, so old value should be null
        expect(setResWithAllOptions).toEqual(null);
        // key does not exist, so SET should not have applied
        expect(await client.get(key)).toEqual(null);
    }

    async function testSetWithAllCombination(client: BaseClient) {
        const key = uuidv4();
        const value = uuidv4();
        const count = 2;
        const expiryCombination = [
            { type: "seconds", count },
            { type: "unixSeconds", count },
            { type: "unixMilliseconds", count },
            { type: "milliseconds", count },
            "keepExisting",
        ];
        let exist = false;

        for (const expiryVal of expiryCombination) {
            const setRes = await client.set(key, value, {
                expiry: expiryVal as
                    | "keepExisting"
                    | {
                          type:
                              | "seconds"
                              | "milliseconds"
                              | "unixSeconds"
                              | "unixMilliseconds";
                          count: number;
                      },
                conditionalSet: "onlyIfDoesNotExist",
            });

            if (exist == false) {
                checkSimple(setRes).toEqual("OK");
                exist = true;
            } else {
                checkSimple(setRes).toEqual(null);
            }

            const getRes = await client.get(key);
            checkSimple(getRes).toEqual(value);
        }

        for (const expiryVal of expiryCombination) {
            const setRes = await client.set(key, value, {
                expiry: expiryVal as
                    | "keepExisting"
                    | {
                          type:
                              | "seconds"
                              | "milliseconds"
                              | "unixSeconds"
                              | "unixMilliseconds";
                          count: number;
                      },

                conditionalSet: "onlyIfExists",
                returnOldValue: true,
            });

            expect(setRes).toBeDefined();
        }
    }

    it.each([ProtocolVersion.RESP2, ProtocolVersion.RESP3])(
        "Set commands with options test_%p",
        async (protocol) => {
            await runTest(async (client: BaseClient) => {
                await setWithExpiryOptions(client);
                await setWithOnlyIfExistOptions(client);
                await setWithOnlyIfNotExistOptions(client);
                await setWithGetOldOptions(client);
                await setWithAllOptions(client);
                await testSetWithAllCombination(client);
            }, protocol);
        },
        config.timeout,
    );

    it.each([ProtocolVersion.RESP2, ProtocolVersion.RESP3])(
        "object encoding test_%p",
        async (protocol) => {
            await runTest(async (client: BaseClient, cluster) => {
                const string_key = uuidv4();
                const list_key = uuidv4();
                const hashtable_key = uuidv4();
                const intset_key = uuidv4();
                const set_listpack_key = uuidv4();
                const hash_hashtable_key = uuidv4();
                const hash_listpack_key = uuidv4();
                const skiplist_key = uuidv4();
                const zset_listpack_key = uuidv4();
                const stream_key = uuidv4();
                const non_existing_key = uuidv4();
                const versionLessThan7 =
                    cluster.checkIfServerVersionLessThan("7.0.0");
                const versionLessThan72 =
                    cluster.checkIfServerVersionLessThan("7.2.0");

                expect(await client.objectEncoding(non_existing_key)).toEqual(
                    null,
                );

                checkSimple(
                    await client.set(
                        string_key,
                        "a really loooooooooooooooooooooooooooooooooooooooong value",
                    ),
                ).toEqual("OK");

                checkSimple(await client.objectEncoding(string_key)).toEqual(
                    "raw",
                );

                checkSimple(await client.set(string_key, "2")).toEqual("OK");
                checkSimple(await client.objectEncoding(string_key)).toEqual(
                    "int",
                );

                checkSimple(await client.set(string_key, "value")).toEqual(
                    "OK",
                );
                checkSimple(await client.objectEncoding(string_key)).toEqual(
                    "embstr",
                );

                expect(await client.lpush(list_key, ["1"])).toEqual(1);

                if (versionLessThan72) {
                    checkSimple(await client.objectEncoding(list_key)).toEqual(
                        "quicklist",
                    );
                } else {
                    checkSimple(await client.objectEncoding(list_key)).toEqual(
                        "listpack",
                    );
                }

                // The default value of set-max-intset-entries is 512
                for (let i = 0; i < 513; i++) {
                    expect(
                        await client.sadd(hashtable_key, [String(i)]),
                    ).toEqual(1);
                }

                checkSimple(await client.objectEncoding(hashtable_key)).toEqual(
                    "hashtable",
                );

                expect(await client.sadd(intset_key, ["1"])).toEqual(1);
                checkSimple(await client.objectEncoding(intset_key)).toEqual(
                    "intset",
                );

                expect(await client.sadd(set_listpack_key, ["foo"])).toEqual(1);

                if (versionLessThan72) {
                    checkSimple(
                        await client.objectEncoding(set_listpack_key),
                    ).toEqual("hashtable");
                } else {
                    checkSimple(
                        await client.objectEncoding(set_listpack_key),
                    ).toEqual("listpack");
                }

                // The default value of hash-max-listpack-entries is 512
                for (let i = 0; i < 513; i++) {
                    expect(
                        await client.hset(hash_hashtable_key, {
                            [String(i)]: "2",
                        }),
                    ).toEqual(1);
                }

                checkSimple(
                    await client.objectEncoding(hash_hashtable_key),
                ).toEqual("hashtable");

                expect(
                    await client.hset(hash_listpack_key, { "1": "2" }),
                ).toEqual(1);

                if (versionLessThan7) {
                    checkSimple(
                        await client.objectEncoding(hash_listpack_key),
                    ).toEqual("ziplist");
                } else {
                    checkSimple(
                        await client.objectEncoding(hash_listpack_key),
                    ).toEqual("listpack");
                }

                // The default value of zset-max-listpack-entries is 128
                for (let i = 0; i < 129; i++) {
                    expect(
                        await client.zadd(skiplist_key, { [String(i)]: 2.0 }),
                    ).toEqual(1);
                }

                checkSimple(await client.objectEncoding(skiplist_key)).toEqual(
                    "skiplist",
                );

                expect(
                    await client.zadd(zset_listpack_key, { "1": 2.0 }),
                ).toEqual(1);

                if (versionLessThan7) {
                    checkSimple(
                        await client.objectEncoding(zset_listpack_key),
                    ).toEqual("ziplist");
                } else {
                    checkSimple(
                        await client.objectEncoding(zset_listpack_key),
                    ).toEqual("listpack");
                }

                expect(
                    await client.xadd(stream_key, [["field", "value"]]),
                ).not.toBeNull();
                checkSimple(await client.objectEncoding(stream_key)).toEqual(
                    "stream",
                );
            }, protocol);
        },
        config.timeout,
    );

    it.each([ProtocolVersion.RESP2, ProtocolVersion.RESP3])(
        "object freq test_%p",
        async (protocol) => {
            await runTest(async (client: BaseClient) => {
                const key = uuidv4();
                const nonExistingKey = uuidv4();
                const maxmemoryPolicyKey = "maxmemory-policy";
                const config = await client.configGet([maxmemoryPolicyKey]);
                const maxmemoryPolicy = String(config[maxmemoryPolicyKey]);

                try {
                    expect(
                        await client.configSet({
                            [maxmemoryPolicyKey]: "allkeys-lfu",
                        }),
                    ).toEqual("OK");
                    expect(await client.objectFreq(nonExistingKey)).toEqual(
                        null,
                    );
                    expect(await client.set(key, "foobar")).toEqual("OK");
                    expect(await client.objectFreq(key)).toBeGreaterThanOrEqual(
                        0,
                    );
                } finally {
                    expect(
                        await client.configSet({
                            [maxmemoryPolicyKey]: maxmemoryPolicy,
                        }),
                    ).toEqual("OK");
                }
            }, protocol);
        },
        config.timeout,
    );

    it.each([ProtocolVersion.RESP2, ProtocolVersion.RESP3])(
        "object idletime test_%p",
        async (protocol) => {
            await runTest(async (client: BaseClient) => {
                const key = uuidv4();
                const nonExistingKey = uuidv4();
                const maxmemoryPolicyKey = "maxmemory-policy";
                const config = await client.configGet([maxmemoryPolicyKey]);
                const maxmemoryPolicy = String(config[maxmemoryPolicyKey]);

                try {
                    expect(
                        await client.configSet({
                            // OBJECT IDLETIME requires a non-LFU maxmemory-policy
                            [maxmemoryPolicyKey]: "allkeys-random",
                        }),
                    ).toEqual("OK");
                    expect(await client.objectIdletime(nonExistingKey)).toEqual(
                        null,
                    );
                    expect(await client.set(key, "foobar")).toEqual("OK");

                    await wait(2000);

                    expect(await client.objectIdletime(key)).toBeGreaterThan(0);
                } finally {
                    expect(
                        await client.configSet({
                            [maxmemoryPolicyKey]: maxmemoryPolicy,
                        }),
                    ).toEqual("OK");
                }
            }, protocol);
        },
        config.timeout,
    );

    function wait(numMilliseconds: number) {
        return new Promise((resolve) => {
            setTimeout(resolve, numMilliseconds);
        });
    }

    it.each([ProtocolVersion.RESP2, ProtocolVersion.RESP3])(
        `object refcount test_%p`,
        async (protocol) => {
            await runTest(async (client: BaseClient) => {
                const key = `{key}:${uuidv4()}`;
                const nonExistingKey = `{key}:${uuidv4()}`;

                expect(await client.objectRefcount(nonExistingKey)).toBeNull();
                expect(await client.set(key, "foo")).toEqual("OK");
                expect(await client.objectRefcount(key)).toBeGreaterThanOrEqual(
                    1,
                );
            }, protocol);
        },
        config.timeout,
    );

    it.each([ProtocolVersion.RESP2, ProtocolVersion.RESP3])(
        `flushall test_%p`,
        async (protocol) => {
            await runTest(async (client: BaseClient) => {
                // Test FLUSHALL SYNC
                expect(await client.flushall(FlushMode.SYNC)).toBe("OK");

                // TODO: replace with KEYS command when implemented
                const keysAfter = (await client.customCommand([
                    "keys",
                    "*",
                ])) as string[];
                expect(keysAfter.length).toBe(0);

                // Test various FLUSHALL calls
                expect(await client.flushall()).toBe("OK");
                expect(await client.flushall(FlushMode.ASYNC)).toBe("OK");

                if (client instanceof GlideClusterClient) {
                    const key = uuidv4();
                    const primaryRoute: SingleNodeRoute = {
                        type: "primarySlotKey",
                        key: key,
                    };
                    expect(await client.flushall(undefined, primaryRoute)).toBe(
                        "OK",
                    );
                    expect(
                        await client.flushall(FlushMode.ASYNC, primaryRoute),
                    ).toBe("OK");

                    //Test FLUSHALL on replica (should fail)
                    const key2 = uuidv4();
                    const replicaRoute: SingleNodeRoute = {
                        type: "replicaSlotKey",
                        key: key2,
                    };
                    await expect(
                        client.flushall(undefined, replicaRoute),
                    ).rejects.toThrowError();
                }
            }, protocol);
        },
        config.timeout,
    );

    it.each([ProtocolVersion.RESP2, ProtocolVersion.RESP3])(
        `lpos test_%p`,
        async (protocol) => {
            await runTest(async (client: BaseClient) => {
                const key = `{key}:${uuidv4()}`;
                const valueArray = ["a", "a", "b", "c", "a", "b"];
                expect(await client.rpush(key, valueArray)).toEqual(6);

                // simplest case
                expect(await client.lpos(key, "a")).toEqual(0);
                expect(await client.lpos(key, "b", { rank: 2 })).toEqual(5);

                // element doesn't exist
                expect(await client.lpos(key, "e")).toBeNull();

                // reverse traversal
                expect(await client.lpos(key, "b", { rank: -2 })).toEqual(2);

                // unlimited comparisons
                expect(
                    await client.lpos(key, "a", { rank: 1, maxLength: 0 }),
                ).toEqual(0);

                // limited comparisons
                expect(
                    await client.lpos(key, "c", { rank: 1, maxLength: 2 }),
                ).toBeNull();

                // invalid rank value
                await expect(
                    client.lpos(key, "a", { rank: 0 }),
                ).rejects.toThrow(RequestError);

                // invalid maxlen value
                await expect(
                    client.lpos(key, "a", { maxLength: -1 }),
                ).rejects.toThrow(RequestError);

                // non-existent key
                expect(await client.lpos("non-existent_key", "e")).toBeNull();

                // wrong key data type
                const wrongDataType = `{key}:${uuidv4()}`;
                expect(await client.sadd(wrongDataType, ["a", "b"])).toEqual(2);

                await expect(client.lpos(wrongDataType, "a")).rejects.toThrow(
                    RequestError,
                );

                // invalid count value
                await expect(
                    client.lpos(key, "a", { count: -1 }),
                ).rejects.toThrow(RequestError);

                // with count
                expect(await client.lpos(key, "a", { count: 2 })).toEqual([
                    0, 1,
                ]);
                expect(await client.lpos(key, "a", { count: 0 })).toEqual([
                    0, 1, 4,
                ]);
                expect(
                    await client.lpos(key, "a", { rank: 1, count: 0 }),
                ).toEqual([0, 1, 4]);
                expect(
                    await client.lpos(key, "a", { rank: 2, count: 0 }),
                ).toEqual([1, 4]);
                expect(
                    await client.lpos(key, "a", { rank: 3, count: 0 }),
                ).toEqual([4]);

                // reverse traversal
                expect(
                    await client.lpos(key, "a", { rank: -1, count: 0 }),
                ).toEqual([4, 1, 0]);
            }, protocol);
        },
        config.timeout,
    );

    it.each([ProtocolVersion.RESP2, ProtocolVersion.RESP3])(
        `dbsize test_%p`,
        async (protocol) => {
            await runTest(async (client: BaseClient) => {
                // flush all data
                expect(await client.flushall()).toBe("OK");

                // check that DBSize is 0
                expect(await client.dbsize()).toBe(0);

                // set 10 random key-value pairs
                for (let i = 0; i < 10; i++) {
                    const key = `{key}:${uuidv4()}`;
                    const value = "0".repeat(Math.random() * 7);

                    expect(await client.set(key, value)).toBe("OK");
                }

                // check DBSIZE after setting
                expect(await client.dbsize()).toBe(10);

                // additional test for the standalone client
                if (client instanceof GlideClient) {
                    expect(await client.flushall()).toBe("OK");
                    const key = uuidv4();
                    expect(await client.set(key, "value")).toBe("OK");
                    expect(await client.dbsize()).toBe(1);
                    // switching to another db to check size
                    expect(await client.select(1)).toBe("OK");
                    expect(await client.dbsize()).toBe(0);
                }

                // additional test for the cluster client
                if (client instanceof GlideClusterClient) {
                    expect(await client.flushall()).toBe("OK");
                    const key = uuidv4();
                    expect(await client.set(key, "value")).toBe("OK");
                    const primaryRoute: SingleNodeRoute = {
                        type: "primarySlotKey",
                        key: key,
                    };
                    expect(await client.dbsize(primaryRoute)).toBe(1);
                }
            }, protocol);
        },
        config.timeout,
    );

    it.each([ProtocolVersion.RESP2, ProtocolVersion.RESP3])(
        `bitcount test_%p`,
        async (protocol) => {
            await runTest(async (client: BaseClient, cluster) => {
                const key1 = uuidv4();
                const key2 = uuidv4();
                const value = "foobar";

                checkSimple(await client.set(key1, value)).toEqual("OK");
                expect(await client.bitcount(key1)).toEqual(26);
                expect(
                    await client.bitcount(key1, { start: 1, end: 1 }),
                ).toEqual(6);
                expect(
                    await client.bitcount(key1, { start: 0, end: -5 }),
                ).toEqual(10);
                // non-existing key
                expect(await client.bitcount(uuidv4())).toEqual(0);
                expect(
                    await client.bitcount(uuidv4(), { start: 5, end: 30 }),
                ).toEqual(0);
                // key exists, but it is not a string
                expect(await client.sadd(key2, [value])).toEqual(1);
                await expect(client.bitcount(key2)).rejects.toThrow(
                    RequestError,
                );
                await expect(
                    client.bitcount(key2, { start: 1, end: 1 }),
                ).rejects.toThrow(RequestError);

                if (cluster.checkIfServerVersionLessThan("7.0.0")) {
                    await expect(
                        client.bitcount(key1, {
                            start: 2,
                            end: 5,
                            indexType: BitmapIndexType.BIT,
                        }),
                    ).rejects.toThrow();
                    await expect(
                        client.bitcount(key1, {
                            start: 2,
                            end: 5,
                            indexType: BitmapIndexType.BYTE,
                        }),
                    ).rejects.toThrow();
                } else {
                    expect(
                        await client.bitcount(key1, {
                            start: 2,
                            end: 5,
                            indexType: BitmapIndexType.BYTE,
                        }),
                    ).toEqual(16);
                    expect(
                        await client.bitcount(key1, {
                            start: 5,
                            end: 30,
                            indexType: BitmapIndexType.BIT,
                        }),
                    ).toEqual(17);
                    expect(
                        await client.bitcount(key1, {
                            start: 5,
                            end: -5,
                            indexType: BitmapIndexType.BIT,
                        }),
                    ).toEqual(23);
                    expect(
                        await client.bitcount(uuidv4(), {
                            start: 2,
                            end: 5,
                            indexType: BitmapIndexType.BYTE,
                        }),
                    ).toEqual(0);
                    // key exists, but it is not a string
                    await expect(
                        client.bitcount(key2, {
                            start: 1,
                            end: 1,
                            indexType: BitmapIndexType.BYTE,
                        }),
                    ).rejects.toThrow(RequestError);
                }
            }, protocol);
        },
        config.timeout,
    );

    it.each([ProtocolVersion.RESP2, ProtocolVersion.RESP3])(
        `geoadd geopos test_%p`,
        async (protocol) => {
            await runTest(async (client: BaseClient) => {
                const key1 = uuidv4();
                const key2 = uuidv4();
                const membersToCoordinates = new Map<string, GeospatialData>();
                membersToCoordinates.set("Palermo", {
                    longitude: 13.361389,
                    latitude: 38.115556,
                });
                membersToCoordinates.set("Catania", {
                    longitude: 15.087269,
                    latitude: 37.502669,
                });

                // default geoadd
                expect(await client.geoadd(key1, membersToCoordinates)).toBe(2);

                let geopos = await client.geopos(key1, [
                    "Palermo",
                    "Catania",
                    "New York",
                ]);
                // inner array is possibly null, we need a null check or a cast
                expect(geopos[0]?.[0]).toBeCloseTo(13.361389, 5);
                expect(geopos[0]?.[1]).toBeCloseTo(38.115556, 5);
                expect(geopos[1]?.[0]).toBeCloseTo(15.087269, 5);
                expect(geopos[1]?.[1]).toBeCloseTo(37.502669, 5);
                expect(geopos[2]).toBeNull();

                // empty array of places
                geopos = await client.geopos(key1, []);
                expect(geopos).toEqual([]);

                // not existing key
                geopos = await client.geopos(key2, []);
                expect(geopos).toEqual([]);
                geopos = await client.geopos(key2, ["Palermo"]);
                expect(geopos).toEqual([null]);

                // with update mode options
                membersToCoordinates.set("Catania", {
                    longitude: 15.087269,
                    latitude: 39,
                });
                expect(
                    await client.geoadd(key1, membersToCoordinates, {
                        updateMode: ConditionalChange.ONLY_IF_DOES_NOT_EXIST,
                    }),
                ).toBe(0);
                expect(
                    await client.geoadd(key1, membersToCoordinates, {
                        updateMode: ConditionalChange.ONLY_IF_EXISTS,
                    }),
                ).toBe(0);

                // with changed option
                membersToCoordinates.set("Catania", {
                    longitude: 15.087269,
                    latitude: 40,
                });
                membersToCoordinates.set("Tel-Aviv", {
                    longitude: 32.0853,
                    latitude: 34.7818,
                });
                expect(
                    await client.geoadd(key1, membersToCoordinates, {
                        changed: true,
                    }),
                ).toBe(2);

                // key exists but holding non-zset value
                expect(await client.set(key2, "foo")).toBe("OK");
                await expect(
                    client.geoadd(key2, membersToCoordinates),
                ).rejects.toThrow();
                await expect(client.geopos(key2, ["*_*"])).rejects.toThrow();
            }, protocol);
        },
        config.timeout,
    );

    it.each([ProtocolVersion.RESP2, ProtocolVersion.RESP3])(
        `geoadd invalid args test_%p`,
        async (protocol) => {
            await runTest(async (client: BaseClient) => {
                const key = uuidv4();

                // empty coordinate map
                await expect(client.geoadd(key, new Map())).rejects.toThrow();

                // coordinate out of bound
                await expect(
                    client.geoadd(
                        key,
                        new Map([["Place", { longitude: -181, latitude: 0 }]]),
                    ),
                ).rejects.toThrow();
                await expect(
                    client.geoadd(
                        key,
                        new Map([["Place", { longitude: 181, latitude: 0 }]]),
                    ),
                ).rejects.toThrow();
                await expect(
                    client.geoadd(
                        key,
                        new Map([["Place", { longitude: 0, latitude: 86 }]]),
                    ),
                ).rejects.toThrow();
                await expect(
                    client.geoadd(
                        key,
                        new Map([["Place", { longitude: 0, latitude: -86 }]]),
                    ),
                ).rejects.toThrow();
            }, protocol);
        },
        config.timeout,
    );

    it.each([ProtocolVersion.RESP2, ProtocolVersion.RESP3])(
        `geosearch test_%p`,
        async (protocol) => {
            await runTest(async (client: BaseClient, cluster) => {
                if (cluster.checkIfServerVersionLessThan("6.2.0")) return;

                const key = uuidv4();

                const members: string[] = [
                    "Catania",
                    "Palermo",
                    "edge2",
                    "edge1",
                ];
                const membersSet: Set<string> = new Set(members);
                const membersCoordinates: [number, number][] = [
                    [15.087269, 37.502669],
                    [13.361389, 38.115556],
                    [17.24151, 38.788135],
                    [12.758489, 38.788135],
                ];

                const membersGeoData: GeospatialData[] = [];

                for (const [lon, lat] of membersCoordinates) {
                    membersGeoData.push({ longitude: lon, latitude: lat });
                }

                const membersToCoordinates = new Map<string, GeospatialData>();

                for (let i = 0; i < members.length; i++) {
                    membersToCoordinates.set(members[i], membersGeoData[i]);
                }

                const expectedResult = [
                    [
                        members[0],
                        [56.4413, 3479447370796909, membersCoordinates[0]],
                    ],
                    [
                        members[1],
                        [190.4424, 3479099956230698, membersCoordinates[1]],
                    ],
                    [
                        members[2],
                        [279.7403, 3481342659049484, membersCoordinates[2]],
                    ],
                    [
                        members[3],
                        [279.7405, 3479273021651468, membersCoordinates[3]],
                    ],
                ];

                // geoadd
                expect(await client.geoadd(key, membersToCoordinates)).toBe(
                    members.length,
                );

                let searchResult = await client.geosearch(
                    key,
                    { position: { longitude: 15, latitude: 37 } },
                    { width: 400, height: 400, unit: GeoUnit.KILOMETERS },
                );
                // using set to compare, because results are reordrered
                checkSimple(new Set(searchResult)).toEqual(membersSet);

                // order search result
                searchResult = await client.geosearch(
                    key,
                    { position: { longitude: 15, latitude: 37 } },
                    { width: 400, height: 400, unit: GeoUnit.KILOMETERS },
                    { sortOrder: SortOrder.ASC },
                );
                checkSimple(searchResult).toEqual(members);

                // order and query all extra data
                searchResult = await client.geosearch(
                    key,
                    { position: { longitude: 15, latitude: 37 } },
                    { width: 400, height: 400, unit: GeoUnit.KILOMETERS },
                    {
                        sortOrder: SortOrder.ASC,
                        withCoord: true,
                        withDist: true,
                        withHash: true,
                    },
                );
                checkSimple(searchResult).toEqual(expectedResult);

                // order, query and limit by 1
                searchResult = await client.geosearch(
                    key,
                    { position: { longitude: 15, latitude: 37 } },
                    { width: 400, height: 400, unit: GeoUnit.KILOMETERS },
                    {
                        sortOrder: SortOrder.ASC,
                        withCoord: true,
                        withDist: true,
                        withHash: true,
                        count: 1,
                    },
                );
                checkSimple(searchResult).toEqual(expectedResult.slice(0, 1));

                // test search by box, unit: meters, from member, with distance
                const meters = 400 * 1000;
                searchResult = await client.geosearch(
                    key,
                    { member: "Catania" },
                    { width: meters, height: meters, unit: GeoUnit.METERS },
                    {
                        withDist: true,
                        withCoord: false,
                        sortOrder: SortOrder.DESC,
                    },
                );
                checkSimple(searchResult).toEqual([
                    ["edge2", [236529.1799]],
                    ["Palermo", [166274.1516]],
                    ["Catania", [0.0]],
                ]);

                // test search by box, unit: feet, from member, with limited count 2, with hash
                const feet = 400 * 3280.8399;
                searchResult = await client.geosearch(
                    key,
                    { member: "Palermo" },
                    { width: feet, height: feet, unit: GeoUnit.FEET },
                    {
                        withDist: false,
                        withCoord: false,
                        withHash: true,
                        sortOrder: SortOrder.ASC,
                        count: 2,
                    },
                );
                checkSimple(searchResult).toEqual([
                    ["Palermo", [3479099956230698]],
                    ["edge1", [3479273021651468]],
                ]);

                // test search by box, unit: miles, from geospatial position, with limited ANY count to 1
                const miles = 250;
                searchResult = await client.geosearch(
                    key,
                    { position: { longitude: 15, latitude: 37 } },
                    { width: miles, height: miles, unit: GeoUnit.MILES },
                    { count: 1, isAny: true },
                );
                expect(members.map((m) => Buffer.from(m))).toContainEqual(
                    searchResult[0],
                );

                // test search by radius, units: feet, from member
                const feetRadius = 200 * 3280.8399;
                searchResult = await client.geosearch(
                    key,
                    { member: "Catania" },
                    { radius: feetRadius, unit: GeoUnit.FEET },
                    { sortOrder: SortOrder.ASC },
                );
                checkSimple(searchResult).toEqual(["Catania", "Palermo"]);

                // Test search by radius, unit: meters, from member
                const metersRadius = 200 * 1000;
                searchResult = await client.geosearch(
                    key,
                    { member: "Catania" },
                    { radius: metersRadius, unit: GeoUnit.METERS },
                    { sortOrder: SortOrder.DESC },
                );
                checkSimple(searchResult).toEqual(["Palermo", "Catania"]);

                searchResult = await client.geosearch(
                    key,
                    { member: "Catania" },
                    { radius: metersRadius, unit: GeoUnit.METERS },
                    {
                        sortOrder: SortOrder.DESC,
                        withHash: true,
                    },
                );
                checkSimple(searchResult).toEqual([
                    ["Palermo", [3479099956230698]],
                    ["Catania", [3479447370796909]],
                ]);

                // Test search by radius, unit: miles, from geospatial data
                searchResult = await client.geosearch(
                    key,
                    { position: { longitude: 15, latitude: 37 } },
                    { radius: 175, unit: GeoUnit.MILES },
                    { sortOrder: SortOrder.DESC },
                );
                checkSimple(searchResult).toEqual([
                    "edge1",
                    "edge2",
                    "Palermo",
                    "Catania",
                ]);

                // Test search by radius, unit: kilometers, from a geospatial data, with limited count to 2
                searchResult = await client.geosearch(
                    key,
                    { position: { longitude: 15, latitude: 37 } },
                    { radius: 200, unit: GeoUnit.KILOMETERS },
                    {
                        sortOrder: SortOrder.ASC,
                        count: 2,
                        withHash: true,
                        withCoord: true,
                        withDist: true,
                    },
                );
                checkSimple(searchResult).toEqual(expectedResult.slice(0, 2));

                // Test search by radius, unit: kilometers, from a geospatial data, with limited ANY count to 1
                searchResult = await client.geosearch(
                    key,
                    { position: { longitude: 15, latitude: 37 } },
                    { radius: 200, unit: GeoUnit.KILOMETERS },
                    {
                        sortOrder: SortOrder.ASC,
                        count: 1,
                        isAny: true,
                        withCoord: true,
                        withDist: true,
                        withHash: true,
                    },
                );
                expect(members.map((m) => Buffer.from(m))).toContainEqual(
                    searchResult[0][0],
                );

                // no members within the area
                searchResult = await client.geosearch(
                    key,
                    { position: { longitude: 15, latitude: 37 } },
                    { width: 50, height: 50, unit: GeoUnit.METERS },
                    { sortOrder: SortOrder.ASC },
                );
                expect(searchResult).toEqual([]);

                // no members within the area
                searchResult = await client.geosearch(
                    key,
                    { position: { longitude: 15, latitude: 37 } },
                    { radius: 5, unit: GeoUnit.METERS },
                    { sortOrder: SortOrder.ASC },
                );
                expect(searchResult).toEqual([]);

                // member does not exist
                await expect(
                    client.geosearch(
                        key,
                        { member: "non-existing-member" },
                        { radius: 100, unit: GeoUnit.METERS },
                    ),
                ).rejects.toThrow(RequestError);

                // key exists but holds a non-ZSET value
                const key2 = uuidv4();
                expect(await client.set(key2, uuidv4())).toEqual("OK");
                await expect(
                    client.geosearch(
                        key2,
                        { position: { longitude: 15, latitude: 37 } },
                        { radius: 100, unit: GeoUnit.METERS },
                    ),
                ).rejects.toThrow(RequestError);
            }, protocol);
        },
        config.timeout,
    );

    it.each([ProtocolVersion.RESP2, ProtocolVersion.RESP3])(
        `zmpop test_%p`,
        async (protocol) => {
            await runTest(async (client: BaseClient, cluster: RedisCluster) => {
                if (cluster.checkIfServerVersionLessThan("7.0.0")) return;
                const key1 = "{key}-1" + uuidv4();
                const key2 = "{key}-2" + uuidv4();
                const nonExistingKey = "{key}-0" + uuidv4();
                const stringKey = "{key}-string" + uuidv4();

                expect(await client.zadd(key1, { a1: 1, b1: 2 })).toEqual(2);
                expect(await client.zadd(key2, { a2: 0.1, b2: 0.2 })).toEqual(
                    2,
                );

                checkSimple(
                    await client.zmpop([key1, key2], ScoreFilter.MAX),
                ).toEqual([key1, { b1: 2 }]);
                checkSimple(
                    await client.zmpop([key2, key1], ScoreFilter.MAX, 10),
                ).toEqual([key2, { a2: 0.1, b2: 0.2 }]);

                expect(await client.zmpop([nonExistingKey], ScoreFilter.MIN))
                    .toBeNull;
                expect(await client.zmpop([nonExistingKey], ScoreFilter.MIN, 1))
                    .toBeNull;

                // key exists, but it is not a sorted set
                expect(await client.set(stringKey, "value")).toEqual("OK");
                await expect(
                    client.zmpop([stringKey], ScoreFilter.MAX),
                ).rejects.toThrow(RequestError);
                await expect(
                    client.zmpop([stringKey], ScoreFilter.MAX, 1),
                ).rejects.toThrow(RequestError);

                // incorrect argument: key list should not be empty
                await expect(
                    client.zmpop([], ScoreFilter.MAX, 1),
                ).rejects.toThrow(RequestError);

                // incorrect argument: count should be greater than 0
                await expect(
                    client.zmpop([key1], ScoreFilter.MAX, 0),
                ).rejects.toThrow(RequestError);

                // check that order of entries in the response is preserved
                const entries: Record<string, number> = {};

                for (let i = 0; i < 10; i++) {
                    // a0 => 0, a1 => 1 etc
                    entries["a" + i] = i;
                }

                expect(await client.zadd(key2, entries)).toEqual(10);
                const result = await client.zmpop([key2], ScoreFilter.MIN, 10);

                if (result) {
                    expect(result[1]).toEqual(entries);
                }
            }, protocol);
        },
        config.timeout,
    );

    it.each([ProtocolVersion.RESP2, ProtocolVersion.RESP3])(
        `zincrby test_%p`,
        async (protocol) => {
            await runTest(async (client: BaseClient) => {
                const key = "{key}" + uuidv4();
                const member = "{member}-1" + uuidv4();
                const othermember = "{member}-1" + uuidv4();
                const stringKey = "{key}-string" + uuidv4();

                // key does not exist
                expect(await client.zincrby(key, 2.5, member)).toEqual(2.5);
                expect(await client.zscore(key, member)).toEqual(2.5);

                // key exists, but value doesn't
                expect(await client.zincrby(key, -3.3, othermember)).toEqual(
                    -3.3,
                );
                expect(await client.zscore(key, othermember)).toEqual(-3.3);

                // updating existing value in existing key
                expect(await client.zincrby(key, 1.0, member)).toEqual(3.5);
                expect(await client.zscore(key, member)).toEqual(3.5);

                // Key exists, but it is not a sorted set
                expect(await client.set(stringKey, "value")).toEqual("OK");
                await expect(
                    client.zincrby(stringKey, 0.5, "_"),
                ).rejects.toThrow(RequestError);
            }, protocol);
        },
        config.timeout,
    );

    it.each([ProtocolVersion.RESP2, ProtocolVersion.RESP3])(
        `bzmpop test_%p`,
        async (protocol) => {
            await runTest(async (client: BaseClient, cluster: RedisCluster) => {
                if (cluster.checkIfServerVersionLessThan("7.0.0")) return;
                const key1 = "{key}-1" + uuidv4();
                const key2 = "{key}-2" + uuidv4();
                const nonExistingKey = "{key}-0" + uuidv4();
                const stringKey = "{key}-string" + uuidv4();

                expect(await client.zadd(key1, { a1: 1, b1: 2 })).toEqual(2);
                expect(await client.zadd(key2, { a2: 0.1, b2: 0.2 })).toEqual(
                    2,
                );

                checkSimple(
                    await client.bzmpop([key1, key2], ScoreFilter.MAX, 0.1),
                ).toEqual([key1, { b1: 2 }]);
                checkSimple(
                    await client.bzmpop([key2, key1], ScoreFilter.MAX, 0.1, 10),
                ).toEqual([key2, { a2: 0.1, b2: 0.2 }]);

                // ensure that command doesn't time out even if timeout > request timeout (250ms by default)
                expect(
                    await client.bzmpop([nonExistingKey], ScoreFilter.MAX, 0.5),
                ).toBeNull;
                expect(
                    await client.bzmpop(
                        [nonExistingKey],
                        ScoreFilter.MAX,
                        0.55,
                        1,
                    ),
                ).toBeNull;

                // key exists, but it is not a sorted set
                expect(await client.set(stringKey, "value")).toEqual("OK");
                await expect(
                    client.bzmpop([stringKey], ScoreFilter.MAX, 0.1),
                ).rejects.toThrow(RequestError);
                await expect(
                    client.bzmpop([stringKey], ScoreFilter.MAX, 0.1, 1),
                ).rejects.toThrow(RequestError);

                // incorrect argument: key list should not be empty
                await expect(
                    client.bzmpop([], ScoreFilter.MAX, 0.1, 1),
                ).rejects.toThrow(RequestError);

                // incorrect argument: count should be greater than 0
                await expect(
                    client.bzmpop([key1], ScoreFilter.MAX, 0.1, 0),
                ).rejects.toThrow(RequestError);

                // incorrect argument: timeout can not be a negative number
                await expect(
                    client.bzmpop([key1], ScoreFilter.MAX, -1, 10),
                ).rejects.toThrow(RequestError);

                // check that order of entries in the response is preserved
                const entries: Record<string, number> = {};

                for (let i = 0; i < 10; i++) {
                    // a0 => 0, a1 => 1 etc
                    entries["a" + i] = i;
                }

                expect(await client.zadd(key2, entries)).toEqual(10);
                const result = await client.bzmpop(
                    [key2],
                    ScoreFilter.MIN,
                    0.1,
                    10,
                );

                if (result) {
                    expect(result[1]).toEqual(entries);
                }

                // TODO: add test case with 0 timeout (no timeout) should never time out,
                // but we wrap the test with timeout to avoid test failing or stuck forever
            }, protocol);
        },
        config.timeout,
    );

    it.each([ProtocolVersion.RESP2, ProtocolVersion.RESP3])(
        `geodist test_%p`,
        async (protocol) => {
            await runTest(async (client: BaseClient) => {
                const key1 = uuidv4();
                const key2 = uuidv4();
                const member1 = "Palermo";
                const member2 = "Catania";
                const nonExistingMember = "NonExisting";
                const expected = 166274.1516;
                const expectedKM = 166.2742;
                const delta = 1e-9;

                // adding the geo locations
                const membersToCoordinates = new Map<string, GeospatialData>();
                membersToCoordinates.set(member1, {
                    longitude: 13.361389,
                    latitude: 38.115556,
                });
                membersToCoordinates.set(member2, {
                    longitude: 15.087269,
                    latitude: 37.502669,
                });
                expect(await client.geoadd(key1, membersToCoordinates)).toBe(2);

                // checking result with default metric
                expect(
                    await client.geodist(key1, member1, member2),
                ).toBeCloseTo(expected, delta);

                // checking result with metric specification of kilometers
                expect(
                    await client.geodist(
                        key1,
                        member1,
                        member2,
                        GeoUnit.KILOMETERS,
                    ),
                ).toBeCloseTo(expectedKM, delta);

                // null result when member index is missing
                expect(
                    await client.geodist(key1, member1, nonExistingMember),
                ).toBeNull();

                // key exists but holds non-ZSET value
                expect(await client.set(key2, "geodist")).toBe("OK");
                await expect(
                    client.geodist(key2, member1, member2),
                ).rejects.toThrow();
            }, protocol);
        },
        config.timeout,
    );

    it.each([ProtocolVersion.RESP2, ProtocolVersion.RESP3])(
        `geohash test_%p`,
        async (protocol) => {
            await runTest(async (client: BaseClient) => {
                const key1 = uuidv4();
                const key2 = uuidv4();
                const members = ["Palermo", "Catania", "NonExisting"];
                const empty: string[] = [];
                const expected = ["sqc8b49rny0", "sqdtr74hyu0", null];

                // adding the geo locations
                const membersToCoordinates = new Map<string, GeospatialData>();
                membersToCoordinates.set("Palermo", {
                    longitude: 13.361389,
                    latitude: 38.115556,
                });
                membersToCoordinates.set("Catania", {
                    longitude: 15.087269,
                    latitude: 37.502669,
                });
                expect(await client.geoadd(key1, membersToCoordinates)).toBe(2);

                // checking result with default metric
                expect(await client.geohash(key1, members)).toEqual(expected);

                // empty members array
                expect(await (await client.geohash(key1, empty)).length).toBe(
                    0,
                );

                // key exists but holds non-ZSET value
                expect(await client.set(key2, "geohash")).toBe("OK");
                await expect(client.geohash(key2, members)).rejects.toThrow();
            }, protocol);
        },
        config.timeout,
    );
}

export function runCommonTests<Context>(config: {
    init: () => Promise<{ context: Context; client: Client }>;
    close: (context: Context, testSucceeded: boolean) => void;
    timeout?: number;
}) {
    const runTest = async (test: (client: Client) => Promise<void>) => {
        const { context, client } = await config.init();
        let testSucceeded = false;

        try {
            await test(client);
            testSucceeded = true;
        } finally {
            config.close(context, testSucceeded);
        }
    };

    it(
        "set and get flow works",
        async () => {
            await runTest((client: Client) => GetAndSetRandomValue(client));
        },
        config.timeout,
    );

    it(
        "can set and get non-ASCII unicode without modification",
        async () => {
            await runTest(async (client: Client) => {
                const key = uuidv4();
                const value = "שלום hello 汉字";
                await client.set(key, value);
                const result = await client.get(key);
                checkSimple(result).toEqual(value);
            });
        },
        config.timeout,
    );

    it(
        "get for missing key returns null",
        async () => {
            await runTest(async (client: Client) => {
                const result = await client.get(uuidv4());

                checkSimple(result).toEqual(null);
            });
        },
        config.timeout,
    );

    it(
        "get for empty string",
        async () => {
            await runTest(async (client: Client) => {
                const key = uuidv4();
                await client.set(key, "");
                const result = await client.get(key);

                checkSimple(result).toEqual("");
            });
        },
        config.timeout,
    );

    it(
        "send very large values",
        async () => {
            await runTest(async (client: Client) => {
                const WANTED_LENGTH = Math.pow(2, 16);

                const getLongUUID = () => {
                    let id = uuidv4();

                    while (id.length < WANTED_LENGTH) {
                        id += uuidv4();
                    }

                    return id;
                };

                const key = getLongUUID();
                const value = getLongUUID();
                await client.set(key, value);
                const result = await client.get(key);

                checkSimple(result).toEqual(value);
            });
        },
        config.timeout,
    );

    it(
        "can handle concurrent operations without dropping or changing values",
        async () => {
            await runTest(async (client: Client) => {
                const singleOp = async (index: number) => {
                    if (index % 2 === 0) {
                        await GetAndSetRandomValue(client);
                    } else {
                        const result = await client.get(uuidv4());
                        checkSimple(result).toEqual(null);
                    }
                };

                const operations: Promise<void>[] = [];

                for (let i = 0; i < 100; ++i) {
                    operations.push(singleOp(i));
                }

                await Promise.all(operations);
            });
        },
        config.timeout,
    );
}<|MERGE_RESOLUTION|>--- conflicted
+++ resolved
@@ -15,15 +15,10 @@
     ClosingError,
     ConditionalChange,
     ExpireOptions,
-<<<<<<< HEAD
-    GeoUnit,
-    GeospatialData,
-=======
     FlushMode,
     GeoUnit,
     GeospatialData,
     ListDirection,
->>>>>>> cc1c2e6d
     GlideClient,
     GlideClusterClient,
     InfoOptions,
@@ -32,26 +27,12 @@
     RequestError,
     ScoreFilter,
     Script,
-<<<<<<< HEAD
     SortOrder,
-=======
     UpdateByScore,
->>>>>>> cc1c2e6d
     parseInfoResponse,
 } from "../";
 import { RedisCluster } from "../../utils/TestUtils";
 import { SingleNodeRoute } from "../build-ts/src/GlideClusterClient";
-<<<<<<< HEAD
-import {
-    BitOffsetOptions,
-    BitmapIndexType,
-} from "../build-ts/src/commands/BitOffsetOptions";
-import { ConditionalChange } from "../build-ts/src/commands/ConditionalChange";
-import { FlushMode } from "../build-ts/src/commands/FlushMode";
-import { LPosOptions } from "../build-ts/src/commands/LPosOptions";
-import { GeoAddOptions } from "../build-ts/src/commands/geospatial/GeoAddOptions";
-=======
->>>>>>> cc1c2e6d
 import {
     Client,
     GetAndSetRandomValue,
