--- conflicted
+++ resolved
@@ -4852,13 +4852,8 @@
                     [],
                 );
                 expect(
-<<<<<<< HEAD
-                    await client.zrangeWithScores(key, { start: 3, stop: 1 }),
+                    await client.zrangeWithScores(key, { start: 3, end: 1 }),
                 ).toEqual([]);
-=======
-                    await client.zrangeWithScores(key, { start: 3, end: 1 }),
-                ).toEqual({});
->>>>>>> c8c5b83e
             }, protocol);
         },
         config.timeout,
@@ -9088,21 +9083,13 @@
                     ),
                 ).toEqual(2);
                 expect(
-<<<<<<< HEAD
-                    await client.zrangeWithScores(key2, { start: 0, stop: -1 }),
+                    await client.zrangeWithScores(key2, { start: 0, end: -1 }),
                 ).toEqual(
                     convertElementsAndScores({
                         Palermo: 3479099956230698,
                         edge1: 3479273021651468,
                     }),
                 );
-=======
-                    await client.zrangeWithScores(key2, { start: 0, end: -1 }),
-                ).toEqual({
-                    Palermo: 3479099956230698,
-                    edge1: 3479273021651468,
-                });
->>>>>>> c8c5b83e
 
                 // test search by box, unit: miles, from geospatial position, with limited ANY count to 1
                 const miles = 250;
