/**
 * Copyright Valkey GLIDE Project Contributors - SPDX Identifier: Apache-2.0
 */

// This file contains tests common for standalone and cluster clients, it covers API defined in
// BaseClient.ts - commands which manipulate with keys.
// Each test cases has access to a client instance and, optionally, to a cluster - object, which
// represents a running server instance. See first 2 test cases as examples.

import { expect, it } from "@jest/globals";
import { v4 as uuidv4 } from "uuid";
import {
    BaseClientConfiguration,
    BitFieldGet,
    BitFieldIncrBy,
    BitFieldOverflow,
    BitFieldSet,
    BitOffset,
    BitOffsetMultiplier,
    BitOverflowControl,
    BitmapIndexType,
    BitwiseOperation,
    ClosingError,
    ClusterTransaction,
    ConditionalChange,
    Decoder,
    ExpireOptions,
    FlushMode,
    GeoUnit,
    GeospatialData,
    GlideClient,
    GlideClusterClient,
    GlideRecord,
    GlideReturnType,
    GlideString,
    HashDataType,
    InfBoundary,
    InfoOptions,
    InsertPosition,
    ListDirection,
    ProtocolVersion,
    RequestError,
    ScoreFilter,
    Script,
    SignedEncoding,
    SingleNodeRoute,
    SortOrder,
    SortedSetDataType,
    TimeUnit,
    Transaction,
    UnsignedEncoding,
    UpdateByScore,
    convertElementsAndScores,
    convertFieldsAndValuesToHashDataType,
    convertGlideRecordToRecord,
    parseInfoResponse,
<<<<<<< HEAD
} from "../";
import { ValkeyCluster } from "../../utils/TestUtils";
import {
    Client,
    GetAndSetRandomValue,
    compareMaps,
    getFirstResult,
} from "./TestUtilities";
=======
} from "..";
import { RedisCluster } from "../../utils/TestUtils";
import { Client, GetAndSetRandomValue, getFirstResult } from "./TestUtilities";
>>>>>>> 71d8558e

export type BaseClient = GlideClient | GlideClusterClient;

// Same as `BaseClientConfiguration`, but all fields are optional
export type ClientConfig = Partial<BaseClientConfiguration>;

export function runBaseTests(config: {
    init: (
        protocol: ProtocolVersion,
        configOverrides?: ClientConfig,
    ) => Promise<{
        client: BaseClient;
        cluster: ValkeyCluster;
    }>;
    close: (testSucceeded: boolean) => void;
    timeout?: number;
}) {
    runCommonTests({
        init: () => config.init(ProtocolVersion.RESP2),
        close: config.close,
        timeout: config.timeout,
    });

    const runTest = async (
        test: (client: BaseClient, cluster: ValkeyCluster) => Promise<void>,
        protocol: ProtocolVersion,
        configOverrides?: ClientConfig,
    ) => {
        const { client, cluster } = await config.init(
            protocol,
            configOverrides,
        );
        let testSucceeded = false;

        try {
            await test(client, cluster);
            testSucceeded = true;
        } finally {
            config.close(testSucceeded);
        }
    };

    it.each([ProtocolVersion.RESP2, ProtocolVersion.RESP3])(
        `should register client library name and version_%p`,
        async (protocol) => {
            await runTest(
                async (client: BaseClient, cluster: ValkeyCluster) => {
                    if (cluster.checkIfServerVersionLessThan("7.2.0")) {
                        return;
                    }

                    const result = await client.customCommand([
                        "CLIENT",
                        "INFO",
                    ]);
                    expect(result).toContain("lib-name=GlideJS");
                    expect(result).toContain("lib-ver=unknown");
                },
                protocol,
            );
        },
        config.timeout,
    );

    it.each([ProtocolVersion.RESP2, ProtocolVersion.RESP3])(
        `closed client raises error_%p`,
        async (protocol) => {
            await runTest(async (client: BaseClient) => {
                client.close();

                try {
                    expect(await client.set("foo", "bar")).toThrow();
                } catch (e) {
                    expect((e as ClosingError).message).toMatch(
                        "Unable to execute requests; the client is closed. Please create a new client.",
                    );
                }
            }, protocol);
        },
        config.timeout,
    );

    it(
        `Check protocol version is RESP3`,
        async () => {
            await runTest(async (client: BaseClient) => {
                const result = convertGlideRecordToRecord(
                    (await client.customCommand([
                        "HELLO",
                    ])) as GlideRecord<number>,
                );
                expect(result?.proto).toEqual(3);
            }, ProtocolVersion.RESP3);
        },
        config.timeout,
    );

    it(
        `Check possible to opt-in to RESP2`,
        async () => {
            await runTest(async (client: BaseClient) => {
                const result = convertGlideRecordToRecord(
                    (await client.customCommand([
                        "HELLO",
                    ])) as GlideRecord<number>,
                );
                expect(result?.proto).toEqual(2);
            }, ProtocolVersion.RESP2);
        },
        config.timeout,
    );

    it.each([ProtocolVersion.RESP2, ProtocolVersion.RESP3])(
        `Check client name is configured correctly_%p`,
        async (protocol) => {
            await runTest(
                async (client: BaseClient) => {
                    expect(await client.clientGetName()).toEqual("TEST_CLIENT");

                    if (client instanceof GlideClient) {
                        expect(
                            await client.clientGetName({
                                decoder: Decoder.Bytes,
                            }),
                        ).toEqual(Buffer.from("TEST_CLIENT"));
                    } else {
                        expect(
                            await client.clientGetName({
                                decoder: Decoder.Bytes,
                            }),
                        ).toEqual(Buffer.from("TEST_CLIENT"));
                    }
                },
                protocol,
                { clientName: "TEST_CLIENT" },
            );
        },
        config.timeout,
    );

    it.each([ProtocolVersion.RESP2, ProtocolVersion.RESP3])(
        `custom command works_%p`,
        async (protocol) => {
            await runTest(async (client: BaseClient) => {
                const key = uuidv4();
                // Adding random repetition, to prevent the inputs from always having the same alignment.
                const value = uuidv4() + "0".repeat(Math.random() * 7);
                const setResult = await client.customCommand([
                    "SET",
                    key,
                    value,
                ]);
                expect(setResult).toEqual("OK");
                const result = await client.customCommand(["GET", key]);
                expect(result).toEqual(value);
            }, protocol);
        },
        config.timeout,
    );

    it.each([ProtocolVersion.RESP2, ProtocolVersion.RESP3])(
        `getting array return value works_%p`,
        async (protocol) => {
            await runTest(async (client: BaseClient) => {
                const key1 = "{key}" + uuidv4();
                const key2 = "{key}" + uuidv4();
                const key3 = "{key}" + uuidv4();
                // Adding random repetition, to prevent the inputs from always having the same alignment.
                const value1 = uuidv4() + "0".repeat(Math.random() * 7);
                const value2 = uuidv4() + "0".repeat(Math.random() * 7);
                const setResult1 = await client.customCommand([
                    "SET",
                    key1,
                    value1,
                ]);
                expect(setResult1).toEqual("OK");
                const setResult2 = await client.customCommand([
                    "SET",
                    key2,
                    value2,
                ]);
                expect(setResult2).toEqual("OK");
                const mget_result = await client.customCommand([
                    "MGET",
                    key1,
                    key2,
                    key3,
                ]);
                expect(mget_result).toEqual([value1, value2, null]);
            }, protocol);
        },
        config.timeout,
    );

    it.each([ProtocolVersion.RESP2, ProtocolVersion.RESP3])(
        `delete multiple existing keys and an non existing key_%p`,
        async (protocol) => {
            await runTest(async (client: BaseClient) => {
                const key1 = "{key}" + uuidv4();
                const key2 = "{key}" + uuidv4();
                const key3 = "{key}" + uuidv4();
                const value = uuidv4();
                let result = await client.set(key1, value);
                expect(result).toEqual("OK");
                result = await client.set(key2, value);
                expect(result).toEqual("OK");
                result = await client.set(key3, value);
                expect(result).toEqual("OK");
                let deletedKeysNum = await client.del([
                    key1,
                    Buffer.from(key2),
                    key3,
                ]);
                expect(deletedKeysNum).toEqual(3);
                deletedKeysNum = await client.del([uuidv4()]);
                expect(deletedKeysNum).toEqual(0);
            }, protocol);
        },
        config.timeout,
    );

    it.each([ProtocolVersion.RESP2, ProtocolVersion.RESP3])(
        `testing clientGetName_%p`,
        async (protocol) => {
            await runTest(async (client: BaseClient) => {
                expect(await client.clientGetName()).toBeNull();
            }, protocol);
        },
        config.timeout,
    );

    it.each([ProtocolVersion.RESP2, ProtocolVersion.RESP3])(
        `test config rewrite_%p`,
        async (protocol) => {
            await runTest(async (client: BaseClient) => {
                const serverInfo = await client.info([InfoOptions.Server]);
                const conf_file = parseInfoResponse(
                    getFirstResult(serverInfo).toString(),
                )["config_file"];

                if (conf_file.length > 0) {
                    expect(await client.configRewrite()).toEqual("OK");
                } else {
                    try {
                        /// We expect Valkey to return an error since the test cluster doesn't use valkey.conf file
                        expect(await client.configRewrite()).toThrow();
                    } catch (e) {
                        expect((e as Error).message).toMatch(
                            "The server is running without a config file",
                        );
                    }
                }
            }, protocol);
        },
        config.timeout,
    );

    it.each([ProtocolVersion.RESP2, ProtocolVersion.RESP3])(
        `info stats before and after Config ResetStat is different_%p`,
        async (protocol) => {
            await runTest(async (client: BaseClient) => {
                /// we execute set and info so the commandstats will show `cmdstat_set::calls` greater than 1
                /// after the configResetStat call we initiate an info command and the the commandstats won't contain `cmdstat_set`.
                await client.set("foo", "bar");
                const oldResult =
                    client instanceof GlideClient
                        ? await client.info([InfoOptions.Commandstats])
                        : Object.values(
                              await client.info({
                                  sections: [InfoOptions.Commandstats],
                              }),
                          ).join();
                expect(oldResult).toContain("cmdstat_set");
                expect(await client.configResetStat()).toEqual("OK");

                const result =
                    client instanceof GlideClient
                        ? await client.info([InfoOptions.Commandstats])
                        : Object.values(
                              await client.info({
                                  sections: [InfoOptions.Commandstats],
                              }),
                          ).join();
                expect(result).not.toContain("cmdstat_set");
            }, protocol);
        },
        config.timeout,
    );

    it.each([ProtocolVersion.RESP2, ProtocolVersion.RESP3])(
        "lastsave %p",
        async (protocol) => {
            await runTest(async (client: BaseClient) => {
                const today = new Date();
                today.setDate(today.getDate() - 1);
                const yesterday = today.getTime() / 1000; // as epoch time

                expect(await client.lastsave()).toBeGreaterThan(yesterday);

                if (client instanceof GlideClusterClient) {
                    Object.values(
                        await client.lastsave({ route: "allNodes" }),
                    ).forEach((v) => expect(v).toBeGreaterThan(yesterday));
                }

                const response =
                    client instanceof GlideClient
                        ? await client.exec(new Transaction().lastsave())
                        : await client.exec(
                              new ClusterTransaction().lastsave(),
                          );
                expect(response?.[0]).toBeGreaterThan(yesterday);
            }, protocol);
        },
        config.timeout,
    );

    it.each([ProtocolVersion.RESP2, ProtocolVersion.RESP3])(
        `testing mset and mget with multiple existing keys and one non existing key_%p`,
        async (protocol) => {
            await runTest(async (client: BaseClient) => {
                const key1 = uuidv4();
                const key2 = uuidv4();
                const key3 = uuidv4();
                const value = uuidv4();
                const keyValueList = [
                    { key: key1, value },
                    { key: key2, value },
                    { key: key3, value },
                ];

                expect(await client.mset(keyValueList)).toEqual("OK");
                expect(
                    await client.mget([key1, key2, "nonExistingKey", key3]),
                ).toEqual([value, value, null, value]);

                //mget & mset with binary buffers
                const key1Encoded = Buffer.from(key1);
                const key3Encoded = Buffer.from(key3);
                const valueEncoded = Buffer.from(value);
                const keyValueListEncoded: GlideRecord<GlideString> = [
                    { key: key1Encoded, value: valueEncoded },
                    { key: key2, value },
                    { key: key3Encoded, value: valueEncoded },
                ];

                expect(await client.mset(keyValueListEncoded)).toEqual("OK");
                expect(
                    await client.mget(
                        [key1Encoded, key2, "nonExistingKey", key3Encoded],
                        {
                            decoder: Decoder.Bytes,
                        },
                    ),
                ).toEqual([valueEncoded, valueEncoded, null, valueEncoded]);
            }, protocol);
        },
        config.timeout,
    );

    it.each([ProtocolVersion.RESP2, ProtocolVersion.RESP3])(
        `msetnx test_%p`,
        async (protocol) => {
            await runTest(async (client: BaseClient) => {
                const key1 = "{key}-1" + uuidv4();
                const key2 = "{key}-2" + uuidv4();
                const key3 = "{key}-3" + uuidv4();
                const nonExistingKey = uuidv4();
                const value = uuidv4();
                const keyValueMap1 = {
                    [key1]: value,
                    [key2]: value,
                };
                const key2Encoded = Buffer.from(key2);
                const valueEncoded = Buffer.from(value);
                const keyValueMap2 = [
                    { key: key2Encoded, value: valueEncoded },
                    { key: key3, value: valueEncoded },
                ];

                expect(await client.msetnx(keyValueMap1)).toEqual(true);

                expect(await client.mget([key1, key2, nonExistingKey])).toEqual(
                    [value, value, null],
                );

                expect(await client.msetnx(keyValueMap2)).toEqual(false);

                expect(await client.get(key3)).toEqual(null);
                expect(await client.get(key2)).toEqual(value);

                // empty map and RequestError is thrown
                const emptyMap = {};
                await expect(client.msetnx(emptyMap)).rejects.toThrow(
                    RequestError,
                );
            }, protocol);
        },
        config.timeout,
    );

    it.each([ProtocolVersion.RESP2, ProtocolVersion.RESP3])(
        `incr, incrBy and incrByFloat with existing key_%p`,
        async (protocol) => {
            await runTest(async (client: BaseClient) => {
                const key = uuidv4();
                const keyEncoded = Buffer.from(key);
                expect(await client.set(key, "10")).toEqual("OK");
                expect(await client.incr(key)).toEqual(11);
                expect(await client.incr(keyEncoded)).toEqual(12);
                expect(await client.get(key)).toEqual("12");
                expect(await client.incrBy(key, 4)).toEqual(16);
                expect(await client.incrBy(keyEncoded, 1)).toEqual(17);
                expect(await client.get(key)).toEqual("17");
                expect(await client.incrByFloat(key, 1.5)).toEqual(18.5);
                expect(await client.incrByFloat(key, 1.5)).toEqual(20);
                expect(await client.get(key)).toEqual("20");
            }, protocol);
        },
        config.timeout,
    );

    it.each([ProtocolVersion.RESP2, ProtocolVersion.RESP3])(
        `incr, incrBy and incrByFloat with non existing key_%p`,
        async (protocol) => {
            await runTest(async (client: BaseClient) => {
                const key1 = uuidv4();
                const key2 = uuidv4();
                const key3 = uuidv4();
                /// key1 and key2 does not exist, so it set to 0 before performing the operation.
                expect(await client.incr(key1)).toEqual(1);
                expect(await client.get(key1)).toEqual("1");
                expect(await client.incrBy(key2, 2)).toEqual(2);
                expect(await client.get(key2)).toEqual("2");
                expect(await client.incrByFloat(key3, -0.5)).toEqual(-0.5);
                expect(await client.get(key3)).toEqual("-0.5");
            }, protocol);
        },
        config.timeout,
    );

    it.each([ProtocolVersion.RESP2, ProtocolVersion.RESP3])(
        `incr, incrBy and incrByFloat with a key that contains a value of string that can not be represented as integer_%p`,
        async (protocol) => {
            await runTest(async (client: BaseClient) => {
                const key = uuidv4();
                expect(await client.set(key, "foo")).toEqual("OK");

                try {
                    expect(await client.incr(key)).toThrow();
                } catch (e) {
                    expect((e as Error).message).toMatch(
                        "value is not an integer",
                    );
                }

                try {
                    expect(await client.incrBy(key, 1)).toThrow();
                } catch (e) {
                    expect((e as Error).message).toMatch(
                        "value is not an integer",
                    );
                }

                try {
                    expect(await client.incrByFloat(key, 1.5)).toThrow();
                } catch (e) {
                    expect((e as Error).message).toMatch(
                        "value is not a valid float",
                    );
                }
            }, protocol);
        },
        config.timeout,
    );

    it.each([ProtocolVersion.RESP2, ProtocolVersion.RESP3])(
        `ping test_%p`,
        async (protocol) => {
            await runTest(async (client: BaseClient) => {
                const pongEncoded = Buffer.from("PONG");
                expect(await client.ping()).toEqual("PONG");
                expect(await client.ping({ message: "Hello" })).toEqual(
                    "Hello",
                );
                expect(
                    await client.ping({
                        message: pongEncoded,
                        decoder: Decoder.String,
                    }),
                ).toEqual("PONG");
                expect(await client.ping({ decoder: Decoder.Bytes })).toEqual(
                    pongEncoded,
                );
                expect(
                    await client.ping({
                        message: "Hello",
                        decoder: Decoder.Bytes,
                    }),
                ).toEqual(Buffer.from("Hello"));
            }, protocol);
        },
        config.timeout,
    );

    it.each([ProtocolVersion.RESP2, ProtocolVersion.RESP3])(
        `clientId test_%p`,
        async (protocol) => {
            await runTest(async (client: BaseClient) => {
                expect(getFirstResult(await client.clientId())).toBeGreaterThan(
                    0,
                );
            }, protocol);
        },
        config.timeout,
    );

    it.each([ProtocolVersion.RESP2, ProtocolVersion.RESP3])(
        `decr and decrBy existing key_%p`,
        async (protocol) => {
            await runTest(async (client: BaseClient) => {
                const key = uuidv4();
                const keyEncoded = Buffer.from(key);
                expect(await client.set(key, "10")).toEqual("OK");
                expect(await client.decr(key)).toEqual(9);
                expect(await client.decr(keyEncoded)).toEqual(8);
                expect(await client.get(key)).toEqual("8");
                expect(await client.decrBy(key, 4)).toEqual(4);
                expect(await client.decrBy(keyEncoded, 1)).toEqual(3);
                expect(await client.get(key)).toEqual("3");
            }, protocol);
        },
        config.timeout,
    );

    it.each([ProtocolVersion.RESP2, ProtocolVersion.RESP3])(
        `decr and decrBy with non existing key_%p`,
        async (protocol) => {
            await runTest(async (client: BaseClient) => {
                const key1 = uuidv4();
                const key2 = uuidv4();
                /// key1 and key2 does not exist, so it set to 0 before performing the operation.
                expect(await client.get(key1)).toBeNull();
                expect(await client.decr(key1)).toEqual(-1);
                expect(await client.get(key1)).toEqual("-1");
                expect(await client.get(key2)).toBeNull();
                expect(await client.decrBy(key2, 3)).toEqual(-3);
                expect(await client.get(key2)).toEqual("-3");
            }, protocol);
        },
        config.timeout,
    );

    it.each([ProtocolVersion.RESP2, ProtocolVersion.RESP3])(
        `decr and decrBy with a key that contains a value of string that can not be represented as integer_%p`,
        async (protocol) => {
            await runTest(async (client: BaseClient) => {
                const key = uuidv4();
                expect(await client.set(key, "foo")).toEqual("OK");

                try {
                    expect(await client.decr(key)).toThrow();
                } catch (e) {
                    expect((e as Error).message).toMatch(
                        "value is not an integer",
                    );
                }

                try {
                    expect(await client.decrBy(key, 3)).toThrow();
                } catch (e) {
                    expect((e as Error).message).toMatch(
                        "value is not an integer",
                    );
                }
            }, protocol);
        },
        config.timeout,
    );

    it.each([ProtocolVersion.RESP2, ProtocolVersion.RESP3])(
        `bitop test_%p`,
        async (protocol) => {
            await runTest(async (client: BaseClient) => {
                const key1 = `{key}-${uuidv4()}`;
                const key2 = `{key}-${uuidv4()}`;
                const key3 = `{key}-${uuidv4()}`;
                const keys = [key1, key2];
                const keysEncoded = [Buffer.from(key1), Buffer.from(key2)];
                const destination = `{key}-${uuidv4()}`;
                const nonExistingKey1 = `{key}-${uuidv4()}`;
                const nonExistingKey2 = `{key}-${uuidv4()}`;
                const nonExistingKey3 = `{key}-${uuidv4()}`;
                const nonExistingKeys = [
                    nonExistingKey1,
                    nonExistingKey2,
                    nonExistingKey3,
                ];
                const setKey = `{key}-${uuidv4()}`;
                const value1 = "foobar";
                const value2 = "abcdef";

                expect(await client.set(key1, value1)).toEqual("OK");
                expect(await client.set(key2, value2)).toEqual("OK");
                expect(
                    await client.bitop(BitwiseOperation.AND, destination, keys),
                ).toEqual(6);
                expect(await client.get(destination)).toEqual("`bc`ab");
                expect(
                    await client.bitop(
                        BitwiseOperation.OR,
                        destination,
                        keysEncoded,
                    ),
                ).toEqual(6);
                expect(await client.get(destination)).toEqual("goofev");

                // reset values for simplicity of results in XOR
                expect(await client.set(key1, "a")).toEqual("OK");
                expect(await client.set(key2, "b")).toEqual("OK");
                expect(
                    await client.bitop(BitwiseOperation.XOR, destination, keys),
                ).toEqual(1);
                expect(await client.get(destination)).toEqual("\u0003");

                // test single source key
                expect(
                    await client.bitop(BitwiseOperation.AND, destination, [
                        key1,
                    ]),
                ).toEqual(1);
                expect(await client.get(destination)).toEqual("a");
                expect(
                    await client.bitop(BitwiseOperation.OR, destination, [
                        key1,
                    ]),
                ).toEqual(1);
                expect(await client.get(destination)).toEqual("a");
                expect(
                    await client.bitop(BitwiseOperation.XOR, destination, [
                        key1,
                    ]),
                ).toEqual(1);
                expect(await client.get(destination)).toEqual("a");

                // Sets to a string (not a space character) with value 11000010 10011110.
                expect(await client.set(key3, "")).toEqual("OK");
                expect(await client.getbit(key3, 0)).toEqual(1);
                expect(
                    await client.bitop(BitwiseOperation.NOT, destination, [
                        key3,
                    ]),
                ).toEqual(2);
                // Value becomes 00111101 01100001.
                expect(await client.get(destination)).toEqual("=a");

                expect(await client.setbit(key1, 0, 1)).toEqual(0);
                expect(
                    await client.bitop(BitwiseOperation.NOT, destination, [
                        key1,
                    ]),
                ).toEqual(1);
                expect(await client.get(destination)).toEqual("\u001e");

                // stores null when all keys hold empty strings
                expect(
                    await client.bitop(
                        BitwiseOperation.AND,
                        destination,
                        nonExistingKeys,
                    ),
                ).toEqual(0);
                expect(await client.get(destination)).toBeNull();
                expect(
                    await client.bitop(
                        BitwiseOperation.OR,
                        destination,
                        nonExistingKeys,
                    ),
                ).toEqual(0);
                expect(await client.get(destination)).toBeNull();
                expect(
                    await client.bitop(
                        BitwiseOperation.XOR,
                        destination,
                        nonExistingKeys,
                    ),
                ).toEqual(0);
                expect(await client.get(destination)).toBeNull();
                expect(
                    await client.bitop(BitwiseOperation.NOT, destination, [
                        nonExistingKey1,
                    ]),
                ).toEqual(0);
                expect(await client.get(destination)).toBeNull();

                // invalid argument - source key list cannot be empty
                await expect(
                    client.bitop(BitwiseOperation.OR, destination, []),
                ).rejects.toThrow(RequestError);

                // invalid arguments - NOT cannot be passed more than 1 key
                await expect(
                    client.bitop(BitwiseOperation.NOT, destination, keys),
                ).rejects.toThrow(RequestError);

                expect(await client.sadd(setKey, ["foo"])).toEqual(1);
                // invalid argument - source key has the wrong type
                await expect(
                    client.bitop(BitwiseOperation.AND, destination, [setKey]),
                ).rejects.toThrow(RequestError);
            }, protocol);
        },
        config.timeout,
    );

    it.each([ProtocolVersion.RESP2, ProtocolVersion.RESP3])(
        `getbit test_%p`,
        async (protocol) => {
            await runTest(async (client: BaseClient) => {
                const key = `{key}-${uuidv4()}`;
                const nonExistingKey = `{key}-${uuidv4()}`;
                const setKey = `{key}-${uuidv4()}`;

                expect(await client.set(key, "foo")).toEqual("OK");
                expect(await client.getbit(key, 1)).toEqual(1);
                // When offset is beyond the string length, the string is assumed to be a contiguous space with 0 bits.
                expect(await client.getbit(Buffer.from(key), 1000)).toEqual(0);
                // When key does not exist it is assumed to be an empty string, so offset is always out of range and the
                // value is also assumed to be a contiguous space with 0 bits.
                expect(await client.getbit(nonExistingKey, 1)).toEqual(0);

                // invalid argument - offset can't be negative
                await expect(client.getbit(key, -1)).rejects.toThrow(
                    RequestError,
                );

                // key exists, but it is not a string
                expect(await client.sadd(setKey, ["foo"])).toEqual(1);
                await expect(client.getbit(setKey, 0)).rejects.toThrow(
                    RequestError,
                );
            }, protocol);
        },
        config.timeout,
    );

    it.each([ProtocolVersion.RESP2, ProtocolVersion.RESP3])(
        `setbit test_%p`,
        async (protocol) => {
            await runTest(async (client: BaseClient) => {
                const key = `{key}-${uuidv4()}`;
                const setKey = `{key}-${uuidv4()}`;

                expect(await client.setbit(key, 1, 1)).toEqual(0);
                expect(await client.setbit(Buffer.from(key), 1, 0)).toEqual(1);

                // invalid argument - offset can't be negative
                await expect(client.setbit(key, -1, 1)).rejects.toThrow(
                    RequestError,
                );

                // invalid argument - "value" arg must be 0 or 1
                await expect(client.setbit(key, 0, 2)).rejects.toThrow(
                    RequestError,
                );

                // key exists, but it is not a string
                expect(await client.sadd(setKey, ["foo"])).toEqual(1);
                await expect(client.setbit(setKey, 0, 0)).rejects.toThrow(
                    RequestError,
                );
            }, protocol);
        },
        config.timeout,
    );

    it.each([ProtocolVersion.RESP2, ProtocolVersion.RESP3])(
        `bitpos and bitposInterval test_%p`,
        async (protocol) => {
            await runTest(async (client: BaseClient, cluster) => {
                const key = `{key}-${uuidv4()}`;
                const nonExistingKey = `{key}-${uuidv4()}`;
                const setKey = `{key}-${uuidv4()}`;
                const value = "?f0obar"; // 00111111 01100110 00110000 01101111 01100010 01100001 01110010

                expect(await client.set(key, value)).toEqual("OK");
                expect(await client.bitpos(key, 0)).toEqual(0);
                expect(await client.bitpos(Buffer.from(key), 1)).toEqual(2);
                expect(await client.bitpos(key, 1, 1)).toEqual(9);
                expect(await client.bitposInterval(key, 0, 3, 5)).toEqual(24);
                expect(
                    await client.bitposInterval(Buffer.from(key), 0, 3, 5),
                ).toEqual(24);

                // -1 is returned if start > end
                expect(await client.bitposInterval(key, 0, 1, 0)).toEqual(-1);

                // `BITPOS` returns -1 for non-existing strings
                expect(await client.bitpos(nonExistingKey, 1)).toEqual(-1);
                expect(
                    await client.bitposInterval(nonExistingKey, 1, 3, 5),
                ).toEqual(-1);

                // invalid argument - bit value must be 0 or 1
                await expect(client.bitpos(key, 2)).rejects.toThrow(
                    RequestError,
                );
                await expect(
                    client.bitposInterval(key, 2, 3, 5),
                ).rejects.toThrow(RequestError);

                // key exists, but it is not a string
                expect(await client.sadd(setKey, ["foo"])).toEqual(1);
                await expect(client.bitpos(setKey, 1)).rejects.toThrow(
                    RequestError,
                );
                await expect(
                    client.bitposInterval(setKey, 1, 1, -1),
                ).rejects.toThrow(RequestError);

                if (cluster.checkIfServerVersionLessThan("7.0.0")) {
                    await expect(
                        client.bitposInterval(
                            key,
                            1,
                            1,
                            -1,
                            BitmapIndexType.BYTE,
                        ),
                    ).rejects.toThrow(RequestError);
                    await expect(
                        client.bitposInterval(
                            key,
                            1,
                            1,
                            -1,
                            BitmapIndexType.BIT,
                        ),
                    ).rejects.toThrow(RequestError);
                } else {
                    expect(
                        await client.bitposInterval(
                            key,
                            0,
                            3,
                            5,
                            BitmapIndexType.BYTE,
                        ),
                    ).toEqual(24);
                    expect(
                        await client.bitposInterval(
                            key,
                            1,
                            43,
                            -2,
                            BitmapIndexType.BIT,
                        ),
                    ).toEqual(47);
                    expect(
                        await client.bitposInterval(
                            nonExistingKey,
                            1,
                            3,
                            5,
                            BitmapIndexType.BYTE,
                        ),
                    ).toEqual(-1);
                    expect(
                        await client.bitposInterval(
                            nonExistingKey,
                            1,
                            3,
                            5,
                            BitmapIndexType.BIT,
                        ),
                    ).toEqual(-1);

                    // -1 is returned if the bit value wasn't found
                    expect(
                        await client.bitposInterval(
                            key,
                            1,
                            -1,
                            -1,
                            BitmapIndexType.BIT,
                        ),
                    ).toEqual(-1);

                    // key exists, but it is not a string
                    await expect(
                        client.bitposInterval(
                            setKey,
                            1,
                            1,
                            -1,
                            BitmapIndexType.BIT,
                        ),
                    ).rejects.toThrow(RequestError);
                }
            }, protocol);
        },
        config.timeout,
    );

    it.each([ProtocolVersion.RESP2, ProtocolVersion.RESP3])(
        `bitfield test_%p`,
        async (protocol) => {
            await runTest(async (client: BaseClient) => {
                const key1 = `{key}-${uuidv4()}`;
                const key2 = `{key}-${uuidv4()}`;
                const nonExistingKey = `{key}-${uuidv4()}`;
                const setKey = `{key}-${uuidv4()}`;
                const foobar = "foobar";
                const u2 = new UnsignedEncoding(2);
                const u7 = new UnsignedEncoding(7);
                const i3 = new SignedEncoding(3);
                const i8 = new SignedEncoding(8);
                const offset1 = new BitOffset(1);
                const offset5 = new BitOffset(5);
                const offset_multiplier4 = new BitOffsetMultiplier(4);
                const offset_multiplier8 = new BitOffsetMultiplier(8);
                const overflowSet = new BitFieldSet(u2, offset1, -10);
                const overflowGet = new BitFieldGet(u2, offset1);

                // binary value: 01100110 01101111 01101111 01100010 01100001 01110010
                expect(await client.set(key1, foobar)).toEqual("OK");

                // SET tests
                expect(
                    await client.bitfield(key1, [
                        // binary value becomes: 0(10)00110 01101111 01101111 01100010 01100001 01110010
                        new BitFieldSet(u2, offset1, 2),
                        // binary value becomes: 01000(011) 01101111 01101111 01100010 01100001 01110010
                        new BitFieldSet(i3, offset5, 3),
                        // binary value becomes: 01000011 01101111 01101111 0110(0010 010)00001 01110010
                        new BitFieldSet(u7, offset_multiplier4, 18),
                        // addressing with SET or INCRBY bits outside the current string length will enlarge the string,
                        // zero-padding it, as needed, for the minimal length needed, according to the most far bit touched.
                        //
                        // binary value becomes:
                        // 01000011 01101111 01101111 01100010 01000001 01110010 00000000 00000000 (00010100)
                        new BitFieldSet(i8, offset_multiplier8, 20),
                        new BitFieldGet(u2, offset1),
                        new BitFieldGet(i3, offset5),
                        new BitFieldGet(u7, offset_multiplier4),
                        new BitFieldGet(i8, offset_multiplier8),
                    ]),
                ).toEqual([3, -2, 19, 0, 2, 3, 18, 20]);

                // INCRBY tests
                expect(
                    await client.bitfield(Buffer.from(key1), [
                        // binary value becomes:
                        // 0(11)00011 01101111 01101111 01100010 01000001 01110010 00000000 00000000 00010100
                        new BitFieldIncrBy(u2, offset1, 1),
                        // binary value becomes:
                        // 01100(101) 01101111 01101111 01100010 01000001 01110010 00000000 00000000 00010100
                        new BitFieldIncrBy(i3, offset5, 2),
                        // binary value becomes:
                        // 01100101 01101111 01101111 0110(0001 111)00001 01110010 00000000 00000000 00010100
                        new BitFieldIncrBy(u7, offset_multiplier4, -3),
                        // binary value becomes:
                        // 01100101 01101111 01101111 01100001 11100001 01110010 00000000 00000000 (00011110)
                        new BitFieldIncrBy(i8, offset_multiplier8, 10),
                    ]),
                ).toEqual([3, -3, 15, 30]);

                // OVERFLOW WRAP is used by default if no OVERFLOW is specified
                expect(
                    await client.bitfield(key2, [
                        overflowSet,
                        new BitFieldOverflow(BitOverflowControl.WRAP),
                        overflowSet,
                        overflowGet,
                    ]),
                ).toEqual([0, 2, 2]);

                // OVERFLOW affects only SET or INCRBY after OVERFLOW subcommand
                expect(
                    await client.bitfield(key2, [
                        overflowSet,
                        new BitFieldOverflow(BitOverflowControl.SAT),
                        overflowSet,
                        overflowGet,
                        new BitFieldOverflow(BitOverflowControl.FAIL),
                        overflowSet,
                    ]),
                ).toEqual([2, 2, 3, null]);

                // if the key doesn't exist, the operation is performed as though the missing value was a string with all bits
                // set to 0.
                expect(
                    await client.bitfield(nonExistingKey, [
                        new BitFieldSet(
                            new UnsignedEncoding(2),
                            new BitOffset(3),
                            2,
                        ),
                    ]),
                ).toEqual([0]);

                // empty subcommands argument returns an empty list
                expect(await client.bitfield(key1, [])).toEqual([]);

                // invalid argument - offset must be >= 0
                await expect(
                    client.bitfield(key1, [
                        new BitFieldSet(
                            new UnsignedEncoding(5),
                            new BitOffset(-1),
                            1,
                        ),
                    ]),
                ).rejects.toThrow(RequestError);

                // invalid argument - encoding size must be > 0
                await expect(
                    client.bitfield(key1, [
                        new BitFieldSet(
                            new UnsignedEncoding(0),
                            new BitOffset(1),
                            1,
                        ),
                    ]),
                ).rejects.toThrow(RequestError);

                // invalid argument - unsigned encoding must be < 64
                await expect(
                    client.bitfield(key1, [
                        new BitFieldSet(
                            new UnsignedEncoding(64),
                            new BitOffset(1),
                            1,
                        ),
                    ]),
                ).rejects.toThrow(RequestError);

                // invalid argument - signed encoding must be < 65
                await expect(
                    client.bitfield(key1, [
                        new BitFieldSet(
                            new SignedEncoding(65),
                            new BitOffset(1),
                            1,
                        ),
                    ]),
                ).rejects.toThrow(RequestError);

                // key exists, but it is not a string
                expect(await client.sadd(setKey, [foobar])).toEqual(1);
                await expect(
                    client.bitfield(setKey, [
                        new BitFieldSet(
                            new SignedEncoding(3),
                            new BitOffset(1),
                            2,
                        ),
                    ]),
                ).rejects.toThrow(RequestError);
            }, protocol);
        },
        config.timeout,
    );

    it.each([ProtocolVersion.RESP2, ProtocolVersion.RESP3])(
        `bitfieldReadOnly test_%p`,
        async (protocol) => {
            await runTest(async (client: BaseClient, cluster) => {
                if (cluster.checkIfServerVersionLessThan("6.0.0")) {
                    return;
                }

                const key = `{key}-${uuidv4()}`;
                const nonExistingKey = `{key}-${uuidv4()}`;
                const setKey = `{key}-${uuidv4()}`;
                const foobar = "foobar";
                const unsignedOffsetGet = new BitFieldGet(
                    new UnsignedEncoding(2),
                    new BitOffset(1),
                );

                // binary value: 01100110 01101111 01101111 01100010 01100001 01110010
                expect(await client.set(key, foobar)).toEqual("OK");
                expect(
                    await client.bitfieldReadOnly(key, [
                        // Get value in: 0(11)00110 01101111 01101111 01100010 01100001 01110010 00010100
                        unsignedOffsetGet,
                        // Get value in: 01100(110) 01101111 01101111 01100010 01100001 01110010 00010100
                        new BitFieldGet(
                            new SignedEncoding(3),
                            new BitOffset(5),
                        ),
                        // Get value in: 01100110 01101111 01101(111 0110)0010 01100001 01110010 00010100
                        new BitFieldGet(
                            new UnsignedEncoding(7),
                            new BitOffsetMultiplier(3),
                        ),
                        // Get value in: 01100110 01101111 (01101111) 01100010 01100001 01110010 00010100
                        new BitFieldGet(
                            new SignedEncoding(8),
                            new BitOffsetMultiplier(2),
                        ),
                    ]),
                ).toEqual([3, -2, 118, 111]);

                // offset is greater than current length of string: the operation is performed like the missing part all
                // consists of bits set to 0.
                expect(
                    await client.bitfieldReadOnly(Buffer.from(key), [
                        new BitFieldGet(
                            new UnsignedEncoding(3),
                            new BitOffset(100),
                        ),
                    ]),
                ).toEqual([0]);

                // similarly, if the key doesn't exist, the operation is performed as though the missing value was a string with
                // all bits set to 0.
                expect(
                    await client.bitfieldReadOnly(nonExistingKey, [
                        unsignedOffsetGet,
                    ]),
                ).toEqual([0]);

                // empty subcommands argument returns an empty list
                expect(await client.bitfieldReadOnly(key, [])).toEqual([]);

                // invalid argument - offset must be >= 0
                await expect(
                    client.bitfieldReadOnly(key, [
                        new BitFieldGet(
                            new UnsignedEncoding(5),
                            new BitOffset(-1),
                        ),
                    ]),
                ).rejects.toThrow(RequestError);

                // invalid argument - encoding size must be > 0
                await expect(
                    client.bitfieldReadOnly(key, [
                        new BitFieldGet(
                            new UnsignedEncoding(0),
                            new BitOffset(1),
                        ),
                    ]),
                ).rejects.toThrow(RequestError);

                // invalid argument - unsigned encoding must be < 64
                await expect(
                    client.bitfieldReadOnly(key, [
                        new BitFieldGet(
                            new UnsignedEncoding(64),
                            new BitOffset(1),
                        ),
                    ]),
                ).rejects.toThrow(RequestError);

                // invalid argument - signed encoding must be < 65
                await expect(
                    client.bitfieldReadOnly(key, [
                        new BitFieldGet(
                            new SignedEncoding(65),
                            new BitOffset(1),
                        ),
                    ]),
                ).rejects.toThrow(RequestError);

                // key exists, but it is not a string
                expect(await client.sadd(setKey, [foobar])).toEqual(1);
                await expect(
                    client.bitfieldReadOnly(setKey, [
                        new BitFieldGet(
                            new SignedEncoding(3),
                            new BitOffset(1),
                        ),
                    ]),
                ).rejects.toThrow(RequestError);
            }, protocol);
        },
        config.timeout,
    );

    it.each([ProtocolVersion.RESP2, ProtocolVersion.RESP3])(
        `config get and config set with timeout parameter_%p`,
        async (protocol) => {
            await runTest(async (client: BaseClient) => {
                const prevTimeout = (await client.configGet([
                    "timeout",
                ])) as Record<string, GlideString>;
                expect(await client.configSet({ timeout: "1000" })).toEqual(
                    "OK",
                );
                const currTimeout = (await client.configGet([
                    "timeout",
                ])) as Record<string, GlideString>;
                expect(currTimeout).toEqual({ timeout: "1000" });
                /// Revert to the pervious configuration
                expect(
                    await client.configSet({
                        timeout: prevTimeout["timeout"],
                    }),
                ).toEqual("OK");
            }, protocol);
        },
        config.timeout,
    );

    it.each([ProtocolVersion.RESP2, ProtocolVersion.RESP3])(
        `getdel test_%p`,
        async (protocol) => {
            await runTest(async (client: BaseClient) => {
                const key1 = uuidv4();
                const value1 = uuidv4();
                const value1Encoded = Buffer.from(value1);
                const key2 = uuidv4();

                expect(await client.set(key1, value1)).toEqual("OK");
                expect(await client.getdel(key1)).toEqual(value1);
                expect(await client.getdel(key1)).toEqual(null);

                expect(await client.set(key1, value1)).toEqual("OK");
                expect(
                    await client.getdel(key1, { decoder: Decoder.Bytes }),
                ).toEqual(value1Encoded);
                expect(
                    await client.getdel(key1, { decoder: Decoder.Bytes }),
                ).toEqual(null);

                // key isn't a string
                expect(await client.sadd(key2, ["a"])).toEqual(1);
                await expect(client.getdel(key2)).rejects.toThrow(RequestError);
            }, protocol);
        },
        config.timeout,
    );

    it.each([ProtocolVersion.RESP2, ProtocolVersion.RESP3])(
        `getrange test_%p`,
        async (protocol) => {
            await runTest(async (client: BaseClient, cluster) => {
                const key = uuidv4();
                const nonStringKey = uuidv4();
                const valueEncoded = Buffer.from("This is a string");

                expect(await client.set(key, "This is a string")).toEqual("OK");
                expect(await client.getrange(key, 0, 3)).toEqual("This");
                expect(await client.getrange(key, -3, -1)).toEqual("ing");
                expect(await client.getrange(key, 0, -1)).toEqual(
                    "This is a string",
                );

                // range of binary buffer
                expect(await client.set(key, "This is a string")).toEqual("OK");
                expect(
                    await client.getrange(key, 0, 3, {
                        decoder: Decoder.Bytes,
                    }),
                ).toEqual(valueEncoded.subarray(0, 4));
                expect(
                    await client.getrange(key, -3, -1, {
                        decoder: Decoder.Bytes,
                    }),
                ).toEqual(valueEncoded.subarray(-3, valueEncoded.length));
                expect(
                    await client.getrange(key, 0, -1, {
                        decoder: Decoder.Bytes,
                    }),
                ).toEqual(valueEncoded.subarray(0, valueEncoded.length));

                // out of range
                expect(await client.getrange(key, 10, 100)).toEqual("string");
                expect(await client.getrange(key, -200, -3)).toEqual(
                    "This is a stri",
                );
                expect(await client.getrange(key, 100, 200)).toEqual("");

                // incorrect range
                expect(await client.getrange(key, -1, -3)).toEqual("");

                // a bug fixed in version 8: https://github.com/redis/redis/issues/13207
                expect(await client.getrange(key, -200, -100)).toEqual(
                    cluster.checkIfServerVersionLessThan("8.0.0") ? "T" : "",
                );

                // empty key (returning null isn't implemented)
                expect(await client.getrange(nonStringKey, 0, -1)).toEqual(
                    cluster.checkIfServerVersionLessThan("8.0.0") ? "" : null,
                );

                // non-string key
                expect(await client.lpush(nonStringKey, ["_"])).toEqual(1);
                await expect(
                    client.getrange(nonStringKey, 0, -1),
                ).rejects.toThrow(RequestError);

                // unique chars key
                expect(await client.set(key, "爱和美力")).toEqual("OK");
                expect(await client.getrange(key, 0, 5)).toEqual("爱和");

                expect(await client.set(key, "😊🌸")).toEqual("OK");
                expect(await client.getrange(key, 4, 7)).toEqual("🌸");
            }, protocol);
        },
        config.timeout,
    );

    it.each([ProtocolVersion.RESP2, ProtocolVersion.RESP3])(
        `testing hset and hget with multiple existing fields and one non existing field_%p`,
        async (protocol) => {
            await runTest(async (client: BaseClient) => {
                const key = uuidv4();
                const field1 = uuidv4();
                const field2 = uuidv4();
                const value = uuidv4();
                const fieldValueList: HashDataType = [
                    {
                        field: Buffer.from(field1),
                        value: Buffer.from(value),
                    },
                    {
                        field: Buffer.from(field2),
                        value: Buffer.from(value),
                    },
                ];

                const valueEncoded = Buffer.from(value);

                expect(await client.hset(key, fieldValueList)).toEqual(2);
                expect(
                    await client.hget(Buffer.from(key), Buffer.from(field1)),
                ).toEqual(value);
                expect(await client.hget(key, field2)).toEqual(value);
                expect(await client.hget(key, "nonExistingField")).toEqual(
                    null,
                );

                //hget with binary buffer
                expect(
                    await client.hget(key, field1, { decoder: Decoder.Bytes }),
                ).toEqual(valueEncoded);
                expect(
                    await client.hget(key, field2, { decoder: Decoder.Bytes }),
                ).toEqual(valueEncoded);
                expect(
                    await client.hget(key, "nonExistingField", {
                        decoder: Decoder.Bytes,
                    }),
                ).toEqual(null);
            }, protocol);
        },
        config.timeout,
    );

    it.each([ProtocolVersion.RESP2, ProtocolVersion.RESP3])(
        `testing hkeys with exiting, an non exising key and error request key_%p`,
        async (protocol) => {
            await runTest(async (client: BaseClient) => {
                const key = uuidv4();
                const key2 = uuidv4();
                const field1 = uuidv4();
                const field2 = uuidv4();
                const value = uuidv4();
                const value2 = uuidv4();
                const fieldValueMap = {
                    [field1]: value,
                    [field2]: value2,
                };
                const field2Encoded = Buffer.from(field2);

                // set up hash with two keys/values
                expect(await client.hset(key, fieldValueMap)).toEqual(2);
                expect(await client.hkeys(key)).toEqual([field1, field2]);

                // remove one key
                expect(await client.hdel(key, [field1])).toEqual(1);
                expect(
                    await client.hkeys(Buffer.from(key), {
                        decoder: Decoder.Bytes,
                    }),
                ).toEqual([field2Encoded]);

                // non-existing key returns an empty list
                expect(await client.hkeys("nonExistingKey")).toEqual([]);

                // Key exists, but it is not a hash
                expect(await client.set(key2, value)).toEqual("OK");
                await expect(client.hkeys(key2)).rejects.toThrow();
            }, protocol);
        },
        config.timeout,
    );

    it.each([ProtocolVersion.RESP2, ProtocolVersion.RESP3])(
        `hscan test_%p`,
        async (protocol) => {
            await runTest(async (client: BaseClient, cluster) => {
                const key1 = "{key}-1" + uuidv4();
                const initialCursor = "0";
                const defaultCount = 20;
                const resultCursorIndex = 0;
                const resultCollectionIndex = 1;

                // Setup test data - use a large number of entries to force an iterative cursor.
                const numberMap: Record<string, string> = {};

                for (let i = 0; i < 50000; i++) {
                    numberMap[i.toString()] = "num" + i;
                }

                const charMembers = ["a", "b", "c", "d", "e"];
                const charMap: Record<string, string> = {};

                for (let i = 0; i < charMembers.length; i++) {
                    charMap[charMembers[i]] = i.toString();
                }

                // Result contains the whole set
                expect(await client.hset(key1, charMap)).toEqual(
                    charMembers.length,
                );
                let result = await client.hscan(key1, initialCursor);
                expect(result[resultCursorIndex]).toEqual(initialCursor);
                expect(result[resultCollectionIndex].length).toEqual(
                    Object.keys(charMap).length * 2, // Length includes the score which is twice the map size
                );

                const resultArray = result[resultCollectionIndex];
                const resultKeys = [];
                const resultValues: string[] = [];

                for (let i = 0; i < resultArray.length; i += 2) {
                    resultKeys.push(resultArray[i].toString());
                    resultValues.push(resultArray[i + 1].toString());
                }

                // Verify if all keys from charMap are in resultKeys
                const allKeysIncluded = resultKeys.every(
                    (key) => key in charMap,
                );
                expect(allKeysIncluded).toEqual(true);

                const allValuesIncluded = Object.values(charMap).every(
                    (value) => value in resultValues,
                );
                expect(allValuesIncluded).toEqual(true);

                // Test hscan with match
                result = await client.hscan(key1, initialCursor, {
                    match: "a",
                    decoder: Decoder.Bytes,
                });

                expect(result[resultCursorIndex]).toEqual(initialCursor);
                expect(result[resultCollectionIndex]).toEqual(
                    ["a", "0"].map(Buffer.from),
                );

                // Set up testing data with the numberMap set to be used for the next set test keys and test results.
                expect(await client.hset(Buffer.from(key1), numberMap)).toEqual(
                    Object.keys(numberMap).length,
                );

                let resultCursor = initialCursor;
                const secondResultAllKeys: string[] = [];
                const secondResultAllValues: string[] = [];
                let isFirstLoop = true;

                do {
                    result = await client.hscan(key1, resultCursor);
                    resultCursor = result[resultCursorIndex].toString();
                    const resultEntry = result[resultCollectionIndex];

                    for (let i = 0; i < resultEntry.length; i += 2) {
                        secondResultAllKeys.push(resultEntry[i].toString());
                        secondResultAllValues.push(
                            resultEntry[i + 1].toString(),
                        );
                    }

                    if (isFirstLoop) {
                        expect(resultCursor).not.toBe("0");
                        isFirstLoop = false;
                    } else if (resultCursor === initialCursor) {
                        break;
                    }

                    // Scan with result cursor has a different set
                    const secondResult = await client.hscan(key1, resultCursor);
                    const newResultCursor =
                        secondResult[resultCursorIndex].toString();
                    expect(resultCursor).not.toBe(newResultCursor);
                    resultCursor = newResultCursor;
                    const secondResultEntry =
                        secondResult[resultCollectionIndex];

                    expect(result[resultCollectionIndex]).not.toBe(
                        secondResult[resultCollectionIndex],
                    );

                    for (let i = 0; i < secondResultEntry.length; i += 2) {
                        secondResultAllKeys.push(
                            secondResultEntry[i].toString(),
                        );
                        secondResultAllValues.push(
                            secondResultEntry[i + 1].toString(),
                        );
                    }
                } while (resultCursor != initialCursor); // 0 is returned for the cursor of the last iteration.

                // Verify all data is found in hscan
                const allSecondResultKeys = Object.keys(numberMap).every(
                    (key) => key in secondResultAllKeys,
                );
                expect(allSecondResultKeys).toEqual(true);

                const allSecondResultValues = Object.keys(numberMap).every(
                    (value) => value in secondResultAllValues,
                );
                expect(allSecondResultValues).toEqual(true);

                // Test match pattern
                result = await client.hscan(key1, initialCursor, {
                    match: "*",
                });
                expect(result[resultCursorIndex]).not.toEqual(initialCursor);
                expect(
                    result[resultCollectionIndex].length,
                ).toBeGreaterThanOrEqual(defaultCount);

                // Test count
                result = await client.hscan(key1, initialCursor, {
                    count: 25,
                });
                expect(result[resultCursorIndex]).not.toEqual(initialCursor);
                expect(
                    result[resultCollectionIndex].length,
                ).toBeGreaterThanOrEqual(25);

                // Test count with match returns a non-empty list
                result = await client.hscan(key1, initialCursor, {
                    match: "1*",
                    count: 30,
                });
                expect(result[resultCursorIndex]).not.toEqual(initialCursor);
                expect(result[resultCollectionIndex].length).toBeGreaterThan(0);

                if (!cluster.checkIfServerVersionLessThan("7.9.0")) {
                    const result = await client.hscan(key1, initialCursor, {
                        noValues: true,
                    });
                    const resultCursor = result[resultCursorIndex];
                    const fieldsArray = result[
                        resultCollectionIndex
                    ] as string[];

                    // Verify that the cursor is not "0" and values are not included
                    expect(resultCursor).not.toEqual("0");
                    expect(
                        fieldsArray.every((field) => !field.startsWith("num")),
                    ).toBeTruthy();
                }
            }, protocol);
        },
        config.timeout,
    );

    it.each([ProtocolVersion.RESP2, ProtocolVersion.RESP3])(
        `hscan and sscan empty set, negative cursor, negative count, and non-hash key exception tests`,
        async (protocol) => {
            await runTest(
                async (client: BaseClient, cluster: ValkeyCluster) => {
                    const key1 = "{key}-1" + uuidv4();
                    const key2 = "{key}-2" + uuidv4();
                    const initialCursor = "0";
                    const resultCursorIndex = 0;
                    const resultCollectionIndex = 1;

                    // Empty set
                    let result = await client.hscan(key1, initialCursor);
                    expect(result[resultCursorIndex]).toEqual(initialCursor);
                    expect(result[resultCollectionIndex]).toEqual([]);

                    let result2 = await client.sscan(key1, initialCursor);
                    expect(result2[resultCursorIndex]).toEqual(initialCursor);
                    expect(result2[resultCollectionIndex]).toEqual([]);

                    // Negative cursor
                    if (cluster.checkIfServerVersionLessThan("7.9.0")) {
                        result = await client.hscan(key1, "-1");
                        expect(result[resultCursorIndex]).toEqual(
                            initialCursor,
                        );
                        expect(result[resultCollectionIndex]).toEqual([]);

                        result2 = await client.sscan(key1, "-1");
                        expect(result2[resultCursorIndex]).toEqual(
                            initialCursor,
                        );
                        expect(result2[resultCollectionIndex]).toEqual([]);
                    } else {
                        await expect(client.hscan(key1, "-1")).rejects.toThrow(
                            RequestError,
                        );

                        await expect(client.sscan(key1, "-1")).rejects.toThrow(
                            RequestError,
                        );
                    }

                    // Exceptions
                    // Non-hash key
                    expect(await client.set(key2, "test")).toEqual("OK");
                    await expect(
                        client.hscan(key2, initialCursor),
                    ).rejects.toThrow(RequestError);
                    await expect(
                        client.hscan(key2, initialCursor, {
                            match: "test",
                            count: 20,
                        }),
                    ).rejects.toThrow(RequestError);

                    await expect(
                        client.sscan(key2, initialCursor),
                    ).rejects.toThrow(RequestError);
                    await expect(
                        client.sscan(key2, initialCursor, {
                            match: "test",
                            count: 30,
                        }),
                    ).rejects.toThrow(RequestError);

                    // Negative count
                    await expect(
                        client.hscan(key2, initialCursor, {
                            count: -1,
                        }),
                    ).rejects.toThrow(RequestError);

                    await expect(
                        client.sscan(key2, initialCursor, {
                            count: -1,
                        }),
                    ).rejects.toThrow(RequestError);
                },
                protocol,
            );
        },
        config.timeout,
    );

    it.each([ProtocolVersion.RESP2, ProtocolVersion.RESP3])(
        `encoder test_%p`,
        async (protocol) => {
            await runTest(async (client: BaseClient) => {
                const key = uuidv4();
                const value = uuidv4();
                const valueEncoded = Buffer.from(value);

                expect(await client.set(key, value)).toEqual("OK");
                expect(await client.get(key)).toEqual(value);
                expect(
                    await client.get(key, { decoder: Decoder.Bytes }),
                ).toEqual(valueEncoded);
                expect(
                    await client.get(key, { decoder: Decoder.String }),
                ).toEqual(value);

                // Setting the encoded value. Should behave as the previous test since the default is String decoding.
                expect(await client.set(key, valueEncoded)).toEqual("OK");
                expect(await client.get(key)).toEqual(value);
                expect(
                    await client.get(key, { decoder: Decoder.Bytes }),
                ).toEqual(valueEncoded);
                expect(
                    await client.get(key, { decoder: Decoder.String }),
                ).toEqual(value);
            }, protocol);
        },
        config.timeout,
    );

    it.each([ProtocolVersion.RESP2, ProtocolVersion.RESP3])(
        `hdel multiple existing fields, an non existing field and an non existing key_%p`,
        async (protocol) => {
            await runTest(async (client: BaseClient) => {
                const key = uuidv4();
                const field1 = uuidv4();
                const field2 = uuidv4();
                const field3 = uuidv4();
                const value = uuidv4();
                const fieldValueMap = {
                    [field1]: value,
                    [field2]: value,
                    [field3]: value,
                };

                expect(await client.hset(key, fieldValueMap)).toEqual(3);
                expect(
                    await client.hdel(Buffer.from(key), [field1, field2]),
                ).toEqual(2);
                expect(await client.hdel(key, ["nonExistingField"])).toEqual(0);
                expect(await client.hdel("nonExistingKey", [field3])).toEqual(
                    0,
                );
            }, protocol);
        },
        config.timeout,
    );

    it.each([ProtocolVersion.RESP2, ProtocolVersion.RESP3])(
        `testing hmget with multiple existing fields, an non existing field and an non existing key_%p`,
        async (protocol) => {
            await runTest(async (client: BaseClient) => {
                const key = uuidv4();
                const field1 = uuidv4();
                const field2 = uuidv4();
                const value = uuidv4();
                const fieldValueMap = {
                    [field1]: value,
                    [field2]: value,
                };
                expect(await client.hset(key, fieldValueMap)).toEqual(2);
                expect(
                    await client.hmget(key, [
                        field1,
                        "nonExistingField",
                        field2,
                    ]),
                ).toEqual([value, null, value]);
                expect(
                    await client.hmget(
                        Buffer.from("nonExistingKey"),
                        [field1, field2],
                        { decoder: Decoder.Bytes },
                    ),
                ).toEqual([null, null]);
            }, protocol);
        },
        config.timeout,
    );

    it.each([ProtocolVersion.RESP2, ProtocolVersion.RESP3])(
        `hexists existing field, an non existing field and an non existing key_%p`,
        async (protocol) => {
            await runTest(async (client: BaseClient) => {
                const key = uuidv4();
                const field1 = uuidv4();
                const field2 = uuidv4();
                const fieldValueMap = {
                    [field1]: "value1",
                    [field2]: "value2",
                };
                expect(await client.hset(key, fieldValueMap)).toEqual(2);
                expect(
                    await client.hexists(Buffer.from(key), Buffer.from(field1)),
                ).toEqual(true);
                expect(await client.hexists(key, "nonExistingField")).toEqual(
                    false,
                );
                expect(await client.hexists("nonExistingKey", field2)).toEqual(
                    false,
                );
            }, protocol);
        },
        config.timeout,
    );

    it.each([ProtocolVersion.RESP2, ProtocolVersion.RESP3])(
        `hgetall with multiple fields in an existing key and one non existing key_%p`,
        async (protocol) => {
            await runTest(async (client: BaseClient) => {
                const key = uuidv4();
                const field1 = uuidv4();
                const field2 = uuidv4();
                const value = uuidv4();
                const fieldValueMap = {
                    [field1]: value,
                    [field2]: value,
                };
                expect(await client.hset(key, fieldValueMap)).toEqual(2);

                expect(await client.hgetall(key)).toEqual(
                    convertFieldsAndValuesToHashDataType({
                        [field1]: value,
                        [field2]: value,
                    }),
                );

                expect(
                    await client.hgetall(key, { decoder: Decoder.Bytes }),
                ).toEqual([
                    {
                        field: Buffer.from(field1),
                        value: Buffer.from(value),
                    },
                    {
                        field: Buffer.from(field2),
                        value: Buffer.from(value),
                    },
                ]);

                expect(
                    await client.hgetall(Buffer.from("nonExistingKey")),
                ).toEqual([]);
            }, protocol);
        },
        config.timeout,
    );

    it.each([ProtocolVersion.RESP2, ProtocolVersion.RESP3])(
        `hincrBy and hincrByFloat with existing key and field_%p`,
        async (protocol) => {
            await runTest(async (client: BaseClient) => {
                const key = uuidv4();
                const field = uuidv4();
                const fieldValueMap = {
                    [field]: "10",
                };
                expect(await client.hset(key, fieldValueMap)).toEqual(1);
                expect(await client.hincrBy(key, field, 1)).toEqual(11);
                expect(
                    await client.hincrBy(
                        Buffer.from(key),
                        Buffer.from(field),
                        4,
                    ),
                ).toEqual(15);
                expect(
                    await client.hincrByFloat(
                        Buffer.from(key),
                        Buffer.from(field),
                        1.5,
                    ),
                ).toEqual(16.5);
            }, protocol);
        },
        config.timeout,
    );

    it.each([ProtocolVersion.RESP2, ProtocolVersion.RESP3])(
        `hincrBy and hincrByFloat with non existing key and non existing field_%p`,
        async (protocol) => {
            await runTest(async (client: BaseClient) => {
                const key1 = uuidv4();
                const key2 = uuidv4();
                const field = uuidv4();
                const fieldValueMap = {
                    [field]: "10",
                };
                expect(
                    await client.hincrBy("nonExistingKey", field, 1),
                ).toEqual(1);
                expect(await client.hset(key1, fieldValueMap)).toEqual(1);
                expect(
                    await client.hincrBy(key1, "nonExistingField", 2),
                ).toEqual(2);
                expect(await client.hset(key2, fieldValueMap)).toEqual(1);
                expect(
                    await client.hincrByFloat(key2, "nonExistingField", -0.5),
                ).toEqual(-0.5);
            }, protocol);
        },
        config.timeout,
    );

    it.each([ProtocolVersion.RESP2, ProtocolVersion.RESP3])(
        `hincrBy and hincrByFloat with a field that contains a value of string that can not be represented as as integer or float_%p`,
        async (protocol) => {
            await runTest(async (client: BaseClient) => {
                const key = uuidv4();
                const field = uuidv4();
                const fieldValueMap = {
                    [field]: "foo",
                };
                expect(await client.hset(key, fieldValueMap)).toEqual(1);

                try {
                    expect(await client.hincrBy(key, field, 2)).toThrow();
                } catch (e) {
                    expect((e as Error).message).toMatch(
                        "hash value is not an integer",
                    );
                }

                try {
                    expect(
                        await client.hincrByFloat(key, field, 1.5),
                    ).toThrow();
                } catch (e) {
                    expect((e as Error).message).toMatch(
                        "hash value is not a float",
                    );
                }
            }, protocol);
        },
        config.timeout,
    );

    it.each([ProtocolVersion.RESP2, ProtocolVersion.RESP3])(
        `hlen test_%p`,
        async (protocol) => {
            await runTest(async (client: BaseClient) => {
                const key1 = uuidv4();
                const field1 = uuidv4();
                const field2 = uuidv4();
                const fieldValueList = [
                    {
                        field: field1,
                        value: "value1",
                    },
                    {
                        field: field2,
                        value: "value2",
                    },
                ];

                expect(await client.hset(key1, fieldValueList)).toEqual(2);
                expect(await client.hlen(key1)).toEqual(2);
                expect(await client.hdel(key1, [field1])).toEqual(1);
                expect(await client.hlen(Buffer.from(key1))).toEqual(1);
                expect(await client.hlen("nonExistingHash")).toEqual(0);
            }, protocol);
        },
        config.timeout,
    );

    it.each([ProtocolVersion.RESP2, ProtocolVersion.RESP3])(
        `hvals test_%p`,
        async (protocol) => {
            await runTest(async (client: BaseClient) => {
                const key1 = uuidv4();
                const key2 = uuidv4();
                const field1 = uuidv4();
                const field2 = uuidv4();
                const fieldValueMap = {
                    [field1]: "value1",
                    [field2]: "value2",
                };
                const value1Encoded = Buffer.from("value1");
                const value2Encoded = Buffer.from("value2");

                expect(
                    await client.hset(Buffer.from(key1), fieldValueMap),
                ).toEqual(2);
                expect(await client.hvals(key1)).toEqual(["value1", "value2"]);
                expect(await client.hdel(key1, [field1])).toEqual(1);
                expect(await client.hvals(Buffer.from(key1))).toEqual([
                    "value2",
                ]);
                expect(await client.hvals("nonExistingHash")).toEqual([]);

                //hvals with binary buffers
                expect(await client.hset(key2, fieldValueMap)).toEqual(2);
                expect(
                    await client.hvals(key2, { decoder: Decoder.Bytes }),
                ).toEqual([value1Encoded, value2Encoded]);
                expect(await client.hdel(key2, [field1])).toEqual(1);
                expect(
                    await client.hvals(key2, { decoder: Decoder.Bytes }),
                ).toEqual([value2Encoded]);
            }, protocol);
        },
        config.timeout,
    );

    it.each([ProtocolVersion.RESP2, ProtocolVersion.RESP3])(
        `hsetnx test_%p`,
        async (protocol) => {
            await runTest(async (client: BaseClient) => {
                const key1 = uuidv4();
                const key2 = uuidv4();
                const field = uuidv4();

                expect(await client.hsetnx(key1, field, "value")).toEqual(true);
                expect(
                    await client.hsetnx(
                        Buffer.from(key1),
                        Buffer.from(field),
                        "newValue",
                    ),
                ).toEqual(false);
                expect(await client.hget(key1, field)).toEqual("value");

                expect(await client.set(key2, "value")).toEqual("OK");
                await expect(
                    client.hsetnx(key2, field, "value"),
                ).rejects.toThrow();
            }, protocol);
        },
        config.timeout,
    );

    it.each([ProtocolVersion.RESP2, ProtocolVersion.RESP3])(
        `hstrlen test_%p`,
        async (protocol) => {
            await runTest(async (client: BaseClient) => {
                const key1 = uuidv4();
                const key2 = uuidv4();
                const field = uuidv4();

                expect(await client.hset(key1, { field: "value" })).toBe(1);
                expect(await client.hstrlen(key1, "field")).toBe(5);

                // missing value
                expect(await client.hstrlen(key1, "nonExistingField")).toBe(0);

                // missing key
                expect(await client.hstrlen(key2, "field")).toBe(0);

                // key exists but holds non hash type value
                expect(await client.set(key2, "value")).toEqual("OK");
                await expect(
                    client.hstrlen(Buffer.from(key2), Buffer.from(field)),
                ).rejects.toThrow(RequestError);
            }, protocol);
        },
        config.timeout,
    );

    it.each([ProtocolVersion.RESP2, ProtocolVersion.RESP3])(
        `hrandfield test_%p`,
        async (protocol) => {
            await runTest(async (client: BaseClient, cluster) => {
                if (cluster.checkIfServerVersionLessThan("6.2.0")) {
                    return;
                }

                const key1 = uuidv4();
                const key2 = uuidv4();

                // key does not exist
                expect(
                    await client.hrandfield(Buffer.from(key1), {
                        decoder: Decoder.Bytes,
                    }),
                ).toBeNull();
                expect(await client.hrandfieldCount(key1, 5)).toEqual([]);
                expect(await client.hrandfieldWithValues(key1, 5)).toEqual([]);

                const data = { "f 1": "v 1", "f 2": "v 2", "f 3": "v 3" };
                const fields = Object.keys(data);
                const entries = Object.entries(data);
                const encodedFields = fields.map(Buffer.from);
                const encodedEntries = entries.map((e) => e.map(Buffer.from));
                expect(await client.hset(key1, data)).toEqual(3);

                expect(fields).toContain(await client.hrandfield(key1));

                // With Count - positive count
                let result = await client.hrandfieldCount(key1, 5);
                expect(result).toEqual(fields);

                // With Count - negative count
                result = await client.hrandfieldCount(Buffer.from(key1), -5, {
                    decoder: Decoder.Bytes,
                });
                expect(result.length).toEqual(5);
                result.map((r) => expect(encodedFields).toContainEqual(r));

                // With values - positive count
                let result2 = await client.hrandfieldWithValues(
                    Buffer.from(key1),
                    5,
                    { decoder: Decoder.Bytes },
                );
                expect(result2).toEqual(encodedEntries);

                // With values - negative count
                result2 = await client.hrandfieldWithValues(key1, -5);
                expect(result2.length).toEqual(5);
                result2.map((r) => expect(entries).toContainEqual(r));

                // key exists but holds non hash type value
                expect(await client.set(key2, "value")).toEqual("OK");
                await expect(client.hrandfield(key2)).rejects.toThrow(
                    RequestError,
                );
                await expect(client.hrandfieldCount(key2, 42)).rejects.toThrow(
                    RequestError,
                );
                await expect(
                    client.hrandfieldWithValues(key2, 42),
                ).rejects.toThrow(RequestError);
            }, protocol);
        },
        config.timeout,
    );

    it.each([ProtocolVersion.RESP2, ProtocolVersion.RESP3])(
        `lpush, lpop and lrange with existing and non existing key_%p`,
        async (protocol) => {
            await runTest(async (client: BaseClient) => {
                const key1 = uuidv4();
                const key2 = Buffer.from(uuidv4());
                const valueList1 = ["value4", "value3", "value2", "value1"];
                const valueList2 = ["value7", "value6", "value5"];
                const encodedValues = [
                    Buffer.from("value6"),
                    Buffer.from("value7"),
                ];
                expect(await client.lpush(key1, valueList1)).toEqual(4);
                expect(await client.lpop(key1)).toEqual("value1");
                expect(await client.lrange(key1, 0, -1)).toEqual([
                    "value2",
                    "value3",
                    "value4",
                ]);
                expect(await client.lpopCount(key1, 2)).toEqual([
                    "value2",
                    "value3",
                ]);
                expect(await client.lrange("nonExistingKey", 0, -1)).toEqual(
                    [],
                );
                expect(await client.lpop("nonExistingKey")).toEqual(null);
                expect(await client.lpush(key2, valueList2)).toEqual(3);
                expect(
                    await client.lpop(key2, { decoder: Decoder.Bytes }),
                ).toEqual(Buffer.from("value5"));
                expect(
                    await client.lrange(key2, 0, -1, {
                        decoder: Decoder.Bytes,
                    }),
                ).toEqual(encodedValues);
                expect(
                    await client.lpopCount(key2, 2, { decoder: Decoder.Bytes }),
                ).toEqual(encodedValues);
                expect(
                    await client.lpush(key2, [Buffer.from("value8")]),
                ).toEqual(1);
                expect(
                    await client.lpop(key2, { decoder: Decoder.Bytes }),
                ).toEqual(Buffer.from("value8"));
            }, protocol);
        },
        config.timeout,
    );

    it.each([ProtocolVersion.RESP2, ProtocolVersion.RESP3])(
        `lpush, lpop and lrange with key that holds a value that is not a list_%p`,
        async (protocol) => {
            await runTest(async (client: BaseClient) => {
                const key = uuidv4();
                expect(await client.set(key, "foo")).toEqual("OK");

                try {
                    expect(await client.lpush(key, ["bar"])).toThrow();
                } catch (e) {
                    expect((e as Error).message).toMatch(
                        "Operation against a key holding the wrong kind of value",
                    );
                }

                try {
                    expect(await client.lpop(key)).toThrow();
                } catch (e) {
                    expect((e as Error).message).toMatch(
                        "Operation against a key holding the wrong kind of value",
                    );
                }

                try {
                    expect(await client.lrange(key, 0, -1)).toThrow();
                } catch (e) {
                    expect((e as Error).message).toMatch(
                        "Operation against a key holding the wrong kind of value",
                    );
                }
            }, protocol);
        },
        config.timeout,
    );

    it.each([ProtocolVersion.RESP2, ProtocolVersion.RESP3])(
        `lpushx list_%p`,
        async (protocol) => {
            await runTest(async (client: BaseClient) => {
                const key1 = uuidv4();
                const key2 = uuidv4();
                const key3 = uuidv4();
                expect(await client.lpush(key1, ["0"])).toEqual(1);
                expect(await client.lpushx(key1, ["1", "2", "3"])).toEqual(4);
                expect(await client.lrange(key1, 0, -1)).toEqual([
                    "3",
                    "2",
                    "1",
                    "0",
                ]);

                expect(await client.lpushx(key2, ["1"])).toEqual(0);
                expect(await client.lrange(key2, 0, -1)).toEqual([]);

                // Key exists, but is not a list
                expect(await client.set(key3, "bar"));
                await expect(client.lpushx(key3, ["_"])).rejects.toThrow(
                    RequestError,
                );

                // Empty element list
                await expect(client.lpushx(key2, [])).rejects.toThrow(
                    RequestError,
                );

                // test for binary key as input
                const key4 = uuidv4();
                expect(await client.lpush(key4, ["0"])).toEqual(1);
                expect(
                    await client.lpushx(Buffer.from(key4), [
                        Buffer.from("1"),
                        Buffer.from("2"),
                        Buffer.from("3"),
                    ]),
                ).toEqual(4);
                expect(await client.lrange(key4, 0, -1)).toEqual([
                    "3",
                    "2",
                    "1",
                    "0",
                ]);
            }, protocol);
        },
        config.timeout,
    );

    it.each([ProtocolVersion.RESP2, ProtocolVersion.RESP3])(
        `llen with existing, non-existing key and key that holds a value that is not a list_%p`,
        async (protocol) => {
            await runTest(async (client: BaseClient) => {
                const key1 = uuidv4();
                const key2 = uuidv4();
                const valueList = ["value4", "value3", "value2", "value1"];
                expect(await client.lpush(key1, valueList)).toEqual(4);
                expect(await client.llen(key1)).toEqual(4);
                expect(await client.llen(Buffer.from(key1))).toEqual(4);

                expect(await client.llen("nonExistingKey")).toEqual(0);

                expect(await client.set(key2, "foo")).toEqual("OK");

                try {
                    expect(await client.llen(key2)).toThrow();
                } catch (e) {
                    expect((e as Error).message).toMatch(
                        "Operation against a key holding the wrong kind of value",
                    );
                }
            }, protocol);
        },
        config.timeout,
    );

    it.each([ProtocolVersion.RESP2, ProtocolVersion.RESP3])(
        `lmove list_%p`,
        async (protocol) => {
            await runTest(async (client: BaseClient, cluster) => {
                if (cluster.checkIfServerVersionLessThan("6.2.0")) {
                    return;
                }

                const key1 = "{key}-1" + uuidv4();
                const key2 = "{key}-2" + uuidv4();
                const key1Encoded = Buffer.from("{key}-1" + uuidv4());
                const key2Encoded = Buffer.from("{key}-2" + uuidv4());
                const lpushArgs1 = ["2", "1"];
                const lpushArgs2 = ["4", "3"];

                // Initialize the tests
                expect(await client.lpush(key1, lpushArgs1)).toEqual(2);
                expect(await client.lpush(key2, lpushArgs2)).toEqual(2);
                expect(await client.lpush(key1Encoded, lpushArgs1)).toEqual(2);
                expect(await client.lpush(key2Encoded, lpushArgs2)).toEqual(2);

                // Move from LEFT to LEFT
                expect(
                    await client.lmove(
                        key1,
                        key2,
                        ListDirection.LEFT,
                        ListDirection.LEFT,
                    ),
                ).toEqual("1");

                // Move from LEFT to RIGHT
                expect(
                    await client.lmove(
                        key1,
                        key2,
                        ListDirection.LEFT,
                        ListDirection.RIGHT,
                    ),
                ).toEqual("2");

                expect(await client.lrange(key2, 0, -1)).toEqual([
                    "1",
                    "3",
                    "4",
                    "2",
                ]);
                expect(await client.lrange(key1, 0, -1)).toEqual([]);

                // Move from RIGHT to LEFT - non-existing destination key
                expect(
                    await client.lmove(
                        key2,
                        key1,
                        ListDirection.RIGHT,
                        ListDirection.LEFT,
                    ),
                ).toEqual("2");

                // Move from RIGHT to RIGHT
                expect(
                    await client.lmove(
                        key2,
                        key1,
                        ListDirection.RIGHT,
                        ListDirection.RIGHT,
                    ),
                ).toEqual("4");

                expect(await client.lrange(key2, 0, -1)).toEqual(["1", "3"]);
                expect(await client.lrange(key1, 0, -1)).toEqual(["2", "4"]);

                // Move from RIGHT to LEFT with encoded return value
                expect(
                    await client.lmove(
                        key1,
                        key2,
                        ListDirection.RIGHT,
                        ListDirection.LEFT,
                        { decoder: Decoder.Bytes },
                    ),
                ).toEqual(Buffer.from("4"));

                // Move from RIGHT to LEFT with encoded list keys
                expect(
                    await client.lmove(
                        key1Encoded,
                        key2Encoded,
                        ListDirection.RIGHT,
                        ListDirection.LEFT,
                    ),
                ).toEqual("2");

                // Non-existing source key
                expect(
                    await client.lmove(
                        "{key}-non_existing_key" + uuidv4(),
                        key1,
                        ListDirection.LEFT,
                        ListDirection.LEFT,
                    ),
                ).toEqual(null);

                // Non-list source key
                const key3 = "{key}-3" + uuidv4();
                expect(await client.set(key3, "value")).toEqual("OK");
                await expect(
                    client.lmove(
                        key3,
                        key1,
                        ListDirection.LEFT,
                        ListDirection.LEFT,
                    ),
                ).rejects.toThrow(RequestError);

                // Non-list destination key
                await expect(
                    client.lmove(
                        key1,
                        key3,
                        ListDirection.LEFT,
                        ListDirection.LEFT,
                    ),
                ).rejects.toThrow(RequestError);
            }, protocol);
        },
        config.timeout,
    );

    it.each([ProtocolVersion.RESP2, ProtocolVersion.RESP3])(
        `blmove list_%p`,
        async (protocol) => {
            await runTest(async (client: BaseClient, cluster) => {
                if (cluster.checkIfServerVersionLessThan("6.2.0")) {
                    return;
                }

                const key1 = "{key}-1" + uuidv4();
                const key2 = "{key}-2" + uuidv4();
                const key1Encoded = Buffer.from("{key}-1" + uuidv4());
                const key2Encoded = Buffer.from("{key}-2" + uuidv4());
                const lpushArgs1 = ["2", "1"];
                const lpushArgs2 = ["4", "3"];

                // Initialize the tests
                expect(await client.lpush(key1, lpushArgs1)).toEqual(2);
                expect(await client.lpush(key2, lpushArgs2)).toEqual(2);
                expect(await client.lpush(key1Encoded, lpushArgs1)).toEqual(2);
                expect(await client.lpush(key2Encoded, lpushArgs2)).toEqual(2);

                // Move from LEFT to LEFT with blocking
                expect(
                    await client.blmove(
                        key1,
                        key2,
                        ListDirection.LEFT,
                        ListDirection.LEFT,
                        0.1,
                    ),
                ).toEqual("1");

                // Move from LEFT to RIGHT with blocking
                expect(
                    await client.blmove(
                        key1,
                        key2,
                        ListDirection.LEFT,
                        ListDirection.RIGHT,
                        0.1,
                    ),
                ).toEqual("2");

                expect(await client.lrange(key2, 0, -1)).toEqual([
                    "1",
                    "3",
                    "4",
                    "2",
                ]);
                expect(await client.lrange(key1, 0, -1)).toEqual([]);

                // Move from RIGHT to LEFT non-existing destination with blocking
                expect(
                    await client.blmove(
                        key2,
                        key1,
                        ListDirection.RIGHT,
                        ListDirection.LEFT,
                        0.1,
                    ),
                ).toEqual("2");

                expect(await client.lrange(key2, 0, -1)).toEqual([
                    "1",
                    "3",
                    "4",
                ]);
                expect(await client.lrange(key1, 0, -1)).toEqual(["2"]);

                // Move from RIGHT to RIGHT with blocking
                expect(
                    await client.blmove(
                        key2,
                        key1,
                        ListDirection.RIGHT,
                        ListDirection.RIGHT,
                        0.1,
                    ),
                ).toEqual("4");

                expect(await client.lrange(key2, 0, -1)).toEqual(["1", "3"]);
                expect(await client.lrange(key1, 0, -1)).toEqual(["2", "4"]);

                // Move from RIGHT to LEFT with blocking and encoded return value
                expect(
                    await client.blmove(
                        key1,
                        key2,
                        ListDirection.RIGHT,
                        ListDirection.LEFT,
                        0.1,
                        { decoder: Decoder.Bytes },
                    ),
                ).toEqual(Buffer.from("4"));

                // Move from RIGHT to LEFT with encoded list keys
                expect(
                    await client.blmove(
                        key1Encoded,
                        key2Encoded,
                        ListDirection.RIGHT,
                        ListDirection.LEFT,
                        0.1,
                    ),
                ).toEqual("2");

                // Non-existing source key with blocking
                expect(
                    await client.blmove(
                        "{key}-non_existing_key" + uuidv4(),
                        key1,
                        ListDirection.LEFT,
                        ListDirection.LEFT,
                        0.1,
                    ),
                ).toEqual(null);

                // Non-list source key with blocking
                const key3 = "{key}-3" + uuidv4();
                expect(await client.set(key3, "value")).toEqual("OK");
                await expect(
                    client.blmove(
                        key3,
                        key1,
                        ListDirection.LEFT,
                        ListDirection.LEFT,
                        0.1,
                    ),
                ).rejects.toThrow(RequestError);

                // Non-list destination key
                await expect(
                    client.blmove(
                        key1,
                        key3,
                        ListDirection.LEFT,
                        ListDirection.LEFT,
                        0.1,
                    ),
                ).rejects.toThrow(RequestError);
            }, protocol);
        },
        config.timeout,
    );

    it.each([ProtocolVersion.RESP2, ProtocolVersion.RESP3])(
        `lset test_%p`,
        async (protocol) => {
            await runTest(async (client: BaseClient) => {
                const key = uuidv4();
                const nonExistingKey = uuidv4();
                const index = 0;
                const oobIndex = 10;
                const negativeIndex = -1;
                const element = "zero";
                const lpushArgs = ["four", "three", "two", "one"];
                const expectedList = ["zero", "two", "three", "four"];
                const expectedList2 = ["zero", "two", "three", "zero"];

                // key does not exist
                await expect(
                    client.lset(nonExistingKey, index, element),
                ).rejects.toThrow(RequestError);

                expect(await client.lpush(key, lpushArgs)).toEqual(4);

                // index out of range
                await expect(
                    client.lset(key, oobIndex, element),
                ).rejects.toThrow(RequestError);

                // assert lset result
                expect(await client.lset(key, index, element)).toEqual("OK");
                expect(await client.lrange(key, 0, negativeIndex)).toEqual(
                    expectedList,
                );

                // assert lset with a negative index for the last element in the list
                expect(await client.lset(key, negativeIndex, element)).toEqual(
                    "OK",
                );
                expect(await client.lrange(key, 0, negativeIndex)).toEqual(
                    expectedList2,
                );

                // assert lset against a non-list key
                const nonListKey = "nonListKey";
                expect(await client.sadd(nonListKey, ["a"])).toEqual(1);

                await expect(client.lset(nonListKey, 0, "b")).rejects.toThrow(
                    RequestError,
                );

                //test lset for binary key and element values
                const key2 = uuidv4();
                expect(await client.lpush(key2, lpushArgs)).toEqual(4);
                // assert lset result
                expect(
                    await client.lset(Buffer.from(key2), index, element),
                ).toEqual("OK");
                expect(await client.lrange(key2, 0, negativeIndex)).toEqual(
                    expectedList,
                );
            }, protocol);
        },
        config.timeout,
    );

    it.each([ProtocolVersion.RESP2, ProtocolVersion.RESP3])(
        `ltrim with existing key and key that holds a value that is not a list_%p`,
        async (protocol) => {
            await runTest(async (client: BaseClient) => {
                const key = uuidv4();
                const valueList = ["value4", "value3", "value2", "value1"];
                expect(await client.lpush(key, valueList)).toEqual(4);
                expect(await client.ltrim(key, 0, 1)).toEqual("OK");
                expect(await client.lrange(key, 0, -1)).toEqual([
                    "value1",
                    "value2",
                ]);

                /// `start` is greater than `end` so the key will be removed.
                expect(await client.ltrim(key, 4, 2)).toEqual("OK");
                expect(await client.lrange(key, 0, -1)).toEqual([]);

                expect(await client.set(key, "foo")).toEqual("OK");

                try {
                    expect(await client.ltrim(key, 0, 1)).toThrow();
                } catch (e) {
                    expect((e as Error).message).toMatch(
                        "Operation against a key holding the wrong kind of value",
                    );
                }

                //test for binary key as input to the command
                const key2 = uuidv4();
                expect(await client.lpush(key2, valueList)).toEqual(4);
                expect(await client.ltrim(Buffer.from(key2), 0, 1)).toEqual(
                    "OK",
                );
                expect(await client.lrange(key2, 0, -1)).toEqual([
                    "value1",
                    "value2",
                ]);
            }, protocol);
        },
        config.timeout,
    );

    it.each([ProtocolVersion.RESP2, ProtocolVersion.RESP3])(
        `lrem with existing key and non existing key_%p`,
        async (protocol) => {
            await runTest(async (client: BaseClient) => {
                const key1 = uuidv4();
                const valueList = [
                    "value1",
                    "value2",
                    "value1",
                    "value1",
                    "value2",
                ];
                expect(await client.lpush(key1, valueList)).toEqual(5);
                expect(await client.lrem(key1, 2, "value1")).toEqual(2);
                expect(await client.lrange(key1, 0, -1)).toEqual([
                    "value2",
                    "value2",
                    "value1",
                ]);
                expect(await client.lrem(key1, -1, "value2")).toEqual(1);
                expect(await client.lrange(key1, 0, -1)).toEqual([
                    "value2",
                    "value1",
                ]);
                expect(await client.lrem(key1, 0, "value2")).toEqual(1);
                expect(await client.lrange(key1, 0, -1)).toEqual(["value1"]);
                expect(await client.lrem("nonExistingKey", 2, "value")).toEqual(
                    0,
                );

                // test for binary key and element as input to the command
                const key2 = uuidv4();
                expect(await client.lpush(key2, valueList)).toEqual(5);
                expect(
                    await client.lrem(
                        Buffer.from(key2),
                        2,
                        Buffer.from("value1"),
                    ),
                ).toEqual(2);
                expect(await client.lrange(key2, 0, -1)).toEqual([
                    "value2",
                    "value2",
                    "value1",
                ]);
            }, protocol);
        },
        config.timeout,
    );

    it.each([ProtocolVersion.RESP2, ProtocolVersion.RESP3])(
        `rpush and rpop with existing and non existing key_%p`,
        async (protocol) => {
            await runTest(async (client: BaseClient) => {
                const key1 = uuidv4();
                const key2 = Buffer.from(uuidv4());
                const valueList1 = ["value1", "value2", "value3", "value4"];
                const valueList2 = ["value5", "value6", "value7"];
                expect(await client.rpush(key1, valueList1)).toEqual(4);
                expect(await client.rpop(key1)).toEqual("value4");
                expect(await client.rpopCount(key1, 2)).toEqual([
                    "value3",
                    "value2",
                ]);
                expect(await client.rpop("nonExistingKey")).toEqual(null);

                expect(await client.rpush(key2, valueList2)).toEqual(3);
                expect(
                    await client.rpop(key2, { decoder: Decoder.Bytes }),
                ).toEqual(Buffer.from("value7"));
                expect(
                    await client.rpopCount(key2, 2, { decoder: Decoder.Bytes }),
                ).toEqual([Buffer.from("value6"), Buffer.from("value5")]);
                expect(
                    await client.rpush(key2, [Buffer.from("value8")]),
                ).toEqual(1);
                expect(
                    await client.rpop(key2, { decoder: Decoder.Bytes }),
                ).toEqual(Buffer.from("value8"));
            }, protocol);
        },
        config.timeout,
    );

    it.each([ProtocolVersion.RESP2, ProtocolVersion.RESP3])(
        `rpush and rpop with key that holds a value that is not a list_%p`,
        async (protocol) => {
            await runTest(async (client: BaseClient) => {
                const key = uuidv4();
                expect(await client.set(key, "foo")).toEqual("OK");

                try {
                    expect(await client.rpush(key, ["bar"])).toThrow();
                } catch (e) {
                    expect((e as Error).message).toMatch(
                        "Operation against a key holding the wrong kind of value",
                    );
                }

                try {
                    expect(await client.rpop(key)).toThrow();
                } catch (e) {
                    expect((e as Error).message).toMatch(
                        "Operation against a key holding the wrong kind of value",
                    );
                }
            }, protocol);
        },
        config.timeout,
    );

    it.each([ProtocolVersion.RESP2, ProtocolVersion.RESP3])(
        `rpushx list_%p`,
        async (protocol) => {
            await runTest(async (client: BaseClient) => {
                const key1 = uuidv4();
                const key2 = uuidv4();
                const key3 = uuidv4();

                expect(await client.rpush(key1, ["0"])).toEqual(1);
                expect(await client.rpushx(key1, ["1", "2", "3"])).toEqual(4);
                expect(await client.lrange(key1, 0, -1)).toEqual([
                    "0",
                    "1",
                    "2",
                    "3",
                ]);

                expect(await client.rpushx(key2, ["1"])).toEqual(0);
                expect(await client.lrange(key2, 0, -1)).toEqual([]);

                // Key exists, but is not a list
                expect(await client.set(key3, "bar"));
                await expect(client.rpushx(key3, ["_"])).rejects.toThrow(
                    RequestError,
                );

                // Empty element list
                await expect(client.rpushx(key2, [])).rejects.toThrow(
                    RequestError,
                );

                //test for binary key and elemnts as inputs to the command.
                const key4 = uuidv4();
                expect(await client.rpush(key4, ["0"])).toEqual(1);
                expect(
                    await client.rpushx(Buffer.from(key4), [
                        Buffer.from("1"),
                        Buffer.from("2"),
                        Buffer.from("3"),
                    ]),
                ).toEqual(4);
                expect(await client.lrange(key4, 0, -1)).toEqual([
                    "0",
                    "1",
                    "2",
                    "3",
                ]);
            }, protocol);
        },
        config.timeout,
    );

    it.each([ProtocolVersion.RESP2, ProtocolVersion.RESP3])(
        `sadd, srem, scard and smembers with existing set_%p`,
        async (protocol) => {
            await runTest(async (client: BaseClient) => {
                const key = uuidv4();
                const keyEncoded = Buffer.from(key);
                const valueList = ["member1", "member2", "member3", "member4"];
                expect(await client.sadd(key, valueList)).toEqual(4);
                expect(
                    await client.srem(key, ["member3", "nonExistingMember"]),
                ).toEqual(1);

                /// compare the 2 sets.
                expect(await client.smembers(key)).toEqual(
                    new Set(["member1", "member2", "member4"]),
                );
                expect(await client.srem(key, ["member1"])).toEqual(1);
                expect(await client.scard(key)).toEqual(2);

                // with key and members as buffers
                expect(
                    await client.sadd(keyEncoded, [Buffer.from("member5")]),
                ).toEqual(1);
                expect(
                    await client.srem(keyEncoded, [Buffer.from("member2")]),
                ).toEqual(1);
                expect(
                    await client.smembers(keyEncoded, {
                        decoder: Decoder.Bytes,
                    }),
                ).toEqual(
                    new Set([Buffer.from("member4"), Buffer.from("member5")]),
                );
                expect(await client.scard(Buffer.from(key))).toEqual(2);
            }, protocol);
        },
        config.timeout,
    );

    it.each([ProtocolVersion.RESP2, ProtocolVersion.RESP3])(
        `smove test_%p`,
        async (protocol) => {
            await runTest(async (client: BaseClient) => {
                const key1 = "{key}" + uuidv4();
                const key2 = "{key}" + uuidv4();
                const key3 = "{key}" + uuidv4();
                const string_key = "{key}" + uuidv4();
                const non_existing_key = "{key}" + uuidv4();

                expect(await client.sadd(key1, ["1", "2", "3"])).toEqual(3);
                expect(await client.sadd(key2, ["2", "3"])).toEqual(2);

                // move an element, test key as buffer
                expect(await client.smove(Buffer.from(key1), key2, "1"));
                expect(await client.smembers(key1)).toEqual(
                    new Set(["2", "3"]),
                );
                expect(await client.smembers(key2)).toEqual(
                    new Set(["1", "2", "3"]),
                );

                // moved element already exists in the destination set, test member as buffer
                expect(await client.smove(key2, key1, Buffer.from("2")));
                expect(await client.smembers(key1)).toEqual(
                    new Set(["2", "3"]),
                );
                expect(await client.smembers(key2)).toEqual(
                    new Set(["1", "3"]),
                );

                // attempt to move from a non-existing key
                expect(await client.smove(non_existing_key, key1, "4")).toEqual(
                    false,
                );
                expect(await client.smembers(key1)).toEqual(
                    new Set(["2", "3"]),
                );

                // move to a new set
                expect(await client.smove(key1, key3, "2"));
                expect(await client.smembers(key1)).toEqual(new Set(["3"]));
                expect(await client.smembers(key3)).toEqual(new Set(["2"]));

                // attempt to move a missing element
                expect(await client.smove(key1, key3, "42")).toEqual(false);
                expect(await client.smembers(key1)).toEqual(new Set(["3"]));
                expect(await client.smembers(key3)).toEqual(new Set(["2"]));

                // move missing element to missing key
                expect(
                    await client.smove(key1, non_existing_key, "42"),
                ).toEqual(false);
                expect(await client.smembers(key1)).toEqual(new Set(["3"]));
                expect(await client.type(non_existing_key)).toEqual("none");

                // key exists, but it is not a set
                expect(await client.set(string_key, "value")).toEqual("OK");
                await expect(
                    client.smove(string_key, key1, "_"),
                ).rejects.toThrow();
            }, protocol);
        },
        config.timeout,
    );

    it.each([ProtocolVersion.RESP2, ProtocolVersion.RESP3])(
        `srem, scard and smembers with non existing key_%p`,
        async (protocol) => {
            await runTest(async (client: BaseClient) => {
                expect(await client.srem("nonExistingKey", ["member"])).toEqual(
                    0,
                );
                expect(await client.scard("nonExistingKey")).toEqual(0);
                expect(await client.smembers("nonExistingKey")).toEqual(
                    new Set(),
                );
            }, protocol);
        },
        config.timeout,
    );

    it.each([ProtocolVersion.RESP2, ProtocolVersion.RESP3])(
        `sadd, srem, scard and smembers with with key that holds a value that is not a set_%p`,
        async (protocol) => {
            await runTest(async (client: BaseClient) => {
                const key = uuidv4();
                expect(await client.set(key, "foo")).toEqual("OK");

                try {
                    expect(await client.sadd(key, ["bar"])).toThrow();
                } catch (e) {
                    expect((e as Error).message).toMatch(
                        "Operation against a key holding the wrong kind of value",
                    );
                }

                try {
                    expect(await client.srem(key, ["bar"])).toThrow();
                } catch (e) {
                    expect((e as Error).message).toMatch(
                        "Operation against a key holding the wrong kind of value",
                    );
                }

                try {
                    expect(await client.scard(key)).toThrow();
                } catch (e) {
                    expect((e as Error).message).toMatch(
                        "Operation against a key holding the wrong kind of value",
                    );
                }

                try {
                    expect(await client.smembers(key)).toThrow();
                } catch (e) {
                    expect((e as Error).message).toMatch(
                        "Operation against a key holding the wrong kind of value",
                    );
                }
            }, protocol);
        },
        config.timeout,
    );

    it.each([ProtocolVersion.RESP2, ProtocolVersion.RESP3])(
        `sinter test_%p`,
        async (protocol) => {
            await runTest(async (client: BaseClient) => {
                const key1 = `{key}-1-${uuidv4()}`;
                const key2 = `{key}-2-${uuidv4()}`;
                const non_existing_key = `{key}`;
                const member1_list = ["a", "b", "c", "d"];
                const member2_list = ["c", "d", "e"];

                // positive test case
                expect(await client.sadd(key1, member1_list)).toEqual(4);
                expect(await client.sadd(key2, member2_list)).toEqual(3);
                expect(await client.sinter([key1, key2])).toEqual(
                    new Set(["c", "d"]),
                );

                // positive test case with keys and return value as buffers
                expect(
                    await client.sinter(
                        [Buffer.from(key1), Buffer.from(key2)],
                        { decoder: Decoder.Bytes },
                    ),
                ).toEqual(new Set([Buffer.from("c"), Buffer.from("d")]));

                // invalid argument - key list must not be empty
                try {
                    expect(await client.sinter([])).toThrow();
                } catch (e) {
                    expect((e as Error).message).toMatch(
                        "ResponseError: wrong number of arguments",
                    );
                }

                // non-existing key returns empty set
                expect(await client.sinter([key1, non_existing_key])).toEqual(
                    new Set(),
                );

                // non-set key
                expect(await client.set(key2, "value")).toEqual("OK");

                try {
                    expect(await client.sinter([key2])).toThrow();
                } catch (e) {
                    expect((e as Error).message).toMatch(
                        "Operation against a key holding the wrong kind of value",
                    );
                }
            }, protocol);
        },
        config.timeout,
    );

    it.each([ProtocolVersion.RESP2, ProtocolVersion.RESP3])(
        `sintercard test_%p`,
        async (protocol) => {
            await runTest(async (client: BaseClient, cluster) => {
                if (cluster.checkIfServerVersionLessThan("7.0.0")) {
                    return;
                }

                const key1 = `{key}-${uuidv4()}`;
                const key2 = `{key}-${uuidv4()}`;
                const nonExistingKey = `{key}-${uuidv4()}`;
                const stringKey = `{key}-${uuidv4()}`;
                const member1_list = ["a", "b", "c", "d"];
                const member2_list = ["b", "c", "d", "e"];

                expect(await client.sadd(key1, member1_list)).toEqual(4);
                expect(await client.sadd(key2, member2_list)).toEqual(4);

                expect(await client.sintercard([key1, key2])).toEqual(3);

                // returns limit as cardinality when the limit is reached partway through the computation
                const limit = 2;
                expect(await client.sintercard([key1, key2], limit)).toEqual(
                    limit,
                );

                // returns actual cardinality if limit is higher
                expect(await client.sintercard([key1, key2], 4)).toEqual(3);

                // one of the keys is empty, intersection is empty, cardinality equals 0
                expect(await client.sintercard([key1, nonExistingKey])).toEqual(
                    0,
                );

                expect(
                    await client.sintercard([nonExistingKey, nonExistingKey]),
                ).toEqual(0);
                expect(
                    await client.sintercard(
                        [nonExistingKey, nonExistingKey],
                        2,
                    ),
                ).toEqual(0);

                // with keys as binary buffers
                expect(
                    await client.sintercard([
                        Buffer.from(key1),
                        Buffer.from(key2),
                    ]),
                ).toEqual(3);

                // invalid argument - key list must not be empty
                await expect(client.sintercard([])).rejects.toThrow(
                    RequestError,
                );

                // source key exists, but it is not a set
                expect(await client.set(stringKey, "foo")).toEqual("OK");
                await expect(
                    client.sintercard([key1, stringKey]),
                ).rejects.toThrow(RequestError);
            }, protocol);
        },
        config.timeout,
    );

    it.each([ProtocolVersion.RESP2, ProtocolVersion.RESP3])(
        `sinterstore test_%p`,
        async (protocol) => {
            await runTest(async (client: BaseClient) => {
                const key1 = `{key}-1-${uuidv4()}`;
                const key2 = `{key}-2-${uuidv4()}`;
                const key3 = `{key}-3-${uuidv4()}`;
                const nonExistingKey = `{key}-4-${uuidv4()}`;
                const stringKey = `{key}-5-${uuidv4()}`;
                const member1_list = ["a", "b", "c"];
                const member2_list = ["c", "d", "e"];

                expect(await client.sadd(key1, member1_list)).toEqual(3);
                expect(await client.sadd(key2, member2_list)).toEqual(3);

                // store in a new key
                expect(await client.sinterstore(key3, [key1, key2])).toEqual(1);
                expect(await client.smembers(key3)).toEqual(new Set(["c"]));

                // overwrite existing set, which is also a source set
                expect(await client.sinterstore(key2, [key2, key3])).toEqual(1);
                expect(await client.smembers(key2)).toEqual(new Set(["c"]));

                // source set is the same as the existing set
                expect(await client.sinterstore(key2, [key2])).toEqual(1);
                expect(await client.smembers(key2)).toEqual(new Set(["c"]));

                // intersection with non-existing key
                expect(
                    await client.sinterstore(key1, [key2, nonExistingKey]),
                ).toEqual(0);
                expect(await client.smembers(key1)).toEqual(new Set());

                // invalid argument - key list must not be empty
                await expect(client.sinterstore(key3, [])).rejects.toThrow();

                // non-set key
                expect(await client.set(stringKey, "foo")).toEqual("OK");
                await expect(
                    client.sinterstore(key3, [stringKey]),
                ).rejects.toThrow();

                // overwrite non-set key
                expect(await client.sinterstore(stringKey, [key2])).toEqual(1);
                expect(await client.smembers(stringKey)).toEqual(new Set("c"));

                // with destination and keys as binary buffers
                expect(await client.sadd(key1, ["a", "b", "c"]));
                expect(await client.sadd(key2, ["c", "d", "e"]));
                expect(
                    await client.sinterstore(Buffer.from(key3), [
                        Buffer.from(key1),
                        Buffer.from(key2),
                    ]),
                ).toEqual(1);
                expect(await client.smembers(key3)).toEqual(new Set(["c"]));
            }, protocol);
        },
        config.timeout,
    );

    it.each([ProtocolVersion.RESP2, ProtocolVersion.RESP3])(
        `sdiff test_%p`,
        async (protocol) => {
            await runTest(async (client: BaseClient) => {
                const key1 = `{key}-1-${uuidv4()}`;
                const key2 = `{key}-2-${uuidv4()}`;
                const stringKey = `{key}-3-${uuidv4()}`;
                const nonExistingKey = `{key}-4-${uuidv4()}`;
                const member1_list = ["a", "b", "c"];
                const member2_list = ["c", "d", "e"];

                expect(await client.sadd(key1, member1_list)).toEqual(3);
                expect(await client.sadd(key2, member2_list)).toEqual(3);

                expect(await client.sdiff([key1, key2])).toEqual(
                    new Set(["a", "b"]),
                );
                expect(await client.sdiff([key2, key1])).toEqual(
                    new Set(["d", "e"]),
                );

                expect(await client.sdiff([key1, nonExistingKey])).toEqual(
                    new Set(["a", "b", "c"]),
                );
                expect(await client.sdiff([nonExistingKey, key1])).toEqual(
                    new Set(),
                );

                // key and return value as binary buffers
                expect(
                    await client.sdiff([Buffer.from(key1), Buffer.from(key2)], {
                        decoder: Decoder.Bytes,
                    }),
                ).toEqual(new Set([Buffer.from("a"), Buffer.from("b")]));
                expect(
                    await client.sdiff([Buffer.from(key2), Buffer.from(key1)], {
                        decoder: Decoder.Bytes,
                    }),
                ).toEqual(new Set([Buffer.from("d"), Buffer.from("e")]));

                // invalid arg - key list must not be empty
                await expect(client.sdiff([])).rejects.toThrow();

                // key exists, but it is not a set
                expect(await client.set(stringKey, "foo")).toEqual("OK");
                await expect(client.sdiff([stringKey])).rejects.toThrow();
            }, protocol);
        },
        config.timeout,
    );

    it.each([ProtocolVersion.RESP2, ProtocolVersion.RESP3])(
        `sdiffstore test_%p`,
        async (protocol) => {
            await runTest(async (client: BaseClient) => {
                const key1 = `{key}-1-${uuidv4()}`;
                const key2 = `{key}-2-${uuidv4()}`;
                const key3 = `{key}-3-${uuidv4()}`;
                const stringKey = `{key}-4-${uuidv4()}`;
                const nonExistingKey = `{key}-5-${uuidv4()}`;
                const member1_list = ["a", "b", "c"];
                const member2_list = ["c", "d", "e"];

                expect(await client.sadd(key1, member1_list)).toEqual(3);
                expect(await client.sadd(key2, member2_list)).toEqual(3);

                // store diff in new key
                expect(await client.sdiffstore(key3, [key1, key2])).toEqual(2);
                expect(await client.smembers(key3)).toEqual(
                    new Set(["a", "b"]),
                );

                // overwrite existing set
                expect(await client.sdiffstore(key3, [key2, key1])).toEqual(2);
                expect(await client.smembers(key3)).toEqual(
                    new Set(["d", "e"]),
                );

                // overwrite one of the source sets
                expect(await client.sdiffstore(key3, [key2, key3])).toEqual(1);
                expect(await client.smembers(key3)).toEqual(new Set(["c"]));

                // diff between non-empty set and empty set
                expect(
                    await client.sdiffstore(key3, [key1, nonExistingKey]),
                ).toEqual(3);
                expect(await client.smembers(key3)).toEqual(
                    new Set(["a", "b", "c"]),
                );

                // diff between empty set and non-empty set
                expect(
                    await client.sdiffstore(key3, [nonExistingKey, key1]),
                ).toEqual(0);
                expect(await client.smembers(key3)).toEqual(new Set());

                // invalid argument - key list must not be empty
                await expect(client.sdiffstore(key3, [])).rejects.toThrow();

                // source key exists, but it is not a set
                expect(await client.set(stringKey, "foo")).toEqual("OK");
                await expect(
                    client.sdiffstore(key3, [stringKey]),
                ).rejects.toThrow();

                // overwrite a key holding a non-set value
                expect(
                    await client.sdiffstore(stringKey, [key1, key2]),
                ).toEqual(2);
                expect(await client.smembers(stringKey)).toEqual(
                    new Set(["a", "b"]),
                );

                // with destination and keys as binary buffers
                expect(
                    await client.sdiffstore(Buffer.from(key3), [
                        Buffer.from(key1),
                        Buffer.from(key2),
                    ]),
                ).toEqual(2);
                expect(await client.smembers(key3)).toEqual(
                    new Set(["a", "b"]),
                );
            }, protocol);
        },
        config.timeout,
    );

    it.each([ProtocolVersion.RESP2, ProtocolVersion.RESP3])(
        `sscan test_%p`,
        async (protocol) => {
            await runTest(async (client: BaseClient) => {
                const key1 = "{key}-1" + uuidv4();
                const initialCursor = "0";
                const defaultCount = 10;

                const numberMembers: string[] = [];

                for (let i = 0; i < 50000; i++) {
                    numberMembers[i] = i.toString();
                }

                const numberMembersSet: string[] = numberMembers;
                const charMembers: string[] = ["a", "b", "c", "d", "e"];
                const charMembersSet = new Set<string>(charMembers);
                const resultCursorIndex = 0;
                const resultCollectionIndex = 1;

                // Result contains the whole set
                expect(await client.sadd(key1, charMembers)).toEqual(
                    charMembers.length,
                );
                let result = await client.sscan(key1, initialCursor);
                expect(await result[resultCursorIndex]).toEqual(initialCursor);
                expect(result[resultCollectionIndex].length).toEqual(
                    charMembers.length,
                );

                const resultMembers = result[resultCollectionIndex] as string[];

                const allResultMember = resultMembers.every((member) =>
                    charMembersSet.has(member),
                );
                expect(allResultMember).toEqual(true);

                // Test with key, cursor, result value as binary buffers
                const encodedResult = await client.sscan(
                    Buffer.from(key1),
                    Buffer.from(initialCursor),
                    { decoder: Decoder.Bytes },
                );
                const encodedResultMembers = encodedResult[
                    resultCollectionIndex
                ] as GlideString[];
                const allEncodedResultMembers = encodedResultMembers.every(
                    (member) => charMembersSet.has(member.toString()),
                );
                expect(allEncodedResultMembers).toEqual(true);

                // Testing sscan with match
                result = await client.sscan(key1, initialCursor, {
                    match: "a",
                });
                expect(result[resultCursorIndex]).toEqual(initialCursor);
                expect(result[resultCollectionIndex]).toEqual(["a"]);

                // Result contains a subset of the key
                expect(await client.sadd(key1, numberMembers)).toEqual(
                    numberMembers.length,
                );

                let resultCursor = "0";
                let secondResultValues: GlideString[] = [];

                let isFirstLoop = true;

                do {
                    result = await client.sscan(key1, resultCursor);
                    resultCursor = result[resultCursorIndex].toString();
                    secondResultValues = result[resultCollectionIndex];

                    if (isFirstLoop) {
                        expect(resultCursor).not.toBe("0");
                        isFirstLoop = false;
                    } else if (resultCursor === initialCursor) {
                        break;
                    }

                    // Scan with result cursor has a different set
                    const secondResult = await client.sscan(key1, resultCursor);
                    const newResultCursor =
                        secondResult[resultCursorIndex].toString();
                    expect(resultCursor).not.toBe(newResultCursor);
                    resultCursor = newResultCursor;
                    expect(result[resultCollectionIndex]).not.toBe(
                        secondResult[resultCollectionIndex],
                    );
                    secondResultValues = secondResult[resultCollectionIndex];
                } while (resultCursor != initialCursor); // 0 is returned for the cursor of the last iteration.

                const allSecondResultValues = Object.keys(
                    secondResultValues,
                ).every((value) => value in numberMembersSet);
                expect(allSecondResultValues).toEqual(true);

                // Test match pattern
                result = await client.sscan(key1, initialCursor, {
                    match: "*",
                });
                expect(result[resultCursorIndex]).not.toEqual(initialCursor);
                expect(
                    result[resultCollectionIndex].length,
                ).toBeGreaterThanOrEqual(defaultCount);

                // Test count
                result = await client.sscan(key1, initialCursor, { count: 20 });
                expect(result[resultCursorIndex]).not.toEqual(0);
                expect(
                    result[resultCollectionIndex].length,
                ).toBeGreaterThanOrEqual(20);

                // Test count with match returns a non-empty list
                result = await client.sscan(key1, initialCursor, {
                    match: "1*",
                    count: 30,
                });
                expect(result[resultCursorIndex]).not.toEqual(initialCursor);
                expect(
                    result[resultCollectionIndex].length,
                ).toBeGreaterThanOrEqual(0);
            }, protocol);
        },
        config.timeout,
    );

    it.each([ProtocolVersion.RESP2, ProtocolVersion.RESP3])(
        `sunion test_%p`,
        async (protocol) => {
            await runTest(async (client: BaseClient) => {
                const key1 = `{key}:${uuidv4()}`;
                const key2 = `{key}:${uuidv4()}`;
                const stringKey = `{key}:${uuidv4()}`;
                const nonExistingKey = `{key}:${uuidv4()}`;
                const memberList1 = ["a", "b", "c"];
                const memberList2 = ["b", "c", "d", "e"];

                expect(await client.sadd(key1, memberList1)).toEqual(3);
                expect(await client.sadd(key2, memberList2)).toEqual(4);
                expect(await client.sunion([key1, key2])).toEqual(
                    new Set(["a", "b", "c", "d", "e"]),
                );

                // with return value as binary buffers
                expect(
                    await client.sunion([key1, Buffer.from(key2)], {
                        decoder: Decoder.Bytes,
                    }),
                ).toEqual(
                    new Set(
                        ["a", "b", "c", "d", "e"].map((member) =>
                            Buffer.from(member),
                        ),
                    ),
                );

                // invalid argument - key list must not be empty
                await expect(client.sunion([])).rejects.toThrow();

                // non-existing key returns the set of existing keys
                expect(await client.sunion([key1, nonExistingKey])).toEqual(
                    new Set(memberList1),
                );

                // key exists, but it is not a set
                expect(await client.set(stringKey, "foo")).toEqual("OK");
                await expect(client.sunion([stringKey])).rejects.toThrow();
            }, protocol);
        },
        config.timeout,
    );

    it.each([ProtocolVersion.RESP2, ProtocolVersion.RESP3])(
        `sunionstore test_%p`,
        async (protocol) => {
            await runTest(async (client: BaseClient) => {
                const key1 = `{key}:${uuidv4()}`;
                const key2 = `{key}:${uuidv4()}`;
                const key3 = `{key}:${uuidv4()}`;
                const key4 = `{key}:${uuidv4()}`;
                const stringKey = `{key}:${uuidv4()}`;
                const nonExistingKey = `{key}:${uuidv4()}`;

                expect(await client.sadd(key1, ["a", "b", "c"])).toEqual(3);
                expect(await client.sadd(key2, ["c", "d", "e"])).toEqual(3);
                expect(await client.sadd(key3, ["e", "f", "g"])).toEqual(3);

                // store union in new key
                expect(await client.sunionstore(key4, [key1, key2])).toEqual(5);
                expect(await client.smembers(key4)).toEqual(
                    new Set(["a", "b", "c", "d", "e"]),
                );

                // overwrite existing set, test with binary option
                expect(
                    await client.sunionstore(Buffer.from(key1), [
                        Buffer.from(key4),
                        Buffer.from(key2),
                    ]),
                ).toEqual(5);
                expect(await client.smembers(key1)).toEqual(
                    new Set(["a", "b", "c", "d", "e"]),
                );

                // overwrite one of the source keys
                expect(await client.sunionstore(key2, [key4, key2])).toEqual(5);
                expect(await client.smembers(key2)).toEqual(
                    new Set(["a", "b", "c", "d", "e"]),
                );

                // union with a non-existing key
                expect(
                    await client.sunionstore(key2, [nonExistingKey]),
                ).toEqual(0);
                expect(await client.smembers(key2)).toEqual(new Set());

                // invalid argument - key list must not be empty
                await expect(client.sunionstore(key4, [])).rejects.toThrow();

                // key exists, but it is not a set
                expect(await client.set(stringKey, "foo")).toEqual("OK");
                await expect(
                    client.sunionstore(key4, [stringKey, key1]),
                ).rejects.toThrow();

                // overwrite destination when destination is not a set
                expect(
                    await client.sunionstore(stringKey, [key1, key3]),
                ).toEqual(7);
                expect(await client.smembers(stringKey)).toEqual(
                    new Set(["a", "b", "c", "d", "e", "f", "g"]),
                );
            }, protocol);
        },
        config.timeout,
    );

    it.each([ProtocolVersion.RESP2, ProtocolVersion.RESP3])(
        `sismember test_%p`,
        async (protocol) => {
            await runTest(async (client: BaseClient) => {
                const key1 = uuidv4();
                const key2 = uuidv4();
                expect(await client.sadd(key1, ["member1"])).toEqual(1);
                expect(await client.sismember(key1, "member1")).toEqual(true);
                expect(
                    await client.sismember(
                        Buffer.from(key1),
                        Buffer.from("member1"),
                    ),
                ).toEqual(true);
                expect(
                    await client.sismember(key1, "nonExistingMember"),
                ).toEqual(false);
                expect(
                    await client.sismember("nonExistingKey", "member1"),
                ).toEqual(false);

                expect(await client.set(key2, "foo")).toEqual("OK");
                await expect(
                    client.sismember(key2, "member1"),
                ).rejects.toThrow();
            }, protocol);
        },
        config.timeout,
    );

    it.each([ProtocolVersion.RESP2, ProtocolVersion.RESP3])(
        `smismember test_%p`,
        async (protocol) => {
            await runTest(async (client: BaseClient, cluster) => {
                if (cluster.checkIfServerVersionLessThan("6.2.0")) {
                    return;
                }

                const key = uuidv4();
                const stringKey = uuidv4();
                const nonExistingKey = uuidv4();

                expect(await client.sadd(key, ["a", "b"])).toEqual(2);
                expect(
                    await client.smismember(Buffer.from(key), [
                        Buffer.from("b"),
                        "c",
                    ]),
                ).toEqual([true, false]);

                expect(await client.smismember(nonExistingKey, ["b"])).toEqual([
                    false,
                ]);

                // invalid argument - member list must not be empty
                await expect(client.smismember(key, [])).rejects.toThrow(
                    RequestError,
                );

                // key exists, but it is not a set
                expect(await client.set(stringKey, "foo")).toEqual("OK");
                await expect(
                    client.smismember(stringKey, ["a"]),
                ).rejects.toThrow(RequestError);
            }, protocol);
        },
        config.timeout,
    );

    it.each([ProtocolVersion.RESP2, ProtocolVersion.RESP3])(
        `spop and spopCount test_%p`,
        async (protocol) => {
            await runTest(async (client: BaseClient) => {
                const key1 = uuidv4();
                const key2 = uuidv4();
                const key2Encoded = Buffer.from(key2);
                let members = ["member1", "member2", "member3"];
                let members2 = ["member1", "member2", "member3"];

                expect(await client.sadd(key1, members)).toEqual(3);
                expect(await client.sadd(key2, members2)).toEqual(3);

                const result1 = await client.spop(key1);
                expect(members).toContain(result1);

                members = members.filter((item) => item != result1);
                const result2 = await client.spopCount(key1, 2);
                expect(result2).toEqual(new Set(members));
                expect(await client.spop("nonExistingKey")).toEqual(null);
                expect(await client.spopCount("nonExistingKey", 1)).toEqual(
                    new Set(),
                );

                // with keys and return values as buffers
                const result3 = await client.spop(key2Encoded, {
                    decoder: Decoder.Bytes,
                });
                expect(members2).toContain(result3?.toString());

                members2 = members2.filter(
                    (item) => item != result3?.toString(),
                );
                const result4 = await client.spopCount(key2Encoded, 2, {
                    decoder: Decoder.Bytes,
                });
                expect(result4).toEqual(
                    new Set(members2.map((item) => Buffer.from(item))),
                );
            }, protocol);
        },
        config.timeout,
    );

    it.each([ProtocolVersion.RESP2, ProtocolVersion.RESP3])(
        `srandmember and srandmemberCount test_%p`,
        async (protocol) => {
            await runTest(async (client: BaseClient) => {
                const key = uuidv4();
                const members = ["member1", "member2", "member3"];
                expect(await client.sadd(key, members)).toEqual(3);

                const result2 = await client.srandmember(key);
                expect(members).toContain(result2);
                expect(await client.srandmember("nonExistingKey")).toEqual(
                    null,
                );

                // with key and return value as buffers
                const result3 = await client.srandmember(Buffer.from(key), {
                    decoder: Decoder.Bytes,
                });
                expect(members).toContain(result3?.toString());

                // unique values are expected as count is positive
                let result = await client.srandmemberCount(key, 4);
                expect(result.length).toEqual(3);
                expect(new Set(result)).toEqual(new Set(members));

                // with key and return value as buffers
                result = await client.srandmemberCount(Buffer.from(key), 4, {
                    decoder: Decoder.Bytes,
                });
                expect(new Set(result)).toEqual(
                    new Set(members.map((member) => Buffer.from(member))),
                );

                // duplicate values are expected as count is negative
                result = await client.srandmemberCount(key, -4);
                expect(result.length).toEqual(4);
                result.forEach((member) => {
                    expect(members).toContain(member);
                });

                // empty return values for non-existing or empty keys
                result = await client.srandmemberCount(key, 0);
                expect(result.length).toEqual(0);
                expect(result).toEqual([]);
                expect(
                    await client.srandmemberCount("nonExistingKey", 0),
                ).toEqual([]);

                expect(await client.set(key, "value")).toBe("OK");
                await expect(client.srandmember(key)).rejects.toThrow();
                await expect(client.srandmemberCount(key, 2)).rejects.toThrow();
            }, protocol);
        },
        config.timeout,
    );

    it.each([ProtocolVersion.RESP2, ProtocolVersion.RESP3])(
        `exists with existing keys, an non existing key_%p`,
        async (protocol) => {
            await runTest(async (client: BaseClient) => {
                const key1 = uuidv4();
                const key2 = uuidv4();
                const value = uuidv4();
                expect(await client.set(key1, value)).toEqual("OK");
                expect(await client.exists([key1])).toEqual(1);
                expect(await client.set(key2, value)).toEqual("OK");
                expect(
                    await client.exists([
                        key1,
                        "nonExistingKey",
                        Buffer.from(key2),
                    ]),
                ).toEqual(2);
                expect(await client.exists([key1, key1])).toEqual(2);
            }, protocol);
        },
        config.timeout,
    );

    it.each([ProtocolVersion.RESP2, ProtocolVersion.RESP3])(
        `unlink multiple existing keys and an non existing key_%p`,
        async (protocol) => {
            await runTest(async (client: BaseClient) => {
                const key1 = "{key}" + uuidv4();
                const key2 = "{key}" + uuidv4();
                const key3 = "{key}" + uuidv4();
                const value = uuidv4();
                expect(await client.set(key1, value)).toEqual("OK");
                expect(await client.set(key2, value)).toEqual("OK");
                expect(await client.set(key3, value)).toEqual("OK");
                expect(
                    await client.unlink([
                        key1,
                        key2,
                        "nonExistingKey",
                        Buffer.from(key3),
                    ]),
                ).toEqual(3);
            }, protocol);
        },
        config.timeout,
    );

    it.each([ProtocolVersion.RESP2, ProtocolVersion.RESP3])(
        `expire, pexpire and ttl with positive timeout_%p`,
        async (protocol) => {
            await runTest(async (client: BaseClient, cluster) => {
                const key = uuidv4();
                expect(await client.set(key, "foo")).toEqual("OK");
                expect(await client.expire(key, 10)).toEqual(true);
                expect(await client.ttl(key)).toBeLessThanOrEqual(10);
                /// set command clears the timeout.
                expect(await client.set(key, "bar")).toEqual("OK");
                const versionLessThan =
                    cluster.checkIfServerVersionLessThan("7.0.0");

                if (versionLessThan) {
                    expect(
                        await client.pexpire(Buffer.from(key), 10000),
                    ).toEqual(true);
                } else {
                    expect(
                        await client.pexpire(
                            Buffer.from(key),
                            10000,
                            ExpireOptions.HasNoExpiry,
                        ),
                    ).toEqual(true);
                }

                expect(await client.ttl(Buffer.from(key))).toBeLessThanOrEqual(
                    10,
                );

                /// TTL will be updated to the new value = 15
                if (versionLessThan) {
                    expect(await client.expire(Buffer.from(key), 15)).toEqual(
                        true,
                    );
                } else {
                    expect(
                        await client.expire(
                            Buffer.from(key),
                            15,
                            ExpireOptions.HasExistingExpiry,
                        ),
                    ).toEqual(true);
                    expect(await client.expiretime(key)).toBeGreaterThan(
                        Math.floor(Date.now() / 1000),
                    );
                    expect(await client.pexpiretime(key)).toBeGreaterThan(
                        Date.now(),
                    );
                    // test Buffer input argument
                    expect(
                        await client.expiretime(Buffer.from(key)),
                    ).toBeGreaterThan(Math.floor(Date.now() / 1000));
                    expect(
                        await client.pexpiretime(Buffer.from(key)),
                    ).toBeGreaterThan(Date.now());
                }

                expect(await client.ttl(key)).toBeLessThanOrEqual(15);
            }, protocol);
        },
        config.timeout,
    );

    it.each([ProtocolVersion.RESP2, ProtocolVersion.RESP3])(
        `expireAt, pexpireAt and ttl with positive timeout_%p`,
        async (protocol) => {
            await runTest(async (client: BaseClient, cluster) => {
                const key = uuidv4();
                expect(await client.set(key, "foo")).toEqual("OK");
                expect(
                    await client.expireAt(
                        key,
                        Math.floor(Date.now() / 1000) + 10,
                    ),
                ).toEqual(true);
                expect(await client.ttl(key)).toBeLessThanOrEqual(10);
                const versionLessThan =
                    cluster.checkIfServerVersionLessThan("7.0.0");

                if (versionLessThan) {
                    expect(
                        await client.expireAt(
                            Buffer.from(key),
                            Math.floor(Date.now() / 1000) + 50,
                        ),
                    ).toEqual(true);
                } else {
                    expect(
                        await client.expireAt(
                            Buffer.from(key),
                            Math.floor(Date.now() / 1000) + 50,
                            ExpireOptions.NewExpiryGreaterThanCurrent,
                        ),
                    ).toEqual(true);
                }

                expect(await client.ttl(key)).toBeLessThanOrEqual(50);

                /// set command clears the timeout.
                expect(await client.set(key, "bar")).toEqual("OK");

                if (!versionLessThan) {
                    expect(
                        await client.pexpireAt(
                            key,
                            Date.now() + 50000,
                            ExpireOptions.HasExistingExpiry,
                        ),
                    ).toEqual(false);
                    // test Buffer input argument
                    expect(
                        await client.pexpireAt(
                            Buffer.from(key),
                            Date.now() + 50000,
                            ExpireOptions.HasExistingExpiry,
                        ),
                    ).toEqual(false);
                }
            }, protocol);
        },
        config.timeout,
    );

    it.each([ProtocolVersion.RESP2, ProtocolVersion.RESP3])(
        `expire, pexpire, expireAt and pexpireAt with timestamp in the past or negative timeout_%p`,
        async (protocol) => {
            await runTest(async (client: BaseClient, cluster) => {
                const key = uuidv4();
                expect(await client.set(key, "foo")).toEqual("OK");
                expect(await client.ttl(key)).toEqual(-1);
                expect(await client.expire(key, -10)).toEqual(true);
                expect(await client.ttl(key)).toEqual(-2);
                expect(await client.set(key, "foo")).toEqual("OK");
                expect(await client.pexpire(key, -10000)).toEqual(true);
                expect(await client.ttl(key)).toEqual(-2);
                expect(await client.set(key, "foo")).toEqual("OK");
                expect(
                    await client.expireAt(
                        key,
                        Math.floor(Date.now() / 1000) - 50, /// timeout in the past
                    ),
                ).toEqual(true);
                expect(await client.ttl(key)).toEqual(-2);
                expect(await client.set(key, "foo")).toEqual("OK");

                // no timeout set yet
                if (!cluster.checkIfServerVersionLessThan("7.0.0")) {
                    expect(await client.expiretime(key)).toEqual(-1);
                    expect(await client.pexpiretime(key)).toEqual(-1);
                }

                expect(
                    await client.pexpireAt(
                        key,
                        Date.now() - 50000, /// timeout in the past
                    ),
                ).toEqual(true);
                expect(await client.ttl(key)).toEqual(-2);
            }, protocol);
        },
        config.timeout,
    );

    it.each([ProtocolVersion.RESP2, ProtocolVersion.RESP3])(
        `expire, pexpire, expireAt, pexpireAt and ttl with non-existing key_%p`,
        async (protocol) => {
            await runTest(async (client: BaseClient, cluster) => {
                const key = uuidv4();
                expect(await client.expire(key, 10)).toEqual(false);
                expect(await client.pexpire(key, 10000)).toEqual(false);
                expect(
                    await client.expireAt(
                        key,
                        Math.floor(Date.now() / 1000) + 50, /// timeout in the past
                    ),
                ).toEqual(false);
                expect(
                    await client.pexpireAt(
                        key,
                        Date.now() + 50000, /// timeout in the past
                    ),
                ).toEqual(false);
                expect(await client.ttl(key)).toEqual(-2);

                if (!cluster.checkIfServerVersionLessThan("7.0.0")) {
                    expect(await client.expiretime(key)).toEqual(-2);
                    expect(await client.pexpiretime(key)).toEqual(-2);
                }
            }, protocol);
        },
        config.timeout,
    );

    it.each([ProtocolVersion.RESP2, ProtocolVersion.RESP3])(
        `script test_decoder_%p`,
        async (protocol) => {
            await runTest(async (client: BaseClient) => {
                const key1 = Buffer.from(uuidv4());
                const key2 = Buffer.from(uuidv4());

                let script = new Script(Buffer.from("return 'Hello'"));
                expect(
                    await client.invokeScript(script, {
                        decoder: Decoder.Bytes,
                    }),
                ).toEqual(Buffer.from("Hello"));

                script = new Script(
                    Buffer.from("return redis.call('SET', KEYS[1], ARGV[1])"),
                );
                expect(
                    await client.invokeScript(script, {
                        keys: [key1],
                        args: [Buffer.from("value1")],
                        decoder: Decoder.Bytes,
                    }),
                ).toEqual("OK");

                /// Reuse the same script with different parameters.
                expect(
                    await client.invokeScript(script, {
                        keys: [key2],
                        args: [Buffer.from("value2")],
                    }),
                ).toEqual("OK");

                script = new Script(
                    Buffer.from("return redis.call('GET', KEYS[1])"),
                );
                expect(
                    await client.invokeScript(script, { keys: [key1] }),
                ).toEqual("value1");

                expect(
                    await client.invokeScript(script, { keys: [key2] }),
                ).toEqual("value2");
                // Get bytes rsponse
                expect(
                    await client.invokeScript(script, {
                        keys: [key1],
                        decoder: Decoder.Bytes,
                    }),
                ).toEqual(Buffer.from("value1"));

                expect(
                    await client.invokeScript(script, {
                        keys: [key2],
                        decoder: Decoder.Bytes,
                    }),
                ).toEqual(Buffer.from("value2"));
            }, protocol);
        },
        config.timeout,
    );

    it.each([ProtocolVersion.RESP2, ProtocolVersion.RESP3])(
        `script test_binary_%p`,
        async (protocol) => {
            await runTest(async (client: BaseClient) => {
                const key1 = Buffer.from(uuidv4());
                const key2 = Buffer.from(uuidv4());

                let script = new Script(Buffer.from("return 'Hello'"));
                expect(await client.invokeScript(script)).toEqual("Hello");

                script = new Script(
                    Buffer.from("return redis.call('SET', KEYS[1], ARGV[1])"),
                );
                expect(
                    await client.invokeScript(script, {
                        keys: [key1],
                        args: [Buffer.from("value1")],
                    }),
                ).toEqual("OK");

                /// Reuse the same script with different parameters.
                expect(
                    await client.invokeScript(script, {
                        keys: [key2],
                        args: [Buffer.from("value2")],
                    }),
                ).toEqual("OK");

                script = new Script(
                    Buffer.from("return redis.call('GET', KEYS[1])"),
                );
                expect(
                    await client.invokeScript(script, { keys: [key1] }),
                ).toEqual("value1");

                expect(
                    await client.invokeScript(script, { keys: [key2] }),
                ).toEqual("value2");
            }, protocol);
        },
        config.timeout,
    );

    it.each([ProtocolVersion.RESP2, ProtocolVersion.RESP3])(
        `script test_%p`,
        async (protocol) => {
            await runTest(async (client: BaseClient) => {
                const key1 = uuidv4();
                const key2 = uuidv4();

                let script = new Script("return 'Hello'");
                expect(await client.invokeScript(script)).toEqual("Hello");

                script = new Script(
                    "return redis.call('SET', KEYS[1], ARGV[1])",
                );
                expect(
                    await client.invokeScript(script, {
                        keys: [key1],
                        args: ["value1"],
                    }),
                ).toEqual("OK");

                /// Reuse the same script with different parameters.
                expect(
                    await client.invokeScript(script, {
                        keys: [key2],
                        args: ["value2"],
                    }),
                ).toEqual("OK");

                script = new Script("return redis.call('GET', KEYS[1])");
                expect(
                    await client.invokeScript(script, { keys: [key1] }),
                ).toEqual("value1");

                expect(
                    await client.invokeScript(script, { keys: [key2] }),
                ).toEqual("value2");
            }, protocol);
        },
        config.timeout,
    );

    it.each([ProtocolVersion.RESP2, ProtocolVersion.RESP3])(
        `zadd and zaddIncr test_%p`,
        async (protocol) => {
            await runTest(async (client: BaseClient) => {
                const key = uuidv4();
                const membersScores = { one: 1, two: 2, three: 3 };
                const newMembersScores: SortedSetDataType = [
                    { element: "one", score: 2 },
                    { element: Buffer.from("two"), score: 3 },
                ];

                expect(await client.zadd(key, membersScores)).toEqual(3);
                expect(await client.zaddIncr(key, "one", 2)).toEqual(3.0);
                expect(
                    await client.zadd(key, newMembersScores, { changed: true }),
                ).toEqual(2);
            }, protocol);
        },
        config.timeout,
    );

    it.each([ProtocolVersion.RESP2, ProtocolVersion.RESP3])(
        `zadd and zaddIncr with NX XX test_%p`,
        async (protocol) => {
            await runTest(async (client: BaseClient) => {
                const key = uuidv4();
                const membersScores = { one: 1, two: 2, three: 3 };
                expect(
                    await client.zadd(key, membersScores, {
                        conditionalChange: ConditionalChange.ONLY_IF_EXISTS,
                    }),
                ).toEqual(0);

                expect(
                    await client.zadd(key, membersScores, {
                        conditionalChange:
                            ConditionalChange.ONLY_IF_DOES_NOT_EXIST,
                    }),
                ).toEqual(3);

                expect(
                    await client.zaddIncr(key, Buffer.from("one"), 5.0, {
                        conditionalChange:
                            ConditionalChange.ONLY_IF_DOES_NOT_EXIST,
                    }),
                ).toEqual(null);

                expect(
                    await client.zaddIncr(key, "one", 5.0, {
                        conditionalChange: ConditionalChange.ONLY_IF_EXISTS,
                    }),
                ).toEqual(6.0);
            }, protocol);
        },
        config.timeout,
    );

    it.each([ProtocolVersion.RESP2, ProtocolVersion.RESP3])(
        `zadd and zaddIncr with GT LT test_%p`,
        async (protocol) => {
            await runTest(async (client: BaseClient) => {
                const key = uuidv4();
                const membersScores = { one: -3, two: 2, three: 3 };

                expect(await client.zadd(key, membersScores)).toEqual(3);
                membersScores["one"] = 10;

                expect(
                    await client.zadd(key, membersScores, {
                        updateOptions: UpdateByScore.GREATER_THAN,
                        changed: true,
                    }),
                ).toEqual(1);

                expect(
                    await client.zadd(key, membersScores, {
                        updateOptions: UpdateByScore.LESS_THAN,
                        changed: true,
                    }),
                ).toEqual(0);

                expect(
                    await client.zaddIncr(key, "one", -3.0, {
                        updateOptions: UpdateByScore.LESS_THAN,
                    }),
                ).toEqual(7.0);

                expect(
                    await client.zaddIncr(key, "one", -3.0, {
                        updateOptions: UpdateByScore.GREATER_THAN,
                    }),
                ).toEqual(null);
            }, protocol);
        },
        config.timeout,
    );

    it.each([ProtocolVersion.RESP2, ProtocolVersion.RESP3])(
        `zrem test_%p`,
        async (protocol) => {
            await runTest(async (client: BaseClient) => {
                const key = uuidv4();
                const membersScores = { one: 1, two: 2, three: 3 };
                expect(await client.zadd(key, membersScores)).toEqual(3);
                expect(await client.zrem(Buffer.from(key), ["one"])).toEqual(1);
                expect(
                    await client.zrem(key, [
                        "one",
                        Buffer.from("two"),
                        "three",
                    ]),
                ).toEqual(2);
                expect(
                    await client.zrem("non_existing_set", ["member"]),
                ).toEqual(0);
            }, protocol);
        },
        config.timeout,
    );

    it.each([ProtocolVersion.RESP2, ProtocolVersion.RESP3])(
        `zcard test_%p`,
        async (protocol) => {
            await runTest(async (client: BaseClient) => {
                const key = uuidv4();
                const membersScores = { one: 1, two: 2, three: 3 };
                expect(await client.zadd(key, membersScores)).toEqual(3);
                expect(await client.zcard(key)).toEqual(3);
                expect(await client.zrem(key, ["one"])).toEqual(1);
                expect(await client.zcard(Buffer.from(key))).toEqual(2);
            }, protocol);
        },
        config.timeout,
    );

    it.each([ProtocolVersion.RESP2, ProtocolVersion.RESP3])(
        `zintercard test_%p`,
        async (protocol) => {
            await runTest(async (client: BaseClient, cluster) => {
                if (cluster.checkIfServerVersionLessThan("7.0.0")) {
                    return;
                }

                const key1 = `{key}:${uuidv4()}`;
                const key2 = `{key}:${uuidv4()}`;
                const stringKey = `{key}:${uuidv4()}`;
                const nonExistingKey = `{key}:${uuidv4()}`;
                const memberScores1 = { one: 1, two: 2, three: 3 };
                const memberScores2 = { two: 2, three: 3, four: 4 };

                expect(await client.zadd(key1, memberScores1)).toEqual(3);
                expect(await client.zadd(key2, memberScores2)).toEqual(3);

                expect(
                    await client.zintercard([key1, Buffer.from(key2)]),
                ).toEqual(2);
                expect(await client.zintercard([key1, nonExistingKey])).toEqual(
                    0,
                );

                expect(await client.zintercard([key1, key2], 0)).toEqual(2);
                expect(await client.zintercard([key1, key2], 1)).toEqual(1);
                expect(await client.zintercard([key1, key2], 2)).toEqual(2);

                // invalid argument - key list must not be empty
                await expect(client.zintercard([])).rejects.toThrow();

                // invalid argument - limit must be non-negative
                await expect(
                    client.zintercard([key1, key2], -1),
                ).rejects.toThrow();

                // key exists, but it is not a sorted set
                expect(await client.set(stringKey, "foo")).toEqual("OK");
                await expect(client.zintercard([stringKey])).rejects.toThrow();
            }, protocol);
        },
        config.timeout,
    );

    it.each([ProtocolVersion.RESP2, ProtocolVersion.RESP3])(
        `zdiff test_%p`,
        async (protocol) => {
            await runTest(async (client: BaseClient, cluster) => {
                if (cluster.checkIfServerVersionLessThan("6.2.0")) {
                    return;
                }

                const key1 = `{key}-${uuidv4()}`;
                const key2 = `{key}-${uuidv4()}`;
                const key3 = `{key}-${uuidv4()}`;
                const nonExistingKey = `{key}-${uuidv4()}`;
                const stringKey = `{key}-${uuidv4()}`;

                const entries1 = {
                    one: 1.0,
                    two: 2.0,
                    three: 3.0,
                };
                const entries2 = { two: 2.0 };
                const entries3 = {
                    one: 1.0,
                    two: 2.0,
                    three: 3.0,
                    four: 4.0,
                };

                expect(await client.zadd(key1, entries1)).toEqual(3);
                expect(await client.zadd(key2, entries2)).toEqual(1);
                expect(await client.zadd(key3, entries3)).toEqual(4);

                expect(await client.zdiff([key1, Buffer.from(key2)])).toEqual([
                    "one",
                    "three",
                ]);
                expect(
                    await client.zdiff([key1, key2], {
                        decoder: Decoder.Bytes,
                    }),
                ).toEqual([Buffer.from("one"), Buffer.from("three")]);
                expect(await client.zdiff([key1, key3])).toEqual([]);
                expect(await client.zdiff([nonExistingKey, key3])).toEqual([]);

                let result = await client.zdiffWithScores([key1, key2]);
                const expected = convertElementsAndScores({
                    one: 1.0,
                    three: 3.0,
                });
                expect(result).toEqual(expected);

                // same with byte[]
                result = await client.zdiffWithScores(
                    [key1, Buffer.from(key2)],
                    { decoder: Decoder.Bytes },
                );
                expect(result).toEqual([
                    {
                        element: Buffer.from("one"),
                        score: 1.0,
                    },
                    {
                        element: Buffer.from("three"),
                        score: 3.0,
                    },
                ]);

                result = await client.zdiffWithScores([key1, key3]);
                expect(result).toEqual([]);

                result = await client.zdiffWithScores([nonExistingKey, key3]);
                expect(result).toEqual([]);

                // invalid arg - key list must not be empty
                await expect(client.zdiff([])).rejects.toThrow(RequestError);
                await expect(client.zdiffWithScores([])).rejects.toThrow(
                    RequestError,
                );

                // key exists, but it is not a sorted set
                expect(await client.set(stringKey, "foo")).toEqual("OK");
                await expect(client.zdiff([stringKey, key1])).rejects.toThrow();
                await expect(
                    client.zdiffWithScores([stringKey, key1]),
                ).rejects.toThrow();
            }, protocol);
        },
        config.timeout,
    );

    it.each([ProtocolVersion.RESP2, ProtocolVersion.RESP3])(
        `zdiffstore test_%p`,
        async (protocol) => {
            await runTest(async (client: BaseClient, cluster) => {
                if (cluster.checkIfServerVersionLessThan("6.2.0")) {
                    return;
                }

                const key1 = `{key}-${uuidv4()}`;
                const key2 = `{key}-${uuidv4()}`;
                const key3 = `{key}-${uuidv4()}`;
                const key4 = `{key}-${uuidv4()}`;
                const nonExistingKey = `{key}-${uuidv4()}`;
                const stringKey = `{key}-${uuidv4()}`;

                const entries1 = {
                    one: 1.0,
                    two: 2.0,
                    three: 3.0,
                };
                const entries2 = { two: 2.0 };
                const entries3 = {
                    one: 1.0,
                    two: 2.0,
                    three: 3.0,
                    four: 4.0,
                };

                expect(await client.zadd(key1, entries1)).toEqual(3);
                expect(await client.zadd(key2, entries2)).toEqual(1);
                expect(await client.zadd(key3, entries3)).toEqual(4);

                expect(await client.zdiffstore(key4, [key1, key2])).toEqual(2);
                const result1 = await client.zrangeWithScores(key4, {
                    start: 0,
                    end: -1,
                });
                const expected1 = convertElementsAndScores({
                    one: 1.0,
                    three: 3.0,
                });
                expect(result1).toEqual(expected1);

                expect(
                    await client.zdiffstore(Buffer.from(key4), [
                        key3,
                        key2,
                        key1,
                    ]),
                ).toEqual(1);
                const result2 = await client.zrangeWithScores(key4, {
                    start: 0,
                    end: -1,
                });
                expect(result2).toEqual(
                    convertElementsAndScores({ four: 4.0 }),
                );

                expect(
                    await client.zdiffstore(key4, [Buffer.from(key1), key3]),
                ).toEqual(0);
                const result3 = await client.zrangeWithScores(key4, {
                    start: 0,
                    end: -1,
                });
                expect(result3).toEqual([]);

                expect(
                    await client.zdiffstore(key4, [nonExistingKey, key1]),
                ).toEqual(0);
                const result4 = await client.zrangeWithScores(key4, {
                    start: 0,
                    end: -1,
                });
                expect(result4).toEqual([]);

                // invalid arg - key list must not be empty
                await expect(client.zdiffstore(key4, [])).rejects.toThrow(
                    RequestError,
                );

                // key exists, but it is not a sorted set
                expect(await client.set(stringKey, "foo")).toEqual("OK");
                await expect(
                    client.zdiffstore(key4, [stringKey, key1]),
                ).rejects.toThrow(RequestError);
            }, protocol);
        },
        config.timeout,
    );

    it.each([ProtocolVersion.RESP2, ProtocolVersion.RESP3])(
        `zscore test_%p`,
        async (protocol) => {
            await runTest(async (client: BaseClient) => {
                const key1 = uuidv4();
                const key2 = uuidv4();
                const membersScores = { one: 1, two: 2, three: 3 };
                expect(await client.zadd(key1, membersScores)).toEqual(3);
                expect(await client.zscore(key1, "one")).toEqual(1.0);
                expect(
                    await client.zscore(Buffer.from(key1), Buffer.from("one")),
                ).toEqual(1.0);
                expect(await client.zscore(key1, "nonExistingMember")).toEqual(
                    null,
                );
                expect(
                    await client.zscore("nonExistingKey", "nonExistingMember"),
                ).toEqual(null);

                expect(await client.set(key2, "foo")).toEqual("OK");
                await expect(client.zscore(key2, "foo")).rejects.toThrow();
            }, protocol);
        },
        config.timeout,
    );

    // ZUnionStore command tests
    async function zunionStoreWithMaxAggregation(client: BaseClient) {
        const key1 = "{testKey}:1-" + uuidv4();
        const key2 = "{testKey}:2-" + uuidv4();
        const key3 = "{testKey}:3-" + uuidv4();
        const range = {
            start: 0,
            end: -1,
        };

        const membersScores1 = { one: 1.0, two: 2.0 };
        const membersScores2 = { one: 1.5, two: 2.5, three: 3.5 };

        expect(await client.zadd(key1, membersScores1)).toEqual(2);
        expect(await client.zadd(key2, membersScores2)).toEqual(3);

        // Union results are aggregated by the MAX score of elements
        expect(
            await client.zunionstore(key3, [key1, Buffer.from(key2)], "MAX"),
        ).toEqual(3);
        const zunionstoreMapMax = await client.zrangeWithScores(key3, range);
        const expectedMapMax = {
            one: 1.5,
            two: 2.5,
            three: 3.5,
        };
        expect(zunionstoreMapMax).toEqual(
            convertElementsAndScores(expectedMapMax),
        );
    }

    async function zunionStoreWithMinAggregation(client: BaseClient) {
        const key1 = "{testKey}:1-" + uuidv4();
        const key2 = "{testKey}:2-" + uuidv4();
        const key3 = "{testKey}:3-" + uuidv4();
        const range = {
            start: 0,
            end: -1,
        };

        const membersScores1 = { one: 1.0, two: 2.0 };
        const membersScores2 = { one: 1.5, two: 2.5, three: 3.5 };

        expect(await client.zadd(key1, membersScores1)).toEqual(2);
        expect(await client.zadd(key2, membersScores2)).toEqual(3);

        // Union results are aggregated by the MIN score of elements
        expect(
            await client.zunionstore(Buffer.from(key3), [key1, key2], "MIN"),
        ).toEqual(3);
        const zunionstoreMapMin = await client.zrangeWithScores(key3, range);
        const expectedMapMin = {
            one: 1.0,
            two: 2.0,
            three: 3.5,
        };
        expect(zunionstoreMapMin).toEqual(
            convertElementsAndScores(expectedMapMin),
        );
    }

    async function zunionStoreWithSumAggregation(client: BaseClient) {
        const key1 = "{testKey}:1-" + uuidv4();
        const key2 = "{testKey}:2-" + uuidv4();
        const key3 = "{testKey}:3-" + uuidv4();
        const range = {
            start: 0,
            end: -1,
        };

        const membersScores1 = { one: 1.0, two: 2.0 };
        const membersScores2 = { one: 1.5, two: 2.5, three: 3.5 };

        expect(await client.zadd(key1, membersScores1)).toEqual(2);
        expect(await client.zadd(key2, membersScores2)).toEqual(3);

        // Union results are aggregated by the SUM score of elements
        expect(await client.zunionstore(key3, [key1, key2], "SUM")).toEqual(3);
        const zunionstoreMapSum = await client.zrangeWithScores(key3, range);
        const expectedMapSum = {
            one: 2.5,
            two: 4.5,
            three: 3.5,
        };
        expect(zunionstoreMapSum).toEqual(
            convertElementsAndScores(expectedMapSum).sort(
                (a, b) => a.score - b.score,
            ),
        );
    }

    async function zunionStoreBasicTest(client: BaseClient) {
        const key1 = "{testKey}:1-" + uuidv4();
        const key2 = "{testKey}:2-" + uuidv4();
        const key3 = "{testKey}:3-" + uuidv4();
        const range = {
            start: 0,
            end: -1,
        };

        const membersScores1 = { one: 1.0, two: 2.0 };
        const membersScores2 = { one: 2.0, two: 3.0, three: 4.0 };

        expect(await client.zadd(key1, membersScores1)).toEqual(2);
        expect(await client.zadd(key2, membersScores2)).toEqual(3);

        expect(await client.zunionstore(key3, [key1, key2])).toEqual(3);
        const zunionstoreMap = await client.zrangeWithScores(key3, range);
        const expectedMap = {
            one: 3.0,
            three: 4.0,
            two: 5.0,
        };
        expect(zunionstoreMap).toEqual(convertElementsAndScores(expectedMap));
    }

    async function zunionStoreWithWeightsAndAggregation(client: BaseClient) {
        const key1 = "{testKey}:1-" + uuidv4();
        const key2 = "{testKey}:2-" + uuidv4();
        const key3 = "{testKey}:3-" + uuidv4();
        const range = {
            start: 0,
            end: -1,
        };
        const membersScores1 = { one: 1.0, two: 2.0 };
        const membersScores2 = { one: 1.5, two: 2.5, three: 3.5 };

        expect(await client.zadd(key1, membersScores1)).toEqual(2);
        expect(await client.zadd(key2, membersScores2)).toEqual(3);

        // Scores are multiplied by 2.0 for key1 and key2 during aggregation.
        expect(
            await client.zunionstore(
                key3,
                [
                    [key1, 2.0],
                    [Buffer.from(key2), 2.0],
                ],
                "SUM",
            ),
        ).toEqual(3);
        const zunionstoreMapMultiplied = await client.zrangeWithScores(
            key3,
            range,
        );
        const expectedMapMultiplied = {
            one: 5.0,
            three: 7.0,
            two: 9.0,
        };
        expect(zunionstoreMapMultiplied).toEqual(
            convertElementsAndScores(expectedMapMultiplied),
        );
    }

    async function zunionStoreEmptyCases(client: BaseClient) {
        const key1 = "{testKey}:1-" + uuidv4();
        const key2 = "{testKey}:2-" + uuidv4();
        const range = {
            start: 0,
            end: -1,
        };
        const membersScores1 = { one: 1.0, two: 2.0 };

        expect(await client.zadd(key1, membersScores1)).toEqual(2);

        // Non existing key
        expect(
            await client.zunionstore(key2, [
                key1,
                "{testKey}-non_existing_key",
            ]),
        ).toEqual(2);

        const zunionstore_map_nonexistingkey = await client.zrangeWithScores(
            key2,
            range,
        );

        const expectedMapMultiplied = {
            one: 1.0,
            two: 2.0,
        };
        expect(zunionstore_map_nonexistingkey).toEqual(
            convertElementsAndScores(expectedMapMultiplied),
        );

        // Empty list check
        await expect(client.zunionstore("{xyz}", [])).rejects.toThrow();
    }

    it.each([ProtocolVersion.RESP2, ProtocolVersion.RESP3])(
        `zunionstore test_%p`,
        async (protocol) => {
            await runTest(async (client: BaseClient) => {
                await zunionStoreBasicTest(client);
                await zunionStoreWithMaxAggregation(client);
                await zunionStoreWithMinAggregation(client);
                await zunionStoreWithSumAggregation(client);
                await zunionStoreWithWeightsAndAggregation(client);
                await zunionStoreEmptyCases(client);
            }, protocol);
        },
        config.timeout,
    );

    it.each([ProtocolVersion.RESP2, ProtocolVersion.RESP3])(
        `zmscore test_%p`,
        async (protocol) => {
            await runTest(async (client: BaseClient, cluster) => {
                if (cluster.checkIfServerVersionLessThan("6.2.0")) {
                    return;
                }

                const key1 = `{key}-${uuidv4()}`;
                const nonExistingKey = `{key}-${uuidv4()}`;
                const stringKey = `{key}-${uuidv4()}`;

                const entries = {
                    one: 1.0,
                    two: 2.0,
                    three: 3.0,
                };
                expect(await client.zadd(key1, entries)).toEqual(3);

                expect(
                    await client.zmscore(Buffer.from(key1), [
                        "one",
                        "three",
                        "two",
                    ]),
                ).toEqual([1.0, 3.0, 2.0]);
                expect(
                    await client.zmscore(key1, [
                        Buffer.from("one"),
                        "nonExistingMember",
                        "two",
                        "nonExistingMember",
                    ]),
                ).toEqual([1.0, null, 2.0, null]);
                expect(await client.zmscore(nonExistingKey, ["one"])).toEqual([
                    null,
                ]);

                // invalid arg - member list must not be empty
                await expect(client.zmscore(key1, [])).rejects.toThrow(
                    RequestError,
                );

                // key exists, but it is not a sorted set
                expect(await client.set(stringKey, "foo")).toEqual("OK");
                await expect(
                    client.zmscore(stringKey, ["one"]),
                ).rejects.toThrow(RequestError);
            }, protocol);
        },
        config.timeout,
    );

    it.each([ProtocolVersion.RESP2, ProtocolVersion.RESP3])(
        `zcount test_%p`,
        async (protocol) => {
            await runTest(async (client: BaseClient) => {
                const key1 = uuidv4();
                const key2 = uuidv4();
                const membersScores = { one: 1, two: 2, three: 3 };
                expect(await client.zadd(key1, membersScores)).toEqual(3);
                expect(
                    await client.zcount(
                        key1,
                        InfBoundary.NegativeInfinity,
                        InfBoundary.PositiveInfinity,
                    ),
                ).toEqual(3);
                expect(
                    await client.zcount(
                        key1,
                        { value: 1, isInclusive: false },
                        { value: 3, isInclusive: false },
                    ),
                ).toEqual(1);
                expect(
                    await client.zcount(
                        key1,
                        { value: 1, isInclusive: false },
                        { value: 3 },
                    ),
                ).toEqual(2);
                expect(
                    await client.zcount(
                        Buffer.from(key1),
                        InfBoundary.NegativeInfinity,
                        {
                            value: 3,
                        },
                    ),
                ).toEqual(3);
                expect(
                    await client.zcount(key1, InfBoundary.PositiveInfinity, {
                        value: 3,
                    }),
                ).toEqual(0);
                expect(
                    await client.zcount(
                        Buffer.from("nonExistingKey"),
                        InfBoundary.NegativeInfinity,
                        InfBoundary.PositiveInfinity,
                    ),
                ).toEqual(0);

                expect(await client.set(key2, "foo")).toEqual("OK");
                await expect(
                    client.zcount(
                        key2,
                        InfBoundary.NegativeInfinity,
                        InfBoundary.PositiveInfinity,
                    ),
                ).rejects.toThrow();
            }, protocol);
        },
        config.timeout,
    );

    it.each([ProtocolVersion.RESP2, ProtocolVersion.RESP3])(
        `zrange by index test_%p`,
        async (protocol) => {
            await runTest(async (client: BaseClient) => {
                const key = uuidv4();
                const membersScores = { one: 1, two: 2, three: 3 };
                expect(await client.zadd(key, membersScores)).toEqual(3);

                expect(await client.zrange(key, { start: 0, end: 1 })).toEqual([
                    "one",
                    "two",
                ]);
                const result = await client.zrangeWithScores(key, {
                    start: 0,
                    end: -1,
                });

                expect(result).toEqual(
                    convertElementsAndScores({
                        one: 1.0,
                        two: 2.0,
                        three: 3.0,
                    }),
                );
                expect(
                    await client.zrange(
                        Buffer.from(key),
                        { start: 0, end: 1 },
                        { reverse: true, decoder: Decoder.Bytes },
                    ),
                ).toEqual([Buffer.from("three"), Buffer.from("two")]);
                expect(await client.zrange(key, { start: 3, end: 1 })).toEqual(
                    [],
                );
                expect(
                    await client.zrangeWithScores(key, { start: 3, end: 1 }),
                ).toEqual([]);
            }, protocol);
        },
        config.timeout,
    );

    it.each([ProtocolVersion.RESP2, ProtocolVersion.RESP3])(
        `zrange by score test_%p`,
        async (protocol) => {
            await runTest(async (client: BaseClient) => {
                const key = uuidv4();
                const membersScores = { one: 1, two: 2, three: 3 };
                expect(await client.zadd(key, membersScores)).toEqual(3);

                expect(
                    await client.zrange(key, {
                        start: InfBoundary.NegativeInfinity,
                        end: { value: 3, isInclusive: false },
                        type: "byScore",
                    }),
                ).toEqual(["one", "two"]);
                const result = await client.zrangeWithScores(Buffer.from(key), {
                    start: InfBoundary.NegativeInfinity,
                    end: InfBoundary.PositiveInfinity,
                    type: "byScore",
                });

                expect(result).toEqual(
                    convertElementsAndScores({
                        one: 1.0,
                        two: 2.0,
                        three: 3.0,
                    }),
                );
                expect(
                    await client.zrange(
                        key,
                        {
                            start: { value: 3, isInclusive: false },
                            end: InfBoundary.NegativeInfinity,
                            type: "byScore",
                        },
                        { reverse: true },
                    ),
                ).toEqual(["two", "one"]);

                expect(
                    await client.zrange(
                        key,
                        {
                            start: InfBoundary.NegativeInfinity,
                            end: InfBoundary.PositiveInfinity,
                            limit: { offset: 1, count: 2 },
                            type: "byScore",
                        },
                        { reverse: false },
                    ),
                ).toEqual(["two", "three"]);

                expect(
                    await client.zrange(
                        key,
                        {
                            start: InfBoundary.NegativeInfinity,
                            end: { value: 3, isInclusive: false },
                            type: "byScore",
                        },
                        { reverse: true },
                    ),
                ).toEqual([]);

                expect(
                    await client.zrange(key, {
                        start: InfBoundary.PositiveInfinity,
                        end: { value: 3, isInclusive: false },
                        type: "byScore",
                    }),
                ).toEqual([]);

                expect(
                    await client.zrangeWithScores(
                        key,
                        {
                            start: InfBoundary.NegativeInfinity,
                            end: { value: 3, isInclusive: false },
                            type: "byScore",
                        },
                        { reverse: true },
                    ),
                ).toEqual([]);

                expect(
                    await client.zrangeWithScores(key, {
                        start: InfBoundary.PositiveInfinity,
                        end: { value: 3, isInclusive: false },
                        type: "byScore",
                    }),
                ).toEqual([]);
            }, protocol);
        },
        config.timeout,
    );

    it.each([ProtocolVersion.RESP2, ProtocolVersion.RESP3])(
        `zrange by lex test_%p`,
        async (protocol) => {
            await runTest(async (client: BaseClient) => {
                const key = uuidv4();
                const membersScores = { a: 1, b: 2, c: 3 };
                expect(await client.zadd(key, membersScores)).toEqual(3);

                expect(
                    await client.zrange(Buffer.from(key), {
                        start: InfBoundary.NegativeInfinity,
                        end: { value: Buffer.from("c"), isInclusive: false },
                        type: "byLex",
                    }),
                ).toEqual(["a", "b"]);

                expect(
                    await client.zrange(
                        key,
                        {
                            start: InfBoundary.PositiveInfinity,
                            end: InfBoundary.NegativeInfinity,
                            limit: { offset: 1, count: 2 },
                            type: "byLex",
                        },
                        { reverse: true, decoder: Decoder.Bytes },
                    ),
                ).toEqual([Buffer.from("b"), Buffer.from("a")]);

                expect(
                    await client.zrange(
                        key,
                        {
                            start: { value: "c", isInclusive: false },
                            end: InfBoundary.NegativeInfinity,
                            type: "byLex",
                        },
                        { reverse: true },
                    ),
                ).toEqual(["b", "a"]);

                expect(
                    await client.zrange(
                        key,
                        {
                            start: InfBoundary.NegativeInfinity,
                            end: { value: "c", isInclusive: false },
                            type: "byLex",
                        },
                        { reverse: true },
                    ),
                ).toEqual([]);

                expect(
                    await client.zrange(key, {
                        start: InfBoundary.PositiveInfinity,
                        end: { value: "c", isInclusive: false },
                        type: "byLex",
                    }),
                ).toEqual([]);
            }, protocol);
        },
        config.timeout,
    );

    it.each([ProtocolVersion.RESP2, ProtocolVersion.RESP3])(
        `zrangeStore by index test_%p`,
        async (protocol) => {
            await runTest(
                async (client: BaseClient, cluster: ValkeyCluster) => {
                    if (cluster.checkIfServerVersionLessThan("6.2.0")) return;

                    const key = "{testKey}:1-" + uuidv4();
                    const destkey = "{testKey}:2-" + uuidv4();
                    const membersScores = { one: 1, two: 2, three: 3 };
                    expect(await client.zadd(key, membersScores)).toEqual(3);

                    expect(
                        await client.zrangeStore(destkey, Buffer.from(key), {
                            start: 0,
                            end: 1,
                        }),
                    ).toEqual(2);
                    expect(
                        await client.zrange(destkey, {
                            start: 0,
                            end: -1,
                        }),
                    ).toEqual(["one", "two"]);

                    expect(
                        await client.zrangeStore(
                            Buffer.from(destkey),
                            key,
                            { start: 0, end: 1 },
                            true,
                        ),
                    ).toEqual(2);
                    expect(
                        await client.zrange(
                            destkey,
                            {
                                start: 0,
                                end: -1,
                            },
                            { reverse: true },
                        ),
                    ).toEqual(["three", "two"]);

                    expect(
                        await client.zrangeStore(destkey, key, {
                            start: 3,
                            end: 1,
                        }),
                    ).toEqual(0);
                },
                protocol,
            );
        },
        config.timeout,
    );

    it.each([ProtocolVersion.RESP2, ProtocolVersion.RESP3])(
        `zrangeStore by score test_%p`,
        async (protocol) => {
            await runTest(
                async (client: BaseClient, cluster: ValkeyCluster) => {
                    if (cluster.checkIfServerVersionLessThan("6.2.0")) return;
                    const key = "{testKey}:1-" + uuidv4();
                    const destkey = "{testKey}:2-" + uuidv4();
                    const membersScores = { one: 1, two: 2, three: 3 };
                    expect(await client.zadd(key, membersScores)).toEqual(3);

                    expect(
                        await client.zrangeStore(destkey, key, {
                            start: InfBoundary.NegativeInfinity,
                            end: { value: 3, isInclusive: false },
                            type: "byScore",
                        }),
                    ).toEqual(2);
                    expect(
                        await client.zrange(destkey, {
                            start: 0,
                            end: -1,
                        }),
                    ).toEqual(["one", "two"]);

                    expect(
                        await client.zrangeStore(
                            destkey,
                            key,
                            {
                                start: { value: 3, isInclusive: false },
                                end: InfBoundary.NegativeInfinity,
                                type: "byScore",
                            },
                            true,
                        ),
                    ).toEqual(2);
                    expect(
                        await client.zrange(
                            destkey,
                            {
                                start: 0,
                                end: -1,
                            },
                            { reverse: true },
                        ),
                    ).toEqual(["two", "one"]);

                    expect(
                        await client.zrangeStore(destkey, key, {
                            start: InfBoundary.NegativeInfinity,
                            end: InfBoundary.PositiveInfinity,
                            limit: { offset: 1, count: 2 },
                            type: "byScore",
                        }),
                    ).toEqual(2);
                    expect(
                        await client.zrange(destkey, {
                            start: 0,
                            end: -1,
                        }),
                    ).toEqual(["two", "three"]);

                    expect(
                        await client.zrangeStore(
                            destkey,
                            key,
                            {
                                start: InfBoundary.NegativeInfinity,
                                end: { value: 3, isInclusive: false },
                                type: "byScore",
                            },
                            true,
                        ),
                    ).toEqual(0);

                    expect(
                        await client.zrangeStore(destkey, key, {
                            start: InfBoundary.PositiveInfinity,
                            end: { value: 3, isInclusive: false },
                            type: "byScore",
                        }),
                    ).toEqual(0);
                },
                protocol,
            );
        },
        config.timeout,
    );

    it.each([ProtocolVersion.RESP2, ProtocolVersion.RESP3])(
        `zrangeStore by lex test_%p`,
        async (protocol) => {
            await runTest(
                async (client: BaseClient, cluster: ValkeyCluster) => {
                    if (cluster.checkIfServerVersionLessThan("6.2.0")) return;
                    const key = "{testKey}:1-" + uuidv4();
                    const destkey = "{testKey}:2-" + uuidv4();
                    const membersScores = { a: 1, b: 2, c: 3 };
                    expect(await client.zadd(key, membersScores)).toEqual(3);

                    expect(
                        await client.zrangeStore(destkey, key, {
                            start: InfBoundary.NegativeInfinity,
                            end: {
                                value: Buffer.from("c"),
                                isInclusive: false,
                            },
                            type: "byLex",
                        }),
                    ).toEqual(2);
                    expect(
                        await client.zrange(destkey, {
                            start: 0,
                            end: -1,
                        }),
                    ).toEqual(["a", "b"]);

                    expect(
                        await client.zrangeStore(destkey, key, {
                            start: InfBoundary.NegativeInfinity,
                            end: InfBoundary.PositiveInfinity,
                            limit: { offset: 1, count: 2 },
                            type: "byLex",
                        }),
                    ).toEqual(2);
                    expect(
                        await client.zrange(destkey, {
                            start: 0,
                            end: -1,
                        }),
                    ).toEqual(["b", "c"]);

                    expect(
                        await client.zrangeStore(
                            destkey,
                            key,
                            {
                                start: { value: "c", isInclusive: false },
                                end: InfBoundary.NegativeInfinity,
                                type: "byLex",
                            },
                            true,
                        ),
                    ).toEqual(2);
                    expect(
                        await client.zrange(
                            destkey,
                            {
                                start: 0,
                                end: -1,
                            },
                            { reverse: true },
                        ),
                    ).toEqual(["b", "a"]);

                    expect(
                        await client.zrangeStore(
                            destkey,
                            key,
                            {
                                start: InfBoundary.NegativeInfinity,
                                end: { value: "c", isInclusive: false },
                                type: "byLex",
                            },
                            true,
                        ),
                    ).toEqual(0);

                    expect(
                        await client.zrangeStore(destkey, key, {
                            start: InfBoundary.PositiveInfinity,
                            end: { value: "c", isInclusive: false },
                            type: "byLex",
                        }),
                    ).toEqual(0);
                },
                protocol,
            );
        },
        config.timeout,
    );

    it.each([ProtocolVersion.RESP2, ProtocolVersion.RESP3])(
        `zrange and zrangeStore different types of keys test_%p`,
        async (protocol) => {
            await runTest(
                async (client: BaseClient, cluster: ValkeyCluster) => {
                    const key = "{testKey}:1-" + uuidv4();
                    const nonExistingKey = "{testKey}:2-" + uuidv4();
                    const destkey = "{testKey}:3-" + uuidv4();

                    // test non-existing key - return an empty set
                    expect(
                        await client.zrange(nonExistingKey, {
                            start: 0,
                            end: 1,
                        }),
                    ).toEqual([]);

<<<<<<< HEAD
                    expect(
                        await client.zrangeWithScores(nonExistingKey, {
                            start: 0,
                            end: 1,
                        }),
                    ).toEqual({});
=======
                expect(
                    await client.zrangeWithScores(nonExistingKey, {
                        start: 0,
                        end: 1,
                    }),
                ).toEqual([]);
>>>>>>> 71d8558e

                    // test against a non-sorted set - throw RequestError
                    expect(await client.set(key, "value")).toEqual("OK");

                    await expect(
                        client.zrange(key, { start: 0, end: 1 }),
                    ).rejects.toThrow();

                    await expect(
                        client.zrangeWithScores(key, { start: 0, end: 1 }),
                    ).rejects.toThrow();

                    // test zrangeStore - added in version 6.2.0
                    if (cluster.checkIfServerVersionLessThan("6.2.0")) return;

                    // test non-existing key - stores an empty set
                    expect(
                        await client.zrangeStore(destkey, nonExistingKey, {
                            start: 0,
                            end: 1,
                        }),
                    ).toEqual(0);

                    // test against a non-sorted set - throw RequestError
                    await expect(
                        client.zrangeStore(destkey, key, { start: 0, end: 1 }),
                    ).rejects.toThrow();
                },
                protocol,
            );
        },
        config.timeout,
    );

    // Zinterstore command tests
    async function zinterstoreWithAggregation(client: BaseClient) {
        const key1 = "{testKey}:1-" + uuidv4();
        const key2 = "{testKey}:2-" + uuidv4();
        const key3 = "{testKey}:3-" + uuidv4();
        const range = {
            start: 0,
            end: -1,
        };

        const membersScores1 = { one: 1.0, two: 2.0 };
        const membersScores2 = { one: 2.0, two: 3.0, three: 4.0 };

        expect(await client.zadd(key1, membersScores1)).toEqual(2);
        expect(await client.zadd(key2, membersScores2)).toEqual(3);

        // Intersection results are aggregated by the MAX score of elements
        expect(await client.zinterstore(key3, [key1, key2], "MAX")).toEqual(2);
        const zinterstoreMapMax = await client.zrangeWithScores(key3, range);
        const expectedMapMax = {
            one: 2,
            two: 3,
        };
        expect(zinterstoreMapMax).toEqual(
            convertElementsAndScores(expectedMapMax),
        );

        // Intersection results are aggregated by the MIN score of elements
        expect(
            await client.zinterstore(Buffer.from(key3), [key1, key2], "MIN"),
        ).toEqual(2);
        const zinterstoreMapMin = await client.zrangeWithScores(key3, range);
        const expectedMapMin = {
            one: 1,
            two: 2,
        };
        expect(zinterstoreMapMin).toEqual(
            convertElementsAndScores(expectedMapMin),
        );

        // Intersection results are aggregated by the SUM score of elements
        expect(
            await client.zinterstore(key3, [Buffer.from(key1), key2], "SUM"),
        ).toEqual(2);
        const zinterstoreMapSum = await client.zrangeWithScores(key3, range);
        const expectedMapSum = {
            one: 3,
            two: 5,
        };
        expect(zinterstoreMapSum).toEqual(
            convertElementsAndScores(expectedMapSum),
        );
    }

    async function zinterstoreBasicTest(client: BaseClient) {
        const key1 = "{testKey}:1-" + uuidv4();
        const key2 = "{testKey}:2-" + uuidv4();
        const key3 = "{testKey}:3-" + uuidv4();
        const range = {
            start: 0,
            end: -1,
        };

        const membersScores1 = { one: 1.0, two: 2.0 };
        const membersScores2 = { one: 2.0, two: 3.0, three: 4.0 };

        expect(await client.zadd(key1, membersScores1)).toEqual(2);
        expect(await client.zadd(key2, membersScores2)).toEqual(3);

        expect(await client.zinterstore(key3, [key1, key2])).toEqual(2);
        const zinterstoreMap = await client.zrangeWithScores(key3, range);
        const expectedMap = {
            one: 3,
            two: 5,
        };
        expect(zinterstoreMap).toEqual(convertElementsAndScores(expectedMap));
    }

    async function zinterstoreWithWeightsAndAggregation(client: BaseClient) {
        const key1 = "{testKey}:1-" + uuidv4();
        const key2 = "{testKey}:2-" + uuidv4();
        const key3 = "{testKey}:3-" + uuidv4();
        const range = {
            start: 0,
            end: -1,
        };
        const membersScores1 = { one: 1.0, two: 2.0 };
        const membersScores2 = { one: 2.0, two: 3.0, three: 4.0 };

        expect(await client.zadd(key1, membersScores1)).toEqual(2);
        expect(await client.zadd(key2, membersScores2)).toEqual(3);

        // Scores are multiplied by 2.0 for key1 and key2 during aggregation.
        expect(
            await client.zinterstore(
                key3,
                [
                    [key1, 2.0],
                    [key2, 2.0],
                ],
                "SUM",
            ),
        ).toEqual(2);
        const zinterstoreMapMultiplied = await client.zrangeWithScores(
            key3,
            range,
        );
        const expectedMapMultiplied = {
            one: 6,
            two: 10,
        };
        expect(zinterstoreMapMultiplied).toEqual(
            convertElementsAndScores(expectedMapMultiplied),
        );
    }

    async function zinterstoreEmptyCases(client: BaseClient) {
        const key1 = "{testKey}:1-" + uuidv4();
        const key2 = "{testKey}:2-" + uuidv4();

        // Non existing key
        expect(
            await client.zinterstore(key2, [
                key1,
                "{testKey}-non_existing_key",
            ]),
        ).toEqual(0);

        // Empty list check
        await expect(client.zinterstore("{xyz}", [])).rejects.toThrow();
    }

    it.each([ProtocolVersion.RESP2, ProtocolVersion.RESP3])(
        `zinterstore test_%p`,
        async (protocol) => {
            await runTest(async (client: BaseClient) => {
                await zinterstoreBasicTest(client);
                await zinterstoreWithAggregation(client);
                await zinterstoreWithWeightsAndAggregation(client);
                await zinterstoreEmptyCases(client);
            }, protocol);
        },
        config.timeout,
    );

    it.each([ProtocolVersion.RESP2, ProtocolVersion.RESP3])(
        `zinter basic test_%p`,
        async (protocol) => {
            await runTest(
                async (client: BaseClient, cluster: ValkeyCluster) => {
                    if (cluster.checkIfServerVersionLessThan("6.2.0")) return;
                    const key1 = "{testKey}:1-" + uuidv4();
                    const key2 = "{testKey}:2-" + uuidv4();

                    const membersScores1 = { one: 1.0, two: 2.0 };
                    const membersScores2 = { one: 1.5, two: 2.5, three: 3.5 };

                    expect(await client.zadd(key1, membersScores1)).toEqual(2);
                    expect(await client.zadd(key2, membersScores2)).toEqual(3);

                    expect(await client.zinter([key1, key2])).toEqual([
                        "one",
                        "two",
                    ]);
                    expect(
                        await client.zinter([key1, Buffer.from(key2)]),
                    ).toEqual(["one", "two"]);
                    expect(
                        await client.zinter([key1, key2], {
                            decoder: Decoder.Bytes,
                        }),
                    ).toEqual([Buffer.from("one"), Buffer.from("two")]);
                },
                protocol,
            );
        },
        config.timeout,
    );

    it.each([ProtocolVersion.RESP2, ProtocolVersion.RESP3])(
        `zinter with scores basic test_%p`,
        async (protocol) => {
            await runTest(
                async (client: BaseClient, cluster: ValkeyCluster) => {
                    if (cluster.checkIfServerVersionLessThan("6.2.0")) return;
                    const key1 = "{testKey}:1-" + uuidv4();
                    const key2 = "{testKey}:2-" + uuidv4();

                    const membersScores1 = { one: 1.0, two: 2.0 };
                    const membersScores2 = { one: 1.5, two: 2.5, three: 3.5 };

                    expect(await client.zadd(key1, membersScores1)).toEqual(2);
                    expect(await client.zadd(key2, membersScores2)).toEqual(3);

<<<<<<< HEAD
                    const resultZinterWithScores =
                        await client.zinterWithScores([
                            key1,
                            Buffer.from(key2),
                        ]);
                    const expectedZinterWithScores = {
                        one: 2.5,
                        two: 4.5,
                    };
                    expect(resultZinterWithScores).toEqual(
                        expectedZinterWithScores,
                    );
                },
                protocol,
            );
=======
                const resultZinterWithScores = await client.zinterWithScores([
                    key1,
                    Buffer.from(key2),
                ]);
                const expectedZinterWithScores = {
                    one: 2.5,
                    two: 4.5,
                };
                expect(resultZinterWithScores).toEqual(
                    convertElementsAndScores(expectedZinterWithScores),
                );
            }, protocol);
>>>>>>> 71d8558e
        },
        config.timeout,
    );

    it.each([ProtocolVersion.RESP2, ProtocolVersion.RESP3])(
        `zinter with scores with max aggregation test_%p`,
        async (protocol) => {
            await runTest(
                async (client: BaseClient, cluster: ValkeyCluster) => {
                    if (cluster.checkIfServerVersionLessThan("6.2.0")) return;
                    const key1 = "{testKey}:1-" + uuidv4();
                    const key2 = "{testKey}:2-" + uuidv4();

                    const membersScores1 = { one: 1.0, two: 2.0 };
                    const membersScores2 = { one: 1.5, two: 2.5, three: 3.5 };

                    expect(await client.zadd(key1, membersScores1)).toEqual(2);
                    expect(await client.zadd(key2, membersScores2)).toEqual(3);

<<<<<<< HEAD
                    // Intersection results are aggregated by the MAX score of elements
                    const zinterWithScoresResults =
                        await client.zinterWithScores([key1, key2], {
                            aggregationType: "MAX",
                        });
                    const expectedMapMax = {
                        one: 1.5,
                        two: 2.5,
                    };
                    expect(zinterWithScoresResults).toEqual(expectedMapMax);
                },
                protocol,
            );
=======
                // Intersection results are aggregated by the MAX score of elements
                const zinterWithScoresResults = await client.zinterWithScores(
                    [key1, key2],
                    { aggregationType: "MAX", decoder: Decoder.Bytes },
                );
                const expected = [
                    {
                        element: Buffer.from("one"),
                        score: 1.5,
                    },
                    {
                        element: Buffer.from("two"),
                        score: 2.5,
                    },
                ];
                expect(zinterWithScoresResults).toEqual(expected);
            }, protocol);
>>>>>>> 71d8558e
        },
        config.timeout,
    );

    it.each([ProtocolVersion.RESP2, ProtocolVersion.RESP3])(
        `zinter with scores with min aggregation test_%p`,
        async (protocol) => {
            await runTest(
                async (client: BaseClient, cluster: ValkeyCluster) => {
                    if (cluster.checkIfServerVersionLessThan("6.2.0")) return;
                    const key1 = "{testKey}:1-" + uuidv4();
                    const key2 = "{testKey}:2-" + uuidv4();

                    const membersScores1 = { one: 1.0, two: 2.0 };
                    const membersScores2 = { one: 1.5, two: 2.5, three: 3.5 };

                    expect(await client.zadd(key1, membersScores1)).toEqual(2);
                    expect(await client.zadd(key2, membersScores2)).toEqual(3);

<<<<<<< HEAD
                    // Intersection results are aggregated by the MIN score of elements
                    const zinterWithScoresResults =
                        await client.zinterWithScores([key1, key2], {
                            aggregationType: "MIN",
                        });
                    const expectedMapMin = {
                        one: 1.0,
                        two: 2.0,
                    };
                    expect(zinterWithScoresResults).toEqual(expectedMapMin);
                },
                protocol,
            );
=======
                // Intersection results are aggregated by the MIN score of elements
                const zinterWithScoresResults = await client.zinterWithScores(
                    [key1, key2],
                    { aggregationType: "MIN" },
                );
                const expectedMapMin = {
                    one: 1.0,
                    two: 2.0,
                };
                expect(zinterWithScoresResults).toEqual(
                    convertElementsAndScores(expectedMapMin),
                );
            }, protocol);
>>>>>>> 71d8558e
        },
        config.timeout,
    );

    it.each([ProtocolVersion.RESP2, ProtocolVersion.RESP3])(
        `zinter with scores with sum aggregation test_%p`,
        async (protocol) => {
            await runTest(
                async (client: BaseClient, cluster: ValkeyCluster) => {
                    if (cluster.checkIfServerVersionLessThan("6.2.0")) return;
                    const key1 = "{testKey}:1-" + uuidv4();
                    const key2 = "{testKey}:2-" + uuidv4();

                    const membersScores1 = { one: 1.0, two: 2.0 };
                    const membersScores2 = { one: 1.5, two: 2.5, three: 3.5 };

                    expect(await client.zadd(key1, membersScores1)).toEqual(2);
                    expect(await client.zadd(key2, membersScores2)).toEqual(3);

<<<<<<< HEAD
                    // Intersection results are aggregated by the SUM score of elements
                    const zinterWithScoresResults =
                        await client.zinterWithScores([key1, key2], {
                            aggregationType: "SUM",
                        });
                    const expectedMapSum = {
                        one: 2.5,
                        two: 4.5,
                    };
                    expect(zinterWithScoresResults).toEqual(expectedMapSum);
                },
                protocol,
            );
=======
                // Intersection results are aggregated by the SUM score of elements
                const zinterWithScoresResults = await client.zinterWithScores(
                    [key1, key2],
                    { aggregationType: "SUM" },
                );
                const expectedMapSum = {
                    one: 2.5,
                    two: 4.5,
                };
                expect(zinterWithScoresResults).toEqual(
                    convertElementsAndScores(expectedMapSum),
                );
            }, protocol);
>>>>>>> 71d8558e
        },
        config.timeout,
    );

    it.each([ProtocolVersion.RESP2, ProtocolVersion.RESP3])(
        `zinter with scores with weights and aggregation test_%p`,
        async (protocol) => {
<<<<<<< HEAD
            await runTest(
                async (client: BaseClient, cluster: ValkeyCluster) => {
                    if (cluster.checkIfServerVersionLessThan("6.2.0")) return;
                    const key1 = "{testKey}:1-" + uuidv4();
                    const key2 = "{testKey}:2-" + uuidv4();

                    const membersScores1 = { one: 1.0, two: 2.0 };
                    const membersScores2 = { one: 1.5, two: 2.5, three: 3.5 };

                    expect(await client.zadd(key1, membersScores1)).toEqual(2);
                    expect(await client.zadd(key2, membersScores2)).toEqual(3);

                    // Intersection results are aggregated by the SUM score of elements with weights
                    const zinterWithScoresResults =
                        await client.zinterWithScores(
                            [
                                [key1, 3],
                                [key2, 2],
                            ],
                            { aggregationType: "SUM" },
                        );
                    const expectedMapSum = {
                        one: 6,
                        two: 11,
                    };
                    expect(zinterWithScoresResults).toEqual(expectedMapSum);
                },
                protocol,
            );
=======
            await runTest(async (client: BaseClient, cluster: RedisCluster) => {
                if (cluster.checkIfServerVersionLessThan("6.2.0")) return;
                const key1 = "{testKey}:1-" + uuidv4();
                const key2 = "{testKey}:2-" + uuidv4();

                const membersScores1 = { one: 1.0, two: 2.0 };
                const membersScores2 = { one: 1.5, two: 2.5, three: 3.5 };

                expect(await client.zadd(key1, membersScores1)).toEqual(2);
                expect(await client.zadd(key2, membersScores2)).toEqual(3);

                // Intersection results are aggregated by the SUM score of elements with weights
                const zinterWithScoresResults = await client.zinterWithScores(
                    [
                        [key1, 3],
                        [key2, 2],
                    ],
                    { aggregationType: "SUM" },
                );
                const expectedMapSum = {
                    one: 6,
                    two: 11,
                };
                expect(zinterWithScoresResults).toEqual(
                    convertElementsAndScores(expectedMapSum),
                );
            }, protocol);
>>>>>>> 71d8558e
        },
        config.timeout,
    );

    it.each([ProtocolVersion.RESP2, ProtocolVersion.RESP3])(
        `zinter empty test_%p`,
        async (protocol) => {
            await runTest(
                async (client: BaseClient, cluster: ValkeyCluster) => {
                    if (cluster.checkIfServerVersionLessThan("6.2.0")) return;
                    const key1 = "{testKey}:1-" + uuidv4();

                    // Non existing key zinter
                    expect(
                        await client.zinter([
                            key1,
                            "{testKey}-non_existing_key",
                        ]),
                    ).toEqual([]);

<<<<<<< HEAD
                    // Non existing key zinterWithScores
                    expect(
                        await client.zinterWithScores([
                            key1,
                            "{testKey}-non_existing_key",
                        ]),
                    ).toEqual({});
=======
                // Non existing key zinterWithScores
                expect(
                    await client.zinterWithScores([
                        key1,
                        "{testKey}-non_existing_key",
                    ]),
                ).toEqual([]);
>>>>>>> 71d8558e

                    // Empty list check zinter
                    await expect(client.zinter([])).rejects.toThrow();

                    // Empty list check zinterWithScores
                    await expect(client.zinterWithScores([])).rejects.toThrow();
                },
                protocol,
            );
        },
        config.timeout,
    );

    it.each([ProtocolVersion.RESP2, ProtocolVersion.RESP3])(
        `zunion basic test_%p`,
        async (protocol) => {
            await runTest(
                async (client: BaseClient, cluster: ValkeyCluster) => {
                    if (cluster.checkIfServerVersionLessThan("6.2.0")) return;
                    const key1 = "{testKey}:1-" + uuidv4();
                    const key2 = "{testKey}:2-" + uuidv4();

                    const membersScores1 = { one: 1.0, two: 2.0 };
                    const membersScores2 = { one: 1.5, two: 2.5, three: 3.5 };

                    expect(await client.zadd(key1, membersScores1)).toEqual(2);
                    expect(await client.zadd(key2, membersScores2)).toEqual(3);

                    const expectedZunion = ["one", "two", "three"].sort();

                    expect(
                        (await client.zunion([key1, Buffer.from(key2)])).sort(),
                    ).toEqual(expectedZunion);
                    expect(
                        (
                            await client.zunion([key1, key2], {
                                decoder: Decoder.Bytes,
                            })
                        ).sort(),
                    ).toEqual(expectedZunion.map(Buffer.from));
                },
                protocol,
            );
        },
        config.timeout,
    );

    it.each([ProtocolVersion.RESP2, ProtocolVersion.RESP3])(
        `zunion with scores basic test_%p`,
        async (protocol) => {
<<<<<<< HEAD
            await runTest(
                async (client: BaseClient, cluster: ValkeyCluster) => {
                    if (cluster.checkIfServerVersionLessThan("6.2.0")) return;
                    const key1 = "{testKey}:1-" + uuidv4();
                    const key2 = "{testKey}:2-" + uuidv4();

                    const membersScores1 = { one: 1.0, two: 2.0 };
                    const membersScores2 = { one: 1.5, two: 2.5, three: 3.5 };

                    expect(await client.zadd(key1, membersScores1)).toEqual(2);
                    expect(await client.zadd(key2, membersScores2)).toEqual(3);

                    const resultZunionWithScores =
                        await client.zunionWithScores([key1, key2]);
                    const expectedZunionWithScores = {
                        one: 2.5,
                        two: 4.5,
                        three: 3.5,
                    };
                    expect(resultZunionWithScores).toEqual(
                        expectedZunionWithScores,
                    );
                },
                protocol,
            );
=======
            await runTest(async (client: BaseClient, cluster: RedisCluster) => {
                if (cluster.checkIfServerVersionLessThan("6.2.0")) return;
                const key1 = "{testKey}:1-" + uuidv4();
                const key2 = "{testKey}:2-" + uuidv4();

                const membersScores1 = { one: 1.0, two: 2.0 };
                const membersScores2 = { one: 1.5, two: 2.5, three: 3.5 };

                expect(await client.zadd(key1, membersScores1)).toEqual(2);
                expect(await client.zadd(key2, membersScores2)).toEqual(3);

                const resultZunionWithScores = await client.zunionWithScores([
                    key1,
                    key2,
                ]);
                const expectedZunionWithScores = {
                    one: 2.5,
                    two: 4.5,
                    three: 3.5,
                };
                expect(resultZunionWithScores).toEqual(
                    convertElementsAndScores(expectedZunionWithScores).sort(
                        (a, b) => a.score - b.score,
                    ),
                );
            }, protocol);
>>>>>>> 71d8558e
        },
        config.timeout,
    );

    it.each([ProtocolVersion.RESP2, ProtocolVersion.RESP3])(
        `zunion with scores with max aggregation test_%p`,
        async (protocol) => {
<<<<<<< HEAD
            await runTest(
                async (client: BaseClient, cluster: ValkeyCluster) => {
                    if (cluster.checkIfServerVersionLessThan("6.2.0")) return;
                    const key1 = "{testKey}:1-" + uuidv4();
                    const key2 = "{testKey}:2-" + uuidv4();

                    const membersScores1 = { one: 1.0, two: 2.0 };
                    const membersScores2 = { one: 1.5, two: 2.5, three: 3.5 };

                    expect(await client.zadd(key1, membersScores1)).toEqual(2);
                    expect(await client.zadd(key2, membersScores2)).toEqual(3);

                    // Union results are aggregated by the MAX score of elements
                    const zunionWithScoresResults =
                        await client.zunionWithScores(
                            [key1, Buffer.from(key2)],
                            { aggregationType: "MAX" },
                        );
                    const expectedMapMax = {
                        one: 1.5,
                        two: 2.5,
                        three: 3.5,
                    };
                    expect(zunionWithScoresResults).toEqual(expectedMapMax);
                },
                protocol,
            );
=======
            await runTest(async (client: BaseClient, cluster: RedisCluster) => {
                if (cluster.checkIfServerVersionLessThan("6.2.0")) return;
                const key1 = "{testKey}:1-" + uuidv4();
                const key2 = "{testKey}:2-" + uuidv4();

                const membersScores1 = { one: 1.0, two: 2.0 };
                const membersScores2 = { one: 1.5, two: 2.5, three: 3.5 };

                expect(await client.zadd(key1, membersScores1)).toEqual(2);
                expect(await client.zadd(key2, membersScores2)).toEqual(3);

                // Union results are aggregated by the MAX score of elements
                const zunionWithScoresResults = await client.zunionWithScores(
                    [key1, Buffer.from(key2)],
                    { aggregationType: "MAX", decoder: Decoder.Bytes },
                );
                const expected = [
                    {
                        element: Buffer.from("one"),
                        score: 1.5,
                    },
                    {
                        element: Buffer.from("two"),
                        score: 2.5,
                    },
                    {
                        element: Buffer.from("three"),
                        score: 3.5,
                    },
                ];
                expect(zunionWithScoresResults).toEqual(expected);
            }, protocol);
>>>>>>> 71d8558e
        },
        config.timeout,
    );

    it.each([ProtocolVersion.RESP2, ProtocolVersion.RESP3])(
        `zunion with scores with min aggregation test_%p`,
        async (protocol) => {
            await runTest(
                async (client: BaseClient, cluster: ValkeyCluster) => {
                    if (cluster.checkIfServerVersionLessThan("6.2.0")) return;
                    const key1 = "{testKey}:1-" + uuidv4();
                    const key2 = "{testKey}:2-" + uuidv4();

                    const membersScores1 = { one: 1.0, two: 2.0 };
                    const membersScores2 = { one: 1.5, two: 2.5, three: 3.5 };

                    expect(await client.zadd(key1, membersScores1)).toEqual(2);
                    expect(await client.zadd(key2, membersScores2)).toEqual(3);

<<<<<<< HEAD
                    // Union results are aggregated by the MIN score of elements
                    const zunionWithScoresResults =
                        await client.zunionWithScores([key1, key2], {
                            aggregationType: "MIN",
                        });
                    const expectedMapMin = {
                        one: 1.0,
                        two: 2.0,
                        three: 3.5,
                    };
                    expect(zunionWithScoresResults).toEqual(expectedMapMin);
                },
                protocol,
            );
=======
                // Union results are aggregated by the MIN score of elements
                const zunionWithScoresResults = await client.zunionWithScores(
                    [key1, key2],
                    { aggregationType: "MIN" },
                );
                const expectedMapMin = {
                    one: 1.0,
                    two: 2.0,
                    three: 3.5,
                };
                expect(zunionWithScoresResults).toEqual(
                    convertElementsAndScores(expectedMapMin),
                );
            }, protocol);
>>>>>>> 71d8558e
        },
        config.timeout,
    );

    it.each([ProtocolVersion.RESP2, ProtocolVersion.RESP3])(
        `zunion with scores with sum aggregation test_%p`,
        async (protocol) => {
            await runTest(
                async (client: BaseClient, cluster: ValkeyCluster) => {
                    if (cluster.checkIfServerVersionLessThan("6.2.0")) return;
                    const key1 = "{testKey}:1-" + uuidv4();
                    const key2 = "{testKey}:2-" + uuidv4();

                    const membersScores1 = { one: 1.0, two: 2.0 };
                    const membersScores2 = { one: 1.5, two: 2.5, three: 3.5 };

                    expect(await client.zadd(key1, membersScores1)).toEqual(2);
                    expect(await client.zadd(key2, membersScores2)).toEqual(3);

<<<<<<< HEAD
                    // Union results are aggregated by the SUM score of elements
                    const zunionWithScoresResults =
                        await client.zunionWithScores([key1, key2], {
                            aggregationType: "SUM",
                        });
                    const expectedMapSum = {
                        one: 2.5,
                        two: 4.5,
                        three: 3.5,
                    };
                    expect(zunionWithScoresResults).toEqual(expectedMapSum);
                },
                protocol,
            );
=======
                // Union results are aggregated by the SUM score of elements
                const zunionWithScoresResults = await client.zunionWithScores(
                    [key1, key2],
                    { aggregationType: "SUM" },
                );
                const expectedMapSum = {
                    one: 2.5,
                    two: 4.5,
                    three: 3.5,
                };
                expect(zunionWithScoresResults).toEqual(
                    convertElementsAndScores(expectedMapSum).sort(
                        (a, b) => a.score - b.score,
                    ),
                );
            }, protocol);
>>>>>>> 71d8558e
        },
        config.timeout,
    );

    it.each([ProtocolVersion.RESP2, ProtocolVersion.RESP3])(
        `zunion with scores with weights and aggregation test_%p`,
        async (protocol) => {
<<<<<<< HEAD
            await runTest(
                async (client: BaseClient, cluster: ValkeyCluster) => {
                    if (cluster.checkIfServerVersionLessThan("6.2.0")) return;
                    const key1 = "{testKey}:1-" + uuidv4();
                    const key2 = "{testKey}:2-" + uuidv4();

                    const membersScores1 = { one: 1.0, two: 2.0 };
                    const membersScores2 = { one: 1.5, two: 2.5, three: 3.5 };

                    expect(await client.zadd(key1, membersScores1)).toEqual(2);
                    expect(await client.zadd(key2, membersScores2)).toEqual(3);

                    // Union results are aggregated by the SUM score of elements with weights
                    const zunionWithScoresResults =
                        await client.zunionWithScores(
                            [
                                [key1, 3],
                                [Buffer.from(key2), 2],
                            ],
                            { aggregationType: "SUM" },
                        );
                    const expectedMapSum = {
                        one: 6,
                        two: 11,
                        three: 7,
                    };
                    expect(zunionWithScoresResults).toEqual(expectedMapSum);
                },
                protocol,
            );
=======
            await runTest(async (client: BaseClient, cluster: RedisCluster) => {
                if (cluster.checkIfServerVersionLessThan("6.2.0")) return;
                const key1 = "{testKey}:1-" + uuidv4();
                const key2 = "{testKey}:2-" + uuidv4();

                const membersScores1 = { one: 1.0, two: 2.0 };
                const membersScores2 = { one: 1.5, two: 2.5, three: 3.5 };

                expect(await client.zadd(key1, membersScores1)).toEqual(2);
                expect(await client.zadd(key2, membersScores2)).toEqual(3);

                // Union results are aggregated by the SUM score of elements with weights
                const zunionWithScoresResults = await client.zunionWithScores(
                    [
                        [key1, 3],
                        [Buffer.from(key2), 2],
                    ],
                    { aggregationType: "SUM" },
                );
                const expectedMapSum = {
                    one: 6,
                    two: 11,
                    three: 7,
                };
                expect(zunionWithScoresResults).toEqual(
                    convertElementsAndScores(expectedMapSum).sort(
                        (a, b) => a.score - b.score,
                    ),
                );
            }, protocol);
>>>>>>> 71d8558e
        },
        config.timeout,
    );

    it.each([ProtocolVersion.RESP2, ProtocolVersion.RESP3])(
        `zunion empty test_%p`,
        async (protocol) => {
            await runTest(
                async (client: BaseClient, cluster: ValkeyCluster) => {
                    if (cluster.checkIfServerVersionLessThan("6.2.0")) return;
                    const key1 = "{testKey}:1-" + uuidv4();

                    const membersScores1 = { one: 1.0, two: 2.0 };

                    expect(await client.zadd(key1, membersScores1)).toEqual(2);

                    // Non existing key zunion
                    expect(
                        await client.zunion([
                            key1,
                            "{testKey}-non_existing_key",
                        ]),
                    ).toEqual(["one", "two"]);

<<<<<<< HEAD
                    // Non existing key zunionWithScores
                    expect(
                        await client.zunionWithScores([
                            key1,
                            "{testKey}-non_existing_key",
                        ]),
                    ).toEqual(membersScores1);
=======
                // Non existing key zunionWithScores
                expect(
                    await client.zunionWithScores([
                        key1,
                        "{testKey}-non_existing_key",
                    ]),
                ).toEqual(convertElementsAndScores(membersScores1));
>>>>>>> 71d8558e

                    // Empty list check zunion
                    await expect(client.zunion([])).rejects.toThrow();

                    // Empty list check zunionWithScores
                    await expect(client.zunionWithScores([])).rejects.toThrow();
                },
                protocol,
            );
        },
        config.timeout,
    );

    it.each([ProtocolVersion.RESP2, ProtocolVersion.RESP3])(
        `type test_%p`,
        async (protocol) => {
            await runTest(async (client: BaseClient) => {
                const key = uuidv4();
                expect(await client.set(key, "value")).toEqual("OK");
                expect(await client.type(key)).toEqual("string");
                expect(await client.del([key])).toEqual(1);

                expect(await client.lpush(key, ["value"])).toEqual(1);
                expect(await client.type(Buffer.from(key))).toEqual("list");
                expect(await client.del([key])).toEqual(1);

                expect(await client.sadd(key, ["value"])).toEqual(1);
                expect(await client.type(key)).toEqual("set");
                expect(await client.del([key])).toEqual(1);

                expect(await client.zadd(key, { member: 1.0 })).toEqual(1);
                expect(await client.type(key)).toEqual("zset");
                expect(await client.del([key])).toEqual(1);

                expect(await client.hset(key, { field: "value" })).toEqual(1);
                expect(await client.type(Buffer.from(key))).toEqual("hash");
                expect(await client.del([key])).toEqual(1);

                await client.xadd(key, [["field", "value"]]);
                expect(await client.type(key)).toEqual("stream");
                expect(await client.del([key])).toEqual(1);
                expect(await client.type(key)).toEqual("none");
            }, protocol);
        },
        config.timeout,
    );

    it.each([ProtocolVersion.RESP2, ProtocolVersion.RESP3])(
        `echo test_%p`,
        async (protocol) => {
            await runTest(async (client: BaseClient) => {
                const message = uuidv4();
                expect(await client.echo(message)).toEqual(message);
                expect(
                    client instanceof GlideClient
                        ? await client.echo(message, {
                              decoder: Decoder.String,
                          })
                        : await client.echo(message, {
                              decoder: Decoder.String,
                          }),
                ).toEqual(message);
                expect(
                    client instanceof GlideClient
                        ? await client.echo(message, { decoder: Decoder.Bytes })
                        : await client.echo(message, {
                              decoder: Decoder.Bytes,
                          }),
                ).toEqual(Buffer.from(message));
                expect(
                    client instanceof GlideClient
                        ? await client.echo(Buffer.from(message), {
                              decoder: Decoder.String,
                          })
                        : await client.echo(Buffer.from(message), {
                              decoder: Decoder.String,
                          }),
                ).toEqual(message);
                expect(await client.echo(Buffer.from(message))).toEqual(
                    message,
                );
            }, protocol);
        },
        config.timeout,
    );

    it.each([ProtocolVersion.RESP2, ProtocolVersion.RESP3])(
        `strlen test_%p`,
        async (protocol) => {
            await runTest(async (client: BaseClient) => {
                const key1 = uuidv4();
                const key1Value = uuidv4();
                const key1ValueLength = key1Value.length;
                expect(await client.set(key1, key1Value)).toEqual("OK");
                expect(await client.strlen(key1)).toEqual(key1ValueLength);

                expect(await client.strlen(Buffer.from("nonExistKey"))).toEqual(
                    0,
                );

                const listName = "myList";
                const listKey1Value = uuidv4();
                const listKey2Value = uuidv4();

                expect(
                    await client.lpush(listName, [
                        listKey1Value,
                        listKey2Value,
                    ]),
                ).toEqual(2);
                // An error is returned when key holds a non-string value
                await expect(client.strlen(listName)).rejects.toThrow();
            }, protocol);
        },
        config.timeout,
    );

    it.each([ProtocolVersion.RESP2, ProtocolVersion.RESP3])(
        `lindex test_%p`,
        async (protocol) => {
            await runTest(async (client: BaseClient) => {
                const listName = uuidv4();
                const encodedListName = Buffer.from(uuidv4());
                const listKey1Value = uuidv4();
                const listKey2Value = uuidv4();
                expect(
                    await client.lpush(listName, [
                        listKey1Value,
                        listKey2Value,
                    ]),
                ).toEqual(2);
                expect(
                    await client.lpush(encodedListName, [
                        Buffer.from(listKey1Value),
                        Buffer.from(listKey2Value),
                    ]),
                ).toEqual(2);
                expect(await client.lindex(listName, 0)).toEqual(listKey2Value);
                expect(await client.lindex(listName, 1)).toEqual(listKey1Value);
                expect(await client.lindex("notExsitingList", 1)).toEqual(null);
                expect(await client.lindex(listName, 3)).toEqual(null);
                expect(
                    await client.lindex(listName, 0, {
                        decoder: Decoder.Bytes,
                    }),
                ).toEqual(Buffer.from(listKey2Value));
                expect(
                    await client.lindex(listName, 1, {
                        decoder: Decoder.Bytes,
                    }),
                ).toEqual(Buffer.from(listKey1Value));
                expect(await client.lindex(encodedListName, 0)).toEqual(
                    listKey2Value,
                );
            }, protocol);
        },
        config.timeout,
    );

    it.each([ProtocolVersion.RESP2, ProtocolVersion.RESP3])(
        `linsert test_%p`,
        async (protocol) => {
            await runTest(async (client: BaseClient) => {
                const key1 = uuidv4();
                const key2 = uuidv4();
                const key2Encoded = Buffer.from(key2);
                const stringKey = uuidv4();
                const nonExistingKey = uuidv4();

                expect(await client.lpush(key1, ["4", "3", "2", "1"])).toEqual(
                    4,
                );
                expect(
                    await client.linsert(
                        key1,
                        InsertPosition.Before,
                        "2",
                        "1.5",
                    ),
                ).toEqual(5);
                expect(
                    await client.linsert(
                        key1,
                        InsertPosition.After,
                        "3",
                        "3.5",
                    ),
                ).toEqual(6);
                expect(await client.lrange(key1, 0, -1)).toEqual([
                    "1",
                    "1.5",
                    "2",
                    "3",
                    "3.5",
                    "4",
                ]);

                expect(
                    await client.linsert(
                        key1,
                        InsertPosition.Before,
                        "nonExistingPivot",
                        "4",
                    ),
                ).toEqual(-1);
                expect(
                    await client.linsert(
                        nonExistingKey,
                        InsertPosition.Before,
                        "pivot",
                        "elem",
                    ),
                ).toEqual(0);

                // key, pivot and element as buffers
                expect(await client.lpush(key2, ["4", "3", "2", "1"])).toEqual(
                    4,
                );
                expect(
                    await client.linsert(
                        key2Encoded,
                        InsertPosition.Before,
                        Buffer.from("2"),
                        Buffer.from("1.5"),
                    ),
                ).toEqual(5);
                expect(
                    await client.linsert(
                        key2Encoded,
                        InsertPosition.After,
                        Buffer.from("3"),
                        Buffer.from("3.5"),
                    ),
                ).toEqual(6);
                expect(await client.lrange(key2Encoded, 0, -1)).toEqual([
                    "1",
                    "1.5",
                    "2",
                    "3",
                    "3.5",
                    "4",
                ]);

                // key exists, but it is not a list
                expect(await client.set(stringKey, "value")).toEqual("OK");
                await expect(
                    client.linsert(stringKey, InsertPosition.Before, "a", "b"),
                ).rejects.toThrow();
            }, protocol);
        },
        config.timeout,
    );

    it.each([ProtocolVersion.RESP2, ProtocolVersion.RESP3])(
        `zpopmin test_%p`,
        async (protocol) => {
            await runTest(async (client: BaseClient) => {
                const key = uuidv4();
                const membersScores = { a: 1, b: 2, c: 3 };
                expect(await client.zadd(key, membersScores)).toEqual(3);
                expect(await client.zpopmin(Buffer.from(key))).toEqual(
                    convertElementsAndScores({ a: 1.0 }),
                );

                expect(
                    await client.zpopmin(key, {
                        count: 3,
                        decoder: Decoder.Bytes,
                    }),
                ).toEqual([
                    {
                        element: Buffer.from("b"),
                        score: 2.0,
                    },
                    {
                        element: Buffer.from("c"),
                        score: 3.0,
                    },
                ]);
                expect(await client.zpopmin(key)).toEqual([]);
                expect(await client.set(key, "value")).toEqual("OK");
                await expect(client.zpopmin(key)).rejects.toThrow();
                expect(await client.zpopmin("notExsitingKey")).toEqual([]);
            }, protocol);
        },
        config.timeout,
    );

    it.each([ProtocolVersion.RESP2, ProtocolVersion.RESP3])(
        `zpopmax test_%p`,
        async (protocol) => {
            await runTest(async (client: BaseClient) => {
                const key = uuidv4();
                const membersScores = { a: 1, b: 2, c: 3 };
                expect(await client.zadd(key, membersScores)).toEqual(3);
                expect(await client.zpopmax(Buffer.from(key))).toEqual(
                    convertElementsAndScores({ c: 3.0 }),
                );

                expect(
                    await client.zpopmax(key, {
                        count: 3,
                        decoder: Decoder.Bytes,
                    }),
                ).toEqual([
                    {
                        element: Buffer.from("b"),
                        score: 2.0,
                    },
                    {
                        element: Buffer.from("a"),
                        score: 1.0,
                    },
                ]);
                expect(await client.zpopmax(key)).toEqual([]);
                expect(await client.set(key, "value")).toEqual("OK");
                await expect(client.zpopmax(key)).rejects.toThrow();
                expect(await client.zpopmax("notExsitingKey")).toEqual([]);
            }, protocol);
        },
        config.timeout,
    );

    it.each([ProtocolVersion.RESP2, ProtocolVersion.RESP3])(
        `bzpopmax test_%p`,
        async (protocol) => {
            await runTest(
                async (client: BaseClient, cluster: ValkeyCluster) => {
                    const key1 = "{key}-1" + uuidv4();
                    const key2 = "{key}-2" + uuidv4();
                    const key3 = "{key}-3" + uuidv4();

                    expect(await client.zadd(key1, { a: 1.0, b: 1.5 })).toBe(2);
                    expect(await client.zadd(key2, { c: 2.0 })).toBe(1);
                    expect(await client.bzpopmax([key1, key2], 0.5)).toEqual([
                        key1,
                        "b",
                        1.5,
                    ]);

                    // nothing popped out / key does not exist
                    expect(
                        await client.bzpopmax(
                            [key3],
                            cluster.checkIfServerVersionLessThan("6.0.0")
                                ? 1.0
                                : 0.001,
                        ),
                    ).toBeNull();

                    // pops from the second key
                    expect(
                        await client.bzpopmax([key3, Buffer.from(key2)], 0.5),
                    ).toEqual([key2, "c", 2.0]);
                    // pop with decoder
                    expect(
                        await client.bzpopmax([key1], 0.5, {
                            decoder: Decoder.Bytes,
                        }),
                    ).toEqual([Buffer.from(key1), Buffer.from("a"), 1.0]);

                    // key exists but holds non-ZSET value
                    expect(await client.set(key3, "bzpopmax")).toBe("OK");
                    await expect(client.bzpopmax([key3], 0.5)).rejects.toThrow(
                        RequestError,
                    );
                },
                protocol,
            );
        },
        config.timeout,
    );

    it.each([ProtocolVersion.RESP2, ProtocolVersion.RESP3])(
        `bzpopmin test_%p`,
        async (protocol) => {
            await runTest(
                async (client: BaseClient, cluster: ValkeyCluster) => {
                    const key1 = "{key}-1" + uuidv4();
                    const key2 = "{key}-2" + uuidv4();
                    const key3 = "{key}-3" + uuidv4();

                    expect(await client.zadd(key1, { a: 1.0, b: 1.5 })).toBe(2);
                    expect(await client.zadd(key2, { c: 2.0 })).toBe(1);
                    expect(await client.bzpopmin([key1, key2], 0.5)).toEqual([
                        key1,
                        "a",
                        1.0,
                    ]);

                    // nothing popped out / key does not exist
                    expect(
                        await client.bzpopmin(
                            [key3],
                            cluster.checkIfServerVersionLessThan("6.0.0")
                                ? 1.0
                                : 0.001,
                        ),
                    ).toBeNull();

                    // pops from the second key
                    expect(
                        await client.bzpopmin([key3, Buffer.from(key2)], 0.5),
                    ).toEqual([key2, "c", 2.0]);
                    // pop with decoder
                    expect(
                        await client.bzpopmin([key1], 0.5, {
                            decoder: Decoder.Bytes,
                        }),
                    ).toEqual([Buffer.from(key1), Buffer.from("b"), 1.5]);

                    // key exists but holds non-ZSET value
                    expect(await client.set(key3, "bzpopmin")).toBe("OK");
                    await expect(client.bzpopmin([key3], 0.5)).rejects.toThrow(
                        RequestError,
                    );
                },
                protocol,
            );
        },
        config.timeout,
    );

    it.each([ProtocolVersion.RESP2, ProtocolVersion.RESP3])(
        `Pttl test_%p`,
        async (protocol) => {
            await runTest(async (client: BaseClient) => {
                const key = uuidv4();
                expect(await client.pttl(key)).toEqual(-2);

                expect(await client.set(key, "value")).toEqual("OK");
                expect(await client.pttl(key)).toEqual(-1);

                expect(await client.expire(key, 10)).toEqual(true);
                let result = await client.pttl(Buffer.from(key));
                expect(result).toBeGreaterThan(0);
                expect(result).toBeLessThanOrEqual(10000);

                expect(
                    await client.expireAt(
                        key,
                        Math.floor(Date.now() / 1000) + 20,
                    ),
                ).toEqual(true);
                result = await client.pttl(key);
                expect(result).toBeGreaterThan(0);
                expect(result).toBeLessThanOrEqual(20000);

                expect(await client.pexpireAt(key, Date.now() + 30000)).toEqual(
                    true,
                );
                result = await client.pttl(key);
                expect(result).toBeGreaterThan(0);
                expect(result).toBeLessThanOrEqual(30000);
            }, protocol);
        },
        config.timeout,
    );

    it.each([ProtocolVersion.RESP2, ProtocolVersion.RESP3])(
        `zremRangeByRank test_%p`,
        async (protocol) => {
            await runTest(async (client: BaseClient) => {
                const key = uuidv4();
                const membersScores = { one: 1, two: 2, three: 3 };
                expect(await client.zadd(key, membersScores)).toEqual(3);
                expect(await client.zremRangeByRank(key, 2, 1)).toEqual(0);
                expect(
                    await client.zremRangeByRank(Buffer.from(key), 0, 1),
                ).toEqual(2);
                expect(await client.zremRangeByRank(key, 0, 10)).toEqual(1);
                expect(
                    await client.zremRangeByRank("nonExistingKey", 0, -1),
                ).toEqual(0);
            }, protocol);
        },
        config.timeout,
    );

    it.each([ProtocolVersion.RESP2, ProtocolVersion.RESP3])(
        `zrank test_%p`,
        async (protocol) => {
            await runTest(async (client: BaseClient, cluster) => {
                const key1 = uuidv4();
                const key2 = uuidv4();
                const membersScores = { one: 1.5, two: 2, three: 3 };
                expect(await client.zadd(key1, membersScores)).toEqual(3);
                expect(await client.zrank(key1, "one")).toEqual(0);
                expect(
                    await client.zrank(Buffer.from(key1), Buffer.from("one")),
                ).toEqual(0);

                if (!cluster.checkIfServerVersionLessThan("7.2.0")) {
                    expect(await client.zrankWithScore(key1, "one")).toEqual([
                        0, 1.5,
                    ]);
                    expect(
                        await client.zrankWithScore(
                            Buffer.from(key1),
                            Buffer.from("one"),
                        ),
                    ).toEqual([0, 1.5]);
                    expect(
                        await client.zrankWithScore(key1, "nonExistingMember"),
                    ).toEqual(null);
                    expect(
                        await client.zrankWithScore("nonExistingKey", "member"),
                    ).toEqual(null);
                }

                expect(await client.zrank(key1, "nonExistingMember")).toEqual(
                    null,
                );
                expect(await client.zrank("nonExistingKey", "member")).toEqual(
                    null,
                );

                expect(await client.set(key2, "value")).toEqual("OK");
                await expect(client.zrank(key2, "member")).rejects.toThrow();
            }, protocol);
        },
    );

    it.each([ProtocolVersion.RESP2, ProtocolVersion.RESP3])(
        `zrevrank test_%p`,
        async (protocol) => {
            await runTest(async (client: BaseClient, cluster) => {
                const key = uuidv4();
                const nonSetKey = uuidv4();
                const membersScores = { one: 1.5, two: 2, three: 3 };
                expect(await client.zadd(key, membersScores)).toEqual(3);
                expect(await client.zrevrank(key, "three")).toEqual(0);
                expect(
                    await client.zrevrank(
                        Buffer.from(key),
                        Buffer.from("three"),
                    ),
                ).toEqual(0);

                if (!cluster.checkIfServerVersionLessThan("7.2.0")) {
                    expect(await client.zrevrankWithScore(key, "one")).toEqual([
                        2, 1.5,
                    ]);
                    expect(
                        await client.zrevrankWithScore(
                            Buffer.from(key),
                            Buffer.from("one"),
                        ),
                    ).toEqual([2, 1.5]);
                    expect(
                        await client.zrevrankWithScore(
                            key,
                            "nonExistingMember",
                        ),
                    ).toBeNull();
                    expect(
                        await client.zrevrankWithScore(
                            "nonExistingKey",
                            "member",
                        ),
                    ).toBeNull();
                }

                expect(
                    await client.zrevrank(key, "nonExistingMember"),
                ).toBeNull();
                expect(
                    await client.zrevrank("nonExistingKey", "member"),
                ).toBeNull();

                // Key exists, but is not a sorted set
                expect(await client.set(nonSetKey, "value")).toEqual("OK");
                await expect(
                    client.zrevrank(nonSetKey, "member"),
                ).rejects.toThrow();
            }, protocol);
        },
    );

    it.each([ProtocolVersion.RESP2, ProtocolVersion.RESP3])(
        `test brpop test_%p`,
        async (protocol) => {
            await runTest(async (client: BaseClient) => {
                expect(
                    await client.rpush("brpop-test", ["foo", "bar", "baz"]),
                ).toEqual(3);
                // Test basic usage
                expect(await client.brpop(["brpop-test"], 0.1)).toEqual([
                    "brpop-test",
                    "baz",
                ]);
                // Test encoded value
                expect(
                    await client.brpop(["brpop-test"], 0.1, {
                        decoder: Decoder.Bytes,
                    }),
                ).toEqual([Buffer.from("brpop-test"), Buffer.from("bar")]);
                // Delete all values from list
                expect(await client.del(["brpop-test"])).toEqual(1);
                // Test null return when key doesn't exist
                expect(await client.brpop(["brpop-test"], 0.1)).toEqual(null);
                // key exists, but it is not a list
                await client.set("foo", "bar");
                await expect(client.brpop(["foo"], 0.1)).rejects.toThrow();

                // Same-slot requirement
                if (client instanceof GlideClusterClient) {
                    try {
                        expect(
                            await client.brpop(["abc", "zxy", "lkn"], 0.1),
                        ).toThrow();
                    } catch (e) {
                        expect((e as Error).message.toLowerCase()).toMatch(
                            "crossslot",
                        );
                    }
                }
            }, protocol);
        },
        config.timeout,
    );

    it.each([ProtocolVersion.RESP2, ProtocolVersion.RESP3])(
        `test blpop test_%p`,
        async (protocol) => {
            await runTest(async (client: BaseClient) => {
                expect(
                    await client.rpush("blpop-test", ["foo", "bar", "baz"]),
                ).toEqual(3);
                // Test basic usage
                expect(await client.blpop(["blpop-test"], 0.1)).toEqual([
                    "blpop-test",
                    "foo",
                ]);
                // Test decoded value
                expect(
                    await client.blpop(["blpop-test"], 0.1, {
                        decoder: Decoder.Bytes,
                    }),
                ).toEqual([Buffer.from("blpop-test"), Buffer.from("bar")]);
                // Delete all values from list
                expect(await client.del(["blpop-test"])).toEqual(1);
                // Test null return when key doesn't exist
                expect(await client.blpop(["blpop-test"], 0.1)).toEqual(null);
                // key exists, but it is not a list
                await client.set("foo", "bar");
                await expect(client.blpop(["foo"], 0.1)).rejects.toThrow();

                // Same-slot requirement
                if (client instanceof GlideClusterClient) {
                    try {
                        expect(
                            await client.blpop(["abc", "zxy", "lkn"], 0.1),
                        ).toThrow();
                    } catch (e) {
                        expect((e as Error).message.toLowerCase()).toMatch(
                            "crossslot",
                        );
                    }
                }
            }, protocol);
        },
        config.timeout,
    );

    it.each([ProtocolVersion.RESP2, ProtocolVersion.RESP3])(
        `persist test_%p`,
        async (protocol) => {
            await runTest(async (client: BaseClient) => {
                const key = uuidv4();
                expect(await client.set(key, "foo")).toEqual("OK");
                expect(await client.persist(key)).toEqual(false);

                expect(await client.expire(key, 10)).toEqual(true);
                expect(await client.persist(Buffer.from(key))).toEqual(true);
            }, protocol);
        },
        config.timeout,
    );

    it.each([ProtocolVersion.RESP2, ProtocolVersion.RESP3])(
        `streams add, trim, and len test_%p`,
        async (protocol) => {
            await runTest(async (client: BaseClient) => {
                const key = uuidv4();
                const nonExistingKey = uuidv4();
                const stringKey = uuidv4();
                const field1 = uuidv4();
                const field2 = uuidv4();

                const nullResult = await client.xadd(
                    key,
                    [
                        [field1, "foo"],
                        [field2, "bar"],
                    ],
                    {
                        makeStream: false,
                    },
                );
                expect(nullResult).toBeNull();

                const timestamp1 = await client.xadd(
                    key,
                    [
                        [field1, "foo1"],
                        [field2, "bar1"],
                    ],
                    { id: "0-1" },
                );
                expect(timestamp1).toEqual("0-1");
                expect(
                    await client.xadd(key, [
                        [field1, "foo2"],
                        [field2, "bar2"],
                    ]),
                ).not.toBeNull();
                expect(await client.xlen(key)).toEqual(2);

                // this will trim the first entry.
                const id = await client.xadd(
                    key,
                    [
                        [field1, "foo3"],
                        [field2, "bar3"],
                    ],
                    {
                        trim: {
                            method: "maxlen",
                            threshold: 2,
                            exact: true,
                        },
                    },
                );
                expect(id).not.toBeNull();
                expect(await client.xlen(Buffer.from(key))).toEqual(2);

                // this will trim the 2nd entry.
                expect(
                    await client.xadd(
                        key,
                        [
                            [field1, "foo4"],
                            [field2, "bar4"],
                        ],
                        {
                            trim: {
                                method: "minid",
                                threshold: id as string,
                                exact: true,
                            },
                        },
                    ),
                ).not.toBeNull();
                expect(await client.xlen(key)).toEqual(2);

                expect(
                    await client.xtrim(Buffer.from(key), {
                        method: "maxlen",
                        threshold: 1,
                        exact: true,
                    }),
                ).toEqual(1);
                expect(await client.xlen(key)).toEqual(1);

                expect(
                    await client.xtrim(key, {
                        method: "maxlen",
                        threshold: 0,
                        exact: true,
                    }),
                ).toEqual(1);
                // Unlike other Valkey collection types, stream keys still exist even after removing all entries
                expect(await client.exists([key])).toEqual(1);
                expect(await client.xlen(key)).toEqual(0);

                expect(
                    await client.xtrim(nonExistingKey, {
                        method: "maxlen",
                        threshold: 1,
                        exact: true,
                    }),
                ).toEqual(0);
                expect(await client.xlen(nonExistingKey)).toEqual(0);

                // key exists, but it is not a stream
                expect(await client.set(stringKey, "foo")).toEqual("OK");
                await expect(
                    client.xtrim(stringKey, {
                        method: "maxlen",
                        threshold: 1,
                        exact: true,
                    }),
                ).rejects.toThrow();
                await expect(client.xlen(stringKey)).rejects.toThrow();
            }, protocol);
        },
        config.timeout,
    );

    it.each([ProtocolVersion.RESP2, ProtocolVersion.RESP3])(
        `xrange and xrevrange test_%p`,
        async (protocol) => {
            await runTest(async (client: BaseClient, cluster) => {
                const key = uuidv4();
                const nonExistingKey = uuidv4();
                const stringKey = uuidv4();
                const streamId1 = "0-1";
                const streamId2 = "0-2";
                const streamId3 = "0-3";

                expect(
                    await client.xadd(key, [["f1", "v1"]], { id: streamId1 }),
                ).toEqual(streamId1);
                expect(
                    await client.xadd(key, [["f2", "v2"]], { id: streamId2 }),
                ).toEqual(streamId2);
                expect(await client.xlen(key)).toEqual(2);

                // get everything from the stream
                expect(
                    await client.xrange(
                        key,
                        InfBoundary.NegativeInfinity,
                        InfBoundary.PositiveInfinity,
                    ),
                ).toEqual({
                    [streamId1]: [["f1", "v1"]],
                    [streamId2]: [["f2", "v2"]],
                });

                expect(
                    await client.xrevrange(
                        Buffer.from(key),
                        InfBoundary.PositiveInfinity,
                        InfBoundary.NegativeInfinity,
                    ),
                ).toEqual({
                    [streamId2]: [["f2", "v2"]],
                    [streamId1]: [["f1", "v1"]],
                });

                // returns empty mapping if + before -
                expect(
                    await client.xrange(
                        key,
                        InfBoundary.PositiveInfinity,
                        InfBoundary.NegativeInfinity,
                    ),
                ).toEqual({});
                // rev search returns empty mapping if - before +
                expect(
                    await client.xrevrange(
                        key,
                        InfBoundary.NegativeInfinity,
                        InfBoundary.PositiveInfinity,
                    ),
                ).toEqual({});

                expect(
                    await client.xadd(key, [["f3", "v3"]], { id: streamId3 }),
                ).toEqual(streamId3);

                // get the newest entry
                if (!cluster.checkIfServerVersionLessThan("6.2.0")) {
                    expect(
                        await client.xrange(
                            Buffer.from(key),
                            { isInclusive: false, value: streamId2 },
                            { value: "5" },
                            { count: 1 },
                        ),
                    ).toEqual({ [streamId3]: [["f3", "v3"]] });

                    expect(
                        await client.xrevrange(
                            key,
                            { value: "5" },
                            { isInclusive: false, value: streamId2 },
                            { count: 1 },
                        ),
                    ).toEqual({ [streamId3]: [["f3", "v3"]] });
                }

                // xrange/xrevrange against an emptied stream
                expect(
                    await client.xdel(key, [streamId1, streamId2, streamId3]),
                ).toEqual(3);
                expect(
                    await client.xrange(
                        key,
                        InfBoundary.NegativeInfinity,
                        InfBoundary.PositiveInfinity,
                        { count: 10 },
                    ),
                ).toEqual({});
                expect(
                    await client.xrevrange(
                        key,
                        InfBoundary.PositiveInfinity,
                        InfBoundary.NegativeInfinity,
                        { count: 10 },
                    ),
                ).toEqual({});

                expect(
                    await client.xrange(
                        nonExistingKey,
                        InfBoundary.NegativeInfinity,
                        InfBoundary.PositiveInfinity,
                    ),
                ).toEqual({});
                expect(
                    await client.xrevrange(
                        nonExistingKey,
                        InfBoundary.PositiveInfinity,
                        InfBoundary.NegativeInfinity,
                    ),
                ).toEqual({});

                // count value < 1 returns null
                expect(
                    await client.xrange(
                        key,
                        InfBoundary.NegativeInfinity,
                        InfBoundary.PositiveInfinity,
                        { count: 0 },
                    ),
                ).toEqual(null);
                expect(
                    await client.xrange(
                        key,
                        InfBoundary.NegativeInfinity,
                        InfBoundary.PositiveInfinity,
                        { count: -1 },
                    ),
                ).toEqual(null);
                expect(
                    await client.xrevrange(
                        key,
                        InfBoundary.PositiveInfinity,
                        InfBoundary.NegativeInfinity,
                        { count: 0 },
                    ),
                ).toEqual(null);
                expect(
                    await client.xrevrange(
                        key,
                        InfBoundary.PositiveInfinity,
                        InfBoundary.NegativeInfinity,
                        { count: -1 },
                    ),
                ).toEqual(null);

                // key exists, but it is not a stream
                expect(await client.set(stringKey, "foo"));
                await expect(
                    client.xrange(
                        stringKey,
                        InfBoundary.NegativeInfinity,
                        InfBoundary.PositiveInfinity,
                    ),
                ).rejects.toThrow(RequestError);
                await expect(
                    client.xrevrange(
                        stringKey,
                        InfBoundary.PositiveInfinity,
                        InfBoundary.NegativeInfinity,
                    ),
                ).rejects.toThrow(RequestError);

                // invalid start bound
                await expect(
                    client.xrange(
                        key,
                        { value: "not_a_stream_id" },
                        InfBoundary.PositiveInfinity,
                    ),
                ).rejects.toThrow(RequestError);
                await expect(
                    client.xrevrange(key, InfBoundary.PositiveInfinity, {
                        value: "not_a_stream_id",
                    }),
                ).rejects.toThrow(RequestError);

                // invalid end bound
                await expect(
                    client.xrange(key, InfBoundary.NegativeInfinity, {
                        value: "not_a_stream_id",
                    }),
                ).rejects.toThrow(RequestError);
                await expect(
                    client.xrevrange(
                        key,
                        {
                            value: "not_a_stream_id",
                        },
                        InfBoundary.NegativeInfinity,
                    ),
                ).rejects.toThrow(RequestError);
            }, protocol);
        },
        config.timeout,
    );

    it.each([ProtocolVersion.RESP2, ProtocolVersion.RESP3])(
        `zremRangeByLex test_%p`,
        async (protocol) => {
            await runTest(async (client: BaseClient) => {
                const key = uuidv4();
                const stringKey = uuidv4();
                const membersScores = { a: 1, b: 2, c: 3, d: 4 };
                expect(await client.zadd(key, membersScores)).toEqual(4);

                expect(
                    await client.zremRangeByLex(
                        key,
                        { value: Buffer.from("a"), isInclusive: false },
                        { value: "c" },
                    ),
                ).toEqual(2);

                expect(
                    await client.zremRangeByLex(
                        Buffer.from(key),
                        { value: "d" },
                        InfBoundary.PositiveInfinity,
                    ),
                ).toEqual(1);

                // MinLex > MaxLex
                expect(
                    await client.zremRangeByLex(
                        key,
                        { value: Buffer.from("a") },
                        InfBoundary.NegativeInfinity,
                    ),
                ).toEqual(0);

                expect(
                    await client.zremRangeByLex(
                        "nonExistingKey",
                        InfBoundary.NegativeInfinity,
                        InfBoundary.PositiveInfinity,
                    ),
                ).toEqual(0);

                // Key exists, but it is not a set
                expect(await client.set(stringKey, "foo")).toEqual("OK");
                await expect(
                    client.zremRangeByLex(
                        stringKey,
                        InfBoundary.NegativeInfinity,
                        InfBoundary.PositiveInfinity,
                    ),
                ).rejects.toThrow(RequestError);
            }, protocol);
        },
        config.timeout,
    );

    it.each([ProtocolVersion.RESP2, ProtocolVersion.RESP3])(
        `zremRangeByScore test_%p`,
        async (protocol) => {
            await runTest(async (client: BaseClient) => {
                const key = uuidv4();
                const membersScores = { one: 1, two: 2, three: 3 };
                expect(await client.zadd(key, membersScores)).toEqual(3);

                expect(
                    await client.zremRangeByScore(
                        Buffer.from(key),
                        { value: 1, isInclusive: false },
                        { value: 2 },
                    ),
                ).toEqual(1);

                expect(
                    await client.zremRangeByScore(
                        key,
                        { value: 1 },
                        InfBoundary.NegativeInfinity,
                    ),
                ).toEqual(0);

                expect(
                    await client.zremRangeByScore(
                        "nonExistingKey",
                        InfBoundary.NegativeInfinity,
                        InfBoundary.PositiveInfinity,
                    ),
                ).toEqual(0);
            }, protocol);
        },
        config.timeout,
    );

    it.each([ProtocolVersion.RESP2, ProtocolVersion.RESP3])(
        `zlexcount test_%p`,
        async (protocol) => {
            await runTest(async (client: BaseClient) => {
                const key = uuidv4();
                const stringKey = uuidv4();
                const membersScores = { a: 1, b: 2, c: 3 };
                expect(await client.zadd(key, membersScores)).toEqual(3);

                // In range negative to positive infinity.
                expect(
                    await client.zlexcount(
                        key,
                        InfBoundary.NegativeInfinity,
                        InfBoundary.PositiveInfinity,
                    ),
                ).toEqual(3);

                // In range a (exclusive) to positive infinity
                expect(
                    await client.zlexcount(
                        Buffer.from(key),
                        { value: "a", isInclusive: false },
                        InfBoundary.PositiveInfinity,
                    ),
                ).toEqual(2);

                // In range negative infinity to c (inclusive)
                expect(
                    await client.zlexcount(key, InfBoundary.NegativeInfinity, {
                        value: Buffer.from("c"),
                        isInclusive: true,
                    }),
                ).toEqual(3);

                // Incorrect range start > end
                expect(
                    await client.zlexcount(key, InfBoundary.PositiveInfinity, {
                        value: "c",
                        isInclusive: true,
                    }),
                ).toEqual(0);

                // Non-existing key
                expect(
                    await client.zlexcount(
                        "non_existing_key",
                        InfBoundary.NegativeInfinity,
                        InfBoundary.PositiveInfinity,
                    ),
                ).toEqual(0);

                // Key exists, but it is not a set
                expect(await client.set(stringKey, "foo")).toEqual("OK");
                await expect(
                    client.zlexcount(
                        stringKey,
                        InfBoundary.NegativeInfinity,
                        InfBoundary.PositiveInfinity,
                    ),
                ).rejects.toThrow(RequestError);
            }, protocol);
        },
        config.timeout,
    );

    it.each([ProtocolVersion.RESP2, ProtocolVersion.RESP3])(
        "time test_%p",
        async (protocol) => {
            await runTest(async (client: BaseClient) => {
                // Take the time now, convert to 10 digits and subtract 1 second
                const now = Math.floor(new Date().getTime() / 1000 - 1);
                const result = (await client.time()) as [string, string];
                expect(result?.length).toEqual(2);
                expect(Number(result?.at(0))).toBeGreaterThan(now);
                // Test its not more than 1 second
                expect(Number(result?.at(1))).toBeLessThan(1000000);
            }, protocol);
        },
    );

    it.each([ProtocolVersion.RESP2, ProtocolVersion.RESP3])(
        `streams xread test_%p`,
        async (protocol) => {
            await runTest(async (client: BaseClient) => {
                const key1 = "{xread}-1-" + uuidv4();
                const key2 = "{xread}-2-" + uuidv4();
                const key3 = "{xread}-3-" + uuidv4();
                const field1 = "foo";
                const field2 = "bar";
                const field3 = "barvaz";

                const timestamp_1_1 = (await client.xadd(key1, [
                    [field1, "foo1"],
                    [field3, "barvaz1"],
                ])) as string;
                expect(timestamp_1_1).not.toBeNull();
                const timestamp_2_1 = (await client.xadd(key2, [
                    [field2, "bar1"],
                ])) as string;
                expect(timestamp_2_1).not.toBeNull();
                const timestamp_1_2 = (await client.xadd(key1, [
                    [field1, "foo2"],
                ])) as string;
                const timestamp_2_2 = (await client.xadd(key2, [
                    [field2, "bar2"],
                ])) as string;
                const timestamp_1_3 = (await client.xadd(key1, [
                    [field1, "foo3"],
                    [field3, "barvaz3"],
                ])) as string;
                const timestamp_2_3 = (await client.xadd(key2, [
                    [field2, "bar3"],
                ])) as string;

                const result = await client.xread(
                    [
                        {
                            key: Buffer.from(key1),
                            value: timestamp_1_1,
                        },
                        {
                            key: key2,
                            value: Buffer.from(timestamp_2_1),
                        },
                    ],
                    {
                        block: 1,
                    },
                );

                const expected = {
                    [key1]: {
                        [timestamp_1_2]: [[field1, "foo2"]],
                        [timestamp_1_3]: [
                            [field1, "foo3"],
                            [field3, "barvaz3"],
                        ],
                    },
                    [key2]: {
                        [timestamp_2_2]: [["bar", "bar2"]],
                        [timestamp_2_3]: [["bar", "bar3"]],
                    },
                };
                expect(convertGlideRecordToRecord(result!)).toEqual(expected);

                // key does not exist
                expect(await client.xread({ [key3]: "0-0" })).toBeNull();
                expect(
                    await client.xread(
                        {
                            [key2]: timestamp_2_1,
                            [key3]: "0-0",
                        },
                        { decoder: Decoder.Bytes },
                    ),
                ).toEqual([
                    {
                        key: Buffer.from(key2),
                        value: {
                            [timestamp_2_2]: [
                                [Buffer.from("bar"), Buffer.from("bar2")],
                            ],
                            [timestamp_2_3]: [
                                [Buffer.from("bar"), Buffer.from("bar3")],
                            ],
                        },
                    },
                ]);

                // key is not a stream
                expect(await client.set(key3, uuidv4())).toEqual("OK");
                await expect(client.xread({ [key3]: "0-0" })).rejects.toThrow(
                    RequestError,
                );
            }, protocol);
        },
        config.timeout,
    );

    it.each([ProtocolVersion.RESP2, ProtocolVersion.RESP3])(
        `xreadgroup test_%p`,
        async (protocol) => {
            await runTest(async (client: BaseClient) => {
                const key1 = "{xreadgroup}-1-" + uuidv4();
                const key2 = "{xreadgroup}-2-" + uuidv4();
                const key3 = "{xreadgroup}-3-" + uuidv4();
                const group = uuidv4();
                const consumer = uuidv4();

                // setup data & test binary parameters in XGROUP CREATE commands
                expect(
                    await client.xgroupCreate(
                        Buffer.from(key1),
                        Buffer.from(group),
                        Buffer.from("0"),
                        {
                            mkStream: true,
                        },
                    ),
                ).toEqual("OK");

                expect(
                    await client.xgroupCreateConsumer(
                        Buffer.from(key1),
                        Buffer.from(group),
                        Buffer.from(consumer),
                    ),
                ).toBeTruthy();

                const entry1 = (await client.xadd(key1, [
                    ["a", "b"],
                ])) as string;
                const entry2 = (await client.xadd(key1, [
                    ["c", "d"],
                ])) as string;

                // read the entire stream for the consumer and mark messages as pending
                expect(
                    convertGlideRecordToRecord(
                        (await client.xreadgroup(
                            Buffer.from(group),
                            Buffer.from(consumer),
                            [
                                {
                                    key: Buffer.from(key1),
                                    value: Buffer.from(">"),
                                },
                            ],
                        ))!,
                    ),
                ).toEqual({
                    [key1]: {
                        [entry1]: [["a", "b"]],
                        [entry2]: [["c", "d"]],
                    },
                });

                // delete one of the entries
                expect(await client.xdel(key1, [entry1])).toEqual(1);

                // now xreadgroup returns one empty entry and one non-empty entry
                expect(
                    convertGlideRecordToRecord(
                        (await client.xreadgroup(group, consumer, {
                            [key1]: "0",
                        }))!,
                    ),
                ).toEqual({
                    [key1]: {
                        [entry1]: null,
                        [entry2]: [["c", "d"]],
                    },
                });

                // try to read new messages only
                expect(
                    await client.xreadgroup(group, consumer, { [key1]: ">" }),
                ).toBeNull();

                // add a message and read it with ">"
                const entry3 = (await client.xadd(key1, [
                    ["e", "f"],
                ])) as string;
                expect(
                    convertGlideRecordToRecord(
                        (await client.xreadgroup(group, consumer, {
                            [key1]: ">",
                        }))!,
                    ),
                ).toEqual({
                    [key1]: {
                        [entry3]: [["e", "f"]],
                    },
                });

                // add second key with a group and a consumer, but no messages
                expect(
                    await client.xgroupCreate(key2, group, "0", {
                        mkStream: true,
                    }),
                ).toEqual("OK");
                expect(
                    await client.xgroupCreateConsumer(key2, group, consumer),
                ).toBeTruthy();

                // read both keys
                expect(
                    convertGlideRecordToRecord(
                        (await client.xreadgroup(group, consumer, {
                            [key1]: "0",
                            [key2]: "0",
                        }))!,
                    ),
                ).toEqual({
                    [key1]: {
                        [entry1]: null,
                        [entry2]: [["c", "d"]],
                        [entry3]: [["e", "f"]],
                    },
                    [key2]: {},
                });

                // error cases:
                // key does not exist
                await expect(
                    client.xreadgroup("_", "_", { [key3]: "0-0" }),
                ).rejects.toThrow(RequestError);
                // key is not a stream
                expect(await client.set(key3, uuidv4())).toEqual("OK");
                await expect(
                    client.xreadgroup("_", "_", { [key3]: "0-0" }),
                ).rejects.toThrow(RequestError);
                expect(await client.del([key3])).toEqual(1);
                // group and consumer don't exist
                await client.xadd(key3, [["a", "b"]]);
                await expect(
                    client.xreadgroup("_", "_", { [key3]: "0-0" }),
                ).rejects.toThrow(RequestError);
                // consumer don't exist
                expect(await client.xgroupCreate(key3, group, "0-0")).toEqual(
                    "OK",
                );
                expect(
                    convertGlideRecordToRecord(
                        (await client.xreadgroup(group, "_", {
                            [key3]: "0-0",
                        }))!,
                    ),
                ).toEqual({
                    [key3]: {},
                });
            }, protocol);
        },
        config.timeout,
    );

    it.each([ProtocolVersion.RESP2, ProtocolVersion.RESP3])(
        `xinfo stream xinfosream test_%p`,
        async (protocol) => {
            await runTest(async (client: BaseClient) => {
                const key = uuidv4();
                const groupName = `group-${uuidv4()}`;
                const consumerName = `consumer-${uuidv4()}`;
                const streamId0_0 = "0-0";
                const streamId1_0 = "1-0";
                const streamId1_1 = "1-1";

                // Setup: add stream entry, create consumer group and consumer, read from stream with consumer
                expect(
                    await client.xadd(
                        key,
                        [
                            ["a", "b"],
                            ["c", "d"],
                        ],
                        { id: streamId1_0 },
                    ),
                ).toEqual(streamId1_0);

                expect(
                    await client.xgroupCreate(key, groupName, streamId0_0),
                ).toEqual("OK");

                await client.xreadgroup(groupName, consumerName, {
                    [key]: ">",
                });

                // test xinfoStream base (non-full) case:
                const result = (await client.xinfoStream(key)) as {
                    length: number;
                    "radix-tree-keys": number;
                    "radix-tree-nodes": number;
                    "last-generated-id": string;
                    "max-deleted-entry-id": string;
                    "entries-added": number;
                    "recorded-first-entry-id": string;
                    "first-entry": (string | number | string[])[];
                    "last-entry": (string | number | string[])[];
                    groups: number;
                };

                // verify result:
                expect(result.length).toEqual(1);
                const expectedFirstEntry = ["1-0", ["a", "b", "c", "d"]];
                expect(result["first-entry"]).toEqual(expectedFirstEntry);
                expect(result["last-entry"]).toEqual(expectedFirstEntry);
                expect(result.groups).toEqual(1);

                // Add one more entry
                expect(
                    await client.xadd(key, [["foo", "bar"]], {
                        id: streamId1_1,
                    }),
                ).toEqual(streamId1_1);
                const fullResult = (await client.xinfoStream(Buffer.from(key), {
                    fullOptions: 1,
                })) as {
                    length: number;
                    "radix-tree-keys": number;
                    "radix-tree-nodes": number;
                    "last-generated-id": string;
                    "max-deleted-entry-id": string;
                    "entries-added": number;
                    "recorded-first-entry-id": string;
                    entries: (string | number | string[])[][];
                    groups: [
                        {
                            name: string;
                            "last-delivered-id": string;
                            "entries-read": number;
                            lag: number;
                            "pel-count": number;
                            pending: (string | number)[][];
                            consumers: [
                                {
                                    name: string;
                                    "seen-time": number;
                                    "active-time": number;
                                    "pel-count": number;
                                    pending: (string | number)[][];
                                },
                            ];
                        },
                    ];
                };

                // verify full result like:
                // {
                //   length: 2,
                //   'radix-tree-keys': 1,
                //   'radix-tree-nodes': 2,
                //   'last-generated-id': '1-1',
                //   'max-deleted-entry-id': '0-0',
                //   'entries-added': 2,
                //   'recorded-first-entry-id': '1-0',
                //   entries: [ [ '1-0', ['a', 'b', ...] ] ],
                //   groups: [ {
                //     name: 'group',
                //     'last-delivered-id': '1-0',
                //     'entries-read': 1,
                //     lag: 1,
                //     'pel-count': 1,
                //     pending: [ [ '1-0', 'consumer', 1722624726802, 1 ] ],
                //     consumers: [ {
                //         name: 'consumer',
                //         'seen-time': 1722624726802,
                //         'active-time': 1722624726802,
                //         'pel-count': 1,
                //         pending: [ [ '1-0', 'consumer', 1722624726802, 1 ] ],
                //         }
                //       ]
                //     }
                //   ]
                // }
                expect(fullResult.length).toEqual(2);
                expect(fullResult["recorded-first-entry-id"]).toEqual(
                    streamId1_0,
                );

                // Only the first entry will be returned since we passed count: 1
                expect(fullResult.entries).toEqual([expectedFirstEntry]);

                // compare groupName, consumerName, and pending messages from the full info result:
                const fullResultGroups = fullResult.groups;
                expect(fullResultGroups.length).toEqual(1);
                expect(fullResultGroups[0]["name"]).toEqual(groupName);

                const pendingResult = fullResultGroups[0]["pending"];
                expect(pendingResult.length).toEqual(1);
                expect(pendingResult[0][0]).toEqual(streamId1_0);
                expect(pendingResult[0][1]).toEqual(consumerName);

                const consumersResult = fullResultGroups[0]["consumers"];
                expect(consumersResult.length).toEqual(1);
                expect(consumersResult[0]["name"]).toEqual(consumerName);

                const consumerPendingResult = fullResultGroups[0]["pending"];
                expect(consumerPendingResult.length).toEqual(1);
                expect(consumerPendingResult[0][0]).toEqual(streamId1_0);
                expect(consumerPendingResult[0][1]).toEqual(consumerName);
            }, protocol);
        },
        config.timeout,
    );

    it.each([ProtocolVersion.RESP2, ProtocolVersion.RESP3])(
        `xinfo stream edge cases and failures test_%p`,
        async (protocol) => {
            await runTest(async (client: BaseClient) => {
                const key = `{key}-1-${uuidv4()}`;
                const stringKey = `{key}-2-${uuidv4()}`;
                const nonExistentKey = `{key}-3-${uuidv4()}`;
                const streamId1_0 = "1-0";

                // Setup: create empty stream
                expect(
                    await client.xadd(key, [["field", "value"]], {
                        id: streamId1_0,
                    }),
                ).toEqual(streamId1_0);
                expect(await client.xdel(key, [streamId1_0])).toEqual(1);

                // XINFO STREAM called against empty stream
                const result = await client.xinfoStream(key);
                expect(result["length"]).toEqual(0);
                expect(result["first-entry"]).toEqual(null);
                expect(result["last-entry"]).toEqual(null);

                // XINFO STREAM FULL called against empty stream. Negative count values are ignored.
                const fullResult = await client.xinfoStream(key, {
                    fullOptions: -3,
                });
                expect(fullResult["length"]).toEqual(0);
                expect(fullResult["entries"]).toEqual([]);
                expect(fullResult["groups"]).toEqual([]);

                // Calling XINFO STREAM with a non-existing key raises an error
                await expect(
                    client.xinfoStream(nonExistentKey),
                ).rejects.toThrow();
                await expect(
                    client.xinfoStream(nonExistentKey, { fullOptions: true }),
                ).rejects.toThrow();
                await expect(
                    client.xinfoStream(nonExistentKey, { fullOptions: 2 }),
                ).rejects.toThrow();

                // Key exists, but it is not a stream
                await client.set(stringKey, "boofar");
                await expect(client.xinfoStream(stringKey)).rejects.toThrow();
                await expect(
                    client.xinfoStream(stringKey, { fullOptions: true }),
                ).rejects.toThrow();
                await expect(
                    client.xinfoStream(stringKey, { fullOptions: 2 }),
                ).rejects.toThrow();
            }, protocol);
        },
        config.timeout,
    );

    it.each([ProtocolVersion.RESP2, ProtocolVersion.RESP3])(
        "rename test_%p",
        async (protocol) => {
            await runTest(async (client: BaseClient) => {
                // Making sure both keys will be oart of the same slot
                const key = uuidv4() + "{123}";
                const newKey = uuidv4() + "{123}";
                await client.set(key, "value");
                expect(await client.rename(key, newKey)).toEqual("OK");
                expect(await client.get(newKey)).toEqual("value");
                // If key doesn't exist it should throw, it also test that key has successfully been renamed
                await expect(client.rename(key, newKey)).rejects.toThrow();
                // rename back
                expect(
                    await client.rename(Buffer.from(newKey), Buffer.from(key)),
                ).toEqual("OK");
                expect(await client.get(key)).toEqual("value");
            }, protocol);
        },
        config.timeout,
    );

    it.each([ProtocolVersion.RESP2, ProtocolVersion.RESP3])(
        "renamenx test_%p",
        async (protocol) => {
            await runTest(async (client: BaseClient) => {
                const key1 = `{key}-1-${uuidv4()}`;
                const key2 = `{key}-2-${uuidv4()}`;
                const key3 = `{key}-3-${uuidv4()}`;

                // renamenx missing key
                try {
                    expect(await client.renamenx(key1, key2)).toThrow();
                } catch (e) {
                    expect((e as Error).message).toMatch("no such key");
                }

                // renamenx a string
                await client.set(key1, "key1");
                await client.set(key3, "key3");
                // Test that renamenx can rename key1 to key2 (non-existing value)
                expect(await client.renamenx(Buffer.from(key1), key2)).toEqual(
                    true,
                );
                // sanity check
                expect(await client.get(key2)).toEqual("key1");
                // Test that renamenx doesn't rename key2 to key3 (with an existing value)
                expect(await client.renamenx(key2, Buffer.from(key3))).toEqual(
                    false,
                );
                // sanity check
                expect(await client.get(key3)).toEqual("key3");
            }, protocol);
        },
        config.timeout,
    );

    it.each([ProtocolVersion.RESP2, ProtocolVersion.RESP3])(
        "dump and restore test_%p",
        async (protocol) => {
            await runTest(async (client: BaseClient) => {
                const key1 = "{key}-1" + uuidv4();
                const key2 = "{key}-2" + uuidv4();
                const key3 = "{key}-3" + uuidv4();
                const key4 = "{key}-4" + uuidv4();
                const key5 = "{key}-5" + uuidv4();
                const nonExistingkey = "{nonExistingkey}-" + uuidv4();
                const value = "orange";
                const valueEncode = Buffer.from(value);

                expect(await client.set(key1, value)).toEqual("OK");

                // Dump non-existing key
                expect(await client.dump(nonExistingkey)).toBeNull();

                // Dump existing key
                let data = (await client.dump(key1)) as Buffer;
                expect(data).not.toBeNull();

                // Restore to a new key without option
                expect(await client.restore(key2, 0, data)).toEqual("OK");
                expect(
                    await client.get(key2, { decoder: Decoder.String }),
                ).toEqual(value);
                expect(
                    await client.get(key2, { decoder: Decoder.Bytes }),
                ).toEqual(valueEncode);

                // Restore to an existing key
                await expect(client.restore(key2, 0, data)).rejects.toThrow(
                    "BUSYKEY: Target key name already exists.",
                );

                // Restore with `REPLACE` and existing key holding different value
                expect(await client.sadd(key3, ["a"])).toEqual(1);
                expect(
                    await client.restore(key3, 0, data, { replace: true }),
                ).toEqual("OK");

                // Restore with `REPLACE` option
                expect(
                    await client.restore(key2, 0, data, { replace: true }),
                ).toEqual("OK");

                // Restore with `REPLACE`, `ABSTTL`, and positive TTL
                expect(
                    await client.restore(key2, 1000, data, {
                        replace: true,
                        absttl: true,
                    }),
                ).toEqual("OK");

                // Restore with `REPLACE`, `ABSTTL`, and negative TTL
                await expect(
                    client.restore(key2, -10, data, {
                        replace: true,
                        absttl: true,
                    }),
                ).rejects.toThrow("Invalid TTL value");

                // Restore with REPLACE and positive idletime
                expect(
                    await client.restore(key2, 0, data, {
                        replace: true,
                        idletime: 10,
                    }),
                ).toEqual("OK");

                // Restore with REPLACE and negative idletime
                await expect(
                    client.restore(key2, 0, data, {
                        replace: true,
                        idletime: -10,
                    }),
                ).rejects.toThrow("Invalid IDLETIME value");

                // Restore with REPLACE and positive frequency
                expect(
                    await client.restore(key2, 0, data, {
                        replace: true,
                        frequency: 10,
                    }),
                ).toEqual("OK");

                // Restore with REPLACE and negative frequency
                await expect(
                    client.restore(key2, 0, data, {
                        replace: true,
                        frequency: -10,
                    }),
                ).rejects.toThrow("Invalid FREQ value");

                // Restore only uses IDLETIME or FREQ modifiers
                // Error will be raised if both options are set
                await expect(
                    client.restore(key2, 0, data, {
                        replace: true,
                        idletime: 10,
                        frequency: 10,
                    }),
                ).rejects.toThrow("syntax error");

                // Restore with checksumto error
                await expect(
                    client.restore(key2, 0, valueEncode, { replace: true }),
                ).rejects.toThrow("DUMP payload version or checksum are wrong");

                // Transaction tests
                let response =
                    client instanceof GlideClient
                        ? await client.exec(new Transaction().dump(key1), {
                              decoder: Decoder.Bytes,
                          })
                        : await client.exec(
                              new ClusterTransaction().dump(key1),
                              { decoder: Decoder.Bytes },
                          );
                expect(response?.[0]).not.toBeNull();
                data = response?.[0] as Buffer;

                // Restore with `String` exec decoder
                response =
                    client instanceof GlideClient
                        ? await client.exec(
                              new Transaction()
                                  .restore(key4, 0, data)
                                  .get(key4),
                              { decoder: Decoder.String },
                          )
                        : await client.exec(
                              new ClusterTransaction()
                                  .restore(key4, 0, data)
                                  .get(key4),
                              { decoder: Decoder.String },
                          );
                expect(response?.[0]).toEqual("OK");
                expect(response?.[1]).toEqual(value);

                // Restore with `Bytes` exec decoder
                response =
                    client instanceof GlideClient
                        ? await client.exec(
                              new Transaction()
                                  .restore(key5, 0, data)
                                  .get(key5),
                              { decoder: Decoder.Bytes },
                          )
                        : await client.exec(
                              new ClusterTransaction()
                                  .restore(key5, 0, data)
                                  .get(key5),
                              { decoder: Decoder.Bytes },
                          );
                expect(response?.[0]).toEqual("OK");
                expect(response?.[1]).toEqual(valueEncode);
            }, protocol);
        },
        config.timeout,
    );

    it.each([ProtocolVersion.RESP2, ProtocolVersion.RESP3])(
        "pfadd test_%p",
        async (protocol) => {
            await runTest(async (client: BaseClient) => {
                const key = uuidv4();
                expect(await client.pfadd(key, [])).toEqual(1);
                expect(await client.pfadd(key, ["one", "two"])).toEqual(1);
                expect(
                    await client.pfadd(Buffer.from(key), [Buffer.from("two")]),
                ).toEqual(0);
                expect(await client.pfadd(key, [])).toEqual(0);

                // key exists, but it is not a HyperLogLog
                expect(await client.set("foo", "value")).toEqual("OK");
                await expect(client.pfadd("foo", [])).rejects.toThrow();
            }, protocol);
        },
        config.timeout,
    );

    it.each([ProtocolVersion.RESP2, ProtocolVersion.RESP3])(
        "pfcount test_%p",
        async (protocol) => {
            await runTest(async (client: BaseClient) => {
                const key1 = `{key}-1-${uuidv4()}`;
                const key2 = `{key}-2-${uuidv4()}`;
                const key3 = `{key}-3-${uuidv4()}`;
                const stringKey = `{key}-4-${uuidv4()}`;
                const nonExistingKey = `{key}-5-${uuidv4()}`;

                expect(await client.pfadd(key1, ["a", "b", "c"])).toEqual(1);
                expect(await client.pfadd(key2, ["b", "c", "d"])).toEqual(1);
                expect(await client.pfcount([key1])).toEqual(3);
                expect(await client.pfcount([Buffer.from(key2)])).toEqual(3);
                expect(await client.pfcount([key1, key2])).toEqual(4);
                expect(
                    await client.pfcount([key1, key2, nonExistingKey]),
                ).toEqual(4);

                // empty HyperLogLog data set
                expect(await client.pfadd(key3, [])).toEqual(1);
                expect(await client.pfcount([key3])).toEqual(0);

                // invalid argument - key list must not be empty
                try {
                    expect(await client.pfcount([])).toThrow();
                } catch (e) {
                    expect((e as Error).message).toMatch(
                        "ResponseError: wrong number of arguments",
                    );
                }

                // key exists, but it is not a HyperLogLog
                expect(await client.set(stringKey, "value")).toEqual("OK");
                await expect(client.pfcount([stringKey])).rejects.toThrow();
            }, protocol);
        },
        config.timeout,
    );

    it.each([ProtocolVersion.RESP2, ProtocolVersion.RESP3])(
        "pfmerget test_%p",
        async (protocol) => {
            await runTest(async (client: BaseClient) => {
                const key1 = `{key}-1-${uuidv4()}`;
                const key2 = `{key}-2-${uuidv4()}`;
                const key3 = `{key}-3-${uuidv4()}`;
                const stringKey = `{key}-4-${uuidv4()}`;
                const nonExistingKey = `{key}-5-${uuidv4()}`;

                expect(await client.pfadd(key1, ["a", "b", "c"])).toEqual(1);
                expect(await client.pfadd(key2, ["b", "c", "d"])).toEqual(1);

                // merge into new HyperLogLog data set
                expect(
                    await client.pfmerge(Buffer.from(key3), [key1, key2]),
                ).toEqual("OK");
                expect(await client.pfcount([key3])).toEqual(4);

                // merge into existing HyperLogLog data set
                expect(await client.pfmerge(key1, [Buffer.from(key2)])).toEqual(
                    "OK",
                );
                expect(await client.pfcount([key1])).toEqual(4);

                // non-existing source key
                expect(
                    await client.pfmerge(key2, [key1, nonExistingKey]),
                ).toEqual("OK");
                expect(await client.pfcount([key2])).toEqual(4);

                // empty source key list
                expect(await client.pfmerge(key1, [])).toEqual("OK");
                expect(await client.pfcount([key1])).toEqual(4);

                // source key exists, but it is not a HyperLogLog
                await client.set(stringKey, "foo");
                await expect(client.pfmerge(key3, [stringKey])).rejects.toThrow(
                    RequestError,
                );

                // destination key exists, but it is not a HyperLogLog
                await expect(client.pfmerge(stringKey, [key3])).rejects.toThrow(
                    RequestError,
                );
            }, protocol);
        },
        config.timeout,
    );

    it.each([ProtocolVersion.RESP2, ProtocolVersion.RESP3])(
        "setrange test_%p",
        async (protocol) => {
            await runTest(async (client: BaseClient) => {
                const key = uuidv4();
                const key_2 = uuidv4();
                const key_3 = uuidv4();
                const nonStringKey = uuidv4();

                // new key
                expect(await client.setrange(key, 0, "Hello World")).toBe(11);

                // existing key
                expect(await client.setrange(key, 6, "GLIDE")).toBe(11);
                expect(await client.get(key)).toEqual("Hello GLIDE");

                // unique chars keys, size of 3 bytes each
                expect(await client.setrange(key_2, 0, "爱和美力")).toBe(12);

                expect(await client.setrange(key_2, 3, "abc")).toBe(12);
                expect(await client.get(key_2)).toEqual("爱abc美力");

                // unique char key, size of 4 bytes
                expect(await client.setrange(key_3, 0, "😊")).toBe(4);

                expect(await client.setrange(key_3, 4, "GLIDE")).toBe(9);
                expect(await client.get(key_3)).toEqual("😊GLIDE");

                // offset > len
                expect(await client.setrange(key, 15, "GLIDE")).toBe(20);
                expect(await client.get(key)).toEqual(
                    "Hello GLIDE\0\0\0\0GLIDE",
                );

                // non-string key
                expect(await client.lpush(nonStringKey, ["_"])).toBe(1);
                await expect(
                    client.setrange(nonStringKey, 0, "_"),
                ).rejects.toThrow(RequestError);
            }, protocol);
        },
        config.timeout,
    );

    it.each([ProtocolVersion.RESP2, ProtocolVersion.RESP3])(
        "append test_%p",
        async (protocol) => {
            await runTest(async (client: BaseClient) => {
                const key1 = uuidv4();
                const key2 = uuidv4();
                const key3 = uuidv4();
                const value = uuidv4();
                const valueEncoded = Buffer.from(value);

                // Append on non-existing string(similar to SET)
                expect(await client.append(key1, value)).toBe(value.length);
                expect(await client.append(key1, value)).toBe(value.length * 2);
                expect(await client.get(key1)).toEqual(value.concat(value));

                // key exists but holding the wrong kind of value
                expect(await client.sadd(key2, ["a"])).toBe(1);
                await expect(client.append(key2, "_")).rejects.toThrow(
                    RequestError,
                );

                // Key and value as buffers
                expect(await client.append(key3, valueEncoded)).toBe(
                    value.length,
                );
                expect(await client.append(key3, valueEncoded)).toBe(
                    valueEncoded.length * 2,
                );
                expect(
                    await client.get(key3, { decoder: Decoder.Bytes }),
                ).toEqual(Buffer.concat([valueEncoded, valueEncoded]));
            }, protocol);
        },
        config.timeout,
    );

    it.each([ProtocolVersion.RESP2, ProtocolVersion.RESP3])(
        "wait test_%p",
        async (protocol) => {
            await runTest(async (client: BaseClient) => {
                const key = uuidv4();
                const value1 = uuidv4();
                const value2 = uuidv4();

                // assert that wait returns 0 under standalone and 1 under cluster mode.
                expect(await client.set(key, value1)).toEqual("OK");

                if (client instanceof GlideClusterClient) {
                    expect(await client.wait(1, 1000)).toBeGreaterThanOrEqual(
                        1,
                    );
                } else {
                    expect(await client.wait(1, 1000)).toBeGreaterThanOrEqual(
                        0,
                    );
                }

                // command should fail on a negative timeout value
                await expect(client.wait(1, -1)).rejects.toThrow(RequestError);

                // ensure that command doesn't time out even if timeout > request timeout (250ms by default)
                expect(await client.set(key, value2)).toEqual("OK");
                expect(await client.wait(100, 500)).toBeGreaterThanOrEqual(0);
            }, protocol);
        },
        config.timeout,
    );

    // Set command tests

    async function setWithExpiryOptions(client: BaseClient) {
        const key = uuidv4();
        const value = uuidv4();
        const setResWithExpirySetMilli = await client.set(key, value, {
            expiry: {
                type: TimeUnit.Milliseconds,
                count: 500,
            },
        });
        expect(setResWithExpirySetMilli).toEqual("OK");
        const getWithExpirySetMilli = await client.get(key);
        expect(getWithExpirySetMilli).toEqual(value);

        const setResWithExpirySec = await client.set(key, value, {
            expiry: {
                type: TimeUnit.Seconds,
                count: 1,
            },
        });
        expect(setResWithExpirySec).toEqual("OK");
        const getResWithExpirySec = await client.get(key);
        expect(getResWithExpirySec).toEqual(value);

        const setWithUnixSec = await client.set(key, value, {
            expiry: {
                type: TimeUnit.UnixSeconds,
                count: Math.floor(Date.now() / 1000) + 1,
            },
        });
        expect(setWithUnixSec).toEqual("OK");
        const getWithUnixSec = await client.get(key);
        expect(getWithUnixSec).toEqual(value);

        const setResWithExpiryKeep = await client.set(key, value, {
            expiry: "keepExisting",
        });
        expect(setResWithExpiryKeep).toEqual("OK");
        const getResWithExpiryKeep = await client.get(key);
        expect(getResWithExpiryKeep).toEqual(value);
        // wait for the key to expire base on the previous set
        let sleep = new Promise((resolve) => setTimeout(resolve, 1000));
        await sleep;
        const getResExpire = await client.get(key);
        // key should have expired
        expect(getResExpire).toEqual(null);
        const setResWithExpiryWithUmilli = await client.set(key, value, {
            expiry: {
                type: TimeUnit.UnixMilliseconds,
                count: Date.now() + 1000,
            },
        });
        expect(setResWithExpiryWithUmilli).toEqual("OK");
        // wait for the key to expire
        sleep = new Promise((resolve) => setTimeout(resolve, 1001));
        await sleep;
        const getResWithExpiryWithUmilli = await client.get(key);
        // key should have expired
        expect(getResWithExpiryWithUmilli).toEqual(null);
    }

    async function setWithOnlyIfExistOptions(client: BaseClient) {
        const key = uuidv4();
        const value = uuidv4();
        const setKey = await client.set(key, value);
        expect(setKey).toEqual("OK");
        const getRes = await client.get(key);
        expect(getRes).toEqual(value);
        const setExistingKeyRes = await client.set(key, value, {
            conditionalSet: "onlyIfExists",
        });
        expect(setExistingKeyRes).toEqual("OK");
        const getExistingKeyRes = await client.get(key);
        expect(getExistingKeyRes).toEqual(value);

        const notExistingKeyRes = await client.set(key + 1, value, {
            conditionalSet: "onlyIfExists",
        });
        // key does not exist, so it should not be set
        expect(notExistingKeyRes).toEqual(null);
        const getNotExistingKey = await client.get(key + 1);
        // key should not have been set
        expect(getNotExistingKey).toEqual(null);
    }

    async function setWithOnlyIfNotExistOptions(client: BaseClient) {
        const key = uuidv4();
        const value = uuidv4();
        const notExistingKeyRes = await client.set(key, value, {
            conditionalSet: "onlyIfDoesNotExist",
        });
        // key does not exist, so it should be set
        expect(notExistingKeyRes).toEqual("OK");
        const getNotExistingKey = await client.get(key);
        // key should have been set
        expect(getNotExistingKey).toEqual(value);

        const existingKeyRes = await client.set(key, value, {
            conditionalSet: "onlyIfDoesNotExist",
        });
        // key exists, so it should not be set
        expect(existingKeyRes).toEqual(null);
        const getExistingKey = await client.get(key);
        // key should not have been set
        expect(getExistingKey).toEqual(value);
    }

    async function setWithGetOldOptions(client: BaseClient) {
        const key = uuidv4();
        const value = uuidv4();

        const setResGetNotExistOld = await client.set(key, value, {
            returnOldValue: true,
        });
        // key does not exist, so old value should be null
        expect(setResGetNotExistOld).toEqual(null);
        // key should have been set
        const getResGetNotExistOld = await client.get(key);
        expect(getResGetNotExistOld).toEqual(value);

        const setResGetExistOld = await client.set(key, value, {
            returnOldValue: true,
        });
        // key exists, so old value should be returned
        expect(setResGetExistOld).toEqual(value);
        // key should have been set
        const getResGetExistOld = await client.get(key);
        expect(getResGetExistOld).toEqual(value);
    }

    async function setWithAllOptions(client: BaseClient) {
        const key = uuidv4();
        const value = uuidv4();

        // set with multiple options:
        // * only apply SET if the key already exists
        // * expires after 1 second
        // * returns the old value
        const setResWithAllOptions = await client.set(key, value, {
            expiry: {
                type: TimeUnit.UnixSeconds,
                count: Math.floor(Date.now() / 1000) + 1,
            },
            conditionalSet: "onlyIfExists",
            returnOldValue: true,
        });
        // key does not exist, so old value should be null
        expect(setResWithAllOptions).toEqual(null);
        // key does not exist, so SET should not have applied
        expect(await client.get(key)).toEqual(null);
    }

    async function testSetWithAllCombination(client: BaseClient) {
        const key = uuidv4();
        const value = uuidv4();
        const count = 2;
        const expiryCombination = [
            { type: TimeUnit.Seconds, count },
            { type: TimeUnit.Milliseconds, count },
            { type: TimeUnit.UnixSeconds, count },
            { type: TimeUnit.UnixMilliseconds, count },
            "keepExisting",
        ];
        let exist = false;

        for (const expiryVal of expiryCombination) {
            const setRes = await client.set(key, value, {
                expiry: expiryVal as
                    | "keepExisting"
                    | {
                          type:
                              | TimeUnit.Seconds
                              | TimeUnit.Milliseconds
                              | TimeUnit.UnixSeconds
                              | TimeUnit.UnixMilliseconds;
                          count: number;
                      },
                conditionalSet: "onlyIfDoesNotExist",
            });

            if (exist == false) {
                expect(setRes).toEqual("OK");
                exist = true;
            } else {
                expect(setRes).toEqual(null);
            }

            const getRes = await client.get(key);
            expect(getRes).toEqual(value);
        }

        for (const expiryVal of expiryCombination) {
            const setRes = await client.set(key, value, {
                expiry: expiryVal as
                    | "keepExisting"
                    | {
                          type:
                              | TimeUnit.Seconds
                              | TimeUnit.Milliseconds
                              | TimeUnit.UnixSeconds
                              | TimeUnit.UnixMilliseconds;
                          count: number;
                      },

                conditionalSet: "onlyIfExists",
                returnOldValue: true,
            });

            expect(setRes).toBeDefined();
        }
    }

    it.each([ProtocolVersion.RESP2, ProtocolVersion.RESP3])(
        "Set commands with options test_%p",
        async (protocol) => {
            await runTest(async (client: BaseClient) => {
                await setWithExpiryOptions(client);
                await setWithOnlyIfExistOptions(client);
                await setWithOnlyIfNotExistOptions(client);
                await setWithGetOldOptions(client);
                await setWithAllOptions(client);
                await testSetWithAllCombination(client);
            }, protocol);
        },
        config.timeout,
    );

    it.each([ProtocolVersion.RESP2, ProtocolVersion.RESP3])(
        "object encoding test_%p",
        async (protocol) => {
            await runTest(async (client: BaseClient, cluster) => {
                const string_key = uuidv4();
                const list_key = uuidv4();
                const hashtable_key = uuidv4();
                const intset_key = uuidv4();
                const set_listpack_key = uuidv4();
                const hash_hashtable_key = uuidv4();
                const hash_listpack_key = uuidv4();
                const skiplist_key = uuidv4();
                const zset_listpack_key = uuidv4();
                const stream_key = uuidv4();
                const non_existing_key = uuidv4();
                const versionLessThan7 =
                    cluster.checkIfServerVersionLessThan("7.0.0");
                const versionLessThan72 =
                    cluster.checkIfServerVersionLessThan("7.2.0");

                expect(await client.objectEncoding(non_existing_key)).toEqual(
                    null,
                );

                expect(
                    await client.set(
                        string_key,
                        "a really loooooooooooooooooooooooooooooooooooooooong value",
                    ),
                ).toEqual("OK");

                expect(await client.objectEncoding(string_key)).toEqual("raw");

                expect(await client.set(string_key, "2")).toEqual("OK");
                expect(
                    await client.objectEncoding(Buffer.from(string_key)),
                ).toEqual("int");

                expect(await client.set(string_key, "value")).toEqual("OK");
                expect(await client.objectEncoding(string_key)).toEqual(
                    "embstr",
                );

                expect(await client.lpush(list_key, ["1"])).toEqual(1);

                if (versionLessThan72) {
                    expect(await client.objectEncoding(list_key)).toEqual(
                        "quicklist",
                    );
                } else {
                    expect(await client.objectEncoding(list_key)).toEqual(
                        "listpack",
                    );
                }

                // The default value of set-max-intset-entries is 512
                for (let i = 0; i < 513; i++) {
                    expect(
                        await client.sadd(hashtable_key, [String(i)]),
                    ).toEqual(1);
                }

                expect(await client.objectEncoding(hashtable_key)).toEqual(
                    "hashtable",
                );

                expect(await client.sadd(intset_key, ["1"])).toEqual(1);
                expect(await client.objectEncoding(intset_key)).toEqual(
                    "intset",
                );

                expect(await client.sadd(set_listpack_key, ["foo"])).toEqual(1);

                if (versionLessThan72) {
                    expect(
                        await client.objectEncoding(set_listpack_key),
                    ).toEqual("hashtable");
                } else {
                    expect(
                        await client.objectEncoding(set_listpack_key),
                    ).toEqual("listpack");
                }

                // The default value of hash-max-listpack-entries is 512
                for (let i = 0; i < 513; i++) {
                    expect(
                        await client.hset(hash_hashtable_key, {
                            [String(i)]: "2",
                        }),
                    ).toEqual(1);
                }

                expect(await client.objectEncoding(hash_hashtable_key)).toEqual(
                    "hashtable",
                );

                expect(
                    await client.hset(hash_listpack_key, { "1": "2" }),
                ).toEqual(1);

                if (versionLessThan7) {
                    expect(
                        await client.objectEncoding(hash_listpack_key),
                    ).toEqual("ziplist");
                } else {
                    expect(
                        await client.objectEncoding(hash_listpack_key),
                    ).toEqual("listpack");
                }

                // The default value of zset-max-listpack-entries is 128
                for (let i = 0; i < 129; i++) {
                    expect(
                        await client.zadd(skiplist_key, { [String(i)]: 2.0 }),
                    ).toEqual(1);
                }

                expect(await client.objectEncoding(skiplist_key)).toEqual(
                    "skiplist",
                );

                expect(
                    await client.zadd(zset_listpack_key, { "1": 2.0 }),
                ).toEqual(1);

                if (versionLessThan7) {
                    expect(
                        await client.objectEncoding(
                            Buffer.from(zset_listpack_key),
                        ),
                    ).toEqual("ziplist");
                } else {
                    expect(
                        await client.objectEncoding(zset_listpack_key),
                    ).toEqual("listpack");
                }

                expect(
                    await client.xadd(stream_key, [["field", "value"]]),
                ).not.toBeNull();
                expect(await client.objectEncoding(stream_key)).toEqual(
                    "stream",
                );
            }, protocol);
        },
        config.timeout,
    );

    it.each([ProtocolVersion.RESP2, ProtocolVersion.RESP3])(
        "object freq test_%p",
        async (protocol) => {
            await runTest(async (client: BaseClient) => {
                const key = uuidv4();
                const nonExistingKey = uuidv4();
                const maxmemoryPolicyKey = "maxmemory-policy";
                const config = await client.configGet([maxmemoryPolicyKey]);
                const maxmemoryPolicy = config[maxmemoryPolicyKey] as string;

                try {
                    expect(
                        await client.configSet({
                            [maxmemoryPolicyKey]: "allkeys-lfu",
                        }),
                    ).toEqual("OK");
                    expect(await client.objectFreq(nonExistingKey)).toEqual(
                        null,
                    );
                    expect(await client.set(key, "foobar")).toEqual("OK");
                    expect(
                        await client.objectFreq(Buffer.from(key)),
                    ).toBeGreaterThanOrEqual(0);
                } finally {
                    expect(
                        await client.configSet({
                            [maxmemoryPolicyKey]: maxmemoryPolicy,
                        }),
                    ).toEqual("OK");
                }
            }, protocol);
        },
        config.timeout,
    );

    it.each([ProtocolVersion.RESP2, ProtocolVersion.RESP3])(
        "object idletime test_%p",
        async (protocol) => {
            await runTest(async (client: BaseClient) => {
                const key = uuidv4();
                const nonExistingKey = uuidv4();
                const maxmemoryPolicyKey = "maxmemory-policy";
                const config = await client.configGet([maxmemoryPolicyKey]);
                const maxmemoryPolicy = config[maxmemoryPolicyKey] as string;

                try {
                    expect(
                        await client.configSet({
                            // OBJECT IDLETIME requires a non-LFU maxmemory-policy
                            [maxmemoryPolicyKey]: "allkeys-random",
                        }),
                    ).toEqual("OK");
                    expect(await client.objectIdletime(nonExistingKey)).toEqual(
                        null,
                    );
                    expect(await client.set(key, "foobar")).toEqual("OK");

                    await wait(2000);

                    expect(
                        await client.objectIdletime(Buffer.from(key)),
                    ).toBeGreaterThan(0);
                } finally {
                    expect(
                        await client.configSet({
                            [maxmemoryPolicyKey]: maxmemoryPolicy,
                        }),
                    ).toEqual("OK");
                }
            }, protocol);
        },
        config.timeout,
    );

    function wait(numMilliseconds: number) {
        return new Promise((resolve) => {
            setTimeout(resolve, numMilliseconds);
        });
    }

    it.each([ProtocolVersion.RESP2, ProtocolVersion.RESP3])(
        `object refcount test_%p`,
        async (protocol) => {
            await runTest(async (client: BaseClient) => {
                const key = `{key}:${uuidv4()}`;
                const nonExistingKey = `{key}:${uuidv4()}`;

                expect(await client.objectRefcount(nonExistingKey)).toBeNull();
                expect(await client.set(key, "foo")).toEqual("OK");
                expect(
                    await client.objectRefcount(Buffer.from(key)),
                ).toBeGreaterThanOrEqual(1);
            }, protocol);
        },
        config.timeout,
    );

    it.each([ProtocolVersion.RESP2, ProtocolVersion.RESP3])(
        `flushall test_%p`,
        async (protocol) => {
            await runTest(async (client: BaseClient) => {
                // Test FLUSHALL SYNC
                expect(await client.flushall(FlushMode.SYNC)).toBe("OK");

                // TODO: replace with KEYS command when implemented
                const keysAfter = (await client.customCommand([
                    "keys",
                    "*",
                ])) as string[];
                expect(keysAfter.length).toBe(0);

                // Test various FLUSHALL calls
                expect(await client.flushall()).toBe("OK");
                expect(await client.flushall(FlushMode.ASYNC)).toBe("OK");

                if (client instanceof GlideClusterClient) {
                    const key = uuidv4();
                    const primaryRoute: SingleNodeRoute = {
                        type: "primarySlotKey",
                        key: key,
                    };
                    expect(await client.flushall({ route: primaryRoute })).toBe(
                        "OK",
                    );
                    expect(
                        await client.flushall({
                            mode: FlushMode.ASYNC,
                            route: primaryRoute,
                        }),
                    ).toBe("OK");

                    //Test FLUSHALL on replica (should fail)
                    const key2 = uuidv4();
                    const replicaRoute: SingleNodeRoute = {
                        type: "replicaSlotKey",
                        key: key2,
                    };
                    await expect(
                        client.flushall({ route: replicaRoute }),
                    ).rejects.toThrowError();
                }
            }, protocol);
        },
        config.timeout,
    );

    it.each([ProtocolVersion.RESP2, ProtocolVersion.RESP3])(
        `lpos test_%p`,
        async (protocol) => {
            await runTest(async (client: BaseClient) => {
                const key = `{key}:${uuidv4()}`;
                const valueArray = ["a", "a", "b", "c", "a", "b"];
                expect(await client.rpush(key, valueArray)).toEqual(6);

                // simplest case
                expect(await client.lpos(key, "a")).toEqual(0);
                expect(await client.lpos(key, "b", { rank: 2 })).toEqual(5);

                // element doesn't exist
                expect(await client.lpos(key, "e")).toBeNull();

                // reverse traversal
                expect(await client.lpos(key, "b", { rank: -2 })).toEqual(2);

                // reverse traversal with binary key and element.
                expect(
                    await client.lpos(Buffer.from(key), Buffer.from("b"), {
                        rank: -2,
                    }),
                ).toEqual(2);

                // unlimited comparisons
                expect(
                    await client.lpos(key, "a", { rank: 1, maxLength: 0 }),
                ).toEqual(0);

                // limited comparisons
                expect(
                    await client.lpos(key, "c", { rank: 1, maxLength: 2 }),
                ).toBeNull();

                // invalid rank value
                await expect(
                    client.lpos(key, "a", { rank: 0 }),
                ).rejects.toThrow(RequestError);

                // invalid maxlen value
                await expect(
                    client.lpos(key, "a", { maxLength: -1 }),
                ).rejects.toThrow(RequestError);

                // non-existent key
                expect(await client.lpos("non-existent_key", "e")).toBeNull();

                // wrong key data type
                const wrongDataType = `{key}:${uuidv4()}`;
                expect(await client.sadd(wrongDataType, ["a", "b"])).toEqual(2);

                await expect(client.lpos(wrongDataType, "a")).rejects.toThrow(
                    RequestError,
                );

                // invalid count value
                await expect(
                    client.lpos(key, "a", { count: -1 }),
                ).rejects.toThrow(RequestError);

                // with count
                expect(await client.lpos(key, "a", { count: 2 })).toEqual([
                    0, 1,
                ]);
                expect(await client.lpos(key, "a", { count: 0 })).toEqual([
                    0, 1, 4,
                ]);
                expect(
                    await client.lpos(key, "a", { rank: 1, count: 0 }),
                ).toEqual([0, 1, 4]);
                expect(
                    await client.lpos(key, "a", { rank: 2, count: 0 }),
                ).toEqual([1, 4]);
                expect(
                    await client.lpos(key, "a", { rank: 3, count: 0 }),
                ).toEqual([4]);

                // reverse traversal
                expect(
                    await client.lpos(key, "a", { rank: -1, count: 0 }),
                ).toEqual([4, 1, 0]);
            }, protocol);
        },
        config.timeout,
    );

    it.each([ProtocolVersion.RESP2, ProtocolVersion.RESP3])(
        `dbsize test_%p`,
        async (protocol) => {
            await runTest(async (client: BaseClient) => {
                // flush all data
                expect(await client.flushall()).toBe("OK");

                // check that DBSize is 0
                expect(await client.dbsize()).toBe(0);

                // set 10 random key-value pairs
                for (let i = 0; i < 10; i++) {
                    const key = `{key}:${uuidv4()}`;
                    const value = "0".repeat(Math.random() * 7);

                    expect(await client.set(key, value)).toBe("OK");
                }

                // check DBSIZE after setting
                expect(await client.dbsize()).toBe(10);

                // additional test for the standalone client
                if (client instanceof GlideClient) {
                    expect(await client.flushall()).toBe("OK");
                    const key = uuidv4();
                    expect(await client.set(key, "value")).toBe("OK");
                    expect(await client.dbsize()).toBe(1);
                    // switching to another db to check size
                    expect(await client.select(1)).toBe("OK");
                    expect(await client.dbsize()).toBe(0);
                }

                // additional test for the cluster client
                if (client instanceof GlideClusterClient) {
                    expect(await client.flushall()).toBe("OK");
                    const key = uuidv4();
                    expect(await client.set(key, "value")).toBe("OK");
                    const primaryRoute: SingleNodeRoute = {
                        type: "primarySlotKey",
                        key: key,
                    };
                    expect(await client.dbsize({ route: primaryRoute })).toBe(
                        1,
                    );
                }
            }, protocol);
        },
        config.timeout,
    );

    it.each([ProtocolVersion.RESP2, ProtocolVersion.RESP3])(
        `bitcount test_%p`,
        async (protocol) => {
            await runTest(async (client: BaseClient, cluster) => {
                const key1 = uuidv4();
                const key2 = uuidv4();
                const value = "foobar";

                expect(await client.set(key1, value)).toEqual("OK");
                expect(await client.bitcount(key1)).toEqual(26);
                expect(
                    await client.bitcount(Buffer.from(key1), {
                        start: 1,
                        end: 1,
                    }),
                ).toEqual(6);
                expect(
                    await client.bitcount(key1, { start: 0, end: -5 }),
                ).toEqual(10);
                // non-existing key
                expect(await client.bitcount(uuidv4())).toEqual(0);
                expect(
                    await client.bitcount(uuidv4(), { start: 5, end: 30 }),
                ).toEqual(0);
                // key exists, but it is not a string
                expect(await client.sadd(key2, [value])).toEqual(1);
                await expect(client.bitcount(key2)).rejects.toThrow(
                    RequestError,
                );
                await expect(
                    client.bitcount(key2, { start: 1, end: 1 }),
                ).rejects.toThrow(RequestError);

                if (cluster.checkIfServerVersionLessThan("7.0.0")) {
                    await expect(
                        client.bitcount(key1, {
                            start: 2,
                            end: 5,
                            indexType: BitmapIndexType.BIT,
                        }),
                    ).rejects.toThrow();
                    await expect(
                        client.bitcount(key1, {
                            start: 2,
                            end: 5,
                            indexType: BitmapIndexType.BYTE,
                        }),
                    ).rejects.toThrow();
                } else {
                    expect(
                        await client.bitcount(key1, {
                            start: 2,
                            end: 5,
                            indexType: BitmapIndexType.BYTE,
                        }),
                    ).toEqual(16);
                    expect(
                        await client.bitcount(key1, {
                            start: 5,
                            end: 30,
                            indexType: BitmapIndexType.BIT,
                        }),
                    ).toEqual(17);
                    expect(
                        await client.bitcount(key1, {
                            start: 5,
                            end: -5,
                            indexType: BitmapIndexType.BIT,
                        }),
                    ).toEqual(23);
                    expect(
                        await client.bitcount(uuidv4(), {
                            start: 2,
                            end: 5,
                            indexType: BitmapIndexType.BYTE,
                        }),
                    ).toEqual(0);
                    // key exists, but it is not a string
                    await expect(
                        client.bitcount(key2, {
                            start: 1,
                            end: 1,
                            indexType: BitmapIndexType.BYTE,
                        }),
                    ).rejects.toThrow(RequestError);
                }

                if (cluster.checkIfServerVersionLessThan("7.9.0")) {
                    await expect(
                        client.bitcount(key1, {
                            start: 2,
                        }),
                    ).rejects.toThrow();
                } else {
                    expect(
                        await client.bitcount(key1, {
                            start: 0,
                        }),
                    ).toEqual(26);
                    expect(
                        await client.bitcount(key1, {
                            start: 5,
                        }),
                    ).toEqual(4);
                    expect(
                        await client.bitcount(key1, {
                            start: 80,
                        }),
                    ).toEqual(0);
                    expect(
                        await client.bitcount(uuidv4(), {
                            start: 80,
                        }),
                    ).toEqual(0);

                    // key exists, but it is not a string
                    await expect(
                        client.bitcount(key2, {
                            start: 1,
                        }),
                    ).rejects.toThrow(RequestError);
                }
            }, protocol);
        },
        config.timeout,
    );

    it.each([ProtocolVersion.RESP2, ProtocolVersion.RESP3])(
        `geoadd geopos test_%p`,
        async (protocol) => {
            await runTest(async (client: BaseClient) => {
                const key1 = uuidv4();
                const key2 = uuidv4();
                const membersToCoordinates = new Map<string, GeospatialData>();
                membersToCoordinates.set("Palermo", {
                    longitude: 13.361389,
                    latitude: 38.115556,
                });
                membersToCoordinates.set("Catania", {
                    longitude: 15.087269,
                    latitude: 37.502669,
                });

                // default geoadd
                expect(await client.geoadd(key1, membersToCoordinates)).toBe(2);

                let geopos = await client.geopos(key1, [
                    "Palermo",
                    "Catania",
                    "New York",
                ]);
                // inner array is possibly null, we need a null check or a cast
                expect(geopos[0]?.[0]).toBeCloseTo(13.361389, 5);
                expect(geopos[0]?.[1]).toBeCloseTo(38.115556, 5);
                expect(geopos[1]?.[0]).toBeCloseTo(15.087269, 5);
                expect(geopos[1]?.[1]).toBeCloseTo(37.502669, 5);
                expect(geopos[2]).toBeNull();

                // empty array of places
                geopos = await client.geopos(key1, []);
                expect(geopos).toEqual([]);

                // not existing key
                geopos = await client.geopos(key2, []);
                expect(geopos).toEqual([]);
                geopos = await client.geopos(key2, ["Palermo"]);
                expect(geopos).toEqual([null]);

                // with update mode options
                membersToCoordinates.set("Catania", {
                    longitude: 15.087269,
                    latitude: 39,
                });
                expect(
                    await client.geoadd(key1, membersToCoordinates, {
                        updateMode: ConditionalChange.ONLY_IF_DOES_NOT_EXIST,
                    }),
                ).toBe(0);
                expect(
                    await client.geoadd(key1, membersToCoordinates, {
                        updateMode: ConditionalChange.ONLY_IF_EXISTS,
                    }),
                ).toBe(0);

                // with changed option
                membersToCoordinates.set("Catania", {
                    longitude: 15.087269,
                    latitude: 40,
                });
                membersToCoordinates.set("Tel-Aviv", {
                    longitude: 32.0853,
                    latitude: 34.7818,
                });
                expect(
                    await client.geoadd(key1, membersToCoordinates, {
                        changed: true,
                    }),
                ).toBe(2);

                // key exists but holding non-zset value
                expect(await client.set(key2, "foo")).toBe("OK");
                await expect(
                    client.geoadd(key2, membersToCoordinates),
                ).rejects.toThrow();
                await expect(client.geopos(key2, ["*_*"])).rejects.toThrow();
            }, protocol);
        },
        config.timeout,
    );

    it.each([ProtocolVersion.RESP2, ProtocolVersion.RESP3])(
        `geoadd invalid args test_%p`,
        async (protocol) => {
            await runTest(async (client: BaseClient) => {
                const key = uuidv4();

                // empty coordinate map
                await expect(client.geoadd(key, new Map())).rejects.toThrow();

                // coordinate out of bound
                await expect(
                    client.geoadd(
                        key,
                        new Map([["Place", { longitude: -181, latitude: 0 }]]),
                    ),
                ).rejects.toThrow();
                await expect(
                    client.geoadd(
                        key,
                        new Map([["Place", { longitude: 181, latitude: 0 }]]),
                    ),
                ).rejects.toThrow();
                await expect(
                    client.geoadd(
                        key,
                        new Map([["Place", { longitude: 0, latitude: 86 }]]),
                    ),
                ).rejects.toThrow();
                await expect(
                    client.geoadd(
                        key,
                        new Map([["Place", { longitude: 0, latitude: -86 }]]),
                    ),
                ).rejects.toThrow();
            }, protocol);
        },
        config.timeout,
    );

    it.each([ProtocolVersion.RESP2, ProtocolVersion.RESP3])(
        `geosearch geosearchstore test_%p`,
        async (protocol) => {
            await runTest(async (client: BaseClient, cluster) => {
                if (cluster.checkIfServerVersionLessThan("6.2.0")) return;

                const key1 = "{geosearch}" + uuidv4();
                const key2 = "{geosearch}" + uuidv4();
                const key3 = "{geosearch}" + uuidv4();

                const members: string[] = [
                    "Catania",
                    "Palermo",
                    "edge2",
                    "edge1",
                ];
                const membersSet = new Set<string>(members);
                const membersCoordinates: [number, number][] = [
                    [15.087269, 37.502669],
                    [13.361389, 38.115556],
                    [17.24151, 38.788135],
                    [12.758489, 38.788135],
                ];

                const membersGeoData: GeospatialData[] = [];

                for (const [lon, lat] of membersCoordinates) {
                    membersGeoData.push({ longitude: lon, latitude: lat });
                }

                const membersToCoordinates = new Map<string, GeospatialData>();

                for (let i = 0; i < members.length; i++) {
                    membersToCoordinates.set(members[i], membersGeoData[i]);
                }

                const expectedResult = [
                    [
                        members[0],
                        [
                            56.4413,
                            3479447370796909,
                            [15.087267458438873, 37.50266842333162],
                        ],
                    ],
                    [
                        members[1],
                        [
                            190.4424,
                            3479099956230698,
                            [13.361389338970184, 38.1155563954963],
                        ],
                    ],
                    [
                        members[2],
                        [
                            279.7403,
                            3481342659049484,
                            [17.241510450839996, 38.78813451624225],
                        ],
                    ],
                    [
                        members[3],
                        [
                            279.7405,
                            3479273021651468,
                            [12.75848776102066, 38.78813451624225],
                        ],
                    ],
                ];

                // geoadd
                expect(await client.geoadd(key1, membersToCoordinates)).toBe(
                    members.length,
                );

                let searchResult = await client.geosearch(
                    key1,
                    { position: { longitude: 15, latitude: 37 } },
                    { width: 400, height: 400, unit: GeoUnit.KILOMETERS },
                );
                // using set to compare, because results are reordrered
                expect(new Set(searchResult)).toEqual(membersSet);
                // same with geosearchstore
                expect(
                    await client.geosearchstore(
                        key2,
                        key1,
                        { position: { longitude: 15, latitude: 37 } },
                        { width: 400, height: 400, unit: GeoUnit.KILOMETERS },
                    ),
                ).toEqual(4);
                expect(
                    await client.zrange(key2, { start: 0, end: -1 }),
                ).toEqual(searchResult);

                // order search result
                searchResult = await client.geosearch(
                    key1,
                    { position: { longitude: 15, latitude: 37 } },
                    { width: 400, height: 400, unit: GeoUnit.KILOMETERS },
                    { sortOrder: SortOrder.ASC },
                );
                expect(searchResult).toEqual(members);
                // same with geosearchstore
                expect(
                    await client.geosearchstore(
                        key2,
                        key1,
                        { position: { longitude: 15, latitude: 37 } },
                        { width: 400, height: 400, unit: GeoUnit.KILOMETERS },
                        { sortOrder: SortOrder.ASC, storeDist: true },
                    ),
                ).toEqual(4);
                expect(
                    await client.zrange(key2, { start: 0, end: -1 }),
                ).toEqual(searchResult);

                // order and query all extra data
                searchResult = await client.geosearch(
                    key1,
                    { position: { longitude: 15, latitude: 37 } },
                    { width: 400, height: 400, unit: GeoUnit.KILOMETERS },
                    {
                        sortOrder: SortOrder.ASC,
                        withCoord: true,
                        withDist: true,
                        withHash: true,
                    },
                );
                expect(searchResult).toEqual(expectedResult);

                // order, query and limit by 1
                searchResult = await client.geosearch(
                    key1,
                    { position: { longitude: 15, latitude: 37 } },
                    { width: 400, height: 400, unit: GeoUnit.KILOMETERS },
                    {
                        sortOrder: SortOrder.ASC,
                        withCoord: true,
                        withDist: true,
                        withHash: true,
                        count: 1,
                    },
                );
                expect(searchResult).toEqual(expectedResult.slice(0, 1));
                // same with geosearchstore
                expect(
                    await client.geosearchstore(
                        key2,
                        key1,
                        { position: { longitude: 15, latitude: 37 } },
                        { width: 400, height: 400, unit: GeoUnit.KILOMETERS },
                        {
                            sortOrder: SortOrder.ASC,
                            count: 1,
                            storeDist: true,
                        },
                    ),
                ).toEqual(1);
                expect(
                    await client.zrange(key2, { start: 0, end: -1 }),
                ).toEqual([members[0]]);

                // test search by box, unit: meters, from member, with distance
                const meters = 400 * 1000;
                searchResult = await client.geosearch(
                    key1,
                    { member: "Catania" },
                    { width: meters, height: meters, unit: GeoUnit.METERS },
                    {
                        withDist: true,
                        withCoord: false,
                        sortOrder: SortOrder.DESC,
                    },
                );
                expect(searchResult).toEqual([
                    ["edge2", [236529.1799]],
                    ["Palermo", [166274.1516]],
                    ["Catania", [0.0]],
                ]);
                // same with geosearchstore
                expect(
                    await client.geosearchstore(
                        key2,
                        key1,
                        { member: "Catania" },
                        { width: meters, height: meters, unit: GeoUnit.METERS },
                        { sortOrder: SortOrder.DESC, storeDist: true },
                    ),
                ).toEqual(3);
                // TODO deep close to https://github.com/maasencioh/jest-matcher-deep-close-to
                expect(
                    await client.zrangeWithScores(
                        key2,
                        { start: 0, end: -1 },
                        { reverse: true },
                    ),
                ).toEqual(
                    convertElementsAndScores({
                        edge2: 236529.17986494553,
                        Palermo: 166274.15156960033,
                        Catania: 0.0,
                    }),
                );

                // test search by box, unit: feet, from member, with limited count 2, with hash
                const feet = 400 * 3280.8399;
                searchResult = await client.geosearch(
                    key1,
                    { member: "Palermo" },
                    { width: feet, height: feet, unit: GeoUnit.FEET },
                    {
                        withDist: false,
                        withCoord: false,
                        withHash: true,
                        sortOrder: SortOrder.ASC,
                        count: 2,
                    },
                );
                expect(searchResult).toEqual([
                    ["Palermo", [3479099956230698]],
                    ["edge1", [3479273021651468]],
                ]);
                // same with geosearchstore
                expect(
                    await client.geosearchstore(
                        key2,
                        key1,
                        { member: "Palermo" },
                        { width: feet, height: feet, unit: GeoUnit.FEET },
                        {
                            sortOrder: SortOrder.ASC,
                            count: 2,
                        },
                    ),
                ).toEqual(2);
                expect(
                    await client.zrangeWithScores(key2, { start: 0, end: -1 }),
                ).toEqual(
                    convertElementsAndScores({
                        Palermo: 3479099956230698,
                        edge1: 3479273021651468,
                    }),
                );

                // test search by box, unit: miles, from geospatial position, with limited ANY count to 1
                const miles = 250;
                searchResult = await client.geosearch(
                    key1,
                    { position: { longitude: 15, latitude: 37 } },
                    { width: miles, height: miles, unit: GeoUnit.MILES },
                    { count: 1, isAny: true },
                );
                expect(members).toContainEqual(searchResult[0]);
                // same with geosearchstore
                expect(
                    await client.geosearchstore(
                        key2,
                        key1,
                        { position: { longitude: 15, latitude: 37 } },
                        { width: miles, height: miles, unit: GeoUnit.MILES },
                        { count: 1, isAny: true },
                    ),
                ).toEqual(1);
                expect(
                    await client.zrange(key2, { start: 0, end: -1 }),
                ).toEqual(searchResult);

                // test search by radius, units: feet, from member
                const feetRadius = 200 * 3280.8399;
                searchResult = await client.geosearch(
                    key1,
                    { member: "Catania" },
                    { radius: feetRadius, unit: GeoUnit.FEET },
                    { sortOrder: SortOrder.ASC },
                );
                expect(searchResult).toEqual(["Catania", "Palermo"]);
                // same with geosearchstore
                expect(
                    await client.geosearchstore(
                        key2,
                        key1,
                        { member: "Catania" },
                        { radius: feetRadius, unit: GeoUnit.FEET },
                        { sortOrder: SortOrder.ASC, storeDist: true },
                    ),
                ).toEqual(2);
                expect(
                    await client.zrange(key2, { start: 0, end: -1 }),
                ).toEqual(searchResult);

                // Test search by radius, unit: meters, from member
                const metersRadius = 200 * 1000;
                searchResult = await client.geosearch(
                    key1,
                    { member: "Catania" },
                    { radius: metersRadius, unit: GeoUnit.METERS },
                    { sortOrder: SortOrder.DESC },
                );
                expect(searchResult).toEqual(["Palermo", "Catania"]);
                // same with geosearchstore
                expect(
                    await client.geosearchstore(
                        key2,
                        key1,
                        { member: "Catania" },
                        { radius: metersRadius, unit: GeoUnit.METERS },
                        { sortOrder: SortOrder.DESC, storeDist: true },
                    ),
                ).toEqual(2);
                expect(
                    await client.zrange(
                        key2,
                        { start: 0, end: -1 },
                        { reverse: true },
                    ),
                ).toEqual(searchResult);

                searchResult = await client.geosearch(
                    key1,
                    { member: "Catania" },
                    { radius: metersRadius, unit: GeoUnit.METERS },
                    {
                        sortOrder: SortOrder.DESC,
                        withHash: true,
                    },
                );
                expect(searchResult).toEqual([
                    ["Palermo", [3479099956230698]],
                    ["Catania", [3479447370796909]],
                ]);

                // Test search by radius, unit: miles, from geospatial data
                searchResult = await client.geosearch(
                    key1,
                    { position: { longitude: 15, latitude: 37 } },
                    { radius: 175, unit: GeoUnit.MILES },
                    { sortOrder: SortOrder.DESC },
                );
                expect(searchResult).toEqual([
                    "edge1",
                    "edge2",
                    "Palermo",
                    "Catania",
                ]);
                // same with geosearchstore
                expect(
                    await client.geosearchstore(
                        key2,
                        key1,
                        { position: { longitude: 15, latitude: 37 } },
                        { radius: 175, unit: GeoUnit.MILES },
                        { sortOrder: SortOrder.DESC, storeDist: true },
                    ),
                ).toEqual(4);
                expect(
                    await client.zrange(
                        key2,
                        { start: 0, end: -1 },
                        { reverse: true },
                    ),
                ).toEqual(searchResult);

                // Test search by radius, unit: kilometers, from a geospatial data, with limited count to 2
                searchResult = await client.geosearch(
                    key1,
                    { position: { longitude: 15, latitude: 37 } },
                    { radius: 200, unit: GeoUnit.KILOMETERS },
                    {
                        sortOrder: SortOrder.ASC,
                        count: 2,
                        withHash: true,
                        withCoord: true,
                        withDist: true,
                    },
                );
                expect(searchResult).toEqual(expectedResult.slice(0, 2));
                // same with geosearchstore
                expect(
                    await client.geosearchstore(
                        key2,
                        key1,
                        { position: { longitude: 15, latitude: 37 } },
                        { radius: 200, unit: GeoUnit.KILOMETERS },
                        {
                            sortOrder: SortOrder.ASC,
                            count: 2,
                            storeDist: true,
                        },
                    ),
                ).toEqual(2);
                expect(
                    await client.zrange(key2, { start: 0, end: -1 }),
                ).toEqual(members.slice(0, 2));

                // Test search by radius, unit: kilometers, from a geospatial data, with limited ANY count to 1
                searchResult = await client.geosearch(
                    key1,
                    { position: { longitude: 15, latitude: 37 } },
                    { radius: 200, unit: GeoUnit.KILOMETERS },
                    {
                        sortOrder: SortOrder.ASC,
                        count: 1,
                        isAny: true,
                        withCoord: true,
                        withDist: true,
                        withHash: true,
                    },
                );
                expect(members).toContainEqual(searchResult[0][0]);
                // same with geosearchstore
                expect(
                    await client.geosearchstore(
                        key2,
                        key1,
                        { position: { longitude: 15, latitude: 37 } },
                        { radius: 200, unit: GeoUnit.KILOMETERS },
                        {
                            sortOrder: SortOrder.ASC,
                            count: 1,
                            isAny: true,
                        },
                    ),
                ).toEqual(1);
                expect(
                    await client.zrange(key2, { start: 0, end: -1 }),
                ).toEqual([searchResult[0][0]]);

                // no members within the area
                searchResult = await client.geosearch(
                    key1,
                    { position: { longitude: 15, latitude: 37 } },
                    { width: 50, height: 50, unit: GeoUnit.METERS },
                    { sortOrder: SortOrder.ASC },
                );
                expect(searchResult).toEqual([]);
                // same with geosearchstore
                expect(
                    await client.geosearchstore(
                        key2,
                        key1,
                        { position: { longitude: 15, latitude: 37 } },
                        { width: 50, height: 50, unit: GeoUnit.METERS },
                        { sortOrder: SortOrder.ASC },
                    ),
                ).toEqual(0);
                expect(await client.zcard(key2)).toEqual(0);

                // no members within the area
                searchResult = await client.geosearch(
                    key1,
                    { position: { longitude: 15, latitude: 37 } },
                    { radius: 5, unit: GeoUnit.METERS },
                    { sortOrder: SortOrder.ASC },
                );
                expect(searchResult).toEqual([]);
                // same with geosearchstore
                expect(
                    await client.geosearchstore(
                        key2,
                        key1,
                        { position: { longitude: 15, latitude: 37 } },
                        { radius: 5, unit: GeoUnit.METERS },
                        { sortOrder: SortOrder.ASC },
                    ),
                ).toEqual(0);
                expect(await client.zcard(key2)).toEqual(0);

                // member does not exist
                await expect(
                    client.geosearch(
                        key1,
                        { member: "non-existing-member" },
                        { radius: 100, unit: GeoUnit.METERS },
                    ),
                ).rejects.toThrow(RequestError);
                await expect(
                    client.geosearchstore(
                        key2,
                        key1,
                        { member: "non-existing-member" },
                        { radius: 100, unit: GeoUnit.METERS },
                    ),
                ).rejects.toThrow(RequestError);

                // key exists but holds a non-ZSET value
                expect(await client.set(key3, uuidv4())).toEqual("OK");
                await expect(
                    client.geosearch(
                        key3,
                        { position: { longitude: 15, latitude: 37 } },
                        { radius: 100, unit: GeoUnit.METERS },
                    ),
                ).rejects.toThrow(RequestError);
                await expect(
                    client.geosearchstore(
                        key2,
                        key3,
                        { position: { longitude: 15, latitude: 37 } },
                        { radius: 100, unit: GeoUnit.METERS },
                    ),
                ).rejects.toThrow(RequestError);
            }, protocol);
        },
        config.timeout,
    );

    it.each([ProtocolVersion.RESP2, ProtocolVersion.RESP3])(
        `zmpop test_%p`,
        async (protocol) => {
            await runTest(
                async (client: BaseClient, cluster: ValkeyCluster) => {
                    if (cluster.checkIfServerVersionLessThan("7.0.0")) return;
                    const key1 = "{key}-1" + uuidv4();
                    const key2 = "{key}-2" + uuidv4();
                    const nonExistingKey = "{key}-0" + uuidv4();
                    const stringKey = "{key}-string" + uuidv4();

                    expect(await client.zadd(key1, { a1: 1, b1: 2 })).toEqual(
                        2,
                    );
                    expect(
                        await client.zadd(key2, { a2: 0.1, b2: 0.2 }),
                    ).toEqual(2);

<<<<<<< HEAD
                    expect(
                        await client.zmpop([key1, key2], ScoreFilter.MAX),
                    ).toEqual([key1, { b1: 2 }]);
                    expect(
                        await client.zmpop(
                            [Buffer.from(key2), key1],
                            ScoreFilter.MAX,
                            { count: 10 },
                        ),
                    ).toEqual([key2, { a2: 0.1, b2: 0.2 }]);
=======
                expect(
                    await client.zmpop([key1, key2], ScoreFilter.MAX),
                ).toEqual([key1, convertElementsAndScores({ b1: 2 })]);
                expect(
                    await client.zmpop(
                        [Buffer.from(key2), key1],
                        ScoreFilter.MAX,
                        {
                            count: 10,
                            decoder: Decoder.Bytes,
                        },
                    ),
                ).toEqual([
                    Buffer.from(key2),

                    [
                        { element: Buffer.from("b2"), score: 0.2 },
                        { element: Buffer.from("a2"), score: 0.1 },
                    ],
                ]);
>>>>>>> 71d8558e

                    expect(
                        await client.zmpop([nonExistingKey], ScoreFilter.MIN),
                    ).toBeNull();
                    expect(
                        await client.zmpop([nonExistingKey], ScoreFilter.MIN, {
                            count: 1,
                        }),
                    ).toBeNull();

                    // key exists, but it is not a sorted set
                    expect(await client.set(stringKey, "value")).toEqual("OK");
                    await expect(
                        client.zmpop([stringKey], ScoreFilter.MAX),
                    ).rejects.toThrow(RequestError);
                    await expect(
                        client.zmpop([stringKey], ScoreFilter.MAX, {
                            count: 1,
                        }),
                    ).rejects.toThrow(RequestError);

                    // incorrect argument: key list should not be empty
                    await expect(
                        client.zmpop([], ScoreFilter.MAX, { count: 1 }),
                    ).rejects.toThrow(RequestError);

                    // incorrect argument: count should be greater than 0
                    await expect(
                        client.zmpop([key1], ScoreFilter.MAX, { count: 0 }),
                    ).rejects.toThrow(RequestError);

                    // check that order of entries in the response is preserved
                    const entries: Record<string, number> = {};

                    for (let i = 0; i < 10; i++) {
                        // a0 => 0, a1 => 1 etc
                        entries["a" + i] = i;
                    }

                    expect(await client.zadd(key2, entries)).toEqual(10);
                    const result = await client.zmpop([key2], ScoreFilter.MIN, {
                        count: 10,
                    });

<<<<<<< HEAD
                    if (result) {
                        expect(result[1]).toEqual(entries);
                    }
                },
                protocol,
            );
=======
                if (result) {
                    expect(result[1]).toEqual(
                        convertElementsAndScores(entries),
                    );
                }
            }, protocol);
>>>>>>> 71d8558e
        },
        config.timeout,
    );

    it.each([ProtocolVersion.RESP2, ProtocolVersion.RESP3])(
        `zincrby test_%p`,
        async (protocol) => {
            await runTest(async (client: BaseClient) => {
                const key = "{key}" + uuidv4();
                const member = "{member}-1" + uuidv4();
                const othermember = "{member}-1" + uuidv4();
                const stringKey = "{key}-string" + uuidv4();

                // key does not exist
                expect(await client.zincrby(key, 2.5, member)).toEqual(2.5);
                expect(await client.zscore(key, member)).toEqual(2.5);

                // key exists, but value doesn't
                expect(
                    await client.zincrby(Buffer.from(key), -3.3, othermember),
                ).toEqual(-3.3);
                expect(await client.zscore(key, othermember)).toEqual(-3.3);

                // updating existing value in existing key
                expect(
                    await client.zincrby(key, 1.0, Buffer.from(member)),
                ).toEqual(3.5);
                expect(await client.zscore(key, member)).toEqual(3.5);

                // Key exists, but it is not a sorted set
                expect(await client.set(stringKey, "value")).toEqual("OK");
                await expect(
                    client.zincrby(stringKey, 0.5, "_"),
                ).rejects.toThrow(RequestError);
            }, protocol);
        },
        config.timeout,
    );

    it.each([ProtocolVersion.RESP2, ProtocolVersion.RESP3])(
        `zscan test_%p`,
        async (protocol) => {
            await runTest(
                async (client: BaseClient, cluster: ValkeyCluster) => {
                    const key1 = "{key}-1" + uuidv4();
                    const key2 = "{key}-2" + uuidv4();
                    const initialCursor = "0";
                    const defaultCount = 20;
                    const resultCursorIndex = 0;
                    const resultCollectionIndex = 1;

                    // Setup test data - use a large number of entries to force an iterative cursor.
                    const numberMap: Record<string, number> = {};

                    for (let i = 0; i < 50000; i++) {
                        numberMap["member" + i.toString()] = i;
                    }

                    const charMembers = ["a", "b", "c", "d", "e"];
                    const charMap: Record<string, number> = {};
                    const expectedCharMapArray: string[] = [];

                    for (let i = 0; i < charMembers.length; i++) {
                        expectedCharMapArray.push(charMembers[i]);
                        expectedCharMapArray.push(i.toString());
                        charMap[charMembers[i]] = i;
                    }

                    // Empty set
                    let result = await client.zscan(key1, initialCursor);
                    expect(result[resultCursorIndex]).toEqual(initialCursor);
                    expect(result[resultCollectionIndex]).toEqual([]);

                    // Negative cursor
                    if (cluster.checkIfServerVersionLessThan("7.9.0")) {
                        result = await client.zscan(key1, "-1");
                        expect(result[resultCursorIndex]).toEqual(
                            initialCursor,
                        );
                        expect(result[resultCollectionIndex]).toEqual([]);
                    } else {
                        await expect(client.zscan(key1, "-1")).rejects.toThrow(
                            "ResponseError: invalid cursor",
                        );
                    }

                    // Result contains the whole set
                    expect(await client.zadd(key1, charMap)).toEqual(
                        charMembers.length,
                    );
                    result = await client.zscan(key1, initialCursor, {
                        decoder: Decoder.Bytes,
                    });
                    expect(result[resultCursorIndex]).toEqual(initialCursor);
                    expect(result[resultCollectionIndex].length).toEqual(
                        expectedCharMapArray.length,
                    );
                    expect(result[resultCollectionIndex]).toEqual(
                        expectedCharMapArray.map(Buffer.from),
                    );

                    result = await client.zscan(
                        Buffer.from(key1),
                        initialCursor,
                        {
                            match: "a",
                        },
                    );
                    expect(result[resultCursorIndex]).toEqual(initialCursor);
                    expect(result[resultCollectionIndex]).toEqual(["a", "0"]);

                    // Result contains a subset of the key
                    expect(await client.zadd(key1, numberMap)).toEqual(
                        Object.keys(numberMap).length,
                    );

                    result = await client.zscan(key1, initialCursor);
                    let resultCursor = result[resultCursorIndex];
                    let resultIterationCollection =
                        result[resultCollectionIndex];
                    let fullResultMapArray = resultIterationCollection;
                    let nextResult;
                    let nextResultCursor;

                    // 0 is returned for the cursor of the last iteration.
                    while (resultCursor != "0") {
                        nextResult = await client.zscan(key1, resultCursor);
                        nextResultCursor = nextResult[resultCursorIndex];
                        expect(nextResultCursor).not.toEqual(resultCursor);

                        expect(nextResult[resultCollectionIndex]).not.toEqual(
                            resultIterationCollection,
                        );
                        fullResultMapArray = fullResultMapArray.concat(
                            nextResult[resultCollectionIndex],
                        );
                        resultIterationCollection =
                            nextResult[resultCollectionIndex];
                        resultCursor = nextResultCursor;
                    }

                    // Fetching by cursor is randomized.
                    const expectedFullMap: Record<string, number> = {
                        ...numberMap,
                        ...charMap,
                    };

                    expect(fullResultMapArray.length).toEqual(
                        Object.keys(expectedFullMap).length * 2,
                    );

                    for (let i = 0; i < fullResultMapArray.length; i += 2) {
                        expect(
                            (fullResultMapArray[i] as string) in
                                expectedFullMap,
                        ).toEqual(true);
                    }

                    // Test match pattern
                    result = await client.zscan(key1, initialCursor, {
                        match: "*",
                    });
                    expect(result[resultCursorIndex]).not.toEqual(
                        initialCursor,
                    );
                    expect(
                        result[resultCollectionIndex].length,
                    ).toBeGreaterThanOrEqual(defaultCount);

                    // Test count
                    result = await client.zscan(key1, initialCursor, {
                        count: 20,
                    });
                    expect(result[resultCursorIndex]).not.toEqual("0");
                    expect(
                        result[resultCollectionIndex].length,
                    ).toBeGreaterThanOrEqual(20);

                    // Test count with match returns a non-empty list
                    result = await client.zscan(key1, initialCursor, {
                        match: "member1*",
                        count: 20,
                    });
                    expect(result[resultCursorIndex]).not.toEqual("0");
                    expect(
                        result[resultCollectionIndex].length,
                    ).toBeGreaterThan(0);

                    if (!cluster.checkIfServerVersionLessThan("7.9.0")) {
                        const result = await client.zscan(key1, initialCursor, {
                            noScores: true,
                        });
                        const resultCursor = result[resultCursorIndex];
                        const fieldsArray = result[
                            resultCollectionIndex
                        ] as string[];

                        // Verify that the cursor is not "0" and values are not included
                        expect(resultCursor).not.toEqual("0");
                        expect(
                            fieldsArray.every((field) =>
                                field.startsWith("member"),
                            ),
                        ).toBeTruthy();
                    }

                    // Exceptions
                    // Non-set key
                    expect(await client.set(key2, "test")).toEqual("OK");
                    await expect(
                        client.zscan(key2, initialCursor),
                    ).rejects.toThrow(RequestError);
                    await expect(
                        client.zscan(key2, initialCursor, {
                            match: "test",
                            count: 20,
                        }),
                    ).rejects.toThrow(RequestError);

                    // Negative count
                    await expect(
                        client.zscan(key2, initialCursor, { count: -1 }),
                    ).rejects.toThrow(RequestError);
                },
                protocol,
            );
        },
        config.timeout,
    );

    it.each([ProtocolVersion.RESP2, ProtocolVersion.RESP3])(
        `bzmpop test_%p`,
        async (protocol) => {
            await runTest(
                async (client: BaseClient, cluster: ValkeyCluster) => {
                    if (cluster.checkIfServerVersionLessThan("7.0.0")) return;
                    const key1 = "{key}-1" + uuidv4();
                    const key2 = "{key}-2" + uuidv4();
                    const nonExistingKey = "{key}-0" + uuidv4();
                    const stringKey = "{key}-string" + uuidv4();

                    expect(await client.zadd(key1, { a1: 1, b1: 2 })).toEqual(
                        2,
                    );
                    expect(
                        await client.zadd(key2, { a2: 0.1, b2: 0.2 }),
                    ).toEqual(2);

<<<<<<< HEAD
                    expect(
                        await client.bzmpop([key1, key2], ScoreFilter.MAX, 0.1),
                    ).toEqual([key1, { b1: 2 }]);
                    expect(
                        await client.bzmpop(
                            [key2, Buffer.from(key1)],
                            ScoreFilter.MAX,
                            0.1,
                            {
                                count: 10,
                            },
                        ),
                    ).toEqual([key2, { a2: 0.1, b2: 0.2 }]);
=======
                expect(
                    await client.bzmpop([key1, key2], ScoreFilter.MAX, 0.1),
                ).toEqual([key1, convertElementsAndScores({ b1: 2 })]);
                expect(
                    await client.bzmpop(
                        [key2, Buffer.from(key1)],
                        ScoreFilter.MAX,
                        0.1,
                        {
                            count: 10,
                            decoder: Decoder.Bytes,
                        },
                    ),
                ).toEqual([
                    Buffer.from(key2),
                    [
                        { element: Buffer.from("b2"), score: 0.2 },
                        { element: Buffer.from("a2"), score: 0.1 },
                    ],
                ]);
>>>>>>> 71d8558e

                    // ensure that command doesn't time out even if timeout > request timeout (250ms by default)
                    expect(
                        await client.bzmpop(
                            [nonExistingKey],
                            ScoreFilter.MAX,
                            0.5,
                        ),
                    ).toBeNull();
                    expect(
                        await client.bzmpop(
                            [nonExistingKey],
                            ScoreFilter.MAX,
                            0.55,
                            { count: 1 },
                        ),
                    ).toBeNull();

                    // key exists, but it is not a sorted set
                    expect(await client.set(stringKey, "value")).toEqual("OK");
                    await expect(
                        client.bzmpop([stringKey], ScoreFilter.MAX, 0.1),
                    ).rejects.toThrow(RequestError);
                    await expect(
                        client.bzmpop([stringKey], ScoreFilter.MAX, 0.1, {
                            count: 1,
                        }),
                    ).rejects.toThrow(RequestError);

                    // incorrect argument: key list should not be empty
                    await expect(
                        client.bzmpop([], ScoreFilter.MAX, 0.1, { count: 1 }),
                    ).rejects.toThrow(RequestError);

                    // incorrect argument: count should be greater than 0
                    await expect(
                        client.bzmpop([key1], ScoreFilter.MAX, 0.1, {
                            count: 0,
                        }),
                    ).rejects.toThrow(RequestError);

                    // incorrect argument: timeout can not be a negative number
                    await expect(
                        client.bzmpop([key1], ScoreFilter.MAX, -1, {
                            count: 10,
                        }),
                    ).rejects.toThrow(RequestError);

                    // check that order of entries in the response is preserved
                    const entries: Record<string, number> = {};

                    for (let i = 0; i < 10; i++) {
                        // a0 => 0, a1 => 1 etc
                        entries["a" + i] = i;
                    }

                    expect(await client.zadd(key2, entries)).toEqual(10);
                    const result = await client.bzmpop(
                        [key2],
                        ScoreFilter.MIN,
                        0.1,
                        { count: 10 },
                    );

<<<<<<< HEAD
                    if (result) {
                        expect(result[1]).toEqual(entries);
                    }
                },
                protocol,
            );
=======
                if (result) {
                    expect(result[1]).toEqual(
                        convertElementsAndScores(entries),
                    );
                }
            }, protocol);
>>>>>>> 71d8558e
        },
        config.timeout,
    );

    it.each([ProtocolVersion.RESP2, ProtocolVersion.RESP3])(
        `geodist test_%p`,
        async (protocol) => {
            await runTest(async (client: BaseClient) => {
                const key1 = uuidv4();
                const key2 = uuidv4();
                const member1 = "Palermo";
                const member2 = "Catania";
                const nonExistingMember = "NonExisting";
                const expected = 166274.1516;
                const expectedKM = 166.2742;
                const delta = 1e-9;

                // adding the geo locations
                const membersToCoordinates = new Map<string, GeospatialData>();
                membersToCoordinates.set(member1, {
                    longitude: 13.361389,
                    latitude: 38.115556,
                });
                membersToCoordinates.set(member2, {
                    longitude: 15.087269,
                    latitude: 37.502669,
                });
                expect(await client.geoadd(key1, membersToCoordinates)).toBe(2);

                // checking result with default metric
                expect(
                    await client.geodist(key1, member1, member2),
                ).toBeCloseTo(expected, delta);

                // checking result with metric specification of kilometers
                expect(
                    await client.geodist(
                        key1,
                        member1,
                        member2,
                        GeoUnit.KILOMETERS,
                    ),
                ).toBeCloseTo(expectedKM, delta);

                // null result when member index is missing
                expect(
                    await client.geodist(key1, member1, nonExistingMember),
                ).toBeNull();

                // key exists but holds non-ZSET value
                expect(await client.set(key2, "geodist")).toBe("OK");
                await expect(
                    client.geodist(key2, member1, member2),
                ).rejects.toThrow();
            }, protocol);
        },
        config.timeout,
    );

    it.each([ProtocolVersion.RESP2, ProtocolVersion.RESP3])(
        `geohash test_%p`,
        async (protocol) => {
            await runTest(async (client: BaseClient) => {
                const key1 = uuidv4();
                const key2 = uuidv4();
                const members = ["Palermo", "Catania", "NonExisting"];
                const empty: string[] = [];
                const expected = ["sqc8b49rny0", "sqdtr74hyu0", null];

                // adding the geo locations
                const membersToCoordinates = new Map<string, GeospatialData>();
                membersToCoordinates.set("Palermo", {
                    longitude: 13.361389,
                    latitude: 38.115556,
                });
                membersToCoordinates.set("Catania", {
                    longitude: 15.087269,
                    latitude: 37.502669,
                });
                expect(await client.geoadd(key1, membersToCoordinates)).toBe(2);

                // checking result with default metric
                expect(await client.geohash(key1, members)).toEqual(expected);

                // empty members array
                expect(await (await client.geohash(key1, empty)).length).toBe(
                    0,
                );

                // key exists but holds non-ZSET value
                expect(await client.set(key2, "geohash")).toBe("OK");
                await expect(client.geohash(key2, members)).rejects.toThrow();
            }, protocol);
        },
        config.timeout,
    );

    it.each([ProtocolVersion.RESP2, ProtocolVersion.RESP3])(
        `geo commands binary %p`,
        async (protocol) => {
            await runTest(async (client: BaseClient) => {
                const key1 = "{geo-bin}-1-" + uuidv4();
                const key2 = "{geo-bin}-2-" + uuidv4();

                const members = [
                    "Catania",
                    Buffer.from("Palermo"),
                    "edge2",
                    "edge1",
                ];
                const membersCoordinates: [number, number][] = [
                    [15.087269, 37.502669],
                    [13.361389, 38.115556],
                    [17.24151, 38.788135],
                    [12.758489, 38.788135],
                ];

                const membersGeoData: GeospatialData[] = [];

                for (const [lon, lat] of membersCoordinates) {
                    membersGeoData.push({ longitude: lon, latitude: lat });
                }

                const membersToCoordinates = new Map();

                for (let i = 0; i < members.length; i++) {
                    membersToCoordinates.set(members[i], membersGeoData[i]);
                }

                // geoadd
                expect(
                    await client.geoadd(
                        Buffer.from(key1),
                        membersToCoordinates,
                    ),
                ).toBe(4);
                // geopos
                const geopos = await client.geopos(Buffer.from(key1), [
                    "Palermo",
                    Buffer.from("Catania"),
                    "New York",
                ]);
                // inner array is possibly null, we need a null check or a cast
                expect(geopos[0]?.[0]).toBeCloseTo(13.361389, 5);
                expect(geopos[0]?.[1]).toBeCloseTo(38.115556, 5);
                expect(geopos[1]?.[0]).toBeCloseTo(15.087269, 5);
                expect(geopos[1]?.[1]).toBeCloseTo(37.502669, 5);
                expect(geopos[2]).toBeNull();
                // geohash
                const geohash = await client.geohash(Buffer.from(key1), [
                    "Palermo",
                    Buffer.from("Catania"),
                    "New York",
                ]);
                expect(geohash).toEqual(["sqc8b49rny0", "sqdtr74hyu0", null]);
                // geodist
                expect(
                    await client.geodist(
                        Buffer.from(key1),
                        Buffer.from("Palermo"),
                        "Catania",
                    ),
                ).toBeCloseTo(166274.1516, 5);

                // geosearch with binary decoder
                let searchResult = await client.geosearch(
                    Buffer.from(key1),
                    { position: { longitude: 15, latitude: 37 } },
                    { width: 400, height: 400, unit: GeoUnit.KILOMETERS },
                    { decoder: Decoder.Bytes },
                );
                // using set to compare, because results are reordrered
                expect(new Set(searchResult)).toEqual(
                    new Set(members.map((m) => Buffer.from(m))),
                );
                // repeat geosearch with string decoder
                searchResult = await client.geosearch(
                    Buffer.from(key1),
                    { position: { longitude: 15, latitude: 37 } },
                    { width: 400, height: 400, unit: GeoUnit.KILOMETERS },
                );
                // using set to compare, because results are reordrered
                expect(new Set(searchResult)).toEqual(
                    new Set(members.map((m) => m.toString())),
                );
                // same with geosearchstore
                expect(
                    await client.geosearchstore(
                        Buffer.from(key2),
                        Buffer.from(key1),
                        { position: { longitude: 15, latitude: 37 } },
                        { width: 400, height: 400, unit: GeoUnit.KILOMETERS },
                    ),
                ).toEqual(4);
                expect(
                    await client.zrange(key2, { start: 0, end: -1 }),
                ).toEqual(searchResult);
            }, protocol);
        },
        config.timeout,
    );

    it.each([ProtocolVersion.RESP2, ProtocolVersion.RESP3])(
        `touch test_%p`,
        async (protocol) => {
            await runTest(async (client: BaseClient) => {
                const key1 = `{key}-${uuidv4()}`;
                const key2 = `{key}-${uuidv4()}`;
                const nonExistingKey = `{key}-${uuidv4()}`;

                expect(
                    await client.mset({ [key1]: "value1", [key2]: "value2" }),
                ).toEqual("OK");
                expect(await client.touch([key1, Buffer.from(key2)])).toEqual(
                    2,
                );
                expect(
                    await client.touch([key2, nonExistingKey, key1]),
                ).toEqual(2);
            }, protocol);
        },
        config.timeout,
    );

    it.each([ProtocolVersion.RESP2, ProtocolVersion.RESP3])(
        `zrandmember test_%p`,
        async (protocol) => {
            await runTest(async (client: BaseClient) => {
                const key1 = uuidv4();
                const key2 = uuidv4();

                const memberScores = { one: 1.0, two: 2.0 };
                const elements: GlideString[] = ["one", "two"];
                expect(await client.zadd(key1, memberScores)).toBe(2);

                // check random memember belongs to the set
                const randmember = await client.zrandmember(Buffer.from(key1));

                if (randmember !== null) {
                    expect(elements.includes(randmember)).toEqual(true);
                }

                // non existing key should return null
                expect(await client.zrandmember("nonExistingKey")).toBeNull();

                // Key exists, but is not a set
                expect(await client.set(key2, "foo")).toBe("OK");
                await expect(client.zrandmember(key2)).rejects.toThrow(
                    RequestError,
                );
            }, protocol);
        },
        config.timeout,
    );

    it.each([ProtocolVersion.RESP2, ProtocolVersion.RESP3])(
        `zrandmemberWithCount test_%p`,
        async (protocol) => {
            await runTest(async (client: BaseClient) => {
                const key1 = uuidv4();
                const key2 = uuidv4();

                const memberScores = { one: 1.0, two: 2.0 };
                expect(await client.zadd(key1, memberScores)).toBe(2);

                // unique values are expected as count is positive
                let randMembers = await client.zrandmemberWithCount(key1, 4);
                expect(randMembers.length).toBe(2);
                expect(randMembers.length).toEqual(new Set(randMembers).size);

                // Duplicate values are expected as count is negative
                randMembers = await client.zrandmemberWithCount(
                    Buffer.from(key1),
                    -4,
                );
                expect(randMembers.length).toBe(4);
                const randMemberSet = new Set<string>();

                for (const member of randMembers) {
                    const memberStr = member + "";

                    if (!randMemberSet.has(memberStr)) {
                        randMemberSet.add(memberStr);
                    }
                }

                expect(randMembers.length).not.toEqual(randMemberSet.size);

                // non existing key should return empty array
                randMembers = await client.zrandmemberWithCount(
                    "nonExistingKey",
                    -4,
                );
                expect(randMembers.length).toBe(0);

                // Key exists, but is not a set
                expect(await client.set(key2, "foo")).toBe("OK");
                await expect(
                    client.zrandmemberWithCount(key2, 1),
                ).rejects.toThrow();
            }, protocol);
        },
        config.timeout,
    );

    it.each([ProtocolVersion.RESP2, ProtocolVersion.RESP3])(
        `zrandmemberWithCountWithScores test_%p`,
        async (protocol) => {
            await runTest(async (client: BaseClient) => {
                const key1 = uuidv4();
                const key2 = uuidv4();

                const memberScores = { one: 1.0, two: 2.0 };
                const memberScoreMap = new Map<string, number>([
                    ["one", 1.0],
                    ["two", 2.0],
                ]);
                expect(await client.zadd(key1, memberScores)).toBe(2);

                // unique values are expected as count is positive
                let randMembers = await client.zrandmemberWithCountWithScores(
                    Buffer.from(key1),
                    4,
                );

                for (const member of randMembers) {
                    const key = String(member[0]);
                    const score = Number(member[1]);
                    expect(score).toEqual(memberScoreMap.get(key));
                }

                // Duplicate values are expected as count is negative
                randMembers = await client.zrandmemberWithCountWithScores(
                    key1,
                    -4,
                );
                expect(randMembers.length).toBe(4);
                const keys = [];

                for (const member of randMembers) {
                    keys.push(String(member[0]));
                }

                expect(randMembers.length).not.toEqual(new Set(keys).size);

                // non existing key should return empty array
                randMembers = await client.zrandmemberWithCountWithScores(
                    "nonExistingKey",
                    -4,
                );
                expect(randMembers.length).toBe(0);

                // Key exists, but is not a set
                expect(await client.set(key2, "foo")).toBe("OK");
                await expect(
                    client.zrandmemberWithCount(key2, 1),
                ).rejects.toThrow();
            }, protocol);
        },
        config.timeout,
    );

    it.each([ProtocolVersion.RESP2, ProtocolVersion.RESP3])(
        `lcs %p`,
        async (protocol) => {
            await runTest(async (client: BaseClient, cluster) => {
                if (cluster.checkIfServerVersionLessThan("7.0.0")) return;

                const key1 = "{lcs}" + uuidv4();
                const key2 = "{lcs}" + uuidv4();
                const key3 = "{lcs}" + uuidv4();
                const key4 = "{lcs}" + uuidv4();

                // keys does not exist or is empty
                expect(await client.lcs(key1, key2)).toEqual("");
                expect(
                    await client.lcs(Buffer.from(key1), Buffer.from(key2)),
                ).toEqual("");
                expect(await client.lcsLen(key1, key2)).toEqual(0);
                expect(
                    await client.lcsLen(Buffer.from(key1), Buffer.from(key2)),
                ).toEqual(0);
                expect(await client.lcsIdx(key1, key2)).toEqual({
                    matches: [],
                    len: 0,
                });
                expect(
                    await client.lcsIdx(Buffer.from(key1), Buffer.from(key2)),
                ).toEqual({
                    matches: [],
                    len: 0,
                });

                // LCS with some strings
                expect(
                    await client.mset({
                        [key1]: "abcdefghijk",
                        [key2]: "defjkjuighijk",
                        [key3]: "123",
                    }),
                ).toEqual("OK");
                expect(await client.lcs(key1, key2)).toEqual("defghijk");
                expect(await client.lcsLen(key1, key2)).toEqual(8);

                // LCS with only IDX
                expect(await client.lcsIdx(key1, key2)).toEqual({
                    matches: [
                        [
                            [6, 10],
                            [8, 12],
                        ],
                        [
                            [3, 5],
                            [0, 2],
                        ],
                    ],
                    len: 8,
                });
                expect(await client.lcsIdx(key1, key2, {})).toEqual({
                    matches: [
                        [
                            [6, 10],
                            [8, 12],
                        ],
                        [
                            [3, 5],
                            [0, 2],
                        ],
                    ],
                    len: 8,
                });
                expect(
                    await client.lcsIdx(key1, key2, { withMatchLen: false }),
                ).toEqual({
                    matches: [
                        [
                            [6, 10],
                            [8, 12],
                        ],
                        [
                            [3, 5],
                            [0, 2],
                        ],
                    ],
                    len: 8,
                });

                // LCS with IDX and WITHMATCHLEN
                expect(
                    await client.lcsIdx(key1, key2, { withMatchLen: true }),
                ).toEqual({
                    matches: [
                        [[6, 10], [8, 12], 5],
                        [[3, 5], [0, 2], 3],
                    ],
                    len: 8,
                });

                // LCS with IDX and MINMATCHLEN
                expect(
                    await client.lcsIdx(key1, key2, { minMatchLen: 4 }),
                ).toEqual({
                    matches: [
                        [
                            [6, 10],
                            [8, 12],
                        ],
                    ],
                    len: 8,
                });
                // LCS with IDX and a negative MINMATCHLEN
                expect(
                    await client.lcsIdx(key1, key2, { minMatchLen: -1 }),
                ).toEqual({
                    matches: [
                        [
                            [6, 10],
                            [8, 12],
                        ],
                        [
                            [3, 5],
                            [0, 2],
                        ],
                    ],
                    len: 8,
                });

                // LCS with IDX, MINMATCHLEN, and WITHMATCHLEN
                expect(
                    await client.lcsIdx(key1, key2, {
                        minMatchLen: 4,
                        withMatchLen: true,
                    }),
                ).toEqual({ matches: [[[6, 10], [8, 12], 5]], len: 8 });

                // non-string keys are used
                expect(await client.sadd(key4, ["_"])).toEqual(1);
                await expect(client.lcs(key1, key4)).rejects.toThrow(
                    RequestError,
                );
                await expect(client.lcsLen(key1, key4)).rejects.toThrow(
                    RequestError,
                );
                await expect(client.lcsIdx(key1, key4)).rejects.toThrow(
                    RequestError,
                );
            }, protocol);
        },
        config.timeout,
    );

    it.each([ProtocolVersion.RESP2, ProtocolVersion.RESP3])(
        `xdel test_%p`,
        async (protocol) => {
            await runTest(async (client: BaseClient) => {
                const key = uuidv4();
                const stringKey = uuidv4();
                const nonExistentKey = uuidv4();
                const streamId1 = "0-1";
                const streamId2 = "0-2";
                const streamId3 = "0-3";

                expect(
                    await client.xadd(
                        key,
                        [
                            ["f1", "foo1"],
                            ["f2", "foo2"],
                        ],
                        { id: streamId1 },
                    ),
                ).toEqual(streamId1);

                expect(
                    await client.xadd(
                        key,
                        [
                            ["f1", "foo1"],
                            ["f2", "foo2"],
                        ],
                        { id: streamId2 },
                    ),
                ).toEqual(streamId2);

                expect(await client.xlen(key)).toEqual(2);

                // deletes one stream id, and ignores anything invalid
                expect(await client.xdel(key, [streamId1, streamId3])).toEqual(
                    1,
                );
                expect(
                    await client.xdel(Buffer.from(nonExistentKey), [
                        Buffer.from(streamId3),
                    ]),
                ).toEqual(0);

                // invalid argument - id list should not be empty
                await expect(client.xdel(key, [])).rejects.toThrow(
                    RequestError,
                );

                // key exists, but it is not a stream
                expect(await client.set(stringKey, "foo")).toEqual("OK");
                await expect(
                    client.xdel(stringKey, [streamId3]),
                ).rejects.toThrow(RequestError);
            }, protocol);
        },
        config.timeout,
    );

    it.each([ProtocolVersion.RESP2, ProtocolVersion.RESP3])(
        `xinfoconsumers xinfo consumers %p`,
        async (protocol) => {
            await runTest(async (client: BaseClient, cluster) => {
                const key = uuidv4();
                const stringKey = uuidv4();
                const groupName1 = uuidv4();
                const consumer1 = uuidv4();
                const consumer2 = uuidv4();
                const streamId1 = "0-1";
                const streamId2 = "0-2";
                const streamId3 = "0-3";
                const streamId4 = "0-4";

                expect(
                    await client.xadd(
                        key,
                        [
                            ["entry1_field1", "entry1_value1"],
                            ["entry1_field2", "entry1_value2"],
                        ],
                        { id: streamId1 },
                    ),
                ).toEqual(streamId1);

                expect(
                    await client.xadd(
                        key,
                        [
                            ["entry2_field1", "entry2_value1"],
                            ["entry2_field2", "entry2_value2"],
                        ],
                        { id: streamId2 },
                    ),
                ).toEqual(streamId2);

                expect(
                    await client.xadd(
                        key,
                        [["entry3_field1", "entry3_value1"]],
                        { id: streamId3 },
                    ),
                ).toEqual(streamId3);

                expect(
                    await client.xgroupCreate(key, groupName1, "0-0"),
                ).toEqual("OK");

                let xreadgroup = await client.xreadgroup(
                    groupName1,
                    consumer1,
                    { [key]: ">" },
                    { count: 1 },
                );
                expect(convertGlideRecordToRecord(xreadgroup!)).toEqual({
                    [key]: {
                        [streamId1]: [
                            ["entry1_field1", "entry1_value1"],
                            ["entry1_field2", "entry1_value2"],
                        ],
                    },
                });
                // Sleep to ensure the idle time value and inactive time value returned by xinfo_consumers is > 0
                await new Promise((resolve) => setTimeout(resolve, 2000));
                let result = await client.xinfoConsumers(key, groupName1);
                expect(result.length).toEqual(1);
                expect(result[0].name).toEqual(consumer1);
                expect(result[0].pending).toEqual(1);
                expect(result[0].idle).toBeGreaterThan(0);

                if (cluster.checkIfServerVersionLessThan("7.2.0")) {
                    expect(result[0].inactive).toBeGreaterThan(0);
                }

                expect(
                    await client.xgroupCreateConsumer(
                        key,
                        groupName1,
                        consumer2,
                    ),
                ).toBeTruthy();
                xreadgroup = await client.xreadgroup(
                    groupName1,
                    consumer2,
                    {
                        [key]: ">",
                    },
                    { decoder: Decoder.Bytes },
                );
                expect(xreadgroup).toEqual([
                    {
                        key: Buffer.from(key),
                        value: {
                            [streamId2]: [
                                [
                                    Buffer.from("entry2_field1"),
                                    Buffer.from("entry2_value1"),
                                ],
                                [
                                    Buffer.from("entry2_field2"),
                                    Buffer.from("entry2_value2"),
                                ],
                            ],
                            [streamId3]: [
                                [
                                    Buffer.from("entry3_field1"),
                                    Buffer.from("entry3_value1"),
                                ],
                            ],
                        },
                    },
                ]);

                // Verify that xinfo_consumers contains info for 2 consumers now
                result = await client.xinfoConsumers(key, groupName1);
                expect(result.length).toEqual(2);

                // key exists, but it is not a stream
                expect(await client.set(stringKey, "foo")).toEqual("OK");
                await expect(
                    client.xinfoConsumers(stringKey, "_"),
                ).rejects.toThrow(RequestError);

                // Passing a non-existing key raises an error
                const key2 = uuidv4();
                await expect(client.xinfoConsumers(key2, "_")).rejects.toThrow(
                    RequestError,
                );

                expect(
                    await client.xadd(key2, [["field", "value"]], {
                        id: streamId4,
                    }),
                ).toEqual(streamId4);

                // Passing a non-existing group raises an error
                await expect(client.xinfoConsumers(key2, "_")).rejects.toThrow(
                    RequestError,
                );

                expect(
                    await client.xgroupCreate(key2, groupName1, "0-0"),
                ).toEqual("OK");
                expect(
                    await client.xinfoConsumers(Buffer.from(key2), groupName1),
                ).toEqual([]);
            }, protocol);
        },
        config.timeout,
    );

    it.each([ProtocolVersion.RESP2, ProtocolVersion.RESP3])(
        `xinfogroups xinfo groups %p`,
        async (protocol) => {
            await runTest(async (client: BaseClient, cluster) => {
                const key = uuidv4();
                const stringKey = uuidv4();
                const groupName1 = uuidv4();
                const consumer1 = uuidv4();
                const streamId1 = "0-1";
                const streamId2 = "0-2";
                const streamId3 = "0-3";

                expect(
                    await client.xgroupCreate(key, groupName1, "0-0", {
                        mkStream: true,
                    }),
                ).toEqual("OK");

                // one empty group exists
                expect(await client.xinfoGroups(key)).toEqual(
                    cluster.checkIfServerVersionLessThan("7.0.0")
                        ? [
                              {
                                  name: groupName1,
                                  consumers: 0,
                                  pending: 0,
                                  "last-delivered-id": "0-0",
                              },
                          ]
                        : [
                              {
                                  name: groupName1,
                                  consumers: 0,
                                  pending: 0,
                                  "last-delivered-id": "0-0",
                                  "entries-read": null,
                                  lag: 0,
                              },
                          ],
                );

                expect(
                    await client.xadd(
                        key,
                        [
                            ["entry1_field1", "entry1_value1"],
                            ["entry1_field2", "entry1_value2"],
                        ],
                        { id: streamId1 },
                    ),
                ).toEqual(streamId1);

                expect(
                    await client.xadd(
                        key,
                        [
                            ["entry2_field1", "entry2_value1"],
                            ["entry2_field2", "entry2_value2"],
                        ],
                        { id: streamId2 },
                    ),
                ).toEqual(streamId2);

                expect(
                    await client.xadd(
                        key,
                        [["entry3_field1", "entry3_value1"]],
                        { id: streamId3 },
                    ),
                ).toEqual(streamId3);

                // same as previous check, bug lag = 3, there are 3 messages unread
                expect(await client.xinfoGroups(key)).toEqual(
                    cluster.checkIfServerVersionLessThan("7.0.0")
                        ? [
                              {
                                  name: groupName1,
                                  consumers: 0,
                                  pending: 0,
                                  "last-delivered-id": "0-0",
                              },
                          ]
                        : [
                              {
                                  name: groupName1,
                                  consumers: 0,
                                  pending: 0,
                                  "last-delivered-id": "0-0",
                                  "entries-read": null,
                                  lag: 3,
                              },
                          ],
                );

                const xreadgroup = await client.xreadgroup(
                    groupName1,
                    consumer1,
                    { [key]: ">" },
                );
                expect(convertGlideRecordToRecord(xreadgroup!)).toEqual({
                    [key]: {
                        [streamId1]: [
                            ["entry1_field1", "entry1_value1"],
                            ["entry1_field2", "entry1_value2"],
                        ],
                        [streamId2]: [
                            ["entry2_field1", "entry2_value1"],
                            ["entry2_field2", "entry2_value2"],
                        ],
                        [streamId3]: [["entry3_field1", "entry3_value1"]],
                    },
                });
                // after reading, `lag` is reset, and `pending`, consumer count and last ID are set
                expect(await client.xinfoGroups(key)).toEqual(
                    cluster.checkIfServerVersionLessThan("7.0.0")
                        ? [
                              {
                                  name: groupName1,
                                  consumers: 1,
                                  pending: 3,
                                  "last-delivered-id": streamId3,
                              },
                          ]
                        : [
                              {
                                  name: groupName1,
                                  consumers: 1,
                                  pending: 3,
                                  "last-delivered-id": streamId3,
                                  "entries-read": 3,
                                  lag: 0,
                              },
                          ],
                );

                expect(await client.xack(key, groupName1, [streamId1])).toEqual(
                    1,
                );
                // once message ack'ed, pending counter decreased
                expect(await client.xinfoGroups(key)).toEqual(
                    cluster.checkIfServerVersionLessThan("7.0.0")
                        ? [
                              {
                                  name: groupName1,
                                  consumers: 1,
                                  pending: 2,
                                  "last-delivered-id": streamId3,
                              },
                          ]
                        : [
                              {
                                  name: groupName1,
                                  consumers: 1,
                                  pending: 2,
                                  "last-delivered-id": streamId3,
                                  "entries-read": 3,
                                  lag: 0,
                              },
                          ],
                );

                // key exists, but it is not a stream
                expect(await client.set(stringKey, "foo")).toEqual("OK");
                await expect(client.xinfoGroups(stringKey)).rejects.toThrow(
                    RequestError,
                );

                // Passing a non-existing key raises an error
                const key2 = uuidv4();
                await expect(client.xinfoGroups(key2)).rejects.toThrow(
                    RequestError,
                );
                // create a second stream
                await client.xadd(key2, [["a", "b"]]);
                // no group yet exists
                expect(await client.xinfoGroups(key2)).toEqual([]);
            }, protocol);
        },
        config.timeout,
    );

    it.each([ProtocolVersion.RESP2, ProtocolVersion.RESP3])(
        `xgroupSetId test %p`,
        async (protocol) => {
            await runTest(
                async (client: BaseClient, cluster: ValkeyCluster) => {
                    const key = "testKey" + uuidv4();
                    const nonExistingKey = "group" + uuidv4();
                    const stringKey = "testKey" + uuidv4();
                    const groupName = uuidv4();
                    const consumerName = uuidv4();
                    const streamid0 = "0";
                    const streamid1_0 = "1-0";
                    const streamid1_1 = "1-1";
                    const streamid1_2 = "1-2";

                    // Setup: Create stream with 3 entries, create consumer group, read entries to add them to the Pending Entries List
                    expect(
                        await client.xadd(key, [["f0", "v0"]], {
                            id: streamid1_0,
                        }),
                    ).toBe(streamid1_0);
                    expect(
                        await client.xadd(key, [["f1", "v1"]], {
                            id: streamid1_1,
                        }),
                    ).toBe(streamid1_1);
                    expect(
                        await client.xadd(key, [["f2", "v2"]], {
                            id: streamid1_2,
                        }),
                    ).toBe(streamid1_2);

                    expect(
                        await client.xgroupCreate(key, groupName, streamid0),
                    ).toBe("OK");

                    expect(
                        await client.xreadgroup(groupName, consumerName, {
                            [key]: ">",
                        }),
                    ).toEqual({
                        [key]: {
                            [streamid1_0]: [["f0", "v0"]],
                            [streamid1_1]: [["f1", "v1"]],
                            [streamid1_2]: [["f2", "v2"]],
                        },
                    });

<<<<<<< HEAD
                    // Sanity check: xreadgroup should not return more entries since they're all already in the
                    // Pending Entries List.
                    expect(
                        await client.xreadgroup(groupName, consumerName, {
                            [key]: ">",
                        }),
                    ).toBeNull();
=======
                expect(
                    convertGlideRecordToRecord(
                        (await client.xreadgroup(groupName, consumerName, {
                            [key]: ">",
                        }))!,
                    ),
                ).toEqual({
                    [key]: {
                        [streamid1_0]: [["f0", "v0"]],
                        [streamid1_1]: [["f1", "v1"]],
                        [streamid1_2]: [["f2", "v2"]],
                    },
                });
>>>>>>> 71d8558e

                    // Reset the last delivered ID for the consumer group to "1-1"
                    if (cluster.checkIfServerVersionLessThan("7.0.0")) {
                        expect(
                            await client.xgroupSetId(
                                key,
                                groupName,
                                streamid1_1,
                            ),
                        ).toBe("OK");
                    } else {
                        expect(
                            await client.xgroupSetId(
                                key,
                                groupName,
                                streamid1_1,
                                1,
                            ),
                        ).toBe("OK");
                    }

                    // xreadgroup should only return entry 1-2 since we reset the last delivered ID to 1-1
                    const newResult = await client.xreadgroup(
                        groupName,
                        consumerName,
                        { [key]: ">" },
                    );
                    expect(newResult).toEqual({
                        [key]: {
                            [streamid1_2]: [["f2", "v2"]],
                        },
                    });

                    // An error is raised if XGROUP SETID is called with a non-existing key
                    await expect(
                        client.xgroupSetId(
                            nonExistingKey,
                            groupName,
                            streamid0,
                        ),
                    ).rejects.toThrow(RequestError);

                    // An error is raised if XGROUP SETID is called with a non-existing group
                    await expect(
                        client.xgroupSetId(
                            key,
                            "non_existing_group",
                            streamid0,
                        ),
                    ).rejects.toThrow(RequestError);

                    // Setting the ID to a non-existing ID is allowed
                    expect(
                        await client.xgroupSetId(key, groupName, "99-99"),
                    ).toBe("OK");

                    // Testing binary parameters with an non-existing ID
                    expect(
                        await client.xgroupSetId(
                            Buffer.from(key),
                            Buffer.from(groupName),
                            Buffer.from("99-99"),
                        ),
                    ).toBe("OK");
<<<<<<< HEAD
=======
                }

                // xreadgroup should only return entry 1-2 since we reset the last delivered ID to 1-1
                const newResult = await client.xreadgroup(
                    groupName,
                    consumerName,
                    { [key]: ">" },
                );
                expect(convertGlideRecordToRecord(newResult!)).toEqual({
                    [key]: {
                        [streamid1_2]: [["f2", "v2"]],
                    },
                });

                // An error is raised if XGROUP SETID is called with a non-existing key
                await expect(
                    client.xgroupSetId(nonExistingKey, groupName, streamid0),
                ).rejects.toThrow(RequestError);

                // An error is raised if XGROUP SETID is called with a non-existing group
                await expect(
                    client.xgroupSetId(key, "non_existing_group", streamid0),
                ).rejects.toThrow(RequestError);

                // Setting the ID to a non-existing ID is allowed
                expect(await client.xgroupSetId(key, groupName, "99-99")).toBe(
                    "OK",
                );

                // Testing binary parameters with an non-existing ID
                expect(
                    await client.xgroupSetId(
                        Buffer.from(key),
                        Buffer.from(groupName),
                        Buffer.from("99-99"),
                    ),
                ).toBe("OK");
>>>>>>> 71d8558e

                    // key exists, but is not a stream
                    expect(await client.set(stringKey, "xgroup setid")).toBe(
                        "OK",
                    );
                    await expect(
                        client.xgroupSetId(stringKey, groupName, streamid1_0),
                    ).rejects.toThrow(RequestError);
                },
                protocol,
            );
        },
        config.timeout,
    );

    it.each([ProtocolVersion.RESP2, ProtocolVersion.RESP3])(
        `xpending test_%p`,
        async (protocol) => {
            await runTest(async (client: BaseClient, cluster) => {
                const key = uuidv4();
                const group = uuidv4();

                expect(
                    await client.xgroupCreate(key, group, "0", {
                        mkStream: true,
                    }),
                ).toEqual("OK");
                expect(
                    await client.xgroupCreateConsumer(key, group, "consumer"),
                ).toEqual(true);

                expect(
                    await client.xadd(
                        key,
                        [
                            ["entry1_field1", "entry1_value1"],
                            ["entry1_field2", "entry1_value2"],
                        ],
                        { id: "0-1" },
                    ),
                ).toEqual("0-1");
                expect(
                    await client.xadd(
                        key,
                        [["entry2_field1", "entry2_value1"]],
                        { id: "0-2" },
                    ),
                ).toEqual("0-2");

                expect(
                    convertGlideRecordToRecord(
                        (await client.xreadgroup(group, "consumer", {
                            [key]: ">",
                        }))!,
                    ),
                ).toEqual({
                    [key]: {
                        "0-1": [
                            ["entry1_field1", "entry1_value1"],
                            ["entry1_field2", "entry1_value2"],
                        ],
                        "0-2": [["entry2_field1", "entry2_value1"]],
                    },
                });

                // wait to get some minIdleTime
                await new Promise((resolve) => setTimeout(resolve, 500));

                expect(await client.xpending(Buffer.from(key), group)).toEqual([
                    2,
                    "0-1",
                    "0-2",
                    [["consumer", "2"]],
                ]);

                const result = await client.xpendingWithOptions(
                    key,
                    Buffer.from(group),
                    cluster.checkIfServerVersionLessThan("6.2.0")
                        ? {
                              start: InfBoundary.NegativeInfinity,
                              end: InfBoundary.PositiveInfinity,
                              count: 1,
                          }
                        : {
                              start: InfBoundary.NegativeInfinity,
                              end: InfBoundary.PositiveInfinity,
                              count: 1,
                              minIdleTime: 42,
                          },
                );
                result[0][2] = 0; // overwrite msec counter to avoid test flakyness
                expect(result).toEqual([["0-1", "consumer", 0, 1]]);

                // not existing consumer
                expect(
                    await client.xpendingWithOptions(key, group, {
                        start: { value: "0-1", isInclusive: true },
                        end: { value: "0-2", isInclusive: false },
                        count: 12,
                        consumer: Buffer.from("_"),
                    }),
                ).toEqual([]);

                // key exists, but it is not a stream
                const stringKey = uuidv4();
                expect(await client.set(stringKey, "foo")).toEqual("OK");
                await expect(client.xpending(stringKey, "_")).rejects.toThrow(
                    RequestError,
                );
            }, protocol);
        },
        config.timeout,
    );

    it.each([ProtocolVersion.RESP2, ProtocolVersion.RESP3])(
        `xclaim test_%p`,
        async (protocol) => {
            await runTest(async (client: BaseClient) => {
                const key = uuidv4();
                const group = uuidv4();

                expect(
                    await client.xgroupCreate(key, group, "0", {
                        mkStream: true,
                    }),
                ).toEqual("OK");
                expect(
                    await client.xgroupCreateConsumer(key, group, "consumer"),
                ).toEqual(true);

                expect(
                    await client.xadd(
                        key,
                        [
                            ["entry1_field1", "entry1_value1"],
                            ["entry1_field2", "entry1_value2"],
                        ],
                        { id: "0-1" },
                    ),
                ).toEqual("0-1");
                expect(
                    await client.xadd(
                        key,
                        [["entry2_field1", "entry2_value1"]],
                        { id: "0-2" },
                    ),
                ).toEqual("0-2");

                expect(
                    convertGlideRecordToRecord(
                        (await client.xreadgroup(group, "consumer", {
                            [key]: ">",
                        }))!,
                    ),
                ).toEqual({
                    [key]: {
                        "0-1": [
                            ["entry1_field1", "entry1_value1"],
                            ["entry1_field2", "entry1_value2"],
                        ],
                        "0-2": [["entry2_field1", "entry2_value1"]],
                    },
                });

                expect(
                    await client.xclaim(key, group, "consumer", 0, ["0-1"]),
                ).toEqual({
                    "0-1": [
                        ["entry1_field1", "entry1_value1"],
                        ["entry1_field2", "entry1_value2"],
                    ],
                });
                expect(
                    await client.xclaimJustId(key, group, "consumer", 0, [
                        "0-2",
                    ]),
                ).toEqual(["0-2"]);

                // add one more entry
                expect(
                    await client.xadd(
                        key,
                        [["entry3_field1", "entry3_value1"]],
                        { id: "0-3" },
                    ),
                ).toEqual("0-3");
                // using force, we can xclaim the message without reading it
                expect(
                    await client.xclaimJustId(
                        key,
                        group,
                        "consumer",
                        0,
                        ["0-3"],
                        { isForce: true, retryCount: 99 },
                    ),
                ).toEqual(["0-3"]);

                // incorrect IDs - response is empty
                expect(
                    await client.xclaim(
                        Buffer.from(key),
                        Buffer.from(group),
                        Buffer.from("consumer"),
                        0,
                        [Buffer.from("000")],
                    ),
                ).toEqual({});
                expect(
                    await client.xclaimJustId(key, group, "consumer", 0, [
                        "000",
                    ]),
                ).toEqual([]);

                // empty ID array
                await expect(
                    client.xclaim(key, group, "consumer", 0, []),
                ).rejects.toThrow(RequestError);

                // key exists, but it is not a stream
                const stringKey = uuidv4();
                expect(await client.set(stringKey, "foo")).toEqual("OK");
                await expect(
                    client.xclaim(stringKey, "_", "_", 0, ["_"]),
                ).rejects.toThrow(RequestError);
            }, protocol);
        },
        config.timeout,
    );

    it.each([ProtocolVersion.RESP2, ProtocolVersion.RESP3])(
        `xautoclaim test_%p`,
        async (protocol) => {
            await runTest(async (client: BaseClient, cluster) => {
                const key = uuidv4();
                const group = uuidv4();

                expect(
                    await client.xgroupCreate(key, group, "0", {
                        mkStream: true,
                    }),
                ).toEqual("OK");
                expect(
                    await client.xgroupCreateConsumer(key, group, "consumer"),
                ).toEqual(true);

                expect(
                    await client.xadd(
                        key,
                        [
                            ["entry1_field1", "entry1_value1"],
                            ["entry1_field2", "entry1_value2"],
                        ],
                        { id: "0-1" },
                    ),
                ).toEqual("0-1");
                expect(
                    await client.xadd(
                        key,
                        [["entry2_field1", "entry2_value1"]],
                        { id: "0-2" },
                    ),
                ).toEqual("0-2");

                expect(
                    convertGlideRecordToRecord(
                        (await client.xreadgroup(group, "consumer", {
                            [key]: ">",
                        }))!,
                    ),
                ).toEqual({
                    [key]: {
                        "0-1": [
                            ["entry1_field1", "entry1_value1"],
                            ["entry1_field2", "entry1_value2"],
                        ],
                        "0-2": [["entry2_field1", "entry2_value1"]],
                    },
                });

                // testing binary parameters
                let result = await client.xautoclaim(
                    Buffer.from(key),
                    Buffer.from(group),
                    Buffer.from("consumer"),
                    0,
                    Buffer.from("0-0"),
                    { count: 1 },
                );
                let expected: typeof result = [
                    "0-2",
                    {
                        "0-1": [
                            ["entry1_field1", "entry1_value1"],
                            ["entry1_field2", "entry1_value2"],
                        ],
                    },
                ];
                if (!cluster.checkIfServerVersionLessThan("7.0.0"))
                    expected.push([]);
                expect(result).toEqual(expected);

                let result2 = await client.xautoclaimJustId(
                    key,
                    group,
                    "consumer",
                    0,
                    "0-0",
                );
                let expected2: typeof result2 = ["0-0", ["0-1", "0-2"]];
                if (!cluster.checkIfServerVersionLessThan("7.0.0"))
                    expected2.push([]);
                expect(result2).toEqual(expected2);

                // add one more entry
                expect(
                    await client.xadd(
                        key,
                        [["entry3_field1", "entry3_value1"]],
                        { id: "0-3" },
                    ),
                ).toEqual("0-3");

                // incorrect IDs - response is empty
                result = await client.xautoclaim(
                    key,
                    group,
                    "consumer",
                    0,
                    "5-0",
                );
                expected = ["0-0", {}];
                if (!cluster.checkIfServerVersionLessThan("7.0.0"))
                    expected.push([]);
                expect(result).toEqual(expected);

                result2 = await client.xautoclaimJustId(
                    key,
                    group,
                    "consumer",
                    0,
                    "5-0",
                );
                expected2 = ["0-0", []];
                if (!cluster.checkIfServerVersionLessThan("7.0.0"))
                    expected2.push([]);
                expect(result2).toEqual(expected2);

                // key exists, but it is not a stream
                const stringKey = uuidv4();
                expect(await client.set(stringKey, "foo")).toEqual("OK");
                await expect(
                    client.xautoclaim(stringKey, "_", "_", 0, "_"),
                ).rejects.toThrow(RequestError);
            }, protocol);
        },
        config.timeout,
    );

    it.each([ProtocolVersion.RESP2, ProtocolVersion.RESP3])(
        `xack test_%p`,
        async (protocol) => {
            await runTest(async (client: BaseClient) => {
                const key = "{testKey}:1-" + uuidv4();
                const nonExistingKey = "{testKey}:2-" + uuidv4();
                const string_key = "{testKey}:3-" + uuidv4();
                const groupName = uuidv4();
                const consumerName = uuidv4();
                const stream_id0 = "0";
                const stream_id1_0 = "1-0";
                const stream_id1_1 = "1-1";
                const stream_id1_2 = "1-2";

                // setup: add 2 entries to the stream, create consumer group and read to mark them as pending
                expect(
                    await client.xadd(key, [["f0", "v0"]], {
                        id: stream_id1_0,
                    }),
                ).toEqual(stream_id1_0);
                expect(
                    await client.xadd(key, [["f1", "v1"]], {
                        id: stream_id1_1,
                    }),
                ).toEqual(stream_id1_1);
                expect(
                    await client.xgroupCreate(key, groupName, stream_id0),
                ).toBe("OK");
                expect(
                    convertGlideRecordToRecord(
                        (await client.xreadgroup(groupName, consumerName, {
                            [key]: ">",
                        }))!,
                    ),
                ).toEqual({
                    [key]: {
                        [stream_id1_0]: [["f0", "v0"]],
                        [stream_id1_1]: [["f1", "v1"]],
                    },
                });

                // add one more entry
                expect(
                    await client.xadd(key, [["f2", "v2"]], {
                        id: stream_id1_2,
                    }),
                ).toEqual(stream_id1_2);

                // acknowledge the first 2 entries
                expect(
                    await client.xack(key, groupName, [
                        stream_id1_0,
                        stream_id1_1,
                    ]),
                ).toBe(2);

                // attempt to acknowledge the first 2 entries again, returns 0 since they were already acknowledged
                expect(
                    await client.xack(key, groupName, [
                        stream_id1_0,
                        stream_id1_1,
                    ]),
                ).toBe(0);

                // testing binary parameters
                expect(
                    await client.xack(
                        Buffer.from(key),
                        Buffer.from(groupName),
                        [Buffer.from(stream_id1_0), Buffer.from(stream_id1_1)],
                    ),
                ).toBe(0);

                // read the last unacknowledged entry
                expect(
                    convertGlideRecordToRecord(
                        (await client.xreadgroup(groupName, consumerName, {
                            [key]: ">",
                        }))!,
                    ),
                ).toEqual({ [key]: { [stream_id1_2]: [["f2", "v2"]] } });

                // deleting the consumer, returns 1 since the last entry still hasn't been acknowledged
                expect(
                    await client.xgroupDelConsumer(
                        key,
                        groupName,
                        consumerName,
                    ),
                ).toBe(1);

                // attempt to acknowledge a non-existing key, returns 0
                expect(
                    await client.xack(nonExistingKey, groupName, [
                        stream_id1_0,
                    ]),
                ).toBe(0);

                // attempt to acknowledge a non-existing group name, returns 0
                expect(
                    await client.xack(key, "nonExistingGroup", [stream_id1_0]),
                ).toBe(0);

                // attempt to acknowledge a non-existing ID, returns 0
                expect(await client.xack(key, groupName, ["99-99"])).toBe(0);

                // invalid argument - ID list must not be empty
                await expect(client.xack(key, groupName, [])).rejects.toThrow(
                    RequestError,
                );

                // invalid argument - invalid stream ID format
                await expect(
                    client.xack(key, groupName, ["invalid stream ID format"]),
                ).rejects.toThrow(RequestError);

                // key exists, but is not a stream
                expect(await client.set(string_key, "xack")).toBe("OK");
                await expect(
                    client.xack(string_key, groupName, [stream_id1_0]),
                ).rejects.toThrow(RequestError);
            }, protocol);
        },
        config.timeout,
    );

    it.each([ProtocolVersion.RESP2, ProtocolVersion.RESP3])(
        `lmpop test_%p`,
        async (protocol) => {
            await runTest(
                async (client: BaseClient, cluster: ValkeyCluster) => {
                    if (cluster.checkIfServerVersionLessThan("7.0.0")) {
                        return;
                    }

<<<<<<< HEAD
                    const key1 = "{key}" + uuidv4();
                    const key2 = "{key}" + uuidv4();
                    const nonListKey = uuidv4();
                    const singleKeyArray = [key1];
                    const multiKeyArray = [key2, key1];
                    const count = 1;
                    const lpushArgs = ["one", "two", "three", "four", "five"];
                    const expected = { [key1]: ["five"] };
                    const expected2 = { [key2]: ["one", "two"] };

                    // nothing to be popped
                    expect(
                        await client.lmpop(
                            singleKeyArray,
                            ListDirection.LEFT,
                            count,
                        ),
                    ).toBeNull();
=======
                const key1 = "{key}" + uuidv4();
                const key2 = "{key}" + uuidv4();
                const nonListKey = uuidv4();
                const singleKeyArray = [key1];
                const multiKeyArray = [key2, key1];
                const count = 1;
                const lpushArgs = ["one", "two", "three", "four", "five"];
                const expected = { key: key1, elements: ["five"] };
                const expected2 = { key: key2, elements: ["one", "two"] };

                // nothing to be popped
                expect(
                    await client.lmpop(singleKeyArray, ListDirection.LEFT, {
                        count,
                    }),
                ).toBeNull();
>>>>>>> 71d8558e

                    // pushing to the arrays to be popped
                    expect(await client.lpush(key1, lpushArgs)).toEqual(5);
                    expect(await client.lpush(key2, lpushArgs)).toEqual(5);

                    // checking correct result from popping
                    expect(
                        await client.lmpop(singleKeyArray, ListDirection.LEFT),
                    ).toEqual(expected);

<<<<<<< HEAD
                    // popping multiple elements from the right
                    expect(
                        await client.lmpop(
                            multiKeyArray,
                            ListDirection.RIGHT,
                            2,
                        ),
                    ).toEqual(expected2);
=======
                // popping multiple elements from the right
                expect(
                    await client.lmpop(multiKeyArray, ListDirection.RIGHT, {
                        count: 2,
                        decoder: Decoder.String,
                    }),
                ).toEqual(expected2);
>>>>>>> 71d8558e

                    // Key exists, but is not a set
                    expect(await client.set(nonListKey, "lmpop")).toBe("OK");
                    await expect(
                        client.lmpop([nonListKey], ListDirection.RIGHT),
                    ).rejects.toThrow(RequestError);

                    // Test with single binary key array as input
                    const key3 = "{key}" + uuidv4();
                    const singleKeyArrayWithKey3 = [Buffer.from(key3)];

<<<<<<< HEAD
                    // pushing to the arrays to be popped
                    expect(await client.lpush(key3, lpushArgs)).toEqual(5);
                    const expectedWithKey3 = { [key3]: ["five"] };
=======
                // pushing to the arrays to be popped
                expect(await client.lpush(key3, lpushArgs)).toEqual(5);
                const expectedWithKey3 = { key: key3, elements: ["five"] };
>>>>>>> 71d8558e

                    // checking correct result from popping
                    expect(
                        await client.lmpop(
                            singleKeyArrayWithKey3,
                            ListDirection.LEFT,
                        ),
                    ).toEqual(expectedWithKey3);

                    // test with multiple binary keys array as input
                    const key4 = "{key}" + uuidv4();
                    const multiKeyArrayWithKey3AndKey4 = [
                        Buffer.from(key4),
                        Buffer.from(key3),
                    ];

<<<<<<< HEAD
                    // pushing to the arrays to be popped
                    expect(await client.lpush(key4, lpushArgs)).toEqual(5);
                    const expectedWithKey4 = { [key4]: ["one", "two"] };

                    // checking correct result from popping
                    expect(
                        await client.lmpop(
                            multiKeyArrayWithKey3AndKey4,
                            ListDirection.RIGHT,
                            2,
                        ),
                    ).toEqual(expectedWithKey4);
                },
                protocol,
            );
=======
                // pushing to the arrays to be popped
                expect(await client.lpush(key4, lpushArgs)).toEqual(5);
                const expectedWithKey4 = {
                    key: Buffer.from(key4),
                    elements: [Buffer.from("one"), Buffer.from("two")],
                };

                // checking correct result from popping
                expect(
                    await client.lmpop(
                        multiKeyArrayWithKey3AndKey4,
                        ListDirection.RIGHT,
                        { count: 2, decoder: Decoder.Bytes },
                    ),
                ).toEqual(expectedWithKey4);
            }, protocol);
>>>>>>> 71d8558e
        },
        config.timeout,
    );

    it.each([ProtocolVersion.RESP2, ProtocolVersion.RESP3])(
        `blmpop test_%p`,
        async (protocol) => {
            await runTest(
                async (client: BaseClient, cluster: ValkeyCluster) => {
                    if (cluster.checkIfServerVersionLessThan("7.0.0")) {
                        return;
                    }

<<<<<<< HEAD
                    const key1 = "{key}" + uuidv4();
                    const key2 = "{key}" + uuidv4();
                    const nonListKey = uuidv4();
                    const singleKeyArray = [key1];
                    const multiKeyArray = [key2, key1];
                    const count = 1;
                    const lpushArgs = ["one", "two", "three", "four", "five"];
                    const expected = { [key1]: ["five"] };
                    const expected2 = { [key2]: ["one", "two"] };

                    // nothing to be popped
                    expect(
                        await client.blmpop(
                            singleKeyArray,
                            ListDirection.LEFT,
                            0.1,
                            count,
                        ),
                    ).toBeNull();
=======
                const key1 = "{key}" + uuidv4();
                const key2 = "{key}" + uuidv4();
                const nonListKey = uuidv4();
                const singleKeyArray = [key1];
                const multiKeyArray = [key2, key1];
                const count = 1;
                const lpushArgs = ["one", "two", "three", "four", "five"];
                const expected = { key: key1, elements: ["five"] };
                const expected2 = { key: key2, elements: ["one", "two"] };

                // nothing to be popped
                expect(
                    await client.blmpop(
                        singleKeyArray,
                        ListDirection.LEFT,
                        0.1,
                        { count },
                    ),
                ).toBeNull();
>>>>>>> 71d8558e

                    // pushing to the arrays to be popped
                    expect(await client.lpush(key1, lpushArgs)).toEqual(5);
                    expect(await client.lpush(key2, lpushArgs)).toEqual(5);

                    // checking correct result from popping
                    expect(
                        await client.blmpop(
                            singleKeyArray,
                            ListDirection.LEFT,
                            0.1,
                        ),
                    ).toEqual(expected);

<<<<<<< HEAD
                    // popping multiple elements from the right
                    expect(
                        await client.blmpop(
                            multiKeyArray,
                            ListDirection.RIGHT,
                            0.1,
                            2,
                        ),
                    ).toEqual(expected2);

                    // Key exists, but is not a set
                    expect(await client.set(nonListKey, "blmpop")).toBe("OK");
                    await expect(
                        client.blmpop(
                            [nonListKey],
                            ListDirection.RIGHT,
                            0.1,
                            1,
                        ),
                    ).rejects.toThrow(RequestError);
=======
                // popping multiple elements from the right
                expect(
                    await client.blmpop(
                        multiKeyArray,
                        ListDirection.RIGHT,
                        0.1,
                        { count: 2, decoder: Decoder.String },
                    ),
                ).toEqual(expected2);

                // Key exists, but is not a set
                expect(await client.set(nonListKey, "blmpop")).toBe("OK");
                await expect(
                    client.blmpop([nonListKey], ListDirection.RIGHT, 0.1, {
                        count: 1,
                    }),
                ).rejects.toThrow(RequestError);
>>>>>>> 71d8558e

                    // Test with single binary key array as input
                    const key3 = "{key}" + uuidv4();
                    const singleKeyArrayWithKey3 = [Buffer.from(key3)];

<<<<<<< HEAD
                    // pushing to the arrays to be popped
                    expect(await client.lpush(key3, lpushArgs)).toEqual(5);
                    const expectedWithKey3 = { [key3]: ["five"] };
=======
                // pushing to the arrays to be popped
                expect(await client.lpush(key3, lpushArgs)).toEqual(5);
                const expectedWithKey3 = { key: key3, elements: ["five"] };
>>>>>>> 71d8558e

                    // checking correct result from popping
                    expect(
                        await client.blmpop(
                            singleKeyArrayWithKey3,
                            ListDirection.LEFT,
                            0.1,
                        ),
                    ).toEqual(expectedWithKey3);

                    // test with multiple binary keys array as input
                    const key4 = "{key}" + uuidv4();
                    const multiKeyArrayWithKey3AndKey4 = [
                        Buffer.from(key4),
                        Buffer.from(key3),
                    ];

<<<<<<< HEAD
                    // pushing to the arrays to be popped
                    expect(await client.lpush(key4, lpushArgs)).toEqual(5);
                    const expectedWithKey4 = { [key4]: ["one", "two"] };

                    // checking correct result from popping
                    expect(
                        await client.blmpop(
                            multiKeyArrayWithKey3AndKey4,
                            ListDirection.RIGHT,
                            0.1,
                            2,
                        ),
                    ).toEqual(expectedWithKey4);
                },
                protocol,
            );
=======
                // pushing to the arrays to be popped
                expect(await client.lpush(key4, lpushArgs)).toEqual(5);
                const expectedWithKey4 = {
                    key: Buffer.from(key4),
                    elements: [Buffer.from("one"), Buffer.from("two")],
                };

                // checking correct result from popping
                expect(
                    await client.blmpop(
                        multiKeyArrayWithKey3AndKey4,
                        ListDirection.RIGHT,
                        0.1,
                        { count: 2, decoder: Decoder.Bytes },
                    ),
                ).toEqual(expectedWithKey4);
            }, protocol);
>>>>>>> 71d8558e
        },
        config.timeout,
    );

    it.each([ProtocolVersion.RESP2, ProtocolVersion.RESP3])(
        `xgroupCreateConsumer and xgroupDelConsumer test_%p`,
        async (protocol) => {
            await runTest(async (client: BaseClient) => {
                const key = uuidv4();
                const nonExistentKey = uuidv4();
                const stringKey = uuidv4();
                const groupName = uuidv4();
                const consumer = uuidv4();
                const streamId0 = "0";

                // create group and consumer for the group
                expect(
                    await client.xgroupCreate(key, groupName, streamId0, {
                        mkStream: true,
                    }),
                ).toEqual("OK");
                expect(
                    await client.xgroupCreateConsumer(key, groupName, consumer),
                ).toEqual(true);

                // attempting to create/delete a consumer for a group that does not exist results in a NOGROUP request error
                await expect(
                    client.xgroupCreateConsumer(
                        key,
                        "nonExistentGroup",
                        consumer,
                    ),
                ).rejects.toThrow(RequestError);
                await expect(
                    client.xgroupDelConsumer(key, "nonExistentGroup", consumer),
                ).rejects.toThrow(RequestError);

                // attempt to create consumer for group again
                expect(
                    await client.xgroupCreateConsumer(key, groupName, consumer),
                ).toEqual(false);

                // attempting to delete a consumer that has not been created yet returns 0
                expect(
                    await client.xgroupDelConsumer(
                        key,
                        groupName,
                        "nonExistentConsumer",
                    ),
                ).toEqual(0);

                // Add two stream entries
                const streamid1: GlideString | null = await client.xadd(key, [
                    ["field1", "value1"],
                ]);
                expect(streamid1).not.toBeNull();

                // testing binary parameters
                const streamid2 = await client.xadd(Buffer.from(key), [
                    [Buffer.from("field2"), Buffer.from("value2")],
                ]);
                expect(streamid2).not.toBeNull();

                // read the entire stream for the consumer and mark messages as pending
                expect(
                    convertGlideRecordToRecord(
                        (await client.xreadgroup(groupName, consumer, {
                            [key]: ">",
                        }))!,
                    ),
                ).toEqual({
                    [key]: {
                        [streamid1 as string]: [["field1", "value1"]],
                        [streamid2 as string]: [["field2", "value2"]],
                    },
                });

                // delete one of the streams & testing binary parameters
                expect(
                    await client.xgroupDelConsumer(
                        Buffer.from(key),
                        Buffer.from(groupName),
                        Buffer.from(consumer),
                    ),
                ).toEqual(2);

                // attempting to call XGROUP CREATECONSUMER or XGROUP DELCONSUMER with a non-existing key should raise an error
                await expect(
                    client.xgroupCreateConsumer(
                        nonExistentKey,
                        groupName,
                        consumer,
                    ),
                ).rejects.toThrow(RequestError);
                await expect(
                    client.xgroupDelConsumer(
                        nonExistentKey,
                        groupName,
                        consumer,
                    ),
                ).rejects.toThrow(RequestError);

                // key exists, but it is not a stream
                expect(await client.set(stringKey, "foo")).toEqual("OK");
                await expect(
                    client.xgroupCreateConsumer(stringKey, groupName, consumer),
                ).rejects.toThrow(RequestError);
                await expect(
                    client.xgroupDelConsumer(stringKey, groupName, consumer),
                ).rejects.toThrow(RequestError);
            }, protocol);
        },
        config.timeout,
    );

    it.each([ProtocolVersion.RESP2, ProtocolVersion.RESP3])(
        `xgroupCreate and xgroupDestroy test_%p`,
        async (protocol) => {
            await runTest(async (client: BaseClient, cluster) => {
                const key = uuidv4();
                const nonExistentKey = uuidv4();
                const stringKey = uuidv4();
                const groupName1 = uuidv4();
                const groupName2 = uuidv4();
                const streamId = "0-1";

                // trying to create a consumer group for a non-existing stream without the "MKSTREAM" arg results in error
                await expect(
                    client.xgroupCreate(nonExistentKey, groupName1, streamId),
                ).rejects.toThrow(RequestError);

                // calling with the "MKSTREAM" arg should create the new stream automatically
                expect(
                    await client.xgroupCreate(key, groupName1, streamId, {
                        mkStream: true,
                    }),
                ).toEqual("OK");

                // invalid arg - group names must be unique, but group_name1 already exists
                await expect(
                    client.xgroupCreate(key, groupName1, streamId),
                ).rejects.toThrow(RequestError);

                // Invalid stream ID format
                await expect(
                    client.xgroupCreate(
                        key,
                        groupName2,
                        "invalid_stream_id_format",
                    ),
                ).rejects.toThrow(RequestError);

                expect(await client.xgroupDestroy(key, groupName1)).toEqual(
                    true,
                );
                // calling xgroup_destroy again returns False because the group was already destroyed above
                expect(await client.xgroupDestroy(key, groupName1)).toEqual(
                    false,
                );
                // calling again with binary parameters, expecting the same result
                expect(
                    await client.xgroupDestroy(
                        Buffer.from(key),
                        Buffer.from(groupName1),
                    ),
                ).toEqual(false);

                // attempting to destroy a group for a non-existing key should raise an error
                await expect(
                    client.xgroupDestroy(nonExistentKey, groupName1),
                ).rejects.toThrow(RequestError);

                // "ENTRIESREAD" option was added in Valkey 7.0.0
                if (cluster.checkIfServerVersionLessThan("7.0.0")) {
                    await expect(
                        client.xgroupCreate(key, groupName1, streamId, {
                            entriesRead: "10",
                        }),
                    ).rejects.toThrow(RequestError);
                } else {
                    expect(
                        await client.xgroupCreate(key, groupName1, streamId, {
                            entriesRead: "10",
                        }),
                    ).toEqual("OK");

                    // invalid entries_read_id - cannot be the zero ("0-0") ID
                    await expect(
                        client.xgroupCreate(key, groupName1, streamId, {
                            entriesRead: "0-0",
                        }),
                    ).rejects.toThrow(RequestError);
                }

                // key exists, but it is not a stream
                expect(await client.set(stringKey, "foo")).toEqual("OK");
                await expect(
                    client.xgroupCreate(stringKey, groupName1, streamId, {
                        mkStream: true,
                    }),
                ).rejects.toThrow(RequestError);
                await expect(
                    client.xgroupDestroy(stringKey, groupName1),
                ).rejects.toThrow(RequestError);
            }, protocol);
        },
        config.timeout,
    );

    it.each([ProtocolVersion.RESP2, ProtocolVersion.RESP3])(
        "check that blocking commands never time out %p",
        async (protocol) => {
            await runTest(async (client: BaseClient, cluster) => {
                const key1 = "{blocking}-1-" + uuidv4();
                const key2 = "{blocking}-2-" + uuidv4();
                const key3 = "{blocking}-3-" + uuidv4(); // stream
                const keyz = [key1, key2];

                // create a group and a stream, so `xreadgroup` won't fail on missing group
                await client.xgroupCreate(key3, "group", "0", {
                    mkStream: true,
                });

                const promiseList: [string, Promise<GlideReturnType>][] = [
                    ["bzpopmax", client.bzpopmax(keyz, 0)],
                    ["bzpopmin", client.bzpopmin(keyz, 0)],
                    ["blpop", client.blpop(keyz, 0)],
                    ["brpop", client.brpop(keyz, 0)],
                    ["xread", client.xread({ [key3]: "0-0" }, { block: 0 })],
                    [
                        "xreadgroup",
                        client.xreadgroup(
                            "group",
                            "consumer",
                            { [key3]: "0-0" },
                            { block: 0 },
                        ),
                    ],
                    ["wait", client.wait(42, 0)],
                ];

                if (!cluster.checkIfServerVersionLessThan("6.2.0")) {
                    promiseList.push([
                        "blmove",
                        client.blmove(
                            key1,
                            key2,
                            ListDirection.LEFT,
                            ListDirection.LEFT,
                            0,
                        ),
                    ]);
                }

                if (!cluster.checkIfServerVersionLessThan("7.0.0")) {
                    promiseList.push(
                        ["blmpop", client.blmpop(keyz, ListDirection.LEFT, 0)],
                        ["bzmpop", client.bzmpop(keyz, ScoreFilter.MAX, 0)],
                    );
                }

                try {
                    for (const [name, promise] of promiseList) {
                        const timeoutPromise = new Promise((resolve) => {
                            setTimeout(resolve, 500, "timeOutPromiseWins");
                        });
                        // client has default request timeout 250 ms, we run all commands with infinite blocking
                        // we expect that all commands will still await for the response even after 500 ms
                        expect(
                            await Promise.race([
                                promise.finally(() =>
                                    fail(`${name} didn't block infintely`),
                                ),
                                timeoutPromise,
                            ]),
                        ).toEqual("timeOutPromiseWins");
                    }
                } finally {
                    client.close();
                }
            }, protocol);
        },
        config.timeout,
    );

    it.each([ProtocolVersion.RESP2, ProtocolVersion.RESP3])(
        `getex test_%p`,
        async (protocol) => {
            await runTest(
                async (client: BaseClient, cluster: ValkeyCluster) => {
                    if (cluster.checkIfServerVersionLessThan("6.2.0")) {
                        return;
                    }

                    const key1 = "{key}" + uuidv4();
                    const key2 = "{key}" + uuidv4();
                    const value = uuidv4();

                    expect(await client.set(key1, value)).toBe("OK");
                    expect(await client.getex(key1)).toEqual(value);
                    expect(await client.ttl(key1)).toBe(-1);

                    expect(
                        await client.getex(key1, {
                            expiry: {
                                type: TimeUnit.Seconds,
                                duration: 15,
                            },
                        }),
                    ).toEqual(value);
                    // test the binary option
                    expect(
                        await client.getex(Buffer.from(key1), {
                            expiry: {
                                type: TimeUnit.Seconds,
                                duration: 1,
                            },
                        }),
                    ).toEqual(value);
                    expect(await client.ttl(key1)).toBeGreaterThan(0);
                    expect(
                        await client.getex(key1, { expiry: "persist" }),
                    ).toEqual(value);
                    expect(await client.ttl(key1)).toBe(-1);

                    // non existent key
                    expect(await client.getex(key2)).toBeNull();

                    // invalid time measurement
                    await expect(
                        client.getex(key1, {
                            expiry: {
                                type: TimeUnit.Seconds,
                                duration: -10,
                            },
                        }),
                    ).rejects.toThrow(RequestError);

                    // Key exists, but is not a string
                    expect(await client.sadd(key2, ["a"])).toBe(1);
                    await expect(client.getex(key2)).rejects.toThrow(
                        RequestError,
                    );
                },
                protocol,
            );
        },
        config.timeout,
    );
}

export function runCommonTests(config: {
    init: () => Promise<{ client: Client }>;
    close: (testSucceeded: boolean) => void;
    timeout?: number;
}) {
    const runTest = async (test: (client: Client) => Promise<void>) => {
        const { client } = await config.init();
        let testSucceeded = false;

        try {
            await test(client);
            testSucceeded = true;
        } finally {
            config.close(testSucceeded);
        }
    };

    it(
        "set and get flow works",
        async () => {
            await runTest((client: Client) => GetAndSetRandomValue(client));
        },
        config.timeout,
    );

    it(
        "can set and get non-ASCII unicode without modification",
        async () => {
            await runTest(async (client: Client) => {
                const key = uuidv4();
                const value = "שלום hello 汉字";
                await client.set(key, value);
                const result = await client.get(key);
                expect(result).toEqual(value);
            });
        },
        config.timeout,
    );

    it(
        "get for missing key returns null",
        async () => {
            await runTest(async (client: Client) => {
                const result = await client.get(uuidv4());

                expect(result).toEqual(null);
            });
        },
        config.timeout,
    );

    it(
        "get for empty string",
        async () => {
            await runTest(async (client: Client) => {
                const key = uuidv4();
                await client.set(key, "");
                const result = await client.get(key);

                expect(result).toEqual("");
            });
        },
        config.timeout,
    );

    it(
        "send very large values",
        async () => {
            await runTest(async (client: Client) => {
                const WANTED_LENGTH = Math.pow(2, 16);

                const getLongUUID = () => {
                    let id = uuidv4();

                    while (id.length < WANTED_LENGTH) {
                        id += uuidv4();
                    }

                    return id;
                };

                const key = getLongUUID();
                const value = getLongUUID();
                await client.set(key, value);
                const result = await client.get(key);

                expect(result).toEqual(value);
            });
        },
        config.timeout,
    );

    it(
        "can handle concurrent operations without dropping or changing values",
        async () => {
            await runTest(async (client: Client) => {
                const singleOp = async (index: number) => {
                    if (index % 2 === 0) {
                        await GetAndSetRandomValue(client);
                    } else {
                        const result = await client.get(uuidv4());
                        expect(result).toEqual(null);
                    }
                };

                const operations: Promise<void>[] = [];

                for (let i = 0; i < 100; ++i) {
                    operations.push(singleOp(i));
                }

                await Promise.all(operations);
            });
        },
        config.timeout,
    );
}<|MERGE_RESOLUTION|>--- conflicted
+++ resolved
@@ -54,20 +54,9 @@
     convertFieldsAndValuesToHashDataType,
     convertGlideRecordToRecord,
     parseInfoResponse,
-<<<<<<< HEAD
-} from "../";
+} from "..";
 import { ValkeyCluster } from "../../utils/TestUtils";
-import {
-    Client,
-    GetAndSetRandomValue,
-    compareMaps,
-    getFirstResult,
-} from "./TestUtilities";
-=======
-} from "..";
-import { RedisCluster } from "../../utils/TestUtils";
 import { Client, GetAndSetRandomValue, getFirstResult } from "./TestUtilities";
->>>>>>> 71d8558e
 
 export type BaseClient = GlideClient | GlideClusterClient;
 
@@ -5302,21 +5291,12 @@
                         }),
                     ).toEqual([]);
 
-<<<<<<< HEAD
                     expect(
                         await client.zrangeWithScores(nonExistingKey, {
                             start: 0,
                             end: 1,
                         }),
                     ).toEqual({});
-=======
-                expect(
-                    await client.zrangeWithScores(nonExistingKey, {
-                        start: 0,
-                        end: 1,
-                    }),
-                ).toEqual([]);
->>>>>>> 71d8558e
 
                     // test against a non-sorted set - throw RequestError
                     expect(await client.set(key, "value")).toEqual("OK");
@@ -5545,36 +5525,19 @@
                     expect(await client.zadd(key1, membersScores1)).toEqual(2);
                     expect(await client.zadd(key2, membersScores2)).toEqual(3);
 
-<<<<<<< HEAD
-                    const resultZinterWithScores =
-                        await client.zinterWithScores([
-                            key1,
-                            Buffer.from(key2),
-                        ]);
+                    const resultZinterWithScores = await client.zinterWithScores([
+                        key1,
+                        Buffer.from(key2),
+                    ]);
                     const expectedZinterWithScores = {
                         one: 2.5,
                         two: 4.5,
                     };
                     expect(resultZinterWithScores).toEqual(
-                        expectedZinterWithScores,
+                        convertElementsAndScores(expectedZinterWithScores),
                     );
-                },
-                protocol,
-            );
-=======
-                const resultZinterWithScores = await client.zinterWithScores([
-                    key1,
-                    Buffer.from(key2),
-                ]);
-                const expectedZinterWithScores = {
-                    one: 2.5,
-                    two: 4.5,
-                };
-                expect(resultZinterWithScores).toEqual(
-                    convertElementsAndScores(expectedZinterWithScores),
-                );
-            }, protocol);
->>>>>>> 71d8558e
+                }, 
+            protocol);
         },
         config.timeout,
     );
@@ -5594,39 +5557,24 @@
                     expect(await client.zadd(key1, membersScores1)).toEqual(2);
                     expect(await client.zadd(key2, membersScores2)).toEqual(3);
 
-<<<<<<< HEAD
                     // Intersection results are aggregated by the MAX score of elements
-                    const zinterWithScoresResults =
-                        await client.zinterWithScores([key1, key2], {
-                            aggregationType: "MAX",
-                        });
-                    const expectedMapMax = {
-                        one: 1.5,
-                        two: 2.5,
-                    };
-                    expect(zinterWithScoresResults).toEqual(expectedMapMax);
-                },
-                protocol,
-            );
-=======
-                // Intersection results are aggregated by the MAX score of elements
-                const zinterWithScoresResults = await client.zinterWithScores(
-                    [key1, key2],
-                    { aggregationType: "MAX", decoder: Decoder.Bytes },
-                );
-                const expected = [
-                    {
-                        element: Buffer.from("one"),
-                        score: 1.5,
-                    },
-                    {
-                        element: Buffer.from("two"),
-                        score: 2.5,
-                    },
-                ];
-                expect(zinterWithScoresResults).toEqual(expected);
-            }, protocol);
->>>>>>> 71d8558e
+                    const zinterWithScoresResults = await client.zinterWithScores(
+                        [key1, key2],
+                        { aggregationType: "MAX", decoder: Decoder.Bytes },
+                    );
+                    const expected = [
+                        {
+                            element: Buffer.from("one"),
+                            score: 1.5,
+                        },
+                        {
+                            element: Buffer.from("two"),
+                            score: 2.5,
+                        },
+                    ];
+                    expect(zinterWithScoresResults).toEqual(expected);
+                }, 
+            protocol);
         },
         config.timeout,
     );
@@ -5646,35 +5594,20 @@
                     expect(await client.zadd(key1, membersScores1)).toEqual(2);
                     expect(await client.zadd(key2, membersScores2)).toEqual(3);
 
-<<<<<<< HEAD
                     // Intersection results are aggregated by the MIN score of elements
-                    const zinterWithScoresResults =
-                        await client.zinterWithScores([key1, key2], {
-                            aggregationType: "MIN",
-                        });
+                    const zinterWithScoresResults = await client.zinterWithScores(
+                        [key1, key2],
+                        { aggregationType: "MIN" },
+                    );
                     const expectedMapMin = {
                         one: 1.0,
                         two: 2.0,
                     };
-                    expect(zinterWithScoresResults).toEqual(expectedMapMin);
-                },
-                protocol,
-            );
-=======
-                // Intersection results are aggregated by the MIN score of elements
-                const zinterWithScoresResults = await client.zinterWithScores(
-                    [key1, key2],
-                    { aggregationType: "MIN" },
-                );
-                const expectedMapMin = {
-                    one: 1.0,
-                    two: 2.0,
-                };
-                expect(zinterWithScoresResults).toEqual(
-                    convertElementsAndScores(expectedMapMin),
-                );
-            }, protocol);
->>>>>>> 71d8558e
+                    expect(zinterWithScoresResults).toEqual(
+                        convertElementsAndScores(expectedMapMin),
+                    );
+                }, 
+            protocol);
         },
         config.timeout,
     );
@@ -5694,35 +5627,20 @@
                     expect(await client.zadd(key1, membersScores1)).toEqual(2);
                     expect(await client.zadd(key2, membersScores2)).toEqual(3);
 
-<<<<<<< HEAD
                     // Intersection results are aggregated by the SUM score of elements
-                    const zinterWithScoresResults =
-                        await client.zinterWithScores([key1, key2], {
-                            aggregationType: "SUM",
-                        });
+                    const zinterWithScoresResults = await client.zinterWithScores(
+                        [key1, key2],
+                        { aggregationType: "SUM" },
+                    );
                     const expectedMapSum = {
                         one: 2.5,
                         two: 4.5,
                     };
-                    expect(zinterWithScoresResults).toEqual(expectedMapSum);
-                },
-                protocol,
-            );
-=======
-                // Intersection results are aggregated by the SUM score of elements
-                const zinterWithScoresResults = await client.zinterWithScores(
-                    [key1, key2],
-                    { aggregationType: "SUM" },
-                );
-                const expectedMapSum = {
-                    one: 2.5,
-                    two: 4.5,
-                };
-                expect(zinterWithScoresResults).toEqual(
-                    convertElementsAndScores(expectedMapSum),
-                );
-            }, protocol);
->>>>>>> 71d8558e
+                    expect(zinterWithScoresResults).toEqual(
+                        convertElementsAndScores(expectedMapSum),
+                    );
+                }, 
+            protocol);›
         },
         config.timeout,
     );
@@ -5730,38 +5648,7 @@
     it.each([ProtocolVersion.RESP2, ProtocolVersion.RESP3])(
         `zinter with scores with weights and aggregation test_%p`,
         async (protocol) => {
-<<<<<<< HEAD
-            await runTest(
-                async (client: BaseClient, cluster: ValkeyCluster) => {
-                    if (cluster.checkIfServerVersionLessThan("6.2.0")) return;
-                    const key1 = "{testKey}:1-" + uuidv4();
-                    const key2 = "{testKey}:2-" + uuidv4();
-
-                    const membersScores1 = { one: 1.0, two: 2.0 };
-                    const membersScores2 = { one: 1.5, two: 2.5, three: 3.5 };
-
-                    expect(await client.zadd(key1, membersScores1)).toEqual(2);
-                    expect(await client.zadd(key2, membersScores2)).toEqual(3);
-
-                    // Intersection results are aggregated by the SUM score of elements with weights
-                    const zinterWithScoresResults =
-                        await client.zinterWithScores(
-                            [
-                                [key1, 3],
-                                [key2, 2],
-                            ],
-                            { aggregationType: "SUM" },
-                        );
-                    const expectedMapSum = {
-                        one: 6,
-                        two: 11,
-                    };
-                    expect(zinterWithScoresResults).toEqual(expectedMapSum);
-                },
-                protocol,
-            );
-=======
-            await runTest(async (client: BaseClient, cluster: RedisCluster) => {
+            await runTest(async (client: BaseClient, cluster: ValkeyCluster) => {
                 if (cluster.checkIfServerVersionLessThan("6.2.0")) return;
                 const key1 = "{testKey}:1-" + uuidv4();
                 const key2 = "{testKey}:2-" + uuidv4();
@@ -5788,7 +5675,6 @@
                     convertElementsAndScores(expectedMapSum),
                 );
             }, protocol);
->>>>>>> 71d8558e
         },
         config.timeout,
     );
@@ -5809,23 +5695,13 @@
                         ]),
                     ).toEqual([]);
 
-<<<<<<< HEAD
                     // Non existing key zinterWithScores
                     expect(
                         await client.zinterWithScores([
                             key1,
                             "{testKey}-non_existing_key",
                         ]),
-                    ).toEqual({});
-=======
-                // Non existing key zinterWithScores
-                expect(
-                    await client.zinterWithScores([
-                        key1,
-                        "{testKey}-non_existing_key",
-                    ]),
-                ).toEqual([]);
->>>>>>> 71d8558e
+                    ).toEqual([]);
 
                     // Empty list check zinter
                     await expect(client.zinter([])).rejects.toThrow();
@@ -5876,34 +5752,7 @@
     it.each([ProtocolVersion.RESP2, ProtocolVersion.RESP3])(
         `zunion with scores basic test_%p`,
         async (protocol) => {
-<<<<<<< HEAD
-            await runTest(
-                async (client: BaseClient, cluster: ValkeyCluster) => {
-                    if (cluster.checkIfServerVersionLessThan("6.2.0")) return;
-                    const key1 = "{testKey}:1-" + uuidv4();
-                    const key2 = "{testKey}:2-" + uuidv4();
-
-                    const membersScores1 = { one: 1.0, two: 2.0 };
-                    const membersScores2 = { one: 1.5, two: 2.5, three: 3.5 };
-
-                    expect(await client.zadd(key1, membersScores1)).toEqual(2);
-                    expect(await client.zadd(key2, membersScores2)).toEqual(3);
-
-                    const resultZunionWithScores =
-                        await client.zunionWithScores([key1, key2]);
-                    const expectedZunionWithScores = {
-                        one: 2.5,
-                        two: 4.5,
-                        three: 3.5,
-                    };
-                    expect(resultZunionWithScores).toEqual(
-                        expectedZunionWithScores,
-                    );
-                },
-                protocol,
-            );
-=======
-            await runTest(async (client: BaseClient, cluster: RedisCluster) => {
+            await runTest(async (client: BaseClient, cluster: ValkeyCluster) => {
                 if (cluster.checkIfServerVersionLessThan("6.2.0")) return;
                 const key1 = "{testKey}:1-" + uuidv4();
                 const key2 = "{testKey}:2-" + uuidv4();
@@ -5929,7 +5778,6 @@
                     ),
                 );
             }, protocol);
->>>>>>> 71d8558e
         },
         config.timeout,
     );
@@ -5937,36 +5785,7 @@
     it.each([ProtocolVersion.RESP2, ProtocolVersion.RESP3])(
         `zunion with scores with max aggregation test_%p`,
         async (protocol) => {
-<<<<<<< HEAD
-            await runTest(
-                async (client: BaseClient, cluster: ValkeyCluster) => {
-                    if (cluster.checkIfServerVersionLessThan("6.2.0")) return;
-                    const key1 = "{testKey}:1-" + uuidv4();
-                    const key2 = "{testKey}:2-" + uuidv4();
-
-                    const membersScores1 = { one: 1.0, two: 2.0 };
-                    const membersScores2 = { one: 1.5, two: 2.5, three: 3.5 };
-
-                    expect(await client.zadd(key1, membersScores1)).toEqual(2);
-                    expect(await client.zadd(key2, membersScores2)).toEqual(3);
-
-                    // Union results are aggregated by the MAX score of elements
-                    const zunionWithScoresResults =
-                        await client.zunionWithScores(
-                            [key1, Buffer.from(key2)],
-                            { aggregationType: "MAX" },
-                        );
-                    const expectedMapMax = {
-                        one: 1.5,
-                        two: 2.5,
-                        three: 3.5,
-                    };
-                    expect(zunionWithScoresResults).toEqual(expectedMapMax);
-                },
-                protocol,
-            );
-=======
-            await runTest(async (client: BaseClient, cluster: RedisCluster) => {
+            await runTest(async (client: BaseClient, cluster: ValkeyCluster) => {
                 if (cluster.checkIfServerVersionLessThan("6.2.0")) return;
                 const key1 = "{testKey}:1-" + uuidv4();
                 const key2 = "{testKey}:2-" + uuidv4();
@@ -5998,7 +5817,6 @@
                 ];
                 expect(zunionWithScoresResults).toEqual(expected);
             }, protocol);
->>>>>>> 71d8558e
         },
         config.timeout,
     );
@@ -6018,22 +5836,6 @@
                     expect(await client.zadd(key1, membersScores1)).toEqual(2);
                     expect(await client.zadd(key2, membersScores2)).toEqual(3);
 
-<<<<<<< HEAD
-                    // Union results are aggregated by the MIN score of elements
-                    const zunionWithScoresResults =
-                        await client.zunionWithScores([key1, key2], {
-                            aggregationType: "MIN",
-                        });
-                    const expectedMapMin = {
-                        one: 1.0,
-                        two: 2.0,
-                        three: 3.5,
-                    };
-                    expect(zunionWithScoresResults).toEqual(expectedMapMin);
-                },
-                protocol,
-            );
-=======
                 // Union results are aggregated by the MIN score of elements
                 const zunionWithScoresResults = await client.zunionWithScores(
                     [key1, key2],
@@ -6048,7 +5850,6 @@
                     convertElementsAndScores(expectedMapMin),
                 );
             }, protocol);
->>>>>>> 71d8558e
         },
         config.timeout,
     );
@@ -6068,22 +5869,6 @@
                     expect(await client.zadd(key1, membersScores1)).toEqual(2);
                     expect(await client.zadd(key2, membersScores2)).toEqual(3);
 
-<<<<<<< HEAD
-                    // Union results are aggregated by the SUM score of elements
-                    const zunionWithScoresResults =
-                        await client.zunionWithScores([key1, key2], {
-                            aggregationType: "SUM",
-                        });
-                    const expectedMapSum = {
-                        one: 2.5,
-                        two: 4.5,
-                        three: 3.5,
-                    };
-                    expect(zunionWithScoresResults).toEqual(expectedMapSum);
-                },
-                protocol,
-            );
-=======
                 // Union results are aggregated by the SUM score of elements
                 const zunionWithScoresResults = await client.zunionWithScores(
                     [key1, key2],
@@ -6100,7 +5885,6 @@
                     ),
                 );
             }, protocol);
->>>>>>> 71d8558e
         },
         config.timeout,
     );
@@ -6108,39 +5892,7 @@
     it.each([ProtocolVersion.RESP2, ProtocolVersion.RESP3])(
         `zunion with scores with weights and aggregation test_%p`,
         async (protocol) => {
-<<<<<<< HEAD
-            await runTest(
-                async (client: BaseClient, cluster: ValkeyCluster) => {
-                    if (cluster.checkIfServerVersionLessThan("6.2.0")) return;
-                    const key1 = "{testKey}:1-" + uuidv4();
-                    const key2 = "{testKey}:2-" + uuidv4();
-
-                    const membersScores1 = { one: 1.0, two: 2.0 };
-                    const membersScores2 = { one: 1.5, two: 2.5, three: 3.5 };
-
-                    expect(await client.zadd(key1, membersScores1)).toEqual(2);
-                    expect(await client.zadd(key2, membersScores2)).toEqual(3);
-
-                    // Union results are aggregated by the SUM score of elements with weights
-                    const zunionWithScoresResults =
-                        await client.zunionWithScores(
-                            [
-                                [key1, 3],
-                                [Buffer.from(key2), 2],
-                            ],
-                            { aggregationType: "SUM" },
-                        );
-                    const expectedMapSum = {
-                        one: 6,
-                        two: 11,
-                        three: 7,
-                    };
-                    expect(zunionWithScoresResults).toEqual(expectedMapSum);
-                },
-                protocol,
-            );
-=======
-            await runTest(async (client: BaseClient, cluster: RedisCluster) => {
+            await runTest(async (client: BaseClient, cluster: ValkeyCluster) => {
                 if (cluster.checkIfServerVersionLessThan("6.2.0")) return;
                 const key1 = "{testKey}:1-" + uuidv4();
                 const key2 = "{testKey}:2-" + uuidv4();
@@ -6170,7 +5922,6 @@
                     ),
                 );
             }, protocol);
->>>>>>> 71d8558e
         },
         config.timeout,
     );
@@ -6195,15 +5946,6 @@
                         ]),
                     ).toEqual(["one", "two"]);
 
-<<<<<<< HEAD
-                    // Non existing key zunionWithScores
-                    expect(
-                        await client.zunionWithScores([
-                            key1,
-                            "{testKey}-non_existing_key",
-                        ]),
-                    ).toEqual(membersScores1);
-=======
                 // Non existing key zunionWithScores
                 expect(
                     await client.zunionWithScores([
@@ -6211,7 +5953,6 @@
                         "{testKey}-non_existing_key",
                     ]),
                 ).toEqual(convertElementsAndScores(membersScores1));
->>>>>>> 71d8558e
 
                     // Empty list check zunion
                     await expect(client.zunion([])).rejects.toThrow();
@@ -9727,18 +9468,6 @@
                         await client.zadd(key2, { a2: 0.1, b2: 0.2 }),
                     ).toEqual(2);
 
-<<<<<<< HEAD
-                    expect(
-                        await client.zmpop([key1, key2], ScoreFilter.MAX),
-                    ).toEqual([key1, { b1: 2 }]);
-                    expect(
-                        await client.zmpop(
-                            [Buffer.from(key2), key1],
-                            ScoreFilter.MAX,
-                            { count: 10 },
-                        ),
-                    ).toEqual([key2, { a2: 0.1, b2: 0.2 }]);
-=======
                 expect(
                     await client.zmpop([key1, key2], ScoreFilter.MAX),
                 ).toEqual([key1, convertElementsAndScores({ b1: 2 })]);
@@ -9759,7 +9488,6 @@
                         { element: Buffer.from("a2"), score: 0.1 },
                     ],
                 ]);
->>>>>>> 71d8558e
 
                     expect(
                         await client.zmpop([nonExistingKey], ScoreFilter.MIN),
@@ -9804,21 +9532,12 @@
                         count: 10,
                     });
 
-<<<<<<< HEAD
-                    if (result) {
-                        expect(result[1]).toEqual(entries);
-                    }
-                },
-                protocol,
-            );
-=======
                 if (result) {
                     expect(result[1]).toEqual(
                         convertElementsAndScores(entries),
                     );
                 }
             }, protocol);
->>>>>>> 71d8558e
         },
         config.timeout,
     );
@@ -10067,21 +9786,6 @@
                         await client.zadd(key2, { a2: 0.1, b2: 0.2 }),
                     ).toEqual(2);
 
-<<<<<<< HEAD
-                    expect(
-                        await client.bzmpop([key1, key2], ScoreFilter.MAX, 0.1),
-                    ).toEqual([key1, { b1: 2 }]);
-                    expect(
-                        await client.bzmpop(
-                            [key2, Buffer.from(key1)],
-                            ScoreFilter.MAX,
-                            0.1,
-                            {
-                                count: 10,
-                            },
-                        ),
-                    ).toEqual([key2, { a2: 0.1, b2: 0.2 }]);
-=======
                 expect(
                     await client.bzmpop([key1, key2], ScoreFilter.MAX, 0.1),
                 ).toEqual([key1, convertElementsAndScores({ b1: 2 })]);
@@ -10102,7 +9806,6 @@
                         { element: Buffer.from("a2"), score: 0.1 },
                     ],
                 ]);
->>>>>>> 71d8558e
 
                     // ensure that command doesn't time out even if timeout > request timeout (250ms by default)
                     expect(
@@ -10167,21 +9870,13 @@
                         { count: 10 },
                     );
 
-<<<<<<< HEAD
-                    if (result) {
-                        expect(result[1]).toEqual(entries);
-                    }
-                },
-                protocol,
-            );
-=======
+
                 if (result) {
                     expect(result[1]).toEqual(
                         convertElementsAndScores(entries),
                     );
                 }
             }, protocol);
->>>>>>> 71d8558e
         },
         config.timeout,
     );
@@ -11133,15 +10828,6 @@
                         },
                     });
 
-<<<<<<< HEAD
-                    // Sanity check: xreadgroup should not return more entries since they're all already in the
-                    // Pending Entries List.
-                    expect(
-                        await client.xreadgroup(groupName, consumerName, {
-                            [key]: ">",
-                        }),
-                    ).toBeNull();
-=======
                 expect(
                     convertGlideRecordToRecord(
                         (await client.xreadgroup(groupName, consumerName, {
@@ -11155,7 +10841,6 @@
                         [streamid1_2]: [["f2", "v2"]],
                     },
                 });
->>>>>>> 71d8558e
 
                     // Reset the last delivered ID for the consumer group to "1-1"
                     if (cluster.checkIfServerVersionLessThan("7.0.0")) {
@@ -11220,8 +10905,6 @@
                             Buffer.from("99-99"),
                         ),
                     ).toBe("OK");
-<<<<<<< HEAD
-=======
                 }
 
                 // xreadgroup should only return entry 1-2 since we reset the last delivered ID to 1-1
@@ -11259,7 +10942,6 @@
                         Buffer.from("99-99"),
                     ),
                 ).toBe("OK");
->>>>>>> 71d8558e
 
                     // key exists, but is not a stream
                     expect(await client.set(stringKey, "xgroup setid")).toBe(
@@ -11755,26 +11437,6 @@
                         return;
                     }
 
-<<<<<<< HEAD
-                    const key1 = "{key}" + uuidv4();
-                    const key2 = "{key}" + uuidv4();
-                    const nonListKey = uuidv4();
-                    const singleKeyArray = [key1];
-                    const multiKeyArray = [key2, key1];
-                    const count = 1;
-                    const lpushArgs = ["one", "two", "three", "four", "five"];
-                    const expected = { [key1]: ["five"] };
-                    const expected2 = { [key2]: ["one", "two"] };
-
-                    // nothing to be popped
-                    expect(
-                        await client.lmpop(
-                            singleKeyArray,
-                            ListDirection.LEFT,
-                            count,
-                        ),
-                    ).toBeNull();
-=======
                 const key1 = "{key}" + uuidv4();
                 const key2 = "{key}" + uuidv4();
                 const nonListKey = uuidv4();
@@ -11791,7 +11453,6 @@
                         count,
                     }),
                 ).toBeNull();
->>>>>>> 71d8558e
 
                     // pushing to the arrays to be popped
                     expect(await client.lpush(key1, lpushArgs)).toEqual(5);
@@ -11802,16 +11463,6 @@
                         await client.lmpop(singleKeyArray, ListDirection.LEFT),
                     ).toEqual(expected);
 
-<<<<<<< HEAD
-                    // popping multiple elements from the right
-                    expect(
-                        await client.lmpop(
-                            multiKeyArray,
-                            ListDirection.RIGHT,
-                            2,
-                        ),
-                    ).toEqual(expected2);
-=======
                 // popping multiple elements from the right
                 expect(
                     await client.lmpop(multiKeyArray, ListDirection.RIGHT, {
@@ -11819,7 +11470,6 @@
                         decoder: Decoder.String,
                     }),
                 ).toEqual(expected2);
->>>>>>> 71d8558e
 
                     // Key exists, but is not a set
                     expect(await client.set(nonListKey, "lmpop")).toBe("OK");
@@ -11831,15 +11481,9 @@
                     const key3 = "{key}" + uuidv4();
                     const singleKeyArrayWithKey3 = [Buffer.from(key3)];
 
-<<<<<<< HEAD
-                    // pushing to the arrays to be popped
-                    expect(await client.lpush(key3, lpushArgs)).toEqual(5);
-                    const expectedWithKey3 = { [key3]: ["five"] };
-=======
                 // pushing to the arrays to be popped
                 expect(await client.lpush(key3, lpushArgs)).toEqual(5);
                 const expectedWithKey3 = { key: key3, elements: ["five"] };
->>>>>>> 71d8558e
 
                     // checking correct result from popping
                     expect(
@@ -11856,23 +11500,6 @@
                         Buffer.from(key3),
                     ];
 
-<<<<<<< HEAD
-                    // pushing to the arrays to be popped
-                    expect(await client.lpush(key4, lpushArgs)).toEqual(5);
-                    const expectedWithKey4 = { [key4]: ["one", "two"] };
-
-                    // checking correct result from popping
-                    expect(
-                        await client.lmpop(
-                            multiKeyArrayWithKey3AndKey4,
-                            ListDirection.RIGHT,
-                            2,
-                        ),
-                    ).toEqual(expectedWithKey4);
-                },
-                protocol,
-            );
-=======
                 // pushing to the arrays to be popped
                 expect(await client.lpush(key4, lpushArgs)).toEqual(5);
                 const expectedWithKey4 = {
@@ -11889,7 +11516,6 @@
                     ),
                 ).toEqual(expectedWithKey4);
             }, protocol);
->>>>>>> 71d8558e
         },
         config.timeout,
     );
@@ -11903,27 +11529,6 @@
                         return;
                     }
 
-<<<<<<< HEAD
-                    const key1 = "{key}" + uuidv4();
-                    const key2 = "{key}" + uuidv4();
-                    const nonListKey = uuidv4();
-                    const singleKeyArray = [key1];
-                    const multiKeyArray = [key2, key1];
-                    const count = 1;
-                    const lpushArgs = ["one", "two", "three", "four", "five"];
-                    const expected = { [key1]: ["five"] };
-                    const expected2 = { [key2]: ["one", "two"] };
-
-                    // nothing to be popped
-                    expect(
-                        await client.blmpop(
-                            singleKeyArray,
-                            ListDirection.LEFT,
-                            0.1,
-                            count,
-                        ),
-                    ).toBeNull();
-=======
                 const key1 = "{key}" + uuidv4();
                 const key2 = "{key}" + uuidv4();
                 const nonListKey = uuidv4();
@@ -11943,7 +11548,6 @@
                         { count },
                     ),
                 ).toBeNull();
->>>>>>> 71d8558e
 
                     // pushing to the arrays to be popped
                     expect(await client.lpush(key1, lpushArgs)).toEqual(5);
@@ -11958,28 +11562,6 @@
                         ),
                     ).toEqual(expected);
 
-<<<<<<< HEAD
-                    // popping multiple elements from the right
-                    expect(
-                        await client.blmpop(
-                            multiKeyArray,
-                            ListDirection.RIGHT,
-                            0.1,
-                            2,
-                        ),
-                    ).toEqual(expected2);
-
-                    // Key exists, but is not a set
-                    expect(await client.set(nonListKey, "blmpop")).toBe("OK");
-                    await expect(
-                        client.blmpop(
-                            [nonListKey],
-                            ListDirection.RIGHT,
-                            0.1,
-                            1,
-                        ),
-                    ).rejects.toThrow(RequestError);
-=======
                 // popping multiple elements from the right
                 expect(
                     await client.blmpop(
@@ -11997,21 +11579,14 @@
                         count: 1,
                     }),
                 ).rejects.toThrow(RequestError);
->>>>>>> 71d8558e
 
                     // Test with single binary key array as input
                     const key3 = "{key}" + uuidv4();
                     const singleKeyArrayWithKey3 = [Buffer.from(key3)];
 
-<<<<<<< HEAD
-                    // pushing to the arrays to be popped
-                    expect(await client.lpush(key3, lpushArgs)).toEqual(5);
-                    const expectedWithKey3 = { [key3]: ["five"] };
-=======
                 // pushing to the arrays to be popped
                 expect(await client.lpush(key3, lpushArgs)).toEqual(5);
                 const expectedWithKey3 = { key: key3, elements: ["five"] };
->>>>>>> 71d8558e
 
                     // checking correct result from popping
                     expect(
@@ -12029,24 +11604,6 @@
                         Buffer.from(key3),
                     ];
 
-<<<<<<< HEAD
-                    // pushing to the arrays to be popped
-                    expect(await client.lpush(key4, lpushArgs)).toEqual(5);
-                    const expectedWithKey4 = { [key4]: ["one", "two"] };
-
-                    // checking correct result from popping
-                    expect(
-                        await client.blmpop(
-                            multiKeyArrayWithKey3AndKey4,
-                            ListDirection.RIGHT,
-                            0.1,
-                            2,
-                        ),
-                    ).toEqual(expectedWithKey4);
-                },
-                protocol,
-            );
-=======
                 // pushing to the arrays to be popped
                 expect(await client.lpush(key4, lpushArgs)).toEqual(5);
                 const expectedWithKey4 = {
@@ -12064,7 +11621,6 @@
                     ),
                 ).toEqual(expectedWithKey4);
             }, protocol);
->>>>>>> 71d8558e
         },
         config.timeout,
     );
