<<<<<<< HEAD
// Copyright Valkey GLIDE Project Contributors - SPDX Identifier: Apache-2.0

=======
use glide_core::Telemetry;
>>>>>>> 031dfe56
use redis::GlideConnectionOptions;

#[cfg(not(target_env = "msvc"))]
use tikv_jemallocator::Jemalloc;

#[cfg(not(target_env = "msvc"))]
#[global_allocator]
static GLOBAL: Jemalloc = Jemalloc;
pub const FINISHED_SCAN_CURSOR: &str = "finished";
use byteorder::{LittleEndian, WriteBytesExt};
use bytes::Bytes;
use glide_core::start_socket_listener;
use glide_core::MAX_REQUEST_ARGS_LENGTH;
#[cfg(feature = "testing_utilities")]
use napi::bindgen_prelude::BigInt;
use napi::bindgen_prelude::Either;
use napi::bindgen_prelude::Uint8Array;
use napi::{Env, Error, JsObject, JsUnknown, Result, Status};
use napi_derive::napi;
use num_traits::sign::Signed;
use redis::{aio::MultiplexedConnection, AsyncCommands, Value};
#[cfg(feature = "testing_utilities")]
use std::collections::HashMap;
use std::str;
use tokio::runtime::{Builder, Runtime};
#[napi]
pub enum Level {
    Debug = 3,
    Error = 0,
    Info = 2,
    Trace = 4,
    Warn = 1,
    Off = 5,
}

#[napi]
pub const MAX_REQUEST_ARGS_LEN: u32 = MAX_REQUEST_ARGS_LENGTH as u32;

#[napi]
pub const DEFAULT_TIMEOUT_IN_MILLISECONDS: u32 =
    glide_core::client::DEFAULT_RESPONSE_TIMEOUT.as_millis() as u32;

#[napi]
pub const DEFAULT_INFLIGHT_REQUESTS_LIMIT: u32 = glide_core::client::DEFAULT_MAX_INFLIGHT_REQUESTS;

#[napi]
struct AsyncClient {
    #[allow(dead_code)]
    connection: MultiplexedConnection,
    runtime: Runtime,
}

fn to_js_error(err: impl std::error::Error) -> Error {
    napi::Error::new(Status::Unknown, err.to_string())
}

fn to_js_result<T, E: std::error::Error>(result: std::result::Result<T, E>) -> Result<T> {
    result.map_err(to_js_error)
}

#[napi]
impl AsyncClient {
    #[napi(js_name = "CreateConnection")]
    #[allow(dead_code)]
    pub fn create_connection(connection_address: String) -> Result<AsyncClient> {
        let runtime = Builder::new_multi_thread()
            .enable_all()
            .worker_threads(1)
            .thread_name("GLIDE node thread")
            .build()?;
        let _runtime_handle = runtime.enter();
        let client = to_js_result(redis::Client::open(connection_address))?;
        let connection =
            to_js_result(runtime.block_on(
                client.get_multiplexed_async_connection(GlideConnectionOptions::default()),
            ))?;
        Ok(AsyncClient {
            connection,
            runtime,
        })
    }

    #[napi(ts_return_type = "Promise<string | Buffer | null>")]
    #[allow(dead_code)]
    pub fn get(&self, env: Env, key: String) -> Result<JsObject> {
        let (deferred, promise) = env.create_deferred()?;

        let mut connection = self.connection.clone();
        self.runtime.spawn(async move {
            let result: Result<Option<String>> = to_js_result(connection.get(key).await);
            match result {
                Ok(value) => deferred.resolve(|_| Ok(value)),
                Err(e) => deferred.reject(e),
            }
        });

        Ok(promise)
    }

    #[napi(ts_return_type = "Promise<string | Buffer | \"OK\" | null>")]
    #[allow(dead_code)]
    pub fn set(&self, env: Env, key: String, value: String) -> Result<JsObject> {
        let (deferred, promise) = env.create_deferred()?;

        let mut connection = self.connection.clone();
        self.runtime.spawn(async move {
            let result: Result<()> = to_js_result(connection.set(key, value).await);
            match result {
                Ok(_) => deferred.resolve(|_| Ok("OK")),
                Err(e) => deferred.reject(e),
            }
        });

        Ok(promise)
    }
}

#[napi(js_name = "StartSocketConnection", ts_return_type = "Promise<string>")]
pub fn start_socket_listener_external(env: Env) -> Result<JsObject> {
    let (deferred, promise) = env.create_deferred()?;

    start_socket_listener(move |result| {
        match result {
            Ok(path) => deferred.resolve(|_| Ok(path)),
            Err(error_message) => deferred.reject(napi::Error::new(Status::Unknown, error_message)),
        };
    });

    Ok(promise)
}

impl From<logger_core::Level> for Level {
    fn from(level: logger_core::Level) -> Self {
        match level {
            logger_core::Level::Error => Level::Error,
            logger_core::Level::Warn => Level::Warn,
            logger_core::Level::Info => Level::Info,
            logger_core::Level::Debug => Level::Debug,
            logger_core::Level::Trace => Level::Trace,
            logger_core::Level::Off => Level::Off,
        }
    }
}

impl From<Level> for logger_core::Level {
    fn from(level: Level) -> logger_core::Level {
        match level {
            Level::Error => logger_core::Level::Error,
            Level::Warn => logger_core::Level::Warn,
            Level::Info => logger_core::Level::Info,
            Level::Debug => logger_core::Level::Debug,
            Level::Trace => logger_core::Level::Trace,
            Level::Off => logger_core::Level::Off,
        }
    }
}

#[napi]
pub fn log(log_level: Level, log_identifier: String, message: String) {
    logger_core::log(log_level.into(), log_identifier, message);
}

#[napi(js_name = "InitInternalLogger")]
pub fn init(level: Option<Level>, file_name: Option<&str>) -> Level {
    let logger_level = logger_core::init(level.map(|level| level.into()), file_name);
    logger_level.into()
}

fn resp_value_to_js(val: Value, js_env: Env, string_decoder: bool) -> Result<JsUnknown> {
    match val {
        Value::Nil => js_env.get_null().map(|val| val.into_unknown()),
        Value::SimpleString(str) => {
            if string_decoder {
                Ok(js_env
                    .create_string_from_std(str)
                    .map(|val| val.into_unknown())?)
            } else {
                Ok(js_env
                    .create_buffer_with_data(str.as_bytes().to_vec())?
                    .into_unknown())
            }
        }
        Value::Okay => js_env.create_string("OK").map(|val| val.into_unknown()),
        Value::Int(num) => js_env.create_int64(num).map(|val| val.into_unknown()),
        Value::BulkString(data) => {
            if string_decoder {
                let str = to_js_result(std::str::from_utf8(data.as_ref()))?;
                Ok(js_env.create_string(str).map(|val| val.into_unknown())?)
            } else {
                Ok(js_env.create_buffer_with_data(data)?.into_unknown())
            }
        }
        Value::Array(array) => {
            let mut js_array_view = js_env.create_array_with_length(array.len())?;
            for (index, item) in array.into_iter().enumerate() {
                js_array_view.set_element(
                    index as u32,
                    resp_value_to_js(item, js_env, string_decoder)?,
                )?;
            }
            Ok(js_array_view.into_unknown())
        }
        Value::Map(map) => {
            // Convert map to array of key-value pairs instead of a `Record` (object),
            // because `Record` does not support `GlideString` as a key.
            // The result is in format `GlideRecord<T>`.
            let mut js_array = js_env.create_array_with_length(map.len())?;
            for (idx, (key, value)) in (0_u32..).zip(map.into_iter()) {
                let mut obj = js_env.create_object()?;
                obj.set_named_property("key", resp_value_to_js(key, js_env, string_decoder)?)?;
                obj.set_named_property("value", resp_value_to_js(value, js_env, string_decoder)?)?;
                js_array.set_element(idx, obj)?;
            }
            Ok(js_array.into_unknown())
        }
        Value::Double(float) => js_env.create_double(float).map(|val| val.into_unknown()),
        Value::Boolean(bool) => js_env.get_boolean(bool).map(|val| val.into_unknown()),
        // format is ignored, as per the RESP3 recommendations -
        // "Normal client libraries may ignore completely the difference between this"
        // "type and the String type, and return a string in both cases.""
        // https://github.com/redis/redis-specifications/blob/master/protocol/RESP3.md
        Value::VerbatimString { format: _, text } => {
            if string_decoder {
                Ok(js_env
                    .create_string_from_std(text)
                    .map(|val| val.into_unknown())?)
            } else {
                // VerbatimString is binary safe -> convert it into such
                Ok(js_env
                    .create_buffer_with_data(text.as_bytes().to_vec())?
                    .into_unknown())
            }
        }
        Value::BigNumber(num) => {
            let sign = num.is_negative();
            let words = num.iter_u64_digits().collect();
            js_env
                .create_bigint_from_words(sign, words)
                .and_then(|val| val.into_unknown())
        }
        Value::Set(array) => {
            // TODO - return a set object instead of an array object
            let mut js_array_view = js_env.create_array_with_length(array.len())?;
            for (index, item) in array.into_iter().enumerate() {
                js_array_view.set_element(
                    index as u32,
                    resp_value_to_js(item, js_env, string_decoder)?,
                )?;
            }
            Ok(js_array_view.into_unknown())
        }
        Value::Attribute { data, attributes } => {
            let mut obj = js_env.create_object()?;
            let value = resp_value_to_js(*data, js_env, string_decoder)?;
            obj.set_named_property("value", value)?;

            let value = resp_value_to_js(Value::Map(attributes), js_env, string_decoder)?;
            obj.set_named_property("attributes", value)?;

            Ok(obj.into_unknown())
        }
        Value::Push { kind, data } => {
            let mut obj = js_env.create_object()?;
            obj.set_named_property("kind", format!("{kind:?}"))?;
            let js_array_view = data
                .into_iter()
                .map(|item| resp_value_to_js(item, js_env, string_decoder))
                .collect::<Result<Vec<_>, _>>()?;
            obj.set_named_property("values", js_array_view)?;
            Ok(obj.into_unknown())
        }
    }
}

#[napi(
    ts_return_type = "null | string | Uint8Array | number | {} | Boolean | BigInt | Set<any> | any[] | Buffer"
)]
pub fn value_from_split_pointer(
    js_env: Env,
    high_bits: u32,
    low_bits: u32,
    string_decoder: bool,
) -> Result<JsUnknown> {
    let mut bytes = [0_u8; 8];
    (&mut bytes[..4])
        .write_u32::<LittleEndian>(low_bits)
        .unwrap();
    (&mut bytes[4..])
        .write_u32::<LittleEndian>(high_bits)
        .unwrap();
    let pointer = u64::from_le_bytes(bytes);
    let value = unsafe { Box::from_raw(pointer as *mut Value) };
    resp_value_to_js(*value, js_env, string_decoder)
}

// Pointers are split because JS cannot represent a full usize using its `number` object.
// The pointer is split into 2 `number`s, and then combined back in `value_from_split_pointer`.
fn split_pointer<T>(pointer: *mut T) -> [u32; 2] {
    let pointer = pointer as usize;
    let bytes = usize::to_le_bytes(pointer);
    let [lower, higher] = unsafe { std::mem::transmute::<[u8; 8], [u32; 2]>(bytes) };
    [lower, higher]
}

#[napi(ts_return_type = "[number, number]")]
/// This function is for tests that require a value allocated on the heap.
/// Should NOT be used in production.
#[cfg(feature = "testing_utilities")]
pub fn create_leaked_string(message: String) -> [u32; 2] {
    let value = Value::SimpleString(message);
    let pointer = Box::leak(Box::new(value)) as *mut Value;
    split_pointer(pointer)
}

#[napi(ts_return_type = "[number, number]")]
pub fn create_leaked_string_vec(message: Vec<Uint8Array>) -> [u32; 2] {
    // Convert the string vec -> Bytes vector
    let bytes_vec: Vec<Bytes> = message.iter().map(|v| Bytes::from(v.to_vec())).collect();
    let pointer = Box::leak(Box::new(bytes_vec)) as *mut Vec<Bytes>;
    split_pointer(pointer)
}

#[napi(ts_return_type = "[number, number]")]
/// This function is for tests that require a value allocated on the heap.
/// Should NOT be used in production.
#[cfg(feature = "testing_utilities")]
pub fn create_leaked_map(map: HashMap<String, String>) -> [u32; 2] {
    let pointer = Box::leak(Box::new(Value::Map(
        map.into_iter()
            .map(|(key, value)| (Value::SimpleString(key), Value::SimpleString(value)))
            .collect(),
    ))) as *mut Value;
    split_pointer(pointer)
}

#[napi(ts_return_type = "[number, number]")]
/// This function is for tests that require a value allocated on the heap.
/// Should NOT be used in production.
#[cfg(feature = "testing_utilities")]
pub fn create_leaked_array(array: Vec<String>) -> [u32; 2] {
    let pointer = Box::leak(Box::new(Value::Array(
        array.into_iter().map(Value::SimpleString).collect(),
    ))) as *mut Value;
    split_pointer(pointer)
}

#[napi(ts_return_type = "[number, number]")]
/// This function is for tests that require a value allocated on the heap.
/// Should NOT be used in production.
#[cfg(feature = "testing_utilities")]
pub fn create_leaked_attribute(message: String, attribute: HashMap<String, String>) -> [u32; 2] {
    let pointer = Box::leak(Box::new(Value::Attribute {
        data: Box::new(Value::SimpleString(message)),
        attributes: attribute
            .into_iter()
            .map(|(key, value)| (Value::SimpleString(key), Value::SimpleString(value)))
            .collect(),
    })) as *mut Value;
    split_pointer(pointer)
}

#[napi(ts_return_type = "[number, number]")]
/// This function is for tests that require a value allocated on the heap.
/// Should NOT be used in production.
#[cfg(feature = "testing_utilities")]
pub fn create_leaked_bigint(big_int: BigInt) -> [u32; 2] {
    let pointer = Box::leak(Box::new(Value::BigNumber(num_bigint::BigInt::new(
        if big_int.sign_bit {
            num_bigint::Sign::Minus
        } else {
            num_bigint::Sign::Plus
        },
        big_int
            .words
            .into_iter()
            .flat_map(|word| {
                let bytes = u64::to_le_bytes(word);
                unsafe { std::mem::transmute::<[u8; 8], [u32; 2]>(bytes) }
            })
            .collect(),
    )))) as *mut Value;
    split_pointer(pointer)
}

#[napi(ts_return_type = "[number, number]")]
/// This function is for tests that require a value allocated on the heap.
/// Should NOT be used in production.
#[cfg(feature = "testing_utilities")]
pub fn create_leaked_double(float: f64) -> [u32; 2] {
    let pointer = Box::leak(Box::new(Value::Double(float))) as *mut Value;
    split_pointer(pointer)
}

#[napi]
/// A wrapper for a script object. As long as this object is alive, the script's code is saved in memory, and can be resent to the server.
struct Script {
    hash: String,
}

#[napi]
impl Script {
    /// Construct with the script's code.
    #[napi(constructor)]
    #[allow(dead_code)]
    pub fn new(code: Either<String, Uint8Array>) -> Self {
        let hash = match code {
            Either::A(code_str) => glide_core::scripts_container::add_script(code_str.as_bytes()),
            Either::B(code_bytes) => glide_core::scripts_container::add_script(&code_bytes),
        };
        Self { hash }
    }

    /// Returns the hash of the script.
    #[napi]
    #[allow(dead_code)]
    pub fn get_hash(&self) -> String {
        self.hash.clone()
    }
}

impl Drop for Script {
    fn drop(&mut self) {
        glide_core::scripts_container::remove_script(&self.hash);
    }
}

/// This struct is used to keep track of the cursor of a cluster scan.
/// We want to avoid passing the cursor between layers of the application,
/// So we keep the state in the container and only pass the id of the cursor.
/// The cursor is stored in the container and can be retrieved using the id.
/// The cursor is removed from the container when the object is deleted (dropped).
/// To create a cursor:
/// ```typescript
/// // For a new cursor
/// let cursor = new ClusterScanCursor();
/// // Using an existing id
/// let cursor = new ClusterScanCursor("cursor_id");
/// ```
/// To get the cursor id:
/// ```typescript
/// let cursorId = cursor.getCursor();
/// ```
/// To check if the scan is finished:
/// ```typescript
/// let isFinished = cursor.isFinished(); // true if the scan is finished
/// ```
#[napi]
#[derive(Default)]
pub struct ClusterScanCursor {
    cursor: String,
}

#[napi]
impl ClusterScanCursor {
    #[napi(constructor)]
    #[allow(dead_code)]
    pub fn new(new_cursor: Option<String>) -> Self {
        match new_cursor {
            Some(cursor) => ClusterScanCursor { cursor },
            None => ClusterScanCursor::default(),
        }
    }

    /// Returns the cursor id.
    #[napi]
    #[allow(dead_code)]
    pub fn get_cursor(&self) -> String {
        self.cursor.clone()
    }

    #[napi]
    #[allow(dead_code)]
    /// Returns true if the scan is finished.
    pub fn is_finished(&self) -> bool {
        self.cursor.eq(FINISHED_SCAN_CURSOR)
    }
}

impl Drop for ClusterScanCursor {
    fn drop(&mut self) {
        glide_core::cluster_scan_container::remove_scan_state_cursor(self.cursor.clone());
    }
}

#[napi]
pub fn get_statistics(env: Env) -> Result<JsObject> {
    let total_connections = Telemetry::total_connections().to_string();
    let total_clients = Telemetry::total_clients().to_string();
    let mut stats: JsObject = env.create_object()?;
    stats.set_named_property("total_connections", total_connections)?;
    stats.set_named_property("total_clients", total_clients)?;

    Ok(stats)
}<|MERGE_RESOLUTION|>--- conflicted
+++ resolved
@@ -1,9 +1,6 @@
-<<<<<<< HEAD
 // Copyright Valkey GLIDE Project Contributors - SPDX Identifier: Apache-2.0
 
-=======
 use glide_core::Telemetry;
->>>>>>> 031dfe56
 use redis::GlideConnectionOptions;
 
 #[cfg(not(target_env = "msvc"))]
