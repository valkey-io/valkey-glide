/**
 * Copyright Valkey GLIDE Project Contributors - SPDX Identifier: Apache-2.0
 */

#[cfg(not(target_env = "msvc"))]
use tikv_jemallocator::Jemalloc;

#[cfg(not(target_env = "msvc"))]
#[global_allocator]
static GLOBAL: Jemalloc = Jemalloc;

use byteorder::{LittleEndian, WriteBytesExt};
use bytes::Bytes;
use glide_core::start_socket_listener;
use glide_core::MAX_REQUEST_ARGS_LENGTH;
#[cfg(feature = "testing_utilities")]
use napi::bindgen_prelude::BigInt;
use napi::bindgen_prelude::Either;
use napi::bindgen_prelude::Uint8Array;
use napi::{Env, Error, JsObject, JsUnknown, Result, Status};
use napi_derive::napi;
use num_traits::sign::Signed;
use redis::{aio::MultiplexedConnection, AsyncCommands, Value};
#[cfg(feature = "testing_utilities")]
use std::collections::HashMap;
use std::str;
use tokio::runtime::{Builder, Runtime};
#[napi]
pub enum Level {
    Debug = 3,
    Error = 0,
    Info = 2,
    Trace = 4,
    Warn = 1,
}

#[napi]
pub const MAX_REQUEST_ARGS_LEN: u32 = MAX_REQUEST_ARGS_LENGTH as u32;

#[napi]
pub const DEFAULT_TIMEOUT_IN_MILLISECONDS: u32 =
    glide_core::client::DEFAULT_RESPONSE_TIMEOUT.as_millis() as u32;

#[napi]
struct AsyncClient {
    #[allow(dead_code)]
    connection: MultiplexedConnection,
    runtime: Runtime,
}

fn to_js_error(err: impl std::error::Error) -> Error {
    napi::Error::new(Status::Unknown, err.to_string())
}

fn to_js_result<T, E: std::error::Error>(result: std::result::Result<T, E>) -> Result<T> {
    result.map_err(to_js_error)
}

#[napi]
impl AsyncClient {
    #[napi(js_name = "CreateConnection")]
    #[allow(dead_code)]
    pub fn create_connection(connection_address: String) -> Result<AsyncClient> {
        let runtime = Builder::new_multi_thread()
            .enable_all()
            .worker_threads(1)
            .thread_name("GLIDE node thread")
            .build()?;
        let _runtime_handle = runtime.enter();
        let client = to_js_result(redis::Client::open(connection_address))?;
        let connection =
            to_js_result(runtime.block_on(client.get_multiplexed_async_connection(None)))?;
        Ok(AsyncClient {
            connection,
            runtime,
        })
    }

    #[napi(ts_return_type = "Promise<string | Buffer | null>")]
    #[allow(dead_code)]
    pub fn get(&self, env: Env, key: String) -> Result<JsObject> {
        let (deferred, promise) = env.create_deferred()?;

        let mut connection = self.connection.clone();
        self.runtime.spawn(async move {
            let result: Result<Option<String>> = to_js_result(connection.get(key).await);
            match result {
                Ok(value) => deferred.resolve(|_| Ok(value)),
                Err(e) => deferred.reject(e),
            }
        });

        Ok(promise)
    }

    #[napi(ts_return_type = "Promise<string | Buffer | \"OK\" | null>")]
    #[allow(dead_code)]
    pub fn set(&self, env: Env, key: String, value: String) -> Result<JsObject> {
        let (deferred, promise) = env.create_deferred()?;

        let mut connection = self.connection.clone();
        self.runtime.spawn(async move {
            let result: Result<()> = to_js_result(connection.set(key, value).await);
            match result {
                Ok(_) => deferred.resolve(|_| Ok("OK")),
                Err(e) => deferred.reject(e),
            }
        });

        Ok(promise)
    }
}

#[napi(js_name = "StartSocketConnection", ts_return_type = "Promise<string>")]
pub fn start_socket_listener_external(env: Env) -> Result<JsObject> {
    let (deferred, promise) = env.create_deferred()?;

    start_socket_listener(move |result| {
        match result {
            Ok(path) => deferred.resolve(|_| Ok(path)),
            Err(error_message) => deferred.reject(napi::Error::new(Status::Unknown, error_message)),
        };
    });

    Ok(promise)
}

impl From<logger_core::Level> for Level {
    fn from(level: logger_core::Level) -> Self {
        match level {
            logger_core::Level::Error => Level::Error,
            logger_core::Level::Warn => Level::Warn,
            logger_core::Level::Info => Level::Info,
            logger_core::Level::Debug => Level::Debug,
            logger_core::Level::Trace => Level::Trace,
        }
    }
}

impl From<Level> for logger_core::Level {
    fn from(level: Level) -> logger_core::Level {
        match level {
            Level::Error => logger_core::Level::Error,
            Level::Warn => logger_core::Level::Warn,
            Level::Info => logger_core::Level::Info,
            Level::Debug => logger_core::Level::Debug,
            Level::Trace => logger_core::Level::Trace,
        }
    }
}

#[napi]
pub fn log(log_level: Level, log_identifier: String, message: String) {
    logger_core::log(log_level.into(), log_identifier, message);
}

#[napi(js_name = "InitInternalLogger")]
pub fn init(level: Option<Level>, file_name: Option<&str>) -> Level {
    let logger_level = logger_core::init(level.map(|level| level.into()), file_name);
    logger_level.into()
}

fn resp_value_to_js(val: Value, js_env: Env, string_decoder: bool) -> Result<JsUnknown> {
    match val {
        Value::Nil => js_env.get_null().map(|val| val.into_unknown()),
        Value::SimpleString(str) => {
            if string_decoder {
                Ok(js_env
                    .create_string_from_std(str)
                    .map(|val| val.into_unknown())?)
            } else {
                Ok(js_env
                    .create_buffer_with_data(str.as_bytes().to_vec())?
                    .into_unknown())
            }
        }
        Value::Okay => js_env.create_string("OK").map(|val| val.into_unknown()),
        Value::Int(num) => js_env.create_int64(num).map(|val| val.into_unknown()),
        Value::BulkString(data) => {
            if string_decoder {
                let str = to_js_result(std::str::from_utf8(data.as_ref()))?;
                Ok(js_env.create_string(str).map(|val| val.into_unknown())?)
            } else {
                Ok(js_env.create_buffer_with_data(data)?.into_unknown())
            }
        }
        Value::Array(array) => {
            let mut js_array_view = js_env.create_array_with_length(array.len())?;
            for (index, item) in array.into_iter().enumerate() {
                js_array_view.set_element(
                    index as u32,
                    resp_value_to_js(item, js_env, string_decoder)?,
                )?;
            }
            Ok(js_array_view.into_unknown())
        }
        Value::Map(map) => {
<<<<<<< HEAD
            let mut obj = js_env.create_object()?;
            for (key, value) in map {
                let field_name = String::from_owned_redis_value(key).map_err(to_js_error)?;
                let value = resp_value_to_js(value, js_env, string_decoder)?;
                obj.set_named_property(&field_name, value)?;
=======
            // Convert map to array of key-value pairs instead of a `Record` (object),
            // because `Record` does not support `GlideString` as a key.
            // The result is in format `GlideRecord<T>`.
            let mut js_array = js_env.create_array_with_length(map.len())?;
            for (idx, (key, value)) in (0_u32..).zip(map.into_iter()) {
                let mut obj = js_env.create_object()?;
                obj.set_named_property("key", redis_value_to_js(key, js_env, string_decoder)?)?;
                obj.set_named_property("value", redis_value_to_js(value, js_env, string_decoder)?)?;
                js_array.set_element(idx, obj)?;
>>>>>>> 71d8558e
            }
            Ok(js_array.into_unknown())
        }
        Value::Double(float) => js_env.create_double(float).map(|val| val.into_unknown()),
        Value::Boolean(bool) => js_env.get_boolean(bool).map(|val| val.into_unknown()),
        // format is ignored, as per the RESP3 recommendations -
        // "Normal client libraries may ignore completely the difference between this"
        // "type and the String type, and return a string in both cases.""
        // https://github.com/redis/redis-specifications/blob/master/protocol/RESP3.md
        Value::VerbatimString { format: _, text } => {
            if string_decoder {
                Ok(js_env
                    .create_string_from_std(text)
                    .map(|val| val.into_unknown())?)
            } else {
                // VerbatimString is binary safe -> convert it into such
                Ok(js_env
                    .create_buffer_with_data(text.as_bytes().to_vec())?
                    .into_unknown())
            }
        }
        Value::BigNumber(num) => {
            let sign = num.is_negative();
            let words = num.iter_u64_digits().collect();
            js_env
                .create_bigint_from_words(sign, words)
                .and_then(|val| val.into_unknown())
        }
        Value::Set(array) => {
            // TODO - return a set object instead of an array object
            let mut js_array_view = js_env.create_array_with_length(array.len())?;
            for (index, item) in array.into_iter().enumerate() {
                js_array_view.set_element(
                    index as u32,
                    resp_value_to_js(item, js_env, string_decoder)?,
                )?;
            }
            Ok(js_array_view.into_unknown())
        }
        Value::Attribute { data, attributes } => {
            let mut obj = js_env.create_object()?;
            let value = resp_value_to_js(*data, js_env, string_decoder)?;
            obj.set_named_property("value", value)?;

            let value = resp_value_to_js(Value::Map(attributes), js_env, string_decoder)?;
            obj.set_named_property("attributes", value)?;

            Ok(obj.into_unknown())
        }
        Value::Push { kind, data } => {
            let mut obj = js_env.create_object()?;
            obj.set_named_property("kind", format!("{kind:?}"))?;
            let js_array_view = data
                .into_iter()
                .map(|item| resp_value_to_js(item, js_env, string_decoder))
                .collect::<Result<Vec<_>, _>>()?;
            obj.set_named_property("values", js_array_view)?;
            Ok(obj.into_unknown())
        }
    }
}

#[napi(
    ts_return_type = "null | string | Uint8Array | number | {} | Boolean | BigInt | Set<any> | any[] | Buffer"
)]
pub fn value_from_split_pointer(
    js_env: Env,
    high_bits: u32,
    low_bits: u32,
    string_decoder: bool,
) -> Result<JsUnknown> {
    let mut bytes = [0_u8; 8];
    (&mut bytes[..4])
        .write_u32::<LittleEndian>(low_bits)
        .unwrap();
    (&mut bytes[4..])
        .write_u32::<LittleEndian>(high_bits)
        .unwrap();
    let pointer = u64::from_le_bytes(bytes);
    let value = unsafe { Box::from_raw(pointer as *mut Value) };
    resp_value_to_js(*value, js_env, string_decoder)
}

// Pointers are split because JS cannot represent a full usize using its `number` object.
// The pointer is split into 2 `number`s, and then combined back in `value_from_split_pointer`.
fn split_pointer<T>(pointer: *mut T) -> [u32; 2] {
    let pointer = pointer as usize;
    let bytes = usize::to_le_bytes(pointer);
    let [lower, higher] = unsafe { std::mem::transmute::<[u8; 8], [u32; 2]>(bytes) };
    [lower, higher]
}

#[napi(ts_return_type = "[number, number]")]
/// This function is for tests that require a value allocated on the heap.
/// Should NOT be used in production.
#[cfg(feature = "testing_utilities")]
pub fn create_leaked_string(message: String) -> [u32; 2] {
    let value = Value::SimpleString(message);
    let pointer = Box::leak(Box::new(value)) as *mut Value;
    split_pointer(pointer)
}

#[napi(ts_return_type = "[number, number]")]
pub fn create_leaked_string_vec(message: Vec<Uint8Array>) -> [u32; 2] {
    // Convert the string vec -> Bytes vector
    let bytes_vec: Vec<Bytes> = message.iter().map(|v| Bytes::from(v.to_vec())).collect();
    let pointer = Box::leak(Box::new(bytes_vec)) as *mut Vec<Bytes>;
    split_pointer(pointer)
}

#[napi(ts_return_type = "[number, number]")]
/// This function is for tests that require a value allocated on the heap.
/// Should NOT be used in production.
#[cfg(feature = "testing_utilities")]
pub fn create_leaked_map(map: HashMap<String, String>) -> [u32; 2] {
    let pointer = Box::leak(Box::new(Value::Map(
        map.into_iter()
            .map(|(key, value)| (Value::SimpleString(key), Value::SimpleString(value)))
            .collect(),
    ))) as *mut Value;
    split_pointer(pointer)
}

#[napi(ts_return_type = "[number, number]")]
/// This function is for tests that require a value allocated on the heap.
/// Should NOT be used in production.
#[cfg(feature = "testing_utilities")]
pub fn create_leaked_array(array: Vec<String>) -> [u32; 2] {
    let pointer = Box::leak(Box::new(Value::Array(
        array.into_iter().map(Value::SimpleString).collect(),
    ))) as *mut Value;
    split_pointer(pointer)
}

#[napi(ts_return_type = "[number, number]")]
/// This function is for tests that require a value allocated on the heap.
/// Should NOT be used in production.
#[cfg(feature = "testing_utilities")]
pub fn create_leaked_attribute(message: String, attribute: HashMap<String, String>) -> [u32; 2] {
    let pointer = Box::leak(Box::new(Value::Attribute {
        data: Box::new(Value::SimpleString(message)),
        attributes: attribute
            .into_iter()
            .map(|(key, value)| (Value::SimpleString(key), Value::SimpleString(value)))
            .collect(),
    })) as *mut Value;
    split_pointer(pointer)
}

#[napi(ts_return_type = "[number, number]")]
/// This function is for tests that require a value allocated on the heap.
/// Should NOT be used in production.
#[cfg(feature = "testing_utilities")]
pub fn create_leaked_bigint(big_int: BigInt) -> [u32; 2] {
    let pointer = Box::leak(Box::new(Value::BigNumber(num_bigint::BigInt::new(
        if big_int.sign_bit {
            num_bigint::Sign::Minus
        } else {
            num_bigint::Sign::Plus
        },
        big_int
            .words
            .into_iter()
            .flat_map(|word| {
                let bytes = u64::to_le_bytes(word);
                unsafe { std::mem::transmute::<[u8; 8], [u32; 2]>(bytes) }
            })
            .collect(),
    )))) as *mut Value;
    split_pointer(pointer)
}

#[napi(ts_return_type = "[number, number]")]
/// This function is for tests that require a value allocated on the heap.
/// Should NOT be used in production.
#[cfg(feature = "testing_utilities")]
pub fn create_leaked_double(float: f64) -> [u32; 2] {
    let pointer = Box::leak(Box::new(Value::Double(float))) as *mut Value;
    split_pointer(pointer)
}

#[napi]
/// A wrapper for a script object. As long as this object is alive, the script's code is saved in memory, and can be resent to the server.
struct Script {
    hash: String,
}

#[napi]
impl Script {
    /// Construct with the script's code.
    #[napi(constructor)]
    #[allow(dead_code)]
    pub fn new(code: Either<String, Uint8Array>) -> Self {
        let hash = match code {
            Either::A(code_str) => glide_core::scripts_container::add_script(code_str.as_bytes()),
            Either::B(code_bytes) => glide_core::scripts_container::add_script(&code_bytes),
        };
        Self { hash }
    }

    /// Returns the hash of the script.
    #[napi]
    #[allow(dead_code)]
    pub fn get_hash(&self) -> String {
        self.hash.clone()
    }
}

impl Drop for Script {
    fn drop(&mut self) {
        glide_core::scripts_container::remove_script(&self.hash);
    }
}<|MERGE_RESOLUTION|>--- conflicted
+++ resolved
@@ -195,23 +195,15 @@
             Ok(js_array_view.into_unknown())
         }
         Value::Map(map) => {
-<<<<<<< HEAD
-            let mut obj = js_env.create_object()?;
-            for (key, value) in map {
-                let field_name = String::from_owned_redis_value(key).map_err(to_js_error)?;
-                let value = resp_value_to_js(value, js_env, string_decoder)?;
-                obj.set_named_property(&field_name, value)?;
-=======
             // Convert map to array of key-value pairs instead of a `Record` (object),
             // because `Record` does not support `GlideString` as a key.
             // The result is in format `GlideRecord<T>`.
             let mut js_array = js_env.create_array_with_length(map.len())?;
             for (idx, (key, value)) in (0_u32..).zip(map.into_iter()) {
                 let mut obj = js_env.create_object()?;
-                obj.set_named_property("key", redis_value_to_js(key, js_env, string_decoder)?)?;
-                obj.set_named_property("value", redis_value_to_js(value, js_env, string_decoder)?)?;
+                obj.set_named_property("key", resp_value_to_js(key, js_env, string_decoder)?)?;
+                obj.set_named_property("value", resp_value_to_js(value, js_env, string_decoder)?)?;
                 js_array.set_element(idx, obj)?;
->>>>>>> 71d8558e
             }
             Ok(js_array.into_unknown())
         }
