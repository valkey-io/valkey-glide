--- conflicted
+++ resolved
@@ -54,6 +54,7 @@
     StreamAddOptions,
     StreamClaimOptions,
     StreamGroupOptions,
+    StreamPendingOptions,
     StreamReadOptions,
     StreamTrimOptions,
     ZAddOptions,
@@ -205,6 +206,7 @@
     createXInfoConsumers,
     createXInfoStream,
     createXLen,
+    createXPending,
     createXRead,
     createXTrim,
     createZAdd,
@@ -234,12 +236,6 @@
     createZRevRankWithScore,
     createZScan,
     createZScore,
-<<<<<<< HEAD
-    createXPending,
-    GeoSearchStoreResultOptions,
-    StreamPendingOptions,
-=======
->>>>>>> 329f7e67
 } from "./Commands";
 import { command_request } from "./ProtobufMessage";
 
