/**
 * Copyright Valkey GLIDE Project Contributors - SPDX Identifier: Apache-2.0
 */

import {
    AggregationType,
<<<<<<< HEAD
    CoordOrigin, // eslint-disable-line @typescript-eslint/no-unused-vars
    ExpireOptions,
    GeoBoxShape, // eslint-disable-line @typescript-eslint/no-unused-vars
    GeoCircleShape, // eslint-disable-line @typescript-eslint/no-unused-vars
    GeoSearchResultOptions,
    GeoSearchShape,
    GeoUnit,
    GeospatialData,
=======
    BitwiseOperation,
    ExpireOptions,
    GeoUnit,
>>>>>>> b0f04e9a
    InfoOptions,
    InsertPosition,
    KeyWeight,
    LolwutOptions,
    MemberOrigin, // eslint-disable-line @typescript-eslint/no-unused-vars
    RangeByIndex,
    RangeByLex,
    RangeByScore,
    ScoreBoundary,
    ScoreFilter,
    SearchOrigin,
    SetOptions,
    StreamAddOptions,
    StreamReadOptions,
    StreamTrimOptions,
    ZAddOptions,
    createBLPop,
    createBRPop,
    createBitCount,
    createBitOp,
    createClientGetName,
    createClientId,
    createConfigGet,
    createConfigResetStat,
    createConfigRewrite,
    createConfigSet,
    createCustomCommand,
    createDBSize,
    createDecr,
    createDecrBy,
    createDel,
    createEcho,
    createExists,
    createExpire,
    createExpireAt,
    createFCall,
    createFCallReadOnly,
    createFlushAll,
    createFlushDB,
    createFunctionDelete,
    createFunctionFlush,
    createFunctionLoad,
    createGeoAdd,
    createGeoDist,
    createGeoHash,
    createGeoPos,
    createGeoSearch,
    createGet,
    createGetBit,
    createGetDel,
    createHDel,
    createHExists,
    createHGet,
    createHGetAll,
    createHIncrBy,
    createHIncrByFloat,
    createHLen,
    createHMGet,
    createHSet,
    createHSetNX,
    createHVals,
    createIncr,
    createIncrBy,
    createIncrByFloat,
    createInfo,
    createLIndex,
    createLInsert,
    createLLen,
    createLPop,
    createLPos,
    createLPush,
    createLPushX,
    createLRange,
    createLRem,
    createLSet,
    createLTrim,
    createLolwut,
    createMGet,
    createMSet,
    createObjectEncoding,
    createObjectFreq,
    createObjectIdletime,
    createObjectRefcount,
    createPExpire,
    createPExpireAt,
    createPTTL,
    createPersist,
    createPfAdd,
    createPfCount,
    createPing,
    createRPop,
    createRPush,
    createRPushX,
    createRename,
    createRenameNX,
    createSAdd,
    createSCard,
    createSDiff,
    createSDiffStore,
    createSInter,
    createSInterCard,
    createSInterStore,
    createSIsMember,
    createSMIsMember,
    createSMembers,
    createSMove,
    createSPop,
    createSRem,
    createSUnion,
    createSUnionStore,
    createSelect,
    createSet,
    createSetBit,
    createStrlen,
    createTTL,
    createTime,
    createType,
    createUnlink,
    createXAdd,
    createXLen,
    createXRead,
    createXTrim,
    createZAdd,
    createZCard,
    createZCount,
    createZDiff,
    createZDiffStore,
    createZDiffWithScores,
    createZInterCard,
    createZInterstore,
    createZMPop,
    createZMScore,
    createZPopMax,
    createZPopMin,
    createZRange,
    createZRangeWithScores,
    createZRank,
    createZRem,
    createZRemRangeByRank,
    createZRemRangeByScore,
    createZRevRank,
    createZRevRankWithScore,
    createZScore,
} from "./Commands";
import { command_request } from "./ProtobufMessage";
import { BitOffsetOptions } from "./commands/BitOffsetOptions";
import { FlushMode } from "./commands/FlushMode";
import { LPosOptions } from "./commands/LPosOptions";
import { GeoAddOptions } from "./commands/geospatial/GeoAddOptions";

/**
 * Base class encompassing shared commands for both standalone and cluster mode implementations in a transaction.
 * Transactions allow the execution of a group of commands in a single step.
 *
 * Command Response:
 *  An array of command responses is returned by the client exec command, in the order they were given.
 *  Each element in the array represents a command given to the transaction.
 *  The response for each command depends on the executed Redis command.
 *  Specific response types are documented alongside each method.
 *
 * @example
 * ```typescript
 * const transaction = new BaseTransaction()
 *    .set("key", "value")
 *    .get("key");
 * const result = await client.exec(transaction);
 * console.log(result); // Output: ['OK', 'value']
 * ```
 */
export class BaseTransaction<T extends BaseTransaction<T>> {
    /**
     * @internal
     */
    readonly commands: command_request.Command[] = [];
    /**
     * Array of command indexes indicating commands that need to be converted into a `Set` within the transaction.
     * @internal
     */
    readonly setCommandsIndexes: number[] = [];

    /**
     * Adds a command to the transaction and returns the transaction instance.
     * @param command - The command to add.
     * @param shouldConvertToSet - Indicates if the command should be converted to a `Set`.
     * @returns The updated transaction instance.
     */
    protected addAndReturn(
        command: command_request.Command,
        shouldConvertToSet: boolean = false,
    ): T {
        if (shouldConvertToSet) {
            // The command's index within the transaction is saved for later conversion of its response to a Set type.
            this.setCommandsIndexes.push(this.commands.length);
        }

        this.commands.push(command);
        return this as unknown as T;
    }

    /** Get the value associated with the given key, or null if no such value exists.
     * See https://valkey.io/commands/get/ for details.
     *
     * @param key - The key to retrieve from the database.
     *
     * Command Response - If `key` exists, returns the value of `key` as a string. Otherwise, return null.
     */
    public get(key: string): T {
        return this.addAndReturn(createGet(key));
    }

    /**
     * Gets a string value associated with the given `key`and deletes the key.
     *
     * See https://valkey.io/commands/getdel/ for details.
     *
     * @param key - The key to retrieve from the database.
     *
     * Command Response - If `key` exists, returns the `value` of `key`. Otherwise, return `null`.
     */
    public getdel(key: string): T {
        return this.addAndReturn(createGetDel(key));
    }

    /** Set the given key with the given value. Return value is dependent on the passed options.
     * See https://valkey.io/commands/set/ for details.
     *
     * @param key - The key to store.
     * @param value - The value to store with the given key.
     * @param options - The set options.
     *
     * Command Response - If the value is successfully set, return OK.
     * If `value` isn't set because of `onlyIfExists` or `onlyIfDoesNotExist` conditions, return null.
     * If `returnOldValue` is set, return the old value as a string.
     */
    public set(key: string, value: string, options?: SetOptions): T {
        return this.addAndReturn(createSet(key, value, options));
    }

    /** Ping the Redis server.
     * See https://valkey.io/commands/ping/ for details.
     *
     * @param message - An optional message to include in the PING command.
     * If not provided, the server will respond with "PONG".
     * If provided, the server will respond with a copy of the message.
     *
     * Command Response - "PONG" if `message` is not provided, otherwise return a copy of `message`.
     */
    public ping(message?: string): T {
        return this.addAndReturn(createPing(message));
    }

    /** Get information and statistics about the Redis server.
     * See https://valkey.io/commands/info/ for details.
     *
     * @param options - A list of InfoSection values specifying which sections of information to retrieve.
     * When no parameter is provided, the default option is assumed.
     *
     * Command Response - a string containing the information for the sections requested.
     */
    public info(options?: InfoOptions[]): T {
        return this.addAndReturn(createInfo(options));
    }

    /** Remove the specified keys. A key is ignored if it does not exist.
     * See https://valkey.io/commands/del/ for details.
     *
     * @param keys - A list of keys to be deleted from the database.
     *
     * Command Response - the number of keys that were removed.
     */
    public del(keys: string[]): T {
        return this.addAndReturn(createDel(keys));
    }

    /** Get the name of the connection on which the transaction is being executed.
     * See https://valkey.io/commands/client-getname/ for more details.
     *
     * Command Response - the name of the client connection as a string if a name is set, or null if no name is assigned.
     */
    public clientGetName(): T {
        return this.addAndReturn(createClientGetName());
    }

    /** Rewrite the configuration file with the current configuration.
     * See https://valkey.io/commands/select/ for details.
     *
     * Command Response - "OK" when the configuration was rewritten properly. Otherwise, the transaction fails with an error.
     */
    public configRewrite(): T {
        return this.addAndReturn(createConfigRewrite());
    }

    /** Resets the statistics reported by Redis using the INFO and LATENCY HISTOGRAM commands.
     * See https://valkey.io/commands/config-resetstat/ for details.
     *
     * Command Response - always "OK".
     */
    public configResetStat(): T {
        return this.addAndReturn(createConfigResetStat());
    }

    /** Retrieve the values of multiple keys.
     * See https://valkey.io/commands/mget/ for details.
     *
     * @param keys - A list of keys to retrieve values for.
     *
     * Command Response - A list of values corresponding to the provided keys. If a key is not found,
     * its corresponding value in the list will be null.
     */
    public mget(keys: string[]): T {
        return this.addAndReturn(createMGet(keys));
    }

    /** Set multiple keys to multiple values in a single atomic operation.
     * See https://valkey.io/commands/mset/ for details.
     *
     * @param keyValueMap - A key-value map consisting of keys and their respective values to set.
     *
     * Command Response - always "OK".
     */
    public mset(keyValueMap: Record<string, string>): T {
        return this.addAndReturn(createMSet(keyValueMap));
    }

    /** Increments the number stored at `key` by one. If `key` does not exist, it is set to 0 before performing the operation.
     * See https://valkey.io/commands/incr/ for details.
     *
     * @param key - The key to increment its value.
     *
     * Command Response - the value of `key` after the increment.
     */
    public incr(key: string): T {
        return this.addAndReturn(createIncr(key));
    }

    /** Increments the number stored at `key` by `amount`. If `key` does not exist, it is set to 0 before performing the operation.
     * See https://valkey.io/commands/incrby/ for details.
     *
     * @param key - The key to increment its value.
     * @param amount - The amount to increment.
     *
     * Command Response - the value of `key` after the increment.
     */
    public incrBy(key: string, amount: number): T {
        return this.addAndReturn(createIncrBy(key, amount));
    }

    /** Increment the string representing a floating point number stored at `key` by `amount`.
     * By using a negative amount value, the result is that the value stored at `key` is decremented.
     * If `key` does not exist, it is set to 0 before performing the operation.
     * See https://valkey.io/commands/incrbyfloat/ for details.
     *
     * @param key - The key to increment its value.
     * @param amount - The amount to increment.
     *
     * Command Response - the value of `key` after the increment.
     *
     */
    public incrByFloat(key: string, amount: number): T {
        return this.addAndReturn(createIncrByFloat(key, amount));
    }

    /** Returns the current connection id.
     * See https://valkey.io/commands/client-id/ for details.
     *
     * Command Response - the id of the client.
     */
    public clientId(): T {
        return this.addAndReturn(createClientId());
    }

    /** Decrements the number stored at `key` by one. If `key` does not exist, it is set to 0 before performing the operation.
     * See https://valkey.io/commands/decr/ for details.
     *
     * @param key - The key to decrement its value.
     *
     * Command Response - the value of `key` after the decrement.
     */
    public decr(key: string): T {
        return this.addAndReturn(createDecr(key));
    }

    /** Decrements the number stored at `key` by `amount`. If `key` does not exist, it is set to 0 before performing the operation.
     * See https://valkey.io/commands/decrby/ for details.
     *
     * @param key - The key to decrement its value.
     * @param amount - The amount to decrement.
     *
     * Command Response - the value of `key` after the decrement.
     */
    public decrBy(key: string, amount: number): T {
        return this.addAndReturn(createDecrBy(key, amount));
    }

    /**
     * Perform a bitwise operation between multiple keys (containing string values) and store the result in the
     * `destination`.
     *
     * See https://valkey.io/commands/bitop/ for more details.
     *
     * @param operation - The bitwise operation to perform.
     * @param destination - The key that will store the resulting string.
     * @param keys - The list of keys to perform the bitwise operation on.
     *
     * Command Response - The size of the string stored in `destination`.
     */
    public bitop(
        operation: BitwiseOperation,
        destination: string,
        keys: string[],
    ): T {
        return this.addAndReturn(createBitOp(operation, destination, keys));
    }

    /**
     * Returns the bit value at `offset` in the string value stored at `key`. `offset` must be greater than or equal
     * to zero.
     *
     * See https://valkey.io/commands/getbit/ for more details.
     *
     * @param key - The key of the string.
     * @param offset - The index of the bit to return.
     *
     * Command Response - The bit at the given `offset` of the string. Returns `0` if the key is empty or if the
     * `offset` exceeds the length of the string.
     */
    public getbit(key: string, offset: number): T {
        return this.addAndReturn(createGetBit(key, offset));
    }

    /**
     * Sets or clears the bit at `offset` in the string value stored at `key`. The `offset` is a zero-based index, with
     * `0` being the first element of the list, `1` being the next element, and so on. The `offset` must be less than
     * `2^32` and greater than or equal to `0`. If a key is non-existent then the bit at `offset` is set to `value` and
     * the preceding bits are set to `0`.
     *
     * See https://valkey.io/commands/setbit/ for more details.
     *
     * @param key - The key of the string.
     * @param offset - The index of the bit to be set.
     * @param value - The bit value to set at `offset`. The value must be `0` or `1`.
     *
     * Command Response - The bit value that was previously stored at `offset`.
     */
    public setbit(key: string, offset: number, value: number): T {
        return this.addAndReturn(createSetBit(key, offset, value));
    }

    /** Reads the configuration parameters of a running Redis server.
     * See https://valkey.io/commands/config-get/ for details.
     *
     * @param parameters - A list of configuration parameter names to retrieve values for.
     *
     * Command Response - A map of values corresponding to the configuration parameters.
     *
     */
    public configGet(parameters: string[]): T {
        return this.addAndReturn(createConfigGet(parameters));
    }

    /** Set configuration parameters to the specified values.
     * See https://valkey.io/commands/config-set/ for details.
     *
     * @param parameters - A List of keyValuePairs consisting of configuration parameters and their respective values to set.
     *
     * Command Response - "OK" when the configuration was set properly. Otherwise, the transaction fails with an error.
     */
    public configSet(parameters: Record<string, string>): T {
        return this.addAndReturn(createConfigSet(parameters));
    }

    /** Retrieve the value associated with `field` in the hash stored at `key`.
     * See https://valkey.io/commands/hget/ for details.
     *
     * @param key - The key of the hash.
     * @param field - The field in the hash stored at `key` to retrieve from the database.
     *
     * Command Response - the value associated with `field`, or null when `field` is not present in the hash or `key` does not exist.
     */
    public hget(key: string, field: string): T {
        return this.addAndReturn(createHGet(key, field));
    }

    /** Sets the specified fields to their respective values in the hash stored at `key`.
     * See https://valkey.io/commands/hset/ for details.
     *
     * @param key - The key of the hash.
     * @param fieldValueMap - A field-value map consisting of fields and their corresponding values
     * to be set in the hash stored at the specified key.
     *
     * Command Response - The number of fields that were added.
     */
    public hset(key: string, fieldValueMap: Record<string, string>): T {
        return this.addAndReturn(createHSet(key, fieldValueMap));
    }

    /** Sets `field` in the hash stored at `key` to `value`, only if `field` does not yet exist.
     * If `key` does not exist, a new key holding a hash is created.
     * If `field` already exists, this operation has no effect.
     * See https://valkey.io/commands/hsetnx/ for more details.
     *
     * @param key - The key of the hash.
     * @param field - The field to set the value for.
     * @param value - The value to set.
     *
     * Command Response - `true` if the field was set, `false` if the field already existed and was not set.
     */
    public hsetnx(key: string, field: string, value: string): T {
        return this.addAndReturn(createHSetNX(key, field, value));
    }

    /** Removes the specified fields from the hash stored at `key`.
     * Specified fields that do not exist within this hash are ignored.
     * See https://valkey.io/commands/hdel/ for details.
     *
     * @param key - The key of the hash.
     * @param fields - The fields to remove from the hash stored at `key`.
     *
     * Command Response - the number of fields that were removed from the hash, not including specified but non existing fields.
     * If `key` does not exist, it is treated as an empty hash and it returns 0.
     */
    public hdel(key: string, fields: string[]): T {
        return this.addAndReturn(createHDel(key, fields));
    }

    /** Returns the values associated with the specified fields in the hash stored at `key`.
     * See https://valkey.io/commands/hmget/ for details.
     *
     * @param key - The key of the hash.
     * @param fields - The fields in the hash stored at `key` to retrieve from the database.
     *
     * Command Response - a list of values associated with the given fields, in the same order as they are requested.
     * For every field that does not exist in the hash, a null value is returned.
     * If `key` does not exist, it is treated as an empty hash and it returns a list of null values.
     */
    public hmget(key: string, fields: string[]): T {
        return this.addAndReturn(createHMGet(key, fields));
    }

    /** Returns if `field` is an existing field in the hash stored at `key`.
     * See https://valkey.io/commands/hexists/ for details.
     *
     * @param key - The key of the hash.
     * @param field - The field to check in the hash stored at `key`.
     *
     * Command Response - `true` if the hash contains `field`. If the hash does not contain `field`, or if `key` does not exist,
     * the command response will be `false`.
     */
    public hexists(key: string, field: string): T {
        return this.addAndReturn(createHExists(key, field));
    }

    /** Returns all fields and values of the hash stored at `key`.
     * See https://valkey.io/commands/hgetall/ for details.
     *
     * @param key - The key of the hash.
     *
     * Command Response - a map of fields and their values stored in the hash. Every field name in the map is followed by its value.
     * If `key` does not exist, it returns an empty map.
     */
    public hgetall(key: string): T {
        return this.addAndReturn(createHGetAll(key));
    }

    /** Increments the number stored at `field` in the hash stored at `key` by `increment`.
     * By using a negative increment value, the value stored at `field` in the hash stored at `key` is decremented.
     * If `field` or `key` does not exist, it is set to 0 before performing the operation.
     * See https://valkey.io/commands/hincrby/ for details.
     *
     * @param key - The key of the hash.
     * @param amount - The amount to increment.
     * @param field - The field in the hash stored at `key` to increment its value.
     *
     * Command Response - the value of `field` in the hash stored at `key` after the increment.
     */
    public hincrBy(key: string, field: string, amount: number): T {
        return this.addAndReturn(createHIncrBy(key, field, amount));
    }

    /** Increment the string representing a floating point number stored at `field` in the hash stored at `key` by `increment`.
     * By using a negative increment value, the value stored at `field` in the hash stored at `key` is decremented.
     * If `field` or `key` does not exist, it is set to 0 before performing the operation.
     * See https://valkey.io/commands/hincrbyfloat/ for details.
     *
     * @param key - The key of the hash.
     * @param amount - The amount to increment.
     * @param field - The field in the hash stored at `key` to increment its value.
     *
     * Command Response - the value of `field` in the hash stored at `key` after the increment.
     */
    public hincrByFloat(key: string, field: string, amount: number): T {
        return this.addAndReturn(createHIncrByFloat(key, field, amount));
    }

    /** Returns the number of fields contained in the hash stored at `key`.
     * See https://valkey.io/commands/hlen/ for more details.
     *
     * @param key - The key of the hash.
     *
     * Command Response - The number of fields in the hash, or 0 when the key does not exist.
     */
    public hlen(key: string): T {
        return this.addAndReturn(createHLen(key));
    }

    /** Returns all values in the hash stored at key.
     * See https://valkey.io/commands/hvals/ for more details.
     *
     * @param key - The key of the hash.
     *
     * Command Response - a list of values in the hash, or an empty list when the key does not exist.
     */
    public hvals(key: string): T {
        return this.addAndReturn(createHVals(key));
    }

    /** Inserts all the specified values at the head of the list stored at `key`.
     * `elements` are inserted one after the other to the head of the list, from the leftmost element to the rightmost element.
     * If `key` does not exist, it is created as empty list before performing the push operations.
     * See https://valkey.io/commands/lpush/ for details.
     *
     * @param key - The key of the list.
     * @param elements - The elements to insert at the head of the list stored at `key`.
     *
     * Command Response - the length of the list after the push operations.
     */
    public lpush(key: string, elements: string[]): T {
        return this.addAndReturn(createLPush(key, elements));
    }

    /**
     * Inserts specified values at the head of the `list`, only if `key` already
     * exists and holds a list.
     *
     * See https://valkey.io/commands/lpushx/ for details.
     *
     * @param key - The key of the list.
     * @param elements - The elements to insert at the head of the list stored at `key`.
     *
     * Command Response - The length of the list after the push operation.
     */
    public lpushx(key: string, elements: string[]): T {
        return this.addAndReturn(createLPushX(key, elements));
    }

    /** Removes and returns the first elements of the list stored at `key`.
     * The command pops a single element from the beginning of the list.
     * See https://valkey.io/commands/lpop/ for details.
     *
     * @param key - The key of the list.
     *
     * Command Response - The value of the first element.
     * If `key` does not exist null will be returned.
     */
    public lpop(key: string): T {
        return this.addAndReturn(createLPop(key));
    }

    /** Removes and returns up to `count` elements of the list stored at `key`, depending on the list's length.
     * See https://valkey.io/commands/lpop/ for details.
     *
     * @param key - The key of the list.
     * @param count - The count of the elements to pop from the list.
     *
     * Command Response - A list of the popped elements will be returned depending on the list's length.
     * If `key` does not exist null will be returned.
     */
    public lpopCount(key: string, count: number): T {
        return this.addAndReturn(createLPop(key, count));
    }

    /** Returns the specified elements of the list stored at `key`.
     * The offsets `start` and `end` are zero-based indexes, with 0 being the first element of the list, 1 being the next element and so on.
     * These offsets can also be negative numbers indicating offsets starting at the end of the list,
     * with -1 being the last element of the list, -2 being the penultimate, and so on.
     * See https://valkey.io/commands/lrange/ for details.
     *
     * @param key - The key of the list.
     * @param start - The starting point of the range.
     * @param end - The end of the range.
     *
     * Command Response - list of elements in the specified range.
     * If `start` exceeds the end of the list, or if `start` is greater than `end`, an empty list will be returned.
     * If `end` exceeds the actual end of the list, the range will stop at the actual end of the list.
     * If `key` does not exist an empty list will be returned.
     */
    public lrange(key: string, start: number, end: number): T {
        return this.addAndReturn(createLRange(key, start, end));
    }

    /** Returns the length of the list stored at `key`.
     * See https://valkey.io/commands/llen/ for details.
     *
     * @param key - The key of the list.
     *
     * Command Response - the length of the list at `key`.
     * If `key` does not exist, it is interpreted as an empty list and 0 is returned.
     */
    public llen(key: string): T {
        return this.addAndReturn(createLLen(key));
    }

    /**
     * Sets the list element at `index` to `element`.
     * The index is zero-based, so `0` means the first element, `1` the second element and so on.
     * Negative indices can be used to designate elements starting at the tail of
     * the list. Here, `-1` means the last element, `-2` means the penultimate and so forth.
     *
     * See https://valkey.io/commands/lset/ for details.
     *
     * @param key - The key of the list.
     * @param index - The index of the element in the list to be set.
     * @param element - The new element to set at the specified index.
     *
     * Command Response - Always "OK".
     */
    public lset(key: string, index: number, element: string): T {
        return this.addAndReturn(createLSet(key, index, element));
    }

    /** Trim an existing list so that it will contain only the specified range of elements specified.
     * The offsets `start` and `end` are zero-based indexes, with 0 being the first element of the list, 1 being the next element and so on.
     * These offsets can also be negative numbers indicating offsets starting at the end of the list,
     * with -1 being the last element of the list, -2 being the penultimate, and so on.
     * See https://valkey.io/commands/ltrim/ for details.
     *
     * @param key - The key of the list.
     * @param start - The starting point of the range.
     * @param end - The end of the range.
     *
     * Command Response - always "OK".
     * If `start` exceeds the end of the list, or if `start` is greater than `end`, the result will be an empty list (which causes key to be removed).
     * If `end` exceeds the actual end of the list, it will be treated like the last element of the list.
     * If `key` does not exist the command will be ignored.
     */
    public ltrim(key: string, start: number, end: number): T {
        return this.addAndReturn(createLTrim(key, start, end));
    }

    /** Removes the first `count` occurrences of elements equal to `element` from the list stored at `key`.
     * If `count` is positive : Removes elements equal to `element` moving from head to tail.
     * If `count` is negative : Removes elements equal to `element` moving from tail to head.
     * If `count` is 0 or `count` is greater than the occurrences of elements equal to `element`: Removes all elements equal to `element`.
     *
     * @param key - The key of the list.
     * @param count - The count of the occurrences of elements equal to `element` to remove.
     * @param element - The element to remove from the list.
     *
     * Command Response - the number of the removed elements.
     * If `key` does not exist, 0 is returned.
     */
    public lrem(key: string, count: number, element: string): T {
        return this.addAndReturn(createLRem(key, count, element));
    }

    /** Inserts all the specified values at the tail of the list stored at `key`.
     * `elements` are inserted one after the other to the tail of the list, from the leftmost element to the rightmost element.
     * If `key` does not exist, it is created as empty list before performing the push operations.
     * See https://valkey.io/commands/rpush/ for details.
     *
     * @param key - The key of the list.
     * @param elements - The elements to insert at the tail of the list stored at `key`.
     *
     * Command Response - the length of the list after the push operations.
     */
    public rpush(key: string, elements: string[]): T {
        return this.addAndReturn(createRPush(key, elements));
    }

    /**
     * Inserts specified values at the tail of the `list`, only if `key` already
     * exists and holds a list.
     *
     * See https://valkey.io/commands/rpushx/ for details.
     *
     * @param key - The key of the list.
     * @param elements - The elements to insert at the tail of the list stored at `key`.
     *
     * Command Response - The length of the list after the push operation.
     */
    public rpushx(key: string, elements: string[]): T {
        return this.addAndReturn(createRPushX(key, elements));
    }

    /** Removes and returns the last elements of the list stored at `key`.
     * The command pops a single element from the end of the list.
     * See https://valkey.io/commands/rpop/ for details.
     *
     * @param key - The key of the list.
     *
     * Command Response - The value of the last element.
     * If `key` does not exist null will be returned.
     */
    public rpop(key: string): T {
        return this.addAndReturn(createRPop(key));
    }

    /** Removes and returns up to `count` elements from the list stored at `key`, depending on the list's length.
     * See https://valkey.io/commands/rpop/ for details.
     *
     * @param key - The key of the list.
     * @param count - The count of the elements to pop from the list.
     *
     * Command Response - A list of popped elements will be returned depending on the list's length.
     * If `key` does not exist null will be returned.
     */
    public rpopCount(key: string, count: number): T {
        return this.addAndReturn(createRPop(key, count));
    }

    /** Adds the specified members to the set stored at `key`. Specified members that are already a member of this set are ignored.
     * If `key` does not exist, a new set is created before adding `members`.
     * See https://valkey.io/commands/sadd/ for details.
     *
     * @param key - The key to store the members to its set.
     * @param members - A list of members to add to the set stored at `key`.
     *
     * Command Response - the number of members that were added to the set, not including all the members already present in the set.
     */
    public sadd(key: string, members: string[]): T {
        return this.addAndReturn(createSAdd(key, members));
    }

    /** Removes the specified members from the set stored at `key`. Specified members that are not a member of this set are ignored.
     * See https://valkey.io/commands/srem/ for details.
     *
     * @param key - The key to remove the members from its set.
     * @param members - A list of members to remove from the set stored at `key`.
     *
     * Command Response - the number of members that were removed from the set, not including non existing members.
     * If `key` does not exist, it is treated as an empty set and this command returns 0.
     */
    public srem(key: string, members: string[]): T {
        return this.addAndReturn(createSRem(key, members));
    }

    /** Returns all the members of the set value stored at `key`.
     * See https://valkey.io/commands/smembers/ for details.
     *
     * @param key - The key to return its members.
     *
     * Command Response - all members of the set.
     * If `key` does not exist, it is treated as an empty set and this command returns empty list.
     */
    public smembers(key: string): T {
        return this.addAndReturn(createSMembers(key), true);
    }

    /** Moves `member` from the set at `source` to the set at `destination`, removing it from the source set.
     * Creates a new destination set if needed. The operation is atomic.
     * See https://valkey.io/commands/smove for more details.
     *
     * @param source - The key of the set to remove the element from.
     * @param destination - The key of the set to add the element to.
     * @param member - The set element to move.
     *
     * Command Response - `true` on success, or `false` if the `source` set does not exist or the element is not a member of the source set.
     */
    public smove(source: string, destination: string, member: string): T {
        return this.addAndReturn(createSMove(source, destination, member));
    }

    /** Returns the set cardinality (number of elements) of the set stored at `key`.
     * See https://valkey.io/commands/scard/ for details.
     *
     * @param key - The key to return the number of its members.
     *
     * Command Response - the cardinality (number of elements) of the set, or 0 if key does not exist.
     */
    public scard(key: string): T {
        return this.addAndReturn(createSCard(key));
    }

    /** Gets the intersection of all the given sets.
     * When in cluster mode, all `keys` must map to the same hash slot.
     * See https://valkey.io/docs/latest/commands/sinter/ for more details.
     *
     * @param keys - The `keys` of the sets to get the intersection.
     *
     * Command Response - A set of members which are present in all given sets.
     * If one or more sets do not exist, an empty set will be returned.
     */
    public sinter(keys: string[]): T {
        return this.addAndReturn(createSInter(keys), true);
    }

    /**
     * Gets the cardinality of the intersection of all the given sets.
     *
     * See https://valkey.io/commands/sintercard/ for more details.
     *
     * @param keys - The keys of the sets.
     *
     * Command Response - The cardinality of the intersection result. If one or more sets do not exist, `0` is returned.
     *
     * since Valkey version 7.0.0.
     */
    public sintercard(keys: string[], limit?: number): T {
        return this.addAndReturn(createSInterCard(keys, limit));
    }

    /**
     * Stores the members of the intersection of all given sets specified by `keys` into a new set at `destination`.
     *
     * See https://valkey.io/commands/sinterstore/ for more details.
     *
     * @param destination - The key of the destination set.
     * @param keys - The keys from which to retrieve the set members.
     *
     * Command Response - The number of elements in the resulting set.
     */
    public sinterstore(destination: string, keys: string[]): T {
        return this.addAndReturn(createSInterStore(destination, keys));
    }

    /**
     * Computes the difference between the first set and all the successive sets in `keys`.
     *
     * See https://valkey.io/commands/sdiff/ for more details.
     *
     * @param keys - The keys of the sets to diff.
     *
     * Command Response - A `Set` of elements representing the difference between the sets.
     * If a key in `keys` does not exist, it is treated as an empty set.
     */
    public sdiff(keys: string[]): T {
        return this.addAndReturn(createSDiff(keys), true);
    }

    /**
     * Stores the difference between the first set and all the successive sets in `keys` into a new set at `destination`.
     *
     * See https://valkey.io/commands/sdiffstore/ for more details.
     *
     * @param destination - The key of the destination set.
     * @param keys - The keys of the sets to diff.
     *
     * Command Response - The number of elements in the resulting set.
     */
    public sdiffstore(destination: string, keys: string[]): T {
        return this.addAndReturn(createSDiffStore(destination, keys));
    }

    /**
     * Gets the union of all the given sets.
     *
     * See https://valkey.io/commands/sunion/ for more details.
     *
     * @param keys - The keys of the sets.
     *
     * Command Response - A `Set` of members which are present in at least one of the given sets.
     * If none of the sets exist, an empty `Set` will be returned.
     */
    public sunion(keys: string[]): T {
        return this.addAndReturn(createSUnion(keys), true);
    }

    /**
     * Stores the members of the union of all given sets specified by `keys` into a new set
     * at `destination`.
     *
     * See https://valkey.io/commands/sunionstore/ for details.
     *
     * @param destination - The key of the destination set.
     * @param keys - The keys from which to retrieve the set members.
     *
     * Command Response - The number of elements in the resulting set.
     */
    public sunionstore(destination: string, keys: string[]): T {
        return this.addAndReturn(createSUnionStore(destination, keys));
    }

    /** Returns if `member` is a member of the set stored at `key`.
     * See https://valkey.io/commands/sismember/ for more details.
     *
     * @param key - The key of the set.
     * @param member - The member to check for existence in the set.
     *
     * Command Response - `true` if the member exists in the set, `false` otherwise.
     * If `key` doesn't exist, it is treated as an empty set and the command returns `false`.
     */
    public sismember(key: string, member: string): T {
        return this.addAndReturn(createSIsMember(key, member));
    }

    /**
     * Checks whether each member is contained in the members of the set stored at `key`.
     *
     * See https://valkey.io/commands/smismember/ for more details.
     *
     * @param key - The key of the set to check.
     * @param members - A list of members to check for existence in the set.
     *
     * Command Response - An `array` of `boolean` values, each indicating if the respective member exists in the set.
     *
     * since Valkey version 6.2.0.
     */
    public smismember(key: string, members: string[]): T {
        return this.addAndReturn(createSMIsMember(key, members));
    }

    /** Removes and returns one random member from the set value store at `key`.
     * See https://valkey.io/commands/spop/ for details.
     * To pop multiple members, see `spopCount`.
     *
     * @param key - The key of the set.
     *
     * Command Response - the value of the popped member.
     * If `key` does not exist, null will be returned.
     */
    public spop(key: string): T {
        return this.addAndReturn(createSPop(key));
    }

    /** Removes and returns up to `count` random members from the set value store at `key`, depending on the set's length.
     * See https://valkey.io/commands/spop/ for details.
     *
     * @param key - The key of the set.
     * @param count - The count of the elements to pop from the set.
     *
     * Command Response - A list of popped elements will be returned depending on the set's length.
     * If `key` does not exist, empty list will be returned.
     */
    public spopCount(key: string, count: number): T {
        return this.addAndReturn(createSPop(key, count), true);
    }

    /** Returns the number of keys in `keys` that exist in the database.
     * See https://valkey.io/commands/exists/ for details.
     *
     * @param keys - The keys list to check.
     *
     * Command Response - the number of keys that exist. If the same existing key is mentioned in `keys` multiple times,
     * it will be counted multiple times.
     */
    public exists(keys: string[]): T {
        return this.addAndReturn(createExists(keys));
    }

    /** Removes the specified keys. A key is ignored if it does not exist.
     * This command, similar to DEL, removes specified keys and ignores non-existent ones.
     * However, this command does not block the server, while [DEL](https://valkey.io/commands/del) does.
     * See https://valkey.io/commands/unlink/ for details.
     *
     * @param keys - The keys we wanted to unlink.
     *
     * Command Response - the number of keys that were unlinked.
     */
    public unlink(keys: string[]): T {
        return this.addAndReturn(createUnlink(keys));
    }

    /** Sets a timeout on `key` in seconds. After the timeout has expired, the key will automatically be deleted.
     * If `key` already has an existing expire set, the time to live is updated to the new value.
     * If `seconds` is non-positive number, the key will be deleted rather than expired.
     * The timeout will only be cleared by commands that delete or overwrite the contents of `key`.
     * See https://valkey.io/commands/expire/ for details.
     *
     * @param key - The key to set timeout on it.
     * @param seconds - The timeout in seconds.
     * @param option - The expire option.
     *
     * Command Response - `true` if the timeout was set. `false` if the timeout was not set. e.g. key doesn't exist,
     * or operation skipped due to the provided arguments.
     */
    public expire(key: string, seconds: number, option?: ExpireOptions): T {
        return this.addAndReturn(createExpire(key, seconds, option));
    }

    /** Sets a timeout on `key`. It takes an absolute Unix timestamp (seconds since January 1, 1970) instead of specifying the number of seconds.
     * A timestamp in the past will delete the key immediately. After the timeout has expired, the key will automatically be deleted.
     * If `key` already has an existing expire set, the time to live is updated to the new value.
     * The timeout will only be cleared by commands that delete or overwrite the contents of `key`.
     * See https://valkey.io/commands/expireat/ for details.
     *
     * @param key - The key to set timeout on it.
     * @param unixSeconds - The timeout in an absolute Unix timestamp.
     * @param option - The expire option.
     *
     * Command Response - `true` if the timeout was set. `false` if the timeout was not set. e.g. key doesn't exist,
     * or operation skipped due to the provided arguments.
     */
    public expireAt(
        key: string,
        unixSeconds: number,
        option?: ExpireOptions,
    ): T {
        return this.addAndReturn(createExpireAt(key, unixSeconds, option));
    }

    /** Sets a timeout on `key` in milliseconds. After the timeout has expired, the key will automatically be deleted.
     * If `key` already has an existing expire set, the time to live is updated to the new value.
     * If `milliseconds` is non-positive number, the key will be deleted rather than expired.
     * The timeout will only be cleared by commands that delete or overwrite the contents of `key`.
     * See https://valkey.io/commands/pexpire/ for details.
     *
     * @param key - The key to set timeout on it.
     * @param milliseconds - The timeout in milliseconds.
     * @param option - The expire option.
     *
     * Command Response - `true` if the timeout was set. `false` if the timeout was not set. e.g. key doesn't exist,
     * or operation skipped due to the provided arguments.
     */
    public pexpire(
        key: string,
        milliseconds: number,
        option?: ExpireOptions,
    ): T {
        return this.addAndReturn(createPExpire(key, milliseconds, option));
    }

    /** Sets a timeout on `key`. It takes an absolute Unix timestamp (milliseconds since January 1, 1970) instead of specifying the number of milliseconds.
     * A timestamp in the past will delete the key immediately. After the timeout has expired, the key will automatically be deleted.
     * If `key` already has an existing expire set, the time to live is updated to the new value.
     * The timeout will only be cleared by commands that delete or overwrite the contents of `key`.
     * See https://valkey.io/commands/pexpireat/ for details.
     *
     * @param key - The key to set timeout on it.
     * @param unixMilliseconds - The timeout in an absolute Unix timestamp.
     * @param option - The expire option.
     *
     * Command Response - `true` if the timeout was set. `false` if the timeout was not set. e.g. key doesn't exist,
     * or operation skipped due to the provided arguments.
     */
    public pexpireAt(
        key: string,
        unixMilliseconds: number,
        option?: ExpireOptions,
    ): T {
        return this.addAndReturn(
            createPExpireAt(key, unixMilliseconds, option),
        );
    }

    /** Returns the remaining time to live of `key` that has a timeout.
     * See https://valkey.io/commands/ttl/ for details.
     *
     * @param key - The key to return its timeout.
     *
     * Command Response -  TTL in seconds, -2 if `key` does not exist or -1 if `key` exists but has no associated expire.
     */
    public ttl(key: string): T {
        return this.addAndReturn(createTTL(key));
    }

    /** Adds members with their scores to the sorted set stored at `key`.
     * If a member is already a part of the sorted set, its score is updated.
     * See https://valkey.io/commands/zadd/ for more details.
     *
     * @param key - The key of the sorted set.
     * @param membersScoresMap - A mapping of members to their corresponding scores.
     * @param options - The ZAdd options.
     *
     * Command Response - The number of elements added to the sorted set.
     * If `changed` is set, returns the number of elements updated in the sorted set.
     */
    public zadd(
        key: string,
        membersScoresMap: Record<string, number>,
        options?: ZAddOptions,
    ): T {
        return this.addAndReturn(createZAdd(key, membersScoresMap, options));
    }

    /** Increments the score of member in the sorted set stored at `key` by `increment`.
     * If `member` does not exist in the sorted set, it is added with `increment` as its score (as if its previous score was 0.0).
     * If `key` does not exist, a new sorted set with the specified member as its sole member is created.
     * See https://valkey.io/commands/zadd/ for more details.
     *
     * @param key - The key of the sorted set.
     * @param member - A member in the sorted set to increment.
     * @param increment - The score to increment the member.
     * @param options - The ZAdd options.
     *
     * Command Response - The score of the member.
     * If there was a conflict with the options, the operation aborts and null is returned.
     */
    public zaddIncr(
        key: string,
        member: string,
        increment: number,
        options?: ZAddOptions,
    ): T {
        return this.addAndReturn(
            createZAdd(key, { [member]: increment }, options, true),
        );
    }

    /** Removes the specified members from the sorted set stored at `key`.
     * Specified members that are not a member of this set are ignored.
     * See https://valkey.io/commands/zrem/ for more details.
     *
     * @param key - The key of the sorted set.
     * @param members - A list of members to remove from the sorted set.
     *
     * Command Response - The number of members that were removed from the sorted set, not including non-existing members.
     * If `key` does not exist, it is treated as an empty sorted set, and this command returns 0.
     */
    public zrem(key: string, members: string[]): T {
        return this.addAndReturn(createZRem(key, members));
    }

    /** Returns the cardinality (number of elements) of the sorted set stored at `key`.
     * See https://valkey.io/commands/zcard/ for more details.
     *
     * @param key - The key of the sorted set.
     *
     * Command Response - The number of elements in the sorted set.
     * If `key` does not exist, it is treated as an empty sorted set, and this command returns 0.
     */
    public zcard(key: string): T {
        return this.addAndReturn(createZCard(key));
    }

    /**
     * Returns the cardinality of the intersection of the sorted sets specified by `keys`.
     *
     * See https://valkey.io/commands/zintercard/ for more details.
     *
     * @param keys - The keys of the sorted sets to intersect.
     * @param limit - An optional argument that can be used to specify a maximum number for the
     * intersection cardinality. If limit is not supplied, or if it is set to `0`, there will be no limit.
     *
     * Command Response - The cardinality of the intersection of the given sorted sets.
     *
     * since - Redis version 7.0.0.
     */
    public zintercard(keys: string[], limit?: number): T {
        return this.addAndReturn(createZInterCard(keys, limit));
    }

    /**
     * Returns the difference between the first sorted set and all the successive sorted sets.
     * To get the elements with their scores, see {@link zdiffWithScores}.
     *
     * See https://valkey.io/commands/zdiff/ for more details.
     *
     * @param keys - The keys of the sorted sets.
     *
     * Command Response - An `array` of elements representing the difference between the sorted sets.
     * If the first key does not exist, it is treated as an empty sorted set, and the command returns an empty `array`.
     *
     * since Valkey version 6.2.0.
     */
    public zdiff(keys: string[]): T {
        return this.addAndReturn(createZDiff(keys));
    }

    /**
     * Returns the difference between the first sorted set and all the successive sorted sets, with the associated
     * scores.
     *
     * See https://valkey.io/commands/zdiff/ for more details.
     *
     * @param keys - The keys of the sorted sets.
     *
     * Command Response - A map of elements and their scores representing the difference between the sorted sets.
     * If the first key does not exist, it is treated as an empty sorted set, and the command returns an empty `array`.
     *
     * since Valkey version 6.2.0.
     */
    public zdiffWithScores(keys: string[]): T {
        return this.addAndReturn(createZDiffWithScores(keys));
    }

    /**
     * Calculates the difference between the first sorted set and all the successive sorted sets in `keys` and stores
     * the difference as a sorted set to `destination`, overwriting it if it already exists. Non-existent keys are
     * treated as empty sets.
     *
     * See https://valkey.io/commands/zdiffstore/ for more details.
     *
     * @param destination - The key for the resulting sorted set.
     * @param keys - The keys of the sorted sets to compare.
     *
     * Command Response - The number of members in the resulting sorted set stored at `destination`.
     *
     * since Valkey version 6.2.0.
     */
    public zdiffstore(destination: string, keys: string[]): T {
        return this.addAndReturn(createZDiffStore(destination, keys));
    }

    /** Returns the score of `member` in the sorted set stored at `key`.
     * See https://valkey.io/commands/zscore/ for more details.
     *
     * @param key - The key of the sorted set.
     * @param member - The member whose score is to be retrieved.
     *
     * Command Response - The score of the member.
     * If `member` does not exist in the sorted set, null is returned.
     * If `key` does not exist, null is returned.
     */
    public zscore(key: string, member: string): T {
        return this.addAndReturn(createZScore(key, member));
    }

    /**
     * Returns the scores associated with the specified `members` in the sorted set stored at `key`.
     *
     * See https://valkey.io/commands/zmscore/ for more details.
     *
     * @param key - The key of the sorted set.
     * @param members - A list of members in the sorted set.
     *
     * Command Response - An `array` of scores corresponding to `members`.
     * If a member does not exist in the sorted set, the corresponding value in the list will be `null`.
     *
     * since Valkey version 6.2.0.
     */
    public zmscore(key: string, members: string[]): T {
        return this.addAndReturn(createZMScore(key, members));
    }

    /** Returns the number of members in the sorted set stored at `key` with scores between `minScore` and `maxScore`.
     * See https://valkey.io/commands/zcount/ for more details.
     *
     * @param key - The key of the sorted set.
     * @param minScore - The minimum score to count from. Can be positive/negative infinity, or specific score and inclusivity.
     * @param maxScore - The maximum score to count up to. Can be positive/negative infinity, or specific score and inclusivity.
     *
     * Command Response - The number of members in the specified score range.
     * If `key` does not exist, it is treated as an empty sorted set, and the command returns 0.
     * If `minScore` is greater than `maxScore`, 0 is returned.
     */
    public zcount(
        key: string,
        minScore: ScoreBoundary<number>,
        maxScore: ScoreBoundary<number>,
    ): T {
        return this.addAndReturn(createZCount(key, minScore, maxScore));
    }

    /** Returns the specified range of elements in the sorted set stored at `key`.
     * ZRANGE can perform different types of range queries: by index (rank), by the score, or by lexicographical order.
     *
     * See https://valkey.io/commands/zrange/ for more details.
     * To get the elements with their scores, see `zrangeWithScores`.
     *
     * @param key - The key of the sorted set.
     * @param rangeQuery - The range query object representing the type of range query to perform.
     * For range queries by index (rank), use RangeByIndex.
     * For range queries by lexicographical order, use RangeByLex.
     * For range queries by score, use RangeByScore.
     * @param reverse - If true, reverses the sorted set, with index 0 as the element with the highest score.
     *
     * Command Response - A list of elements within the specified range.
     * If `key` does not exist, it is treated as an empty sorted set, and the command returns an empty array.
     */
    public zrange(
        key: string,
        rangeQuery: RangeByScore | RangeByLex | RangeByIndex,
        reverse: boolean = false,
    ): T {
        return this.addAndReturn(createZRange(key, rangeQuery, reverse));
    }

    /** Returns the specified range of elements with their scores in the sorted set stored at `key`.
     * Similar to ZRANGE but with a WITHSCORE flag.
     * See https://valkey.io/commands/zrange/ for more details.
     *
     * @param key - The key of the sorted set.
     * @param rangeQuery - The range query object representing the type of range query to perform.
     * For range queries by index (rank), use RangeByIndex.
     * For range queries by lexicographical order, use RangeByLex.
     * For range queries by score, use RangeByScore.
     * @param reverse - If true, reverses the sorted set, with index 0 as the element with the highest score.
     *
     * Command Response - A map of elements and their scores within the specified range.
     * If `key` does not exist, it is treated as an empty sorted set, and the command returns an empty map.
     */
    public zrangeWithScores(
        key: string,
        rangeQuery: RangeByScore | RangeByLex | RangeByIndex,
        reverse: boolean = false,
    ): T {
        return this.addAndReturn(
            createZRangeWithScores(key, rangeQuery, reverse),
        );
    }

    /**
     * Computes the intersection of sorted sets given by the specified `keys` and stores the result in `destination`.
     * If `destination` already exists, it is overwritten. Otherwise, a new sorted set will be created.
     *
     * When in cluster mode, `destination` and all keys in `keys` must map to the same hash slot.
     *
     * See https://valkey.io/commands/zinterstore/ for more details.
     *
     * @param destination - The key of the destination sorted set.
     * @param keys - The keys of the sorted sets with possible formats:
     *  string[] - for keys only.
     *  KeyWeight[] - for weighted keys with score multipliers.
     * @param aggregationType - Specifies the aggregation strategy to apply when combining the scores of elements. See `AggregationType`.
     * Command Response - The number of elements in the resulting sorted set stored at `destination`.
     */
    public zinterstore(
        destination: string,
        keys: string[] | KeyWeight[],
        aggregationType?: AggregationType,
    ): T {
        return this.addAndReturn(
            createZInterstore(destination, keys, aggregationType),
        );
    }

    /** Returns the string representation of the type of the value stored at `key`.
     * See https://valkey.io/commands/type/ for more details.
     *
     * @param key - The key to check its data type.
     *
     * Command Response - If the key exists, the type of the stored value is returned. Otherwise, a "none" string is returned.
     */
    public type(key: string): T {
        return this.addAndReturn(createType(key));
    }

    /** Returns the length of the string value stored at `key`.
     * See https://valkey.io/commands/strlen/ for more details.
     *
     * @param key - The `key` to check its length.
     *
     * Command Response - The length of the string value stored at `key`
     * If `key` does not exist, it is treated as an empty string, and the command returns 0.
     */
    public strlen(key: string): T {
        return this.addAndReturn(createStrlen(key));
    }

    /** Removes and returns the members with the lowest scores from the sorted set stored at `key`.
     * If `count` is provided, up to `count` members with the lowest scores are removed and returned.
     * Otherwise, only one member with the lowest score is removed and returned.
     * See https://valkey.io/commands/zpopmin for more details.
     *
     * @param key - The key of the sorted set.
     * @param count - Specifies the quantity of members to pop. If not specified, pops one member.
     *
     * Command Response - A map of the removed members and their scores, ordered from the one with the lowest score to the one with the highest.
     * If `key` doesn't exist, it will be treated as an empty sorted set and the command returns an empty map.
     * If `count` is higher than the sorted set's cardinality, returns all members and their scores.
     */
    public zpopmin(key: string, count?: number): T {
        return this.addAndReturn(createZPopMin(key, count));
    }

    /** Removes and returns the members with the highest scores from the sorted set stored at `key`.
     * If `count` is provided, up to `count` members with the highest scores are removed and returned.
     * Otherwise, only one member with the highest score is removed and returned.
     * See https://valkey.io/commands/zpopmax for more details.
     *
     * @param key - The key of the sorted set.
     * @param count - Specifies the quantity of members to pop. If not specified, pops one member.
     *
     * Command Response - A map of the removed members and their scores, ordered from the one with the highest score to the one with the lowest.
     * If `key` doesn't exist, it will be treated as an empty sorted set and the command returns an empty map.
     * If `count` is higher than the sorted set's cardinality, returns all members and their scores, ordered from highest to lowest.
     */
    public zpopmax(key: string, count?: number): T {
        return this.addAndReturn(createZPopMax(key, count));
    }

    /** Echoes the provided `message` back.
     * See https://valkey.io/commands/echo for more details.
     *
     * @param message - The message to be echoed back.
     *
     * Command Response - The provided `message`.
     */
    public echo(message: string): T {
        return this.addAndReturn(createEcho(message));
    }

    /** Returns the remaining time to live of `key` that has a timeout, in milliseconds.
     * See https://valkey.io/commands/pttl for more details.
     *
     * @param key - The key to return its timeout.
     *
     * Command Response - TTL in milliseconds. -2 if `key` does not exist, -1 if `key` exists but has no associated expire.
     */
    public pttl(key: string): T {
        return this.addAndReturn(createPTTL(key));
    }

    /** Removes all elements in the sorted set stored at `key` with rank between `start` and `end`.
     * Both `start` and `end` are zero-based indexes with 0 being the element with the lowest score.
     * These indexes can be negative numbers, where they indicate offsets starting at the element with the highest score.
     * See https://valkey.io/commands/zremrangebyrank/ for more details.
     *
     * @param key - The key of the sorted set.
     * @param start - The starting point of the range.
     * @param end - The end of the range.
     *
     * Command Response - The number of members removed.
     * If `start` exceeds the end of the sorted set, or if `start` is greater than `end`, 0 returned.
     * If `end` exceeds the actual end of the sorted set, the range will stop at the actual end of the sorted set.
     * If `key` does not exist 0 will be returned.
     */
    public zremRangeByRank(key: string, start: number, end: number): T {
        return this.addAndReturn(createZRemRangeByRank(key, start, end));
    }

    /** Removes all elements in the sorted set stored at `key` with a score between `minScore` and `maxScore`.
     * See https://valkey.io/commands/zremrangebyscore/ for more details.
     *
     * @param key - The key of the sorted set.
     * @param minScore - The minimum score to remove from. Can be positive/negative infinity, or specific score and inclusivity.
     * @param maxScore - The maximum score to remove to. Can be positive/negative infinity, or specific score and inclusivity.
     *
     * Command Response - the number of members removed.
     * If `key` does not exist, it is treated as an empty sorted set, and the command returns 0.
     * If `minScore` is greater than `maxScore`, 0 is returned.
     */
    public zremRangeByScore(
        key: string,
        minScore: ScoreBoundary<number>,
        maxScore: ScoreBoundary<number>,
    ): T {
        return this.addAndReturn(
            createZRemRangeByScore(key, minScore, maxScore),
        );
    }

    /** Returns the rank of `member` in the sorted set stored at `key`, with scores ordered from low to high.
     * See https://valkey.io/commands/zrank for more details.
     * To get the rank of `member` with its score, see `zrankWithScore`.
     *
     * @param key - The key of the sorted set.
     * @param member - The member whose rank is to be retrieved.
     *
     * Command Response - The rank of `member` in the sorted set.
     * If `key` doesn't exist, or if `member` is not present in the set, null will be returned.
     */
    public zrank(key: string, member: string): T {
        return this.addAndReturn(createZRank(key, member));
    }

    /** Returns the rank of `member` in the sorted set stored at `key` with its score, where scores are ordered from the lowest to highest.
     * See https://valkey.io/commands/zrank for more details.
     *
     * @param key - The key of the sorted set.
     * @param member - The member whose rank is to be retrieved.
     *
     * Command Response - A list containing the rank and score of `member` in the sorted set.
     * If `key` doesn't exist, or if `member` is not present in the set, null will be returned.
     *
     * since - Redis version 7.2.0.
     */
    public zrankWithScore(key: string, member: string): T {
        return this.addAndReturn(createZRank(key, member, true));
    }

    /**
     * Returns the rank of `member` in the sorted set stored at `key`, where
     * scores are ordered from the highest to lowest, starting from 0.
     * To get the rank of `member` with its score, see {@link zrevrankWithScore}.
     *
     * See https://valkey.io/commands/zrevrank/ for more details.
     *
     * @param key - The key of the sorted set.
     * @param member - The member whose rank is to be retrieved.
     *
     * Command Response - The rank of `member` in the sorted set, where ranks are ordered from high to low based on scores.
     *     If `key` doesn't exist, or if `member` is not present in the set, `null` will be returned.
     */
    public zrevrank(key: string, member: string): T {
        return this.addAndReturn(createZRevRank(key, member));
    }

    /**
     * Returns the rank of `member` in the sorted set stored at `key` with its
     * score, where scores are ordered from the highest to lowest, starting from 0.
     *
     * See https://valkey.io/commands/zrevrank/ for more details.
     *
     * @param key - The key of the sorted set.
     * @param member - The member whose rank is to be retrieved.
     *
     * Command Response -  A list containing the rank and score of `member` in the sorted set, where ranks
     *     are ordered from high to low based on scores.
     *     If `key` doesn't exist, or if `member` is not present in the set, `null` will be returned.
     *
     * since - Valkey version 7.2.0.
     */
    public zrevrankWithScore(key: string, member: string): T {
        return this.addAndReturn(createZRevRankWithScore(key, member));
    }

    /** Remove the existing timeout on `key`, turning the key from volatile (a key with an expire set) to
     * persistent (a key that will never expire as no timeout is associated).
     * See https://valkey.io/commands/persist/ for more details.
     *
     * @param key - The key to remove the existing timeout on.
     *
     * Command Response - `false` if `key` does not exist or does not have an associated timeout, `true` if the timeout has been removed.
     */
    public persist(key: string): T {
        return this.addAndReturn(createPersist(key));
    }

    /** Executes a single command, without checking inputs. Every part of the command, including subcommands,
     *  should be added as a separate value in args.
     *
     * See the [Glide for Redis Wiki](https://github.com/valkey-io/valkey-glide/wiki/General-Concepts#custom-command)
     * for details on the restrictions and limitations of the custom command API.
     *
     * Command Response - A response from Redis with an `Object`.
     */
    public customCommand(args: string[]): T {
        return this.addAndReturn(createCustomCommand(args));
    }

    /** Returns the element at index `index` in the list stored at `key`.
     * The index is zero-based, so 0 means the first element, 1 the second element and so on.
     * Negative indices can be used to designate elements starting at the tail of the list.
     * Here, -1 means the last element, -2 means the penultimate and so forth.
     * See https://valkey.io/commands/lindex/ for more details.
     *
     * @param key - The `key` of the list.
     * @param index - The `index` of the element in the list to retrieve.
     * Command Response - The element at index in the list stored at `key`.
     * If `index` is out of range or if `key` does not exist, null is returned.
     */
    public lindex(key: string, index: number): T {
        return this.addAndReturn(createLIndex(key, index));
    }

    /**
     * Inserts `element` in the list at `key` either before or after the `pivot`.
     *
     * See https://valkey.io/commands/linsert/ for more details.
     *
     * @param key - The key of the list.
     * @param position - The relative position to insert into - either `InsertPosition.Before` or
     *     `InsertPosition.After` the `pivot`.
     * @param pivot - An element of the list.
     * @param element - The new element to insert.
     *
     * Command Response - The list length after a successful insert operation.
     * If the `key` doesn't exist returns `-1`.
     * If the `pivot` wasn't found, returns `0`.
     */
    public linsert(
        key: string,
        position: InsertPosition,
        pivot: string,
        element: string,
    ): T {
        return this.addAndReturn(createLInsert(key, position, pivot, element));
    }

    /**
     * Adds an entry to the specified stream stored at `key`. If the `key` doesn't exist, the stream is created.
     * See https://valkey.io/commands/xadd/ for more details.
     *
     * @param key - The key of the stream.
     * @param values - field-value pairs to be added to the entry.
     * @returns The id of the added entry, or `null` if `options.makeStream` is set to `false` and no stream with the matching `key` exists.
     */
    public xadd(
        key: string,
        values: [string, string][],
        options?: StreamAddOptions,
    ): T {
        return this.addAndReturn(createXAdd(key, values, options));
    }

    /**
     * Trims the stream stored at `key` by evicting older entries.
     * See https://valkey.io/commands/xtrim/ for more details.
     *
     * @param key - the key of the stream
     * @param options - options detailing how to trim the stream.
     * @returns The number of entries deleted from the stream. If `key` doesn't exist, 0 is returned.
     */
    public xtrim(key: string, options: StreamTrimOptions): T {
        return this.addAndReturn(createXTrim(key, options));
    }

    /** Returns the server time.
     * See https://valkey.io/commands/time/ for details.
     *
     * @returns - The current server time as a two items `array`:
     * A Unix timestamp and the amount of microseconds already elapsed in the current second.
     * The returned `array` is in a [Unix timestamp, Microseconds already elapsed] format.
     */
    public time(): T {
        return this.addAndReturn(createTime());
    }

    /**
     * Reads entries from the given streams.
     * See https://valkey.io/commands/xread/ for more details.
     *
     * @param keys_and_ids - pairs of keys and entry ids to read from. A pair is composed of a stream's key and the id of the entry after which the stream will be read.
     * @param options - options detailing how to read the stream.
     * @returns A map between a stream key, and an array of entries in the matching key. The entries are in an [id, fields[]] format.
     */
    public xread(
        keys_and_ids: Record<string, string>,
        options?: StreamReadOptions,
    ): T {
        return this.addAndReturn(createXRead(keys_and_ids, options));
    }

    /**
     * Returns the number of entries in the stream stored at `key`.
     *
     * See https://valkey.io/commands/xlen/ for more details.
     *
     * @param key - The key of the stream.
     *
     * Command Response - The number of entries in the stream. If `key` does not exist, returns `0`.
     */
    public xlen(key: string): T {
        return this.addAndReturn(createXLen(key));
    }

    /**
     * Renames `key` to `newkey`.
     * If `newkey` already exists it is overwritten.
     * In Cluster mode, both `key` and `newkey` must be in the same hash slot,
     * meaning that in practice only keys that have the same hash tag can be reliably renamed in cluster.
     * See https://valkey.io/commands/rename/ for more details.
     *
     * @param key - The key to rename.
     * @param newKey - The new name of the key.
     * Command Response - If the `key` was successfully renamed, return "OK". If `key` does not exist, an error is thrown.
     */
    public rename(key: string, newKey: string): T {
        return this.addAndReturn(createRename(key, newKey));
    }

    /**
     * Renames `key` to `newkey` if `newkey` does not yet exist.
     * In Cluster mode, both `key` and `newkey` must be in the same hash slot,
     * meaning that in practice only keys that have the same hash tag can be reliably renamed in cluster.
     * See https://valkey.io/commands/renamenx/ for more details.
     *
     * @param key - The key to rename.
     * @param newKey - The new name of the key.
     * Command Response - If the `key` was successfully renamed, returns `true`. Otherwise, returns `false`.
     * If `key` does not exist, an error is thrown.
     */
    public renamenx(key: string, newKey: string): T {
        return this.addAndReturn(createRenameNX(key, newKey));
    }

    /** Blocking list pop primitive.
     * Pop an element from the tail of the first list that is non-empty,
     * with the given `keys` being checked in the order that they are given.
     * Blocks the connection when there are no elements to pop from any of the given lists.
     * See https://valkey.io/commands/brpop/ for more details.
     * Note: `BRPOP` is a blocking command,
     * see [Blocking Commands](https://github.com/valkey-io/valkey-glide/wiki/General-Concepts#blocking-commands) for more details and best practices.
     *
     * @param keys - The `keys` of the lists to pop from.
     * @param timeout - The `timeout` in seconds.
     * Command Response - An `array` containing the `key` from which the element was popped and the value of the popped element,
     * formatted as [key, value]. If no element could be popped and the timeout expired, returns `null`.
     */
    public brpop(keys: string[], timeout: number): T {
        return this.addAndReturn(createBRPop(keys, timeout));
    }

    /** Blocking list pop primitive.
     * Pop an element from the head of the first list that is non-empty,
     * with the given `keys` being checked in the order that they are given.
     * Blocks the connection when there are no elements to pop from any of the given lists.
     * See https://valkey.io/commands/blpop/ for more details.
     * Note: `BLPOP` is a blocking command,
     * see [Blocking Commands](https://github.com/valkey-io/valkey-glide/wiki/General-Concepts#blocking-commands) for more details and best practices.
     *
     * @param keys - The `keys` of the lists to pop from.
     * @param timeout - The `timeout` in seconds.
     * Command Response - An `array` containing the `key` from which the element was popped and the value of the popped element,
     * formatted as [key, value]. If no element could be popped and the timeout expired, returns `null`.
     */
    public blpop(keys: string[], timeout: number): T {
        return this.addAndReturn(createBLPop(keys, timeout));
    }

    /** Adds all elements to the HyperLogLog data structure stored at the specified `key`.
     * Creates a new structure if the `key` does not exist.
     * When no elements are provided, and `key` exists and is a HyperLogLog, then no operation is performed.
     *
     * See https://valkey.io/commands/pfadd/ for more details.
     *
     * @param key - The key of the HyperLogLog data structure to add elements into.
     * @param elements - An array of members to add to the HyperLogLog stored at `key`.
     * Command Response - If the HyperLogLog is newly created, or if the HyperLogLog approximated cardinality is
     *     altered, then returns `1`. Otherwise, returns `0`.
     */
    public pfadd(key: string, elements: string[]): T {
        return this.addAndReturn(createPfAdd(key, elements));
    }

    /** Estimates the cardinality of the data stored in a HyperLogLog structure for a single key or
     * calculates the combined cardinality of multiple keys by merging their HyperLogLogs temporarily.
     *
     * See https://valkey.io/commands/pfcount/ for more details.
     *
     * @param keys - The keys of the HyperLogLog data structures to be analyzed.
     * Command Response - The approximated cardinality of given HyperLogLog data structures.
     *     The cardinality of a key that does not exist is `0`.
     */
    public pfcount(keys: string[]): T {
        return this.addAndReturn(createPfCount(keys));
    }

    /** Returns the internal encoding for the Redis object stored at `key`.
     *
     * See https://valkey.io/commands/object-encoding for more details.
     *
     * @param key - The `key` of the object to get the internal encoding of.
     * Command Response - If `key` exists, returns the internal encoding of the object stored at `key` as a string.
     *     Otherwise, returns None.
     */
    public objectEncoding(key: string): T {
        return this.addAndReturn(createObjectEncoding(key));
    }

    /** Returns the logarithmic access frequency counter of a Redis object stored at `key`.
     *
     * See https://valkey.io/commands/object-freq for more details.
     *
     * @param key - The `key` of the object to get the logarithmic access frequency counter of.
     * Command Response - If `key` exists, returns the logarithmic access frequency counter of
     *     the object stored at `key` as a `number`. Otherwise, returns `null`.
     */
    public objectFreq(key: string): T {
        return this.addAndReturn(createObjectFreq(key));
    }

    /**
     * Returns the time in seconds since the last access to the value stored at `key`.
     *
     * See https://valkey.io/commands/object-idletime/ for more details.
     *
     * @param key - The key of the object to get the idle time of.
     *
     * Command Response - If `key` exists, returns the idle time in seconds. Otherwise, returns `null`.
     */
    public objectIdletime(key: string): T {
        return this.addAndReturn(createObjectIdletime(key));
    }

    /**
     * Returns the reference count of the object stored at `key`.
     *
     * See https://valkey.io/commands/object-refcount/ for more details.
     *
     * @param key - The `key` of the object to get the reference count of.
     *
     * Command Response - If `key` exists, returns the reference count of the object stored at `key` as a `number`.
     * Otherwise, returns `null`.
     */
    public objectRefcount(key: string): T {
        return this.addAndReturn(createObjectRefcount(key));
    }

    /**
     * Displays a piece of generative computer art and the server version.
     *
     * See https://valkey.io/commands/lolwut/ for more details.
     *
     * @param options - The LOLWUT options.
     *
     * Command Response - A piece of generative computer art along with the current server version.
     */
    public lolwut(options?: LolwutOptions): T {
        return this.addAndReturn(createLolwut(options));
    }

    /**
     * Invokes a previously loaded function.
     *
     * See https://valkey.io/commands/fcall/ for more details.
     *
     * since Valkey version 7.0.0.
     *
     * @param func - The function name.
     * @param keys - A list of `keys` accessed by the function. To ensure the correct execution of functions,
     *     all names of keys that a function accesses must be explicitly provided as `keys`.
     * @param args - A list of `function` arguments and it should not represent names of keys.
     *
     * Command Response - The invoked function's return value.
     */
    public fcall(func: string, keys: string[], args: string[]): T {
        return this.addAndReturn(createFCall(func, keys, args));
    }

    /**
     * Invokes a previously loaded read-only function.
     *
     * See https://valkey.io/commands/fcall/ for more details.
     *
     * since Valkey version 7.0.0.
     *
     * @param func - The function name.
     * @param keys - A list of `keys` accessed by the function. To ensure the correct execution of functions,
     *     all names of keys that a function accesses must be explicitly provided as `keys`.
     * @param args - A list of `function` arguments and it should not represent names of keys.
     *
     * Command Response - The invoked function's return value.
     */
    public fcallReadonly(func: string, keys: string[], args: string[]): T {
        return this.addAndReturn(createFCallReadOnly(func, keys, args));
    }

    /**
     * Deletes a library and all its functions.
     *
     * See https://valkey.io/commands/function-delete/ for details.
     *
     * since Valkey version 7.0.0.
     *
     * @param libraryCode - The library name to delete.
     *
     * Command Response - `OK`.
     */
    public functionDelete(libraryCode: string): T {
        return this.addAndReturn(createFunctionDelete(libraryCode));
    }

    /**
     * Loads a library to Valkey.
     *
     * See https://valkey.io/commands/function-load/ for details.
     *
     * since Valkey version 7.0.0.
     *
     * @param libraryCode - The source code that implements the library.
     * @param replace - Whether the given library should overwrite a library with the same name if it
     *     already exists.
     *
     * Command Response - The library name that was loaded.
     */
    public functionLoad(libraryCode: string, replace?: boolean): T {
        return this.addAndReturn(createFunctionLoad(libraryCode, replace));
    }

    /**
     * Deletes all function libraries.
     *
     * See https://valkey.io/commands/function-flush/ for details.
     *
     * since Valkey version 7.0.0.
     *
     * @param mode - The flushing mode, could be either {@link FlushMode.SYNC} or {@link FlushMode.ASYNC}.
     * Command Response - `OK`.
     */
    public functionFlush(mode?: FlushMode): T {
        return this.addAndReturn(createFunctionFlush(mode));
    }

    /**
     * Deletes all the keys of all the existing databases. This command never fails.
     *
     * See https://valkey.io/commands/flushall/ for more details.
     *
     * @param mode - The flushing mode, could be either {@link FlushMode.SYNC} or {@link FlushMode.ASYNC}.
     *
     * Command Response - `OK`.
     */
    public flushall(mode?: FlushMode): T {
        return this.addAndReturn(createFlushAll(mode));
    }

    /**
     * Deletes all the keys of the currently selected database. This command never fails.
     *
     * See https://valkey.io/commands/flushdb/ for more details.
     *
     * @param mode - The flushing mode, could be either {@link FlushMode.SYNC} or {@link FlushMode.ASYNC}.
     *
     * Command Response - `OK`.
     */
    public flushdb(mode?: FlushMode): T {
        return this.addAndReturn(createFlushDB(mode));
    }

    /**
     * Returns the index of the first occurrence of `element` inside the list specified by `key`. If no
     * match is found, `null` is returned. If the `count` option is specified, then the function returns
     * an `array` of indices of matching elements within the list.
     *
     * See https://valkey.io/commands/lpos/ for more details.
     *
     * @param key - The name of the list.
     * @param element - The value to search for within the list.
     * @param options - The LPOS options.
     *
     * Command Response - The index of `element`, or `null` if `element` is not in the list. If the `count`
     * option is specified, then the function returns an `array` of indices of matching elements within the list.
     *
     * since - Valkey version 6.0.6.
     */
    public lpos(key: string, element: string, options?: LPosOptions): T {
        return this.addAndReturn(createLPos(key, element, options));
    }

    /**
     * Returns the number of keys in the currently selected database.
     *
     * See https://valkey.io/commands/dbsize/ for more details.
     *
     * Command Response - The number of keys in the currently selected database.
     */
    public dbsize(): T {
        return this.addAndReturn(createDBSize());
    }

    /**
     * Counts the number of set bits (population counting) in the string stored at `key`. The `options` argument can
     * optionally be provided to count the number of bits in a specific string interval.
     *
     * See https://valkey.io/commands/bitcount for more details.
     *
     * @param key - The key for the string to count the set bits of.
     * @param options - The offset options.
     *
     * Command Response - If `options` is provided, returns the number of set bits in the string interval specified by `options`.
     *     If `options` is not provided, returns the number of set bits in the string stored at `key`.
     *     Otherwise, if `key` is missing, returns `0` as it is treated as an empty string.
     */
    public bitcount(key: string, options?: BitOffsetOptions): T {
        return this.addAndReturn(createBitCount(key, options));
    }

    /**
     * Adds geospatial members with their positions to the specified sorted set stored at `key`.
     * If a member is already a part of the sorted set, its position is updated.
     *
     * See https://valkey.io/commands/geoadd/ for more details.
     *
     * @param key - The key of the sorted set.
     * @param membersToGeospatialData - A mapping of member names to their corresponding positions - see
     *     {@link GeospatialData}. The command will report an error when the user attempts to index
     *     coordinates outside the specified ranges.
     * @param options - The GeoAdd options - see {@link GeoAddOptions}.
     *
     * Command Response - The number of elements added to the sorted set. If `changed` is set to
     *    `true` in the options, returns the number of elements updated in the sorted set.
     */
    public geoadd(
        key: string,
        membersToGeospatialData: Map<string, GeospatialData>,
        options?: GeoAddOptions,
    ): T {
        return this.addAndReturn(
            createGeoAdd(key, membersToGeospatialData, options),
        );
    }

    /**
     * Returns the members of a sorted set populated with geospatial information using {@link geoadd},
     * which are within the borders of the area specified by a given shape.
     *
     * See https://valkey.io/commands/geosearch/ for more details.
     *
     * since - Valkey 6.2.0 and above.
     *
     * @param key - The key of the sorted set.
     * @param searchFrom - The query's center point options, could be one of:
     *
     * - {@link CoordOrigin} to use the position of the given existing member in the sorted set.
     *
     * - {@link MemberOrigin} to use the given longitude and latitude coordinates.
     *
     * @param searchBy - The query's shape options, could be one of:
     *
     * - {@link GeoCircleShape} to search inside circular area according to given radius.
     *
     * - {@link GeoBoxShape} to search inside an axis-aligned rectangle, determined by height and width.
     *
     * @param resultOptions - The optional inputs to request additional information and configure sorting/limiting the results, see {@link GeoSearchResultOptions}.
     *
     * Command Response - By default, returns an `Array` of members (locations) names.
     *     If any of `withCoord`, `withDist` or `withHash` are set to `true` in {@link GeoSearchResultOptions}, a 2D `Array` returned,
     *     where each sub-array represents a single item in the following order:
     *
     * - The member (location) name.
     *
     * - The distance from the center as a floating point `number`, in the same unit specified for `searchBy`.
     *
     * - The geohash of the location as a integer `number`.
     *
     * - The coordinates as a two item `array` of floating point `number`s.
     */
    public geosearch(
        key: string,
        searchFrom: SearchOrigin,
        searchBy: GeoSearchShape,
        resultOptions?: GeoSearchResultOptions,
    ): T {
        return this.addAndReturn(
            createGeoSearch(key, searchFrom, searchBy, resultOptions),
        );
    }

    /**
     * Returns the positions (longitude, latitude) of all the specified `members` of the
     * geospatial index represented by the sorted set at `key`.
     *
     * See https://valkey.io/commands/geopos for more details.
     *
     * @param key - The key of the sorted set.
     * @param members - The members for which to get the positions.
     *
     * Command Response - A 2D `Array` which represents positions (longitude and latitude) corresponding to the
     *     given members. The order of the returned positions matches the order of the input members.
     *     If a member does not exist, its position will be `null`.
     */
    public geopos(key: string, members: string[]): T {
        return this.addAndReturn(createGeoPos(key, members));
    }

    /**
     * Pops a member-score pair from the first non-empty sorted set, with the given `keys`
     * being checked in the order they are provided.
     *
     * See https://valkey.io/commands/zmpop/ for more details.
     *
     * @param keys - The keys of the sorted sets.
     * @param modifier - The element pop criteria - either {@link ScoreFilter.MIN} or
     *     {@link ScoreFilter.MAX} to pop the member with the lowest/highest score accordingly.
     * @param count - The number of elements to pop.
     *
     * Command Response - A two-element `array` containing the key name of the set from which the
     *     element was popped, and a member-score `Record` of the popped element.
     *     If no member could be popped, returns `null`.
     *
     * since Valkey version 7.0.0.
     */
    public zmpop(keys: string[], modifier: ScoreFilter, count?: number): T {
        return this.addAndReturn(createZMPop(keys, modifier, count));
    }

    /**
     * Returns the distance between `member1` and `member2` saved in the geospatial index stored at `key`.
     *
     * See https://valkey.io/commands/geodist/ for more details.
     *
     * @param key - The key of the sorted set.
     * @param member1 - The name of the first member.
     * @param member2 - The name of the second member.
     * @param geoUnit - The unit of distance measurement - see {@link GeoUnit}. If not specified, the default unit is {@link GeoUnit.METERS}.
     *
     * Command Response - The distance between `member1` and `member2`. Returns `null`, if one or both members do not exist,
     *     or if the key does not exist.
     */
    public geodist(
        key: string,
        member1: string,
        member2: string,
        geoUnit?: GeoUnit,
    ): T {
        return this.addAndReturn(createGeoDist(key, member1, member2, geoUnit));
    }

    /**
     * Returns the `GeoHash` strings representing the positions of all the specified `members` in the sorted set stored at `key`.
     *
     * See https://valkey.io/commands/geohash/ for more details.
     *
     * @param key - The key of the sorted set.
     * @param members - The array of members whose <code>GeoHash</code> strings are to be retrieved.
     *
     * Command Response - An array of `GeoHash` strings representing the positions of the specified members stored at `key`.
     *   If a member does not exist in the sorted set, a `null` value is returned for that member.
     */
    public geohash(key: string, members: string[]): T {
        return this.addAndReturn(createGeoHash(key, members));
    }
}

/**
 * Extends BaseTransaction class for Redis standalone commands.
 * Transactions allow the execution of a group of commands in a single step.
 *
 * Command Response:
 *  An array of command responses is returned by the GlideClient.exec command, in the order they were given.
 *  Each element in the array represents a command given to the transaction.
 *  The response for each command depends on the executed Redis command.
 *  Specific response types are documented alongside each method.
 *
 * @example
 * ```typescript
 * const transaction = new Transaction()
 *    .set("key", "value")
 *    .select(1)  /// Standalone command
 *    .get("key");
 * const result = await GlideClient.exec(transaction);
 * console.log(result); // Output: ['OK', 'OK', null]
 * ```
 */
export class Transaction extends BaseTransaction<Transaction> {
    /// TODO: add MOVE, SLAVEOF and all SENTINEL commands

    /** Change the currently selected Redis database.
     * See https://valkey.io/commands/select/ for details.
     *
     * @param index - The index of the database to select.
     *
     * Command Response - A simple OK response.
     */
    public select(index: number): Transaction {
        return this.addAndReturn(createSelect(index));
    }
}

/**
 * Extends BaseTransaction class for cluster mode commands.
 * Transactions allow the execution of a group of commands in a single step.
 *
 * Command Response:
 *  An array of command responses is returned by the GlideClusterClient.exec command, in the order they were given.
 *  Each element in the array represents a command given to the transaction.
 *  The response for each command depends on the executed Redis command.
 *  Specific response types are documented alongside each method.
 *
 */
export class ClusterTransaction extends BaseTransaction<ClusterTransaction> {
    /// TODO: add all CLUSTER commands
}<|MERGE_RESOLUTION|>--- conflicted
+++ resolved
@@ -4,7 +4,7 @@
 
 import {
     AggregationType,
-<<<<<<< HEAD
+    BitwiseOperation,
     CoordOrigin, // eslint-disable-line @typescript-eslint/no-unused-vars
     ExpireOptions,
     GeoBoxShape, // eslint-disable-line @typescript-eslint/no-unused-vars
@@ -13,11 +13,6 @@
     GeoSearchShape,
     GeoUnit,
     GeospatialData,
-=======
-    BitwiseOperation,
-    ExpireOptions,
-    GeoUnit,
->>>>>>> b0f04e9a
     InfoOptions,
     InsertPosition,
     KeyWeight,
