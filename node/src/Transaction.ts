--- conflicted
+++ resolved
@@ -98,6 +98,7 @@
     createGeoHash,
     createGeoPos,
     createGeoSearch,
+    createGeoSearchStore,
     createGet,
     createGetBit,
     createGetDel,
@@ -226,13 +227,9 @@
     createZRevRankWithScore,
     createZScan,
     createZScore,
-<<<<<<< HEAD
     createXPending,
+    GeoSearchStoreResultOptions,
     StreamPendingOptions,
-=======
-    createGeoSearchStore,
-    GeoSearchStoreResultOptions,
->>>>>>> d58681ce
 } from "./Commands";
 import { command_request } from "./ProtobufMessage";
 
@@ -2266,21 +2263,17 @@
     }
 
     /**
-<<<<<<< HEAD
      * Returns stream message summary information for pending messages matching a given range of IDs.
      *
      * See https://valkey.io/commands/xpending/ for more details.
-=======
      * Returns the list of all consumers and their attributes for the given consumer group of the
      * stream stored at `key`.
      *
      * See https://valkey.io/commands/xinfo-consumers/ for more details.
->>>>>>> d58681ce
      *
      * @param key - The key of the stream.
      * @param group - The consumer group name.
      *
-<<<<<<< HEAD
      * Command Response - An `array` that includes the summary of the pending messages.
      * See example of {@link BaseClient.xpending|xpending} for more details.
      */
@@ -2306,7 +2299,14 @@
         options: StreamPendingOptions,
     ): T {
         return this.addAndReturn(createXPending(key, group, options));
-=======
+    }
+
+    /**
+     * Returns the list of all consumers and their attributes for the given consumer group of the
+     * stream stored at `key`.
+     *
+     * See https://valkey.io/commands/xinfo-consumers/ for more details.
+     *
      * Command Response - An `Array` of `Records`, where each mapping contains the attributes
      *     of a consumer for the given consumer group of the stream at `key`.
      */
@@ -2405,7 +2405,6 @@
      */
     public xgroupDestroy(key: string, groupName: string): T {
         return this.addAndReturn(createXGroupDestroy(key, groupName));
->>>>>>> d58681ce
     }
 
     /**
