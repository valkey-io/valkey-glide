/**
 * Copyright Valkey GLIDE Project Contributors - SPDX Identifier: Apache-2.0
 */

import {
    BaseClient, // eslint-disable-line @typescript-eslint/no-unused-vars
    GlideString,
    ReadFrom, // eslint-disable-line @typescript-eslint/no-unused-vars
} from "./BaseClient";

import {
    AggregationType,
    BaseScanOptions,
    BitFieldGet,
    BitFieldIncrBy, // eslint-disable-line @typescript-eslint/no-unused-vars
    BitFieldOverflow, // eslint-disable-line @typescript-eslint/no-unused-vars
    BitFieldSet, // eslint-disable-line @typescript-eslint/no-unused-vars
    BitFieldSubCommands,
    BitOffset, // eslint-disable-line @typescript-eslint/no-unused-vars
    BitOffsetMultiplier, // eslint-disable-line @typescript-eslint/no-unused-vars
    BitOffsetOptions,
    BitmapIndexType,
    BitwiseOperation,
    Boundary,
    CoordOrigin, // eslint-disable-line @typescript-eslint/no-unused-vars
    ExpireOptions,
    FlushMode,
    FunctionListOptions,
    FunctionListResponse, // eslint-disable-line @typescript-eslint/no-unused-vars
    FunctionStatsSingleResponse, // eslint-disable-line @typescript-eslint/no-unused-vars
    GeoAddOptions,
    GeoBoxShape, // eslint-disable-line @typescript-eslint/no-unused-vars
    GeoCircleShape, // eslint-disable-line @typescript-eslint/no-unused-vars
    GeoSearchResultOptions,
    GeoSearchShape,
    GeoSearchStoreResultOptions,
    GeoUnit,
    GeospatialData,
    InfoOptions,
    InsertPosition,
    KeyWeight,
    LPosOptions,
    ListDirection,
    LolwutOptions,
    MemberOrigin, // eslint-disable-line @typescript-eslint/no-unused-vars
    RangeByIndex,
    RangeByLex,
    RangeByScore,
    RestoreOptions,
    ReturnTypeXinfoStream, // eslint-disable-line @typescript-eslint/no-unused-vars
    ScoreFilter,
    SearchOrigin,
    SetOptions,
    SortClusterOptions,
    SortOptions,
    StreamAddOptions,
    StreamClaimOptions,
    StreamGroupOptions,
    StreamPendingOptions,
    StreamReadGroupOptions,
    StreamReadOptions,
    StreamTrimOptions,
    TimeUnit,
    ZAddOptions,
    createAppend,
    createBLMPop,
    createBLMove,
    createBLPop,
    createBRPop,
    createBZMPop,
    createBZPopMax,
    createBZPopMin,
    createBitCount,
    createBitField,
    createBitOp,
    createBitPos,
    createClientGetName,
    createClientId,
    createConfigGet,
    createConfigResetStat,
    createConfigRewrite,
    createConfigSet,
    createCopy,
    createCustomCommand,
    createDBSize,
    createDecr,
    createDecrBy,
    createDel,
    createDump,
    createEcho,
    createExists,
    createExpire,
    createExpireAt,
    createExpireTime,
    createFCall,
    createFCallReadOnly,
    createFlushAll,
    createFlushDB,
    createFunctionDelete,
    createFunctionFlush,
    createFunctionList,
    createFunctionLoad,
    createFunctionStats,
    createGeoAdd,
    createGeoDist,
    createGeoHash,
    createGeoPos,
    createGeoSearch,
    createGeoSearchStore,
    createGet,
    createGetBit,
    createGetDel,
    createGetEx,
    createGetRange,
    createHDel,
    createHExists,
    createHGet,
    createHGetAll,
    createHIncrBy,
    createHIncrByFloat,
    createHKeys,
    createHLen,
    createHMGet,
    createHRandField,
    createHScan,
    createHSet,
    createHSetNX,
    createHStrlen,
    createHVals,
    createIncr,
    createIncrBy,
    createIncrByFloat,
    createInfo,
    createLCS,
    createLIndex,
    createLInsert,
    createLLen,
    createLMPop,
    createLMove,
    createLPop,
    createLPos,
    createLPush,
    createLPushX,
    createLRange,
    createLRem,
    createLSet,
    createLTrim,
    createLastSave,
    createLolwut,
    createMGet,
    createMSet,
    createMSetNX,
    createMove,
    createObjectEncoding,
    createObjectFreq,
    createObjectIdletime,
    createObjectRefcount,
    createPExpire,
    createPExpireAt,
    createPExpireTime,
    createPTTL,
    createPersist,
    createPfAdd,
    createPfCount,
    createPfMerge,
    createPing,
    createPubSubChannels,
    createPubSubNumPat,
    createPubSubNumSub,
    createPubSubShardNumSub,
    createPublish,
    createPubsubShardChannels,
    createRPop,
    createRPush,
    createRPushX,
    createRandomKey,
    createRename,
    createRenameNX,
    createRestore,
    createSAdd,
    createSCard,
    createSDiff,
    createSDiffStore,
    createSInter,
    createSInterCard,
    createSInterStore,
    createSIsMember,
    createSMIsMember,
    createSMembers,
    createSMove,
    createSPop,
    createSRandMember,
    createSRem,
    createSScan,
    createSUnion,
    createSUnionStore,
    createSelect,
    createSet,
    createSetBit,
    createSetRange,
    createSort,
    createSortReadOnly,
    createStrlen,
    createTTL,
    createTime,
    createTouch,
    createType,
    createUnlink,
    createWait,
    createXAck,
    createXAdd,
    createXAutoClaim,
    createXClaim,
    createXDel,
    createXGroupCreate,
    createXGroupCreateConsumer,
    createXGroupDelConsumer,
    createXGroupDestroy,
    createXInfoConsumers,
    createXInfoGroups,
    createXInfoStream,
    createXLen,
    createXPending,
    createXRange,
    createXRead,
    createXReadGroup,
    createXRevRange,
    createXTrim,
    createZAdd,
    createZCard,
    createZCount,
    createZDiff,
    createZDiffStore,
    createZDiffWithScores,
    createZIncrBy,
    createZInter,
    createZInterCard,
    createZInterstore,
    createZLexCount,
    createZMPop,
    createZMScore,
    createZPopMax,
    createZPopMin,
    createZRandMember,
    createZRange,
    createZRangeStore,
    createZRangeWithScores,
    createZRank,
    createZRem,
    createZRemRangeByLex,
    createZRemRangeByRank,
    createZRemRangeByScore,
    createZRevRank,
    createZRevRankWithScore,
    createZScan,
    createZScore,
    createZUnion,
    createZUnionStore,
    createXGroupSetid,
} from "./Commands";
import { command_request } from "./ProtobufMessage";

/**
 * Base class encompassing shared commands for both standalone and cluster mode implementations in a transaction.
 * Transactions allow the execution of a group of commands in a single step.
 *
 * Command Response:
 *  An array of command responses is returned by the client exec command, in the order they were given.
 *  Each element in the array represents a command given to the transaction.
 *  The response for each command depends on the executed Redis command.
 *  Specific response types are documented alongside each method.
 *
 * @example
 * ```typescript
 * const transaction = new BaseTransaction()
 *    .set("key", "value")
 *    .get("key");
 * const result = await client.exec(transaction);
 * console.log(result); // Output: ['OK', 'value']
 * ```
 */
export class BaseTransaction<T extends BaseTransaction<T>> {
    /**
     * @internal
     */
    readonly commands: command_request.Command[] = [];
    /**
     * Array of command indexes indicating commands that need to be converted into a `Set` within the transaction.
     * @internal
     */
    readonly setCommandsIndexes: number[] = [];

    /**
     * Adds a command to the transaction and returns the transaction instance.
     * @param command - The command to add.
     * @param shouldConvertToSet - Indicates if the command should be converted to a `Set`.
     * @returns The updated transaction instance.
     */
    protected addAndReturn(
        command: command_request.Command,
        shouldConvertToSet: boolean = false,
    ): T {
        if (shouldConvertToSet) {
            // The command's index within the transaction is saved for later conversion of its response to a Set type.
            this.setCommandsIndexes.push(this.commands.length);
        }

        this.commands.push(command);
        return this as unknown as T;
    }

    /** Get the value associated with the given key, or null if no such value exists.
     * @see {@link https://valkey.io/commands/get/|valkey.io} for details.
     *
     * @param key - The key to retrieve from the database.
     *
     * Command Response - If `key` exists, returns the value of `key`. Otherwise, return null.
     */
    public get(key: GlideString): T {
        return this.addAndReturn(createGet(key));
    }

    /**
     * Get the value of `key` and optionally set its expiration. `GETEX` is similar to {@link get}.
     *
     * @see {@link https://valkey.io/commands/getex/|valkey.io} for more details.
     * @remarks Since Valkey version 6.2.0.
     *
     * @param key - The key to retrieve from the database.
     * @param options - (Optional) set expiriation to the given key.
     *                  "persist" will retain the time to live associated with the key. Equivalent to `PERSIST` in the VALKEY API.
     *                  Otherwise, a {@link TimeUnit} and duration of the expire time should be specified.
     *
     * Command Response - If `key` exists, returns the value of `key` as a `string`. Otherwise, return `null`.
     */
    public getex(
        key: string,
        options?: "persist" | { type: TimeUnit; duration: number },
    ): T {
        return this.addAndReturn(createGetEx(key, options));
    }

    /**
     * Gets a string value associated with the given `key`and deletes the key.
     *
     * @see {@link https://valkey.io/commands/getdel/|valkey.io} for details.
     *
     * @param key - The key to retrieve from the database.
     *
     * Command Response - If `key` exists, returns the `value` of `key`. Otherwise, return `null`.
     */
    public getdel(key: GlideString): T {
        return this.addAndReturn(createGetDel(key));
    }

    /**
     * Returns the substring of the string value stored at `key`, determined by the offsets
     * `start` and `end` (both are inclusive). Negative offsets can be used in order to provide
     * an offset starting from the end of the string. So `-1` means the last character, `-2` the
     * penultimate and so forth. If `key` does not exist, an empty string is returned. If `start`
     * or `end` are out of range, returns the substring within the valid range of the string.
     *
     * @see {@link https://valkey.io/commands/getrange/|valkey.io} for details.
     *
     * @param key - The key of the string.
     * @param start - The starting offset.
     * @param end - The ending offset.
     *
     * Command Response - substring extracted from the value stored at `key`.
     */
    public getrange(key: string, start: number, end: number): T {
        return this.addAndReturn(createGetRange(key, start, end));
    }

    /** Set the given key with the given value. Return value is dependent on the passed options.
     * @see {@link https://valkey.io/commands/set/|valkey.io} for details.
     *
     * @param key - The key to store.
     * @param value - The value to store with the given key.
     * @param options - The set options.
     *
     * Command Response - If the value is successfully set, return OK.
     * If `value` isn't set because of `onlyIfExists` or `onlyIfDoesNotExist` conditions, return null.
     * If `returnOldValue` is set, return the old value as a string.
     */
    public set(key: string, value: string, options?: SetOptions): T {
        return this.addAndReturn(createSet(key, value, options));
    }

    /**
     * Pings the server.
     *
     * @see {@link https://valkey.io/commands/ping/|valkey.io} for details.
     *
     * @param message - (Optional) A message to include in the PING command.
     * - If not provided, the server will respond with "PONG".
     * - If provided, the server will respond with a copy of the message.
     *
     * Command Response - "PONG" if `message` is not provided, otherwise return a copy of `message`.
     */
    public ping(message?: GlideString): T {
        return this.addAndReturn(createPing(message));
    }

    /** Get information and statistics about the Redis server.
     * @see {@link https://valkey.io/commands/info/|valkey.io} for details.
     *
     * @param options - A list of InfoSection values specifying which sections of information to retrieve.
     * When no parameter is provided, the default option is assumed.
     *
     * Command Response - a string containing the information for the sections requested.
     */
    public info(options?: InfoOptions[]): T {
        return this.addAndReturn(createInfo(options));
    }

    /** Remove the specified keys. A key is ignored if it does not exist.
     * @see {@link https://valkey.io/commands/del/|valkey.io} for details.
     *
     * @param keys - A list of keys to be deleted from the database.
     *
     * Command Response - the number of keys that were removed.
     */
    public del(keys: string[]): T {
        return this.addAndReturn(createDel(keys));
    }

    /**
<<<<<<< HEAD
     * Gets the name of the connection on which the transaction is being executed.
     *
=======
     * Serialize the value stored at `key` in a Valkey-specific format and return it to the user.
     *
     * @see {@link https://valkey.io/commands/dump/|valkey.io} for details.
     * @remarks To execute a transaction with a `dump` command, the `exec` command requires `Decoder.Bytes` to handle the response.
     *
     * @param key - The `key` to serialize.
     *
     * Command Response - The serialized value of the data stored at `key`. If `key` does not exist, `null` will be returned.
     */
    public dump(key: GlideString): T {
        return this.addAndReturn(createDump(key));
    }

    /**
     * Create a `key` associated with a `value` that is obtained by deserializing the provided
     * serialized `value` (obtained via {@link dump}).
     *
     * @see {@link https://valkey.io/commands/restore/|valkey.io} for details.
     * @remarks `options.idletime` and `options.frequency` modifiers cannot be set at the same time.
     *
     * @param key - The `key` to create.
     * @param ttl - The expiry time (in milliseconds). If `0`, the `key` will persist.
     * @param value - The serialized value to deserialize and assign to `key`.
     * @param options - (Optional) Restore options {@link RestoreOptions}.
     *
     * Command Response - Return "OK" if the `key` was successfully restored with a `value`.
     */
    public restore(
        key: GlideString,
        ttl: number,
        value: Buffer,
        options?: RestoreOptions,
    ): T {
        return this.addAndReturn(createRestore(key, ttl, value, options));
    }

    /** Get the name of the connection on which the transaction is being executed.
>>>>>>> d3a9e539
     * @see {@link https://valkey.io/commands/client-getname/|valkey.io} for details.
     *
     * Command Response - The name of the client connection as a string if a name is set, or null if no name is assigned.
     */
    public clientGetName(): T {
        return this.addAndReturn(createClientGetName());
    }

    /** Rewrite the configuration file with the current configuration.
     * @see {@link https://valkey.io/commands/select/|valkey.io} for details.
     *
     * Command Response - "OK" when the configuration was rewritten properly. Otherwise, the transaction fails with an error.
     */
    public configRewrite(): T {
        return this.addAndReturn(createConfigRewrite());
    }

    /** Resets the statistics reported by Redis using the INFO and LATENCY HISTOGRAM commands.
     * @see {@link https://valkey.io/commands/config-resetstat/|valkey.io} for details.
     *
     * Command Response - always "OK".
     */
    public configResetStat(): T {
        return this.addAndReturn(createConfigResetStat());
    }

    /** Retrieve the values of multiple keys.
     * @see {@link https://valkey.io/commands/mget/|valkey.io} for details.
     *
     * @param keys - A list of keys to retrieve values for.
     *
     * Command Response - A list of values corresponding to the provided keys. If a key is not found,
     * its corresponding value in the list will be null.
     */
    public mget(keys: string[]): T {
        return this.addAndReturn(createMGet(keys));
    }

    /** Set multiple keys to multiple values in a single atomic operation.
     * @see {@link https://valkey.io/commands/mset/|valkey.io} for details.
     *
     * @param keyValueMap - A key-value map consisting of keys and their respective values to set.
     *
     * Command Response - always "OK".
     */
    public mset(keyValueMap: Record<string, string>): T {
        return this.addAndReturn(createMSet(keyValueMap));
    }

    /**
     * Sets multiple keys to values if the key does not exist. The operation is atomic, and if one or
     * more keys already exist, the entire operation fails.
     *
     * @see {@link https://valkey.io/commands/msetnx/|valkey.io} for details.
     *
     * @param keyValueMap - A key-value map consisting of keys and their respective values to set.
     * Command Response - `true` if all keys were set. `false` if no key was set.
     */
    public msetnx(keyValueMap: Record<string, string>): T {
        return this.addAndReturn(createMSetNX(keyValueMap));
    }

    /** Increments the number stored at `key` by one. If `key` does not exist, it is set to 0 before performing the operation.
     * @see {@link https://valkey.io/commands/incr/|valkey.io} for details.
     *
     * @param key - The key to increment its value.
     *
     * Command Response - the value of `key` after the increment.
     */
    public incr(key: string): T {
        return this.addAndReturn(createIncr(key));
    }

    /** Increments the number stored at `key` by `amount`. If `key` does not exist, it is set to 0 before performing the operation.
     * @see {@link https://valkey.io/commands/incrby/|valkey.io} for details.
     *
     * @param key - The key to increment its value.
     * @param amount - The amount to increment.
     *
     * Command Response - the value of `key` after the increment.
     */
    public incrBy(key: string, amount: number): T {
        return this.addAndReturn(createIncrBy(key, amount));
    }

    /** Increment the string representing a floating point number stored at `key` by `amount`.
     * By using a negative amount value, the result is that the value stored at `key` is decremented.
     * If `key` does not exist, it is set to 0 before performing the operation.
     * @see {@link https://valkey.io/commands/incrbyfloat/|valkey.io} for details.
     *
     * @param key - The key to increment its value.
     * @param amount - The amount to increment.
     *
     * Command Response - the value of `key` after the increment.
     *
     */
    public incrByFloat(key: string, amount: number): T {
        return this.addAndReturn(createIncrByFloat(key, amount));
    }

    /**
     * Returns the current connection ID.
     *
     * @see {@link https://valkey.io/commands/client-id/|valkey.io} for details.
     *
     * Command Response - The ID of the connection.
     */
    public clientId(): T {
        return this.addAndReturn(createClientId());
    }

    /** Decrements the number stored at `key` by one. If `key` does not exist, it is set to 0 before performing the operation.
     * @see {@link https://valkey.io/commands/decr/|valkey.io} for details.
     *
     * @param key - The key to decrement its value.
     *
     * Command Response - the value of `key` after the decrement.
     */
    public decr(key: string): T {
        return this.addAndReturn(createDecr(key));
    }

    /** Decrements the number stored at `key` by `amount`. If `key` does not exist, it is set to 0 before performing the operation.
     * @see {@link https://valkey.io/commands/decrby/|valkey.io} for details.
     *
     * @param key - The key to decrement its value.
     * @param amount - The amount to decrement.
     *
     * Command Response - the value of `key` after the decrement.
     */
    public decrBy(key: string, amount: number): T {
        return this.addAndReturn(createDecrBy(key, amount));
    }

    /**
     * Perform a bitwise operation between multiple keys (containing string values) and store the result in the
     * `destination`.
     *
     * @see {@link https://valkey.io/commands/bitop/|valkey.io} for details.
     *
     * @param operation - The bitwise operation to perform.
     * @param destination - The key that will store the resulting string.
     * @param keys - The list of keys to perform the bitwise operation on.
     *
     * Command Response - The size of the string stored in `destination`.
     */
    public bitop(
        operation: BitwiseOperation,
        destination: string,
        keys: string[],
    ): T {
        return this.addAndReturn(createBitOp(operation, destination, keys));
    }

    /**
     * Returns the bit value at `offset` in the string value stored at `key`. `offset` must be greater than or equal
     * to zero.
     *
     * @see {@link https://valkey.io/commands/getbit/|valkey.io} for details.
     *
     * @param key - The key of the string.
     * @param offset - The index of the bit to return.
     *
     * Command Response - The bit at the given `offset` of the string. Returns `0` if the key is empty or if the
     * `offset` exceeds the length of the string.
     */
    public getbit(key: string, offset: number): T {
        return this.addAndReturn(createGetBit(key, offset));
    }

    /**
     * Sets or clears the bit at `offset` in the string value stored at `key`. The `offset` is a zero-based index, with
     * `0` being the first element of the list, `1` being the next element, and so on. The `offset` must be less than
     * `2^32` and greater than or equal to `0`. If a key is non-existent then the bit at `offset` is set to `value` and
     * the preceding bits are set to `0`.
     *
     * @see {@link https://valkey.io/commands/setbit/|valkey.io} for details.
     *
     * @param key - The key of the string.
     * @param offset - The index of the bit to be set.
     * @param value - The bit value to set at `offset`. The value must be `0` or `1`.
     *
     * Command Response - The bit value that was previously stored at `offset`.
     */
    public setbit(key: string, offset: number, value: number): T {
        return this.addAndReturn(createSetBit(key, offset, value));
    }

    /**
     * Returns the position of the first bit matching the given `bit` value. The optional starting offset
     * `start` is a zero-based index, with `0` being the first byte of the list, `1` being the next byte and so on.
     * The offset can also be a negative number indicating an offset starting at the end of the list, with `-1` being
     * the last byte of the list, `-2` being the penultimate, and so on.
     *
     * @see {@link https://valkey.io/commands/bitpos/|valkey.io} for details.
     *
     * @param key - The key of the string.
     * @param bit - The bit value to match. Must be `0` or `1`.
     * @param start - (Optional) The starting offset. If not supplied, the search will start at the beginning of the string.
     *
     * Command Response - The position of the first occurrence of `bit` in the binary value of the string held at `key`.
     *      If `start` was provided, the search begins at the offset indicated by `start`.
     */
    public bitpos(key: string, bit: number, start?: number): T {
        return this.addAndReturn(createBitPos(key, bit, start));
    }

    /**
     * Returns the position of the first bit matching the given `bit` value. The offsets are zero-based indexes, with
     * `0` being the first element of the list, `1` being the next, and so on. These offsets can also be negative
     * numbers indicating offsets starting at the end of the list, with `-1` being the last element of the list, `-2`
     * being the penultimate, and so on.
     *
     * If you are using Valkey 7.0.0 or above, the optional `indexType` can also be provided to specify whether the
     * `start` and `end` offsets specify BIT or BYTE offsets. If `indexType` is not provided, BYTE offsets
     * are assumed. If BIT is specified, `start=0` and `end=2` means to look at the first three bits. If BYTE is
     * specified, `start=0` and `end=2` means to look at the first three bytes.
     *
     * @see {@link https://valkey.io/commands/bitpos/|valkey.io} for details.
     *
     * @param key - The key of the string.
     * @param bit - The bit value to match. Must be `0` or `1`.
     * @param start - The starting offset.
     * @param end - The ending offset.
     * @param indexType - (Optional) The index offset type. This option can only be specified if you are using Valkey
     *      version 7.0.0 or above. Could be either {@link BitmapIndexType.BYTE} or {@link BitmapIndexType.BIT}. If no
     *      index type is provided, the indexes will be assumed to be byte indexes.
     *
     * Command Response - The position of the first occurrence from the `start` to the `end` offsets of the `bit` in the
     *      binary value of the string held at `key`.
     */
    public bitposInterval(
        key: string,
        bit: number,
        start: number,
        end: number,
        indexType?: BitmapIndexType,
    ): T {
        return this.addAndReturn(createBitPos(key, bit, start, end, indexType));
    }

    /**
     * Reads or modifies the array of bits representing the string that is held at `key` based on the specified
     * `subcommands`.
     *
     * @see {@link https://valkey.io/commands/bitfield/|valkey.io} for details.
     *
     * @param key - The key of the string.
     * @param subcommands - The subcommands to be performed on the binary value of the string at `key`, which could be
     *      any of the following:
     *
     * - {@link BitFieldGet}
     * - {@link BitFieldSet}
     * - {@link BitFieldIncrBy}
     * - {@link BitFieldOverflow}
     *
     * Command Response - An array of results from the executed subcommands:
     *
     * - {@link BitFieldGet} returns the value in {@link BitOffset} or {@link BitOffsetMultiplier}.
     * - {@link BitFieldSet} returns the old value in {@link BitOffset} or {@link BitOffsetMultiplier}.
     * - {@link BitFieldIncrBy} returns the new value in {@link BitOffset} or {@link BitOffsetMultiplier}.
     * - {@link BitFieldOverflow} determines the behavior of the {@link BitFieldSet} and {@link BitFieldIncrBy}
     *   subcommands when an overflow or underflow occurs. {@link BitFieldOverflow} does not return a value and
     *   does not contribute a value to the array response.
     */
    public bitfield(key: string, subcommands: BitFieldSubCommands[]): T {
        return this.addAndReturn(createBitField(key, subcommands));
    }

    /**
     * Reads the array of bits representing the string that is held at `key` based on the specified `subcommands`.
     *
     * @see {@link https://valkey.io/commands/bitfield_ro/|valkey.io} for details.
     * @remarks Since Valkey version 6.0.0.
     *
     * @param key - The key of the string.
     * @param subcommands - The {@link BitFieldGet} subcommands to be performed.
     *
     * Command Response - An array of results from the {@link BitFieldGet} subcommands.
     *
     */
    public bitfieldReadOnly(key: string, subcommands: BitFieldGet[]): T {
        return this.addAndReturn(createBitField(key, subcommands, true));
    }

    /** Reads the configuration parameters of a running Redis server.
     * @see {@link https://valkey.io/commands/config-get/|valkey.io} for details.
     *
     * @param parameters - A list of configuration parameter names to retrieve values for.
     *
     * Command Response - A map of values corresponding to the configuration parameters.
     *
     */
    public configGet(parameters: string[]): T {
        return this.addAndReturn(createConfigGet(parameters));
    }

    /** Set configuration parameters to the specified values.
     * @see {@link https://valkey.io/commands/config-set/|valkey.io} for details.
     *
     * @param parameters - A List of keyValuePairs consisting of configuration parameters and their respective values to set.
     *
     * Command Response - "OK" when the configuration was set properly. Otherwise, the transaction fails with an error.
     */
    public configSet(parameters: Record<string, string>): T {
        return this.addAndReturn(createConfigSet(parameters));
    }

    /** Retrieve the value associated with `field` in the hash stored at `key`.
     * @see {@link https://valkey.io/commands/hget/|valkey.io} for details.
     *
     * @param key - The key of the hash.
     * @param field - The field in the hash stored at `key` to retrieve from the database.
     *
     * Command Response - the value associated with `field`, or null when `field` is not present in the hash or `key` does not exist.
     */
    public hget(key: string, field: string): T {
        return this.addAndReturn(createHGet(key, field));
    }

    /** Sets the specified fields to their respective values in the hash stored at `key`.
     * @see {@link https://valkey.io/commands/hset/|valkey.io} for details.
     *
     * @param key - The key of the hash.
     * @param fieldValueMap - A field-value map consisting of fields and their corresponding values
     * to be set in the hash stored at the specified key.
     *
     * Command Response - The number of fields that were added.
     */
    public hset(key: string, fieldValueMap: Record<string, string>): T {
        return this.addAndReturn(createHSet(key, fieldValueMap));
    }

    /**
     * Returns all field names in the hash stored at `key`.
     *
     * @see {@link https://valkey.io/commands/hkeys/|valkey.io} for details.
     *
     * @param key - The key of the hash.
     *
     * Command Response - A list of field names for the hash, or an empty list when the key does not exist.
     */
    public hkeys(key: string): T {
        return this.addAndReturn(createHKeys(key));
    }

    /** Sets `field` in the hash stored at `key` to `value`, only if `field` does not yet exist.
     * If `key` does not exist, a new key holding a hash is created.
     * If `field` already exists, this operation has no effect.
     * @see {@link https://valkey.io/commands/hsetnx/|valkey.io} for details.
     *
     * @param key - The key of the hash.
     * @param field - The field to set the value for.
     * @param value - The value to set.
     *
     * Command Response - `true` if the field was set, `false` if the field already existed and was not set.
     */
    public hsetnx(key: string, field: string, value: string): T {
        return this.addAndReturn(createHSetNX(key, field, value));
    }

    /** Removes the specified fields from the hash stored at `key`.
     * Specified fields that do not exist within this hash are ignored.
     * @see {@link https://valkey.io/commands/hdel/|valkey.io} for details.
     *
     * @param key - The key of the hash.
     * @param fields - The fields to remove from the hash stored at `key`.
     *
     * Command Response - the number of fields that were removed from the hash, not including specified but non existing fields.
     * If `key` does not exist, it is treated as an empty hash and it returns 0.
     */
    public hdel(key: string, fields: string[]): T {
        return this.addAndReturn(createHDel(key, fields));
    }

    /** Returns the values associated with the specified fields in the hash stored at `key`.
     * @see {@link https://valkey.io/commands/hmget/|valkey.io} for details.
     *
     * @param key - The key of the hash.
     * @param fields - The fields in the hash stored at `key` to retrieve from the database.
     *
     * Command Response - a list of values associated with the given fields, in the same order as they are requested.
     * For every field that does not exist in the hash, a null value is returned.
     * If `key` does not exist, it is treated as an empty hash and it returns a list of null values.
     */
    public hmget(key: string, fields: string[]): T {
        return this.addAndReturn(createHMGet(key, fields));
    }

    /** Returns if `field` is an existing field in the hash stored at `key`.
     * @see {@link https://valkey.io/commands/hexists/|valkey.io} for details.
     *
     * @param key - The key of the hash.
     * @param field - The field to check in the hash stored at `key`.
     *
     * Command Response - `true` if the hash contains `field`. If the hash does not contain `field`, or if `key` does not exist,
     * the command response will be `false`.
     */
    public hexists(key: string, field: string): T {
        return this.addAndReturn(createHExists(key, field));
    }

    /** Returns all fields and values of the hash stored at `key`.
     * @see {@link https://valkey.io/commands/hgetall/|valkey.io} for details.
     *
     * @param key - The key of the hash.
     *
     * Command Response - a map of fields and their values stored in the hash. Every field name in the map is followed by its value.
     * If `key` does not exist, it returns an empty map.
     */
    public hgetall(key: string): T {
        return this.addAndReturn(createHGetAll(key));
    }

    /** Increments the number stored at `field` in the hash stored at `key` by `increment`.
     * By using a negative increment value, the value stored at `field` in the hash stored at `key` is decremented.
     * If `field` or `key` does not exist, it is set to 0 before performing the operation.
     * @see {@link https://valkey.io/commands/hincrby/|valkey.io} for details.
     *
     * @param key - The key of the hash.
     * @param amount - The amount to increment.
     * @param field - The field in the hash stored at `key` to increment its value.
     *
     * Command Response - the value of `field` in the hash stored at `key` after the increment.
     */
    public hincrBy(key: string, field: string, amount: number): T {
        return this.addAndReturn(createHIncrBy(key, field, amount));
    }

    /** Increment the string representing a floating point number stored at `field` in the hash stored at `key` by `increment`.
     * By using a negative increment value, the value stored at `field` in the hash stored at `key` is decremented.
     * If `field` or `key` does not exist, it is set to 0 before performing the operation.
     * @see {@link https://valkey.io/commands/hincrbyfloat/|valkey.io} for details.
     *
     * @param key - The key of the hash.
     * @param amount - The amount to increment.
     * @param field - The field in the hash stored at `key` to increment its value.
     *
     * Command Response - the value of `field` in the hash stored at `key` after the increment.
     */
    public hincrByFloat(key: string, field: string, amount: number): T {
        return this.addAndReturn(createHIncrByFloat(key, field, amount));
    }

    /** Returns the number of fields contained in the hash stored at `key`.
     * @see {@link https://valkey.io/commands/hlen/|valkey.io} for details.
     *
     * @param key - The key of the hash.
     *
     * Command Response - The number of fields in the hash, or 0 when the key does not exist.
     */
    public hlen(key: string): T {
        return this.addAndReturn(createHLen(key));
    }

    /** Returns all values in the hash stored at key.
     * @see {@link https://valkey.io/commands/hvals/|valkey.io} for details.
     *
     * @param key - The key of the hash.
     *
     * Command Response - a list of values in the hash, or an empty list when the key does not exist.
     */
    public hvals(key: string): T {
        return this.addAndReturn(createHVals(key));
    }

    /**
     * Returns the string length of the value associated with `field` in the hash stored at `key`.
     *
     * @see {@link https://valkey.io/commands/hstrlen/|valkey.io} for details.
     *
     * @param key - The key of the hash.
     * @param field - The field in the hash.
     *
     * Command Response - The string length or `0` if `field` or `key` does not exist.
     */
    public hstrlen(key: string, field: string): T {
        return this.addAndReturn(createHStrlen(key, field));
    }

    /**
     * Returns a random field name from the hash value stored at `key`.
     *
     * @see {@link https://valkey.io/commands/hrandfield/|valkey.io} for details.
     * @remarks Since Valkey version 6.2.0.
     *
     * @param key - The key of the hash.
     *
     * Command Response - A random field name from the hash stored at `key`, or `null` when
     *     the key does not exist.
     */
    public hrandfield(key: string): T {
        return this.addAndReturn(createHRandField(key));
    }

    /**
     * Iterates incrementally over a hash.
     *
     * @see {@link https://valkey.io/commands/hscan/|valkey.io} for more details.
     *
     * @param key - The key of the set.
     * @param cursor - The cursor that points to the next iteration of results. A value of `"0"` indicates the start of the search.
     * @param options - (Optional) The {@link BaseScanOptions}.
     *
     * Command Response -  An array of the `cursor` and the subset of the hash held by `key`.
     * The first element is always the `cursor` for the next iteration of results. `"0"` will be the `cursor`
     * returned on the last iteration of the hash. The second element is always an array of the subset of the
     * hash held in `key`. The array in the second element is always a flattened series of string pairs,
     * where the value is at even indices and the value is at odd indices.
     */
    public hscan(key: string, cursor: string, options?: BaseScanOptions): T {
        return this.addAndReturn(createHScan(key, cursor, options));
    }

    /**
     * Retrieves up to `count` random field names from the hash value stored at `key`.
     *
     * @see {@link https://valkey.io/commands/hrandfield/|valkey.io} for details.
     * @remarks Since Valkey version 6.2.0.
     *
     * @param key - The key of the hash.
     * @param count - The number of field names to return.
     *
     *     If `count` is positive, returns unique elements. If negative, allows for duplicates.
     *
     * Command Response - An `array` of random field names from the hash stored at `key`,
     *     or an `empty array` when the key does not exist.
     */
    public hrandfieldCount(key: string, count: number): T {
        return this.addAndReturn(createHRandField(key, count));
    }

    /**
     * Retrieves up to `count` random field names along with their values from the hash
     * value stored at `key`.
     *
     * @see {@link https://valkey.io/commands/hrandfield/|valkey.io} for details.
     * @remarks Since Valkey version 6.2.0.
     *
     * @param key - The key of the hash.
     * @param count - The number of field names to return.
     *
     *     If `count` is positive, returns unique elements. If negative, allows for duplicates.
     *
     * Command Response - A 2D `array` of `[fieldName, value]` `arrays`, where `fieldName` is a random
     *     field name from the hash and `value` is the associated value of the field name.
     *     If the hash does not exist or is empty, the response will be an empty `array`.
     */
    public hrandfieldWithValues(key: string, count: number): T {
        return this.addAndReturn(createHRandField(key, count, true));
    }

    /** Inserts all the specified values at the head of the list stored at `key`.
     * `elements` are inserted one after the other to the head of the list, from the leftmost element to the rightmost element.
     * If `key` does not exist, it is created as empty list before performing the push operations.
     * @see {@link https://valkey.io/commands/lpush/|valkey.io} for details.
     *
     * @param key - The key of the list.
     * @param elements - The elements to insert at the head of the list stored at `key`.
     *
     * Command Response - the length of the list after the push operations.
     */
    public lpush(key: string, elements: string[]): T {
        return this.addAndReturn(createLPush(key, elements));
    }

    /**
     * Inserts specified values at the head of the `list`, only if `key` already
     * exists and holds a list.
     *
     * @see {@link https://valkey.io/commands/lpushx/|valkey.io} for details.
     *
     * @param key - The key of the list.
     * @param elements - The elements to insert at the head of the list stored at `key`.
     *
     * Command Response - The length of the list after the push operation.
     */
    public lpushx(key: string, elements: string[]): T {
        return this.addAndReturn(createLPushX(key, elements));
    }

    /** Removes and returns the first elements of the list stored at `key`.
     * The command pops a single element from the beginning of the list.
     * @see {@link https://valkey.io/commands/lpop/|valkey.io} for details.
     *
     * @param key - The key of the list.
     *
     * Command Response - The value of the first element.
     * If `key` does not exist null will be returned.
     */
    public lpop(key: string): T {
        return this.addAndReturn(createLPop(key));
    }

    /** Removes and returns up to `count` elements of the list stored at `key`, depending on the list's length.
     * @see {@link https://valkey.io/commands/lpop/|valkey.io} for details.
     *
     * @param key - The key of the list.
     * @param count - The count of the elements to pop from the list.
     *
     * Command Response - A list of the popped elements will be returned depending on the list's length.
     * If `key` does not exist null will be returned.
     */
    public lpopCount(key: string, count: number): T {
        return this.addAndReturn(createLPop(key, count));
    }

    /** Returns the specified elements of the list stored at `key`.
     * The offsets `start` and `end` are zero-based indexes, with 0 being the first element of the list, 1 being the next element and so on.
     * These offsets can also be negative numbers indicating offsets starting at the end of the list,
     * with -1 being the last element of the list, -2 being the penultimate, and so on.
     * @see {@link https://valkey.io/commands/lrange/|valkey.io} for details.
     *
     * @param key - The key of the list.
     * @param start - The starting point of the range.
     * @param end - The end of the range.
     *
     * Command Response - list of elements in the specified range.
     * If `start` exceeds the end of the list, or if `start` is greater than `end`, an empty list will be returned.
     * If `end` exceeds the actual end of the list, the range will stop at the actual end of the list.
     * If `key` does not exist an empty list will be returned.
     */
    public lrange(key: string, start: number, end: number): T {
        return this.addAndReturn(createLRange(key, start, end));
    }

    /** Returns the length of the list stored at `key`.
     * @see {@link https://valkey.io/commands/llen/|valkey.io} for details.
     *
     * @param key - The key of the list.
     *
     * Command Response - the length of the list at `key`.
     * If `key` does not exist, it is interpreted as an empty list and 0 is returned.
     */
    public llen(key: string): T {
        return this.addAndReturn(createLLen(key));
    }

    /**
     * Atomically pops and removes the left/right-most element to the list stored at `source`
     * depending on `whereFrom`, and pushes the element at the first/last element of the list
     * stored at `destination` depending on `whereTo`, see {@link ListDirection}.
     *
     * @see {@link https://valkey.io/commands/lmove/|valkey.io} for details.
     * @remarks Since Valkey version 6.2.0.
     *
     * @param source - The key to the source list.
     * @param destination - The key to the destination list.
     * @param whereFrom - The {@link ListDirection} to remove the element from.
     * @param whereTo - The {@link ListDirection} to add the element to.
     *
     * Command Response - The popped element, or `null` if `source` does not exist.
     */
    public lmove(
        source: string,
        destination: string,
        whereFrom: ListDirection,
        whereTo: ListDirection,
    ): T {
        return this.addAndReturn(
            createLMove(source, destination, whereFrom, whereTo),
        );
    }

    /**
     *
     * Blocks the connection until it pops atomically and removes the left/right-most element to the
     * list stored at `source` depending on `whereFrom`, and pushes the element at the first/last element
     * of the list stored at `destination` depending on `whereTo`.
     * `BLMOVE` is the blocking variant of {@link lmove}.
     *
     * @see {@link https://valkey.io/commands/blmove/|valkey.io} for details.
     * @remarks When in cluster mode, both `source` and `destination` must map to the same hash slot.
     * @remarks `BLMOVE` is a client blocking command, see {@link https://github.com/valkey-io/valkey-glide/wiki/General-Concepts#blocking-commands|Valkey Glide Wiki} for more details and best practices.
     * @remarks Since Valkey version 6.2.0.
     *
     * @param source - The key to the source list.
     * @param destination - The key to the destination list.
     * @param whereFrom - The {@link ListDirection} to remove the element from.
     * @param whereTo - The {@link ListDirection} to add the element to.
     * @param timeout - The number of seconds to wait for a blocking operation to complete. A value of `0` will block indefinitely.
     *
     * Command Response - The popped element, or `null` if `source` does not exist or if the operation timed-out.
     */
    public blmove(
        source: string,
        destination: string,
        whereFrom: ListDirection,
        whereTo: ListDirection,
        timeout: number,
    ): T {
        return this.addAndReturn(
            createBLMove(source, destination, whereFrom, whereTo, timeout),
        );
    }

    /**
     * Sets the list element at `index` to `element`.
     * The index is zero-based, so `0` means the first element, `1` the second element and so on.
     * Negative indices can be used to designate elements starting at the tail of
     * the list. Here, `-1` means the last element, `-2` means the penultimate and so forth.
     *
     * @see {@link https://valkey.io/commands/lset/|valkey.io} for details.
     *
     * @param key - The key of the list.
     * @param index - The index of the element in the list to be set.
     * @param element - The new element to set at the specified index.
     *
     * Command Response - Always "OK".
     */
    public lset(key: string, index: number, element: string): T {
        return this.addAndReturn(createLSet(key, index, element));
    }

    /** Trim an existing list so that it will contain only the specified range of elements specified.
     * The offsets `start` and `end` are zero-based indexes, with 0 being the first element of the list, 1 being the next element and so on.
     * These offsets can also be negative numbers indicating offsets starting at the end of the list,
     * with -1 being the last element of the list, -2 being the penultimate, and so on.
     * @see {@link https://valkey.io/commands/ltrim/|valkey.io} for details.
     *
     * @param key - The key of the list.
     * @param start - The starting point of the range.
     * @param end - The end of the range.
     *
     * Command Response - always "OK".
     * If `start` exceeds the end of the list, or if `start` is greater than `end`, the result will be an empty list (which causes key to be removed).
     * If `end` exceeds the actual end of the list, it will be treated like the last element of the list.
     * If `key` does not exist the command will be ignored.
     */
    public ltrim(key: string, start: number, end: number): T {
        return this.addAndReturn(createLTrim(key, start, end));
    }

    /** Removes the first `count` occurrences of elements equal to `element` from the list stored at `key`.
     * If `count` is positive : Removes elements equal to `element` moving from head to tail.
     * If `count` is negative : Removes elements equal to `element` moving from tail to head.
     * If `count` is 0 or `count` is greater than the occurrences of elements equal to `element`: Removes all elements equal to `element`.
     *
     * @param key - The key of the list.
     * @param count - The count of the occurrences of elements equal to `element` to remove.
     * @param element - The element to remove from the list.
     *
     * Command Response - the number of the removed elements.
     * If `key` does not exist, 0 is returned.
     */
    public lrem(key: string, count: number, element: string): T {
        return this.addAndReturn(createLRem(key, count, element));
    }

    /** Inserts all the specified values at the tail of the list stored at `key`.
     * `elements` are inserted one after the other to the tail of the list, from the leftmost element to the rightmost element.
     * If `key` does not exist, it is created as empty list before performing the push operations.
     * @see {@link https://valkey.io/commands/rpush/|valkey.io} for details.
     *
     * @param key - The key of the list.
     * @param elements - The elements to insert at the tail of the list stored at `key`.
     *
     * Command Response - the length of the list after the push operations.
     */
    public rpush(key: string, elements: string[]): T {
        return this.addAndReturn(createRPush(key, elements));
    }

    /**
     * Inserts specified values at the tail of the `list`, only if `key` already
     * exists and holds a list.
     *
     * @see {@link https://valkey.io/commands/rpushx/|valkey.io} for details.
     *
     * @param key - The key of the list.
     * @param elements - The elements to insert at the tail of the list stored at `key`.
     *
     * Command Response - The length of the list after the push operation.
     */
    public rpushx(key: string, elements: string[]): T {
        return this.addAndReturn(createRPushX(key, elements));
    }

    /** Removes and returns the last elements of the list stored at `key`.
     * The command pops a single element from the end of the list.
     * @see {@link https://valkey.io/commands/rpop/|valkey.io} for details.
     *
     * @param key - The key of the list.
     *
     * Command Response - The value of the last element.
     * If `key` does not exist null will be returned.
     */
    public rpop(key: string): T {
        return this.addAndReturn(createRPop(key));
    }

    /** Removes and returns up to `count` elements from the list stored at `key`, depending on the list's length.
     * @see {@link https://valkey.io/commands/rpop/|valkey.io} for details.
     *
     * @param key - The key of the list.
     * @param count - The count of the elements to pop from the list.
     *
     * Command Response - A list of popped elements will be returned depending on the list's length.
     * If `key` does not exist null will be returned.
     */
    public rpopCount(key: string, count: number): T {
        return this.addAndReturn(createRPop(key, count));
    }

    /** Adds the specified members to the set stored at `key`. Specified members that are already a member of this set are ignored.
     * If `key` does not exist, a new set is created before adding `members`.
     * @see {@link https://valkey.io/commands/sadd/|valkey.io} for details.
     *
     * @param key - The key to store the members to its set.
     * @param members - A list of members to add to the set stored at `key`.
     *
     * Command Response - the number of members that were added to the set, not including all the members already present in the set.
     */
    public sadd(key: string, members: string[]): T {
        return this.addAndReturn(createSAdd(key, members));
    }

    /** Removes the specified members from the set stored at `key`. Specified members that are not a member of this set are ignored.
     * @see {@link https://valkey.io/commands/srem/|valkey.io} for details.
     *
     * @param key - The key to remove the members from its set.
     * @param members - A list of members to remove from the set stored at `key`.
     *
     * Command Response - the number of members that were removed from the set, not including non existing members.
     * If `key` does not exist, it is treated as an empty set and this command returns 0.
     */
    public srem(key: string, members: string[]): T {
        return this.addAndReturn(createSRem(key, members));
    }

    /**
     * Iterates incrementally over a set.
     *
     * @see {@link https://valkey.io/commands/sscan} for details.
     *
     * @param key - The key of the set.
     * @param cursor - The cursor that points to the next iteration of results. A value of `"0"` indicates the start of the search.
     * @param options - The (Optional) {@link BaseScanOptions}.
     *
     * Command Response -  An array of the cursor and the subset of the set held by `key`. The first element is always the `cursor` and for the next iteration of results.
     * The `cursor` will be `"0"` on the last iteration of the set. The second element is always an array of the subset of the set held in `key`.
     */
    public sscan(key: string, cursor: string, options?: BaseScanOptions): T {
        return this.addAndReturn(createSScan(key, cursor, options));
    }

    /** Returns all the members of the set value stored at `key`.
     * @see {@link https://valkey.io/commands/smembers/|valkey.io} for details.
     *
     * @param key - The key to return its members.
     *
     * Command Response - all members of the set.
     * If `key` does not exist, it is treated as an empty set and this command returns empty list.
     */
    public smembers(key: string): T {
        return this.addAndReturn(createSMembers(key), true);
    }

    /** Moves `member` from the set at `source` to the set at `destination`, removing it from the source set.
     * Creates a new destination set if needed. The operation is atomic.
     * @see {@link https://valkey.io/commands/smove/|valkey.io} for more details.
     *
     * @param source - The key of the set to remove the element from.
     * @param destination - The key of the set to add the element to.
     * @param member - The set element to move.
     *
     * Command Response - `true` on success, or `false` if the `source` set does not exist or the element is not a member of the source set.
     */
    public smove(source: string, destination: string, member: string): T {
        return this.addAndReturn(createSMove(source, destination, member));
    }

    /** Returns the set cardinality (number of elements) of the set stored at `key`.
     * @see {@link https://valkey.io/commands/scard/|valkey.io} for details.
     *
     * @param key - The key to return the number of its members.
     *
     * Command Response - the cardinality (number of elements) of the set, or 0 if key does not exist.
     */
    public scard(key: string): T {
        return this.addAndReturn(createSCard(key));
    }

    /** Gets the intersection of all the given sets.
     * When in cluster mode, all `keys` must map to the same hash slot.
     * @see {@link https://valkey.io/commands/sinter/|valkey.io} for details.
     *
     * @param keys - The `keys` of the sets to get the intersection.
     *
     * Command Response - A set of members which are present in all given sets.
     * If one or more sets do not exist, an empty set will be returned.
     */
    public sinter(keys: string[]): T {
        return this.addAndReturn(createSInter(keys), true);
    }

    /**
     * Gets the cardinality of the intersection of all the given sets.
     *
     * @see {@link https://valkey.io/commands/sintercard/|valkey.io} for details.
     * @remarks Since Valkey version 7.0.0.
     *
     * @param keys - The keys of the sets.
     *
     * Command Response - The cardinality of the intersection result. If one or more sets do not exist, `0` is returned.
     */
    public sintercard(keys: string[], limit?: number): T {
        return this.addAndReturn(createSInterCard(keys, limit));
    }

    /**
     * Stores the members of the intersection of all given sets specified by `keys` into a new set at `destination`.
     *
     * @see {@link https://valkey.io/commands/sinterstore/|valkey.io} for details.
     *
     * @param destination - The key of the destination set.
     * @param keys - The keys from which to retrieve the set members.
     *
     * Command Response - The number of elements in the resulting set.
     */
    public sinterstore(destination: string, keys: string[]): T {
        return this.addAndReturn(createSInterStore(destination, keys));
    }

    /**
     * Computes the difference between the first set and all the successive sets in `keys`.
     *
     * @see {@link https://valkey.io/commands/sdiff/|valkey.io} for details.
     *
     * @param keys - The keys of the sets to diff.
     *
     * Command Response - A `Set` of elements representing the difference between the sets.
     * If a key in `keys` does not exist, it is treated as an empty set.
     */
    public sdiff(keys: string[]): T {
        return this.addAndReturn(createSDiff(keys), true);
    }

    /**
     * Stores the difference between the first set and all the successive sets in `keys` into a new set at `destination`.
     *
     * @see {@link https://valkey.io/commands/sdiffstore/|valkey.io} for details.
     *
     * @param destination - The key of the destination set.
     * @param keys - The keys of the sets to diff.
     *
     * Command Response - The number of elements in the resulting set.
     */
    public sdiffstore(destination: string, keys: string[]): T {
        return this.addAndReturn(createSDiffStore(destination, keys));
    }

    /**
     * Gets the union of all the given sets.
     *
     * @see {@link https://valkey.io/commands/sunion/|valkey.io} for details.
     *
     * @param keys - The keys of the sets.
     *
     * Command Response - A `Set` of members which are present in at least one of the given sets.
     * If none of the sets exist, an empty `Set` will be returned.
     */
    public sunion(keys: string[]): T {
        return this.addAndReturn(createSUnion(keys), true);
    }

    /**
     * Stores the members of the union of all given sets specified by `keys` into a new set
     * at `destination`.
     *
     * @see {@link https://valkey.io/commands/sunionstore/|valkey.io} for details.
     *
     * @param destination - The key of the destination set.
     * @param keys - The keys from which to retrieve the set members.
     *
     * Command Response - The number of elements in the resulting set.
     */
    public sunionstore(destination: string, keys: string[]): T {
        return this.addAndReturn(createSUnionStore(destination, keys));
    }

    /** Returns if `member` is a member of the set stored at `key`.
     * @see {@link https://valkey.io/commands/sismember/|valkey.io} for details.
     *
     * @param key - The key of the set.
     * @param member - The member to check for existence in the set.
     *
     * Command Response - `true` if the member exists in the set, `false` otherwise.
     * If `key` doesn't exist, it is treated as an empty set and the command returns `false`.
     */
    public sismember(key: string, member: string): T {
        return this.addAndReturn(createSIsMember(key, member));
    }

    /**
     * Checks whether each member is contained in the members of the set stored at `key`.
     *
     * @see {@link https://valkey.io/commands/smismember/|valkey.io} for details.
     * @remarks Since Valkey version 6.2.0.
     *
     * @param key - The key of the set to check.
     * @param members - A list of members to check for existence in the set.
     *
     * Command Response - An `array` of `boolean` values, each indicating if the respective member exists in the set.
     */
    public smismember(key: string, members: string[]): T {
        return this.addAndReturn(createSMIsMember(key, members));
    }

    /** Removes and returns one random member from the set value store at `key`.
     * @see {@link https://valkey.io/commands/spop/|valkey.io} for details.
     * To pop multiple members, see `spopCount`.
     *
     * @param key - The key of the set.
     *
     * Command Response - the value of the popped member.
     * If `key` does not exist, null will be returned.
     */
    public spop(key: string): T {
        return this.addAndReturn(createSPop(key));
    }

    /** Removes and returns up to `count` random members from the set value store at `key`, depending on the set's length.
     * @see {@link https://valkey.io/commands/spop/|valkey.io} for details.
     *
     * @param key - The key of the set.
     * @param count - The count of the elements to pop from the set.
     *
     * Command Response - A list of popped elements will be returned depending on the set's length.
     * If `key` does not exist, empty list will be returned.
     */
    public spopCount(key: string, count: number): T {
        return this.addAndReturn(createSPop(key, count), true);
    }

    /** Returns a random element from the set value stored at `key`.
     *
     * @see {@link https://valkey.io/commands/srandmember/|valkey.io} for more details.
     *
     * @param key - The key from which to retrieve the set member.
     * Command Response - A random element from the set, or null if `key` does not exist.
     */
    public srandmember(key: string): T {
        return this.addAndReturn(createSRandMember(key));
    }

    /** Returns one or more random elements from the set value stored at `key`.
     *
     * @see {@link https://valkey.io/commands/srandmember/|valkey.io} for more details.
     *
     * @param key - The key of the sorted set.
     * @param count - The number of members to return.
     *                If `count` is positive, returns unique members.
     *                If `count` is negative, allows for duplicates members.
     * Command Response - A list of members from the set. If the set does not exist or is empty, an empty list will be returned.
     */
    public srandmemberCount(key: string, count: number): T {
        return this.addAndReturn(createSRandMember(key, count));
    }

    /** Returns the number of keys in `keys` that exist in the database.
     * @see {@link https://valkey.io/commands/exists/|valkey.io} for details.
     *
     * @param keys - The keys list to check.
     *
     * Command Response - the number of keys that exist. If the same existing key is mentioned in `keys` multiple times,
     * it will be counted multiple times.
     */
    public exists(keys: string[]): T {
        return this.addAndReturn(createExists(keys));
    }

    /** Removes the specified keys. A key is ignored if it does not exist.
     * This command, similar to DEL, removes specified keys and ignores non-existent ones.
     * However, this command does not block the server, while [DEL](https://valkey.io/commands/del) does.
     * @see {@link https://valkey.io/commands/unlink/|valkey.io} for details.
     *
     * @param keys - The keys we wanted to unlink.
     *
     * Command Response - the number of keys that were unlinked.
     */
    public unlink(keys: string[]): T {
        return this.addAndReturn(createUnlink(keys));
    }

    /** Sets a timeout on `key` in seconds. After the timeout has expired, the key will automatically be deleted.
     * If `key` already has an existing expire set, the time to live is updated to the new value.
     * If `seconds` is non-positive number, the key will be deleted rather than expired.
     * The timeout will only be cleared by commands that delete or overwrite the contents of `key`.
     * @see {@link https://valkey.io/commands/expire/|valkey.io} for details.
     *
     * @param key - The key to set timeout on it.
     * @param seconds - The timeout in seconds.
     * @param option - The expire option.
     *
     * Command Response - `true` if the timeout was set. `false` if the timeout was not set. e.g. key doesn't exist,
     * or operation skipped due to the provided arguments.
     */
    public expire(key: string, seconds: number, option?: ExpireOptions): T {
        return this.addAndReturn(createExpire(key, seconds, option));
    }

    /** Sets a timeout on `key`. It takes an absolute Unix timestamp (seconds since January 1, 1970) instead of specifying the number of seconds.
     * A timestamp in the past will delete the key immediately. After the timeout has expired, the key will automatically be deleted.
     * If `key` already has an existing expire set, the time to live is updated to the new value.
     * The timeout will only be cleared by commands that delete or overwrite the contents of `key`.
     * @see {@link https://valkey.io/commands/expireat/|valkey.io} for details.
     *
     * @param key - The key to set timeout on it.
     * @param unixSeconds - The timeout in an absolute Unix timestamp.
     * @param option - The expire option.
     *
     * Command Response - `true` if the timeout was set. `false` if the timeout was not set. e.g. key doesn't exist,
     * or operation skipped due to the provided arguments.
     */
    public expireAt(
        key: string,
        unixSeconds: number,
        option?: ExpireOptions,
    ): T {
        return this.addAndReturn(createExpireAt(key, unixSeconds, option));
    }

    /**
     * Returns the absolute Unix timestamp (since January 1, 1970) at which the given `key` will expire, in seconds.
     * To get the expiration with millisecond precision, use {@link pexpiretime}.
     *
     * @see {@link https://valkey.io/commands/expiretime/|valkey.io} for details.
     * @remarks Since Valkey version 7.0.0.
     *
     * @param key - The `key` to determine the expiration value of.
     *
     * Command Response - The expiration Unix timestamp in seconds, `-2` if `key` does not exist or `-1` if `key` exists but has no associated expire.
     */
    public expireTime(key: string): T {
        return this.addAndReturn(createExpireTime(key));
    }

    /** Sets a timeout on `key` in milliseconds. After the timeout has expired, the key will automatically be deleted.
     * If `key` already has an existing expire set, the time to live is updated to the new value.
     * If `milliseconds` is non-positive number, the key will be deleted rather than expired.
     * The timeout will only be cleared by commands that delete or overwrite the contents of `key`.
     * @see {@link https://valkey.io/commands/pexpire/|valkey.io} for details.
     *
     * @param key - The key to set timeout on it.
     * @param milliseconds - The timeout in milliseconds.
     * @param option - The expire option.
     *
     * Command Response - `true` if the timeout was set. `false` if the timeout was not set. e.g. key doesn't exist,
     * or operation skipped due to the provided arguments.
     */
    public pexpire(
        key: string,
        milliseconds: number,
        option?: ExpireOptions,
    ): T {
        return this.addAndReturn(createPExpire(key, milliseconds, option));
    }

    /** Sets a timeout on `key`. It takes an absolute Unix timestamp (milliseconds since January 1, 1970) instead of specifying the number of milliseconds.
     * A timestamp in the past will delete the key immediately. After the timeout has expired, the key will automatically be deleted.
     * If `key` already has an existing expire set, the time to live is updated to the new value.
     * The timeout will only be cleared by commands that delete or overwrite the contents of `key`.
     * @see {@link https://valkey.io/commands/pexpireat/|valkey.io} for details.
     *
     * @param key - The key to set timeout on it.
     * @param unixMilliseconds - The timeout in an absolute Unix timestamp.
     * @param option - The expire option.
     *
     * Command Response - `true` if the timeout was set. `false` if the timeout was not set. e.g. key doesn't exist,
     * or operation skipped due to the provided arguments.
     */
    public pexpireAt(
        key: string,
        unixMilliseconds: number,
        option?: ExpireOptions,
    ): T {
        return this.addAndReturn(
            createPExpireAt(key, unixMilliseconds, option),
        );
    }

    /**
     * Returns the absolute Unix timestamp (since January 1, 1970) at which the given `key` will expire, in milliseconds.
     *
     * @see {@link https://valkey.io/commands/pexpiretime/|valkey.io} for details.
     * @remarks Since Valkey version 7.0.0.
     *
     * @param key - The `key` to determine the expiration value of.
     *
     * Command Response - The expiration Unix timestamp in seconds, `-2` if `key` does not exist or `-1` if `key` exists but has no associated expire.
     */
    public pexpireTime(key: string): T {
        return this.addAndReturn(createPExpireTime(key));
    }

    /** Returns the remaining time to live of `key` that has a timeout.
     * @see {@link https://valkey.io/commands/ttl/|valkey.io} for details.
     *
     * @param key - The key to return its timeout.
     *
     * Command Response -  TTL in seconds, -2 if `key` does not exist or -1 if `key` exists but has no associated expire.
     */
    public ttl(key: string): T {
        return this.addAndReturn(createTTL(key));
    }

    /** Adds members with their scores to the sorted set stored at `key`.
     * If a member is already a part of the sorted set, its score is updated.
     * @see {@link https://valkey.io/commands/zadd/|valkey.io} for details.
     *
     * @param key - The key of the sorted set.
     * @param membersScoresMap - A mapping of members to their corresponding scores.
     * @param options - The ZAdd options.
     *
     * Command Response - The number of elements added to the sorted set.
     * If `changed` is set, returns the number of elements updated in the sorted set.
     */
    public zadd(
        key: string,
        membersScoresMap: Record<string, number>,
        options?: ZAddOptions,
    ): T {
        return this.addAndReturn(createZAdd(key, membersScoresMap, options));
    }

    /** Increments the score of member in the sorted set stored at `key` by `increment`.
     * If `member` does not exist in the sorted set, it is added with `increment` as its score (as if its previous score was 0.0).
     * If `key` does not exist, a new sorted set with the specified member as its sole member is created.
     * @see {@link https://valkey.io/commands/zadd/|valkey.io} for details.
     *
     * @param key - The key of the sorted set.
     * @param member - A member in the sorted set to increment.
     * @param increment - The score to increment the member.
     * @param options - The ZAdd options.
     *
     * Command Response - The score of the member.
     * If there was a conflict with the options, the operation aborts and null is returned.
     */
    public zaddIncr(
        key: string,
        member: string,
        increment: number,
        options?: ZAddOptions,
    ): T {
        return this.addAndReturn(
            createZAdd(key, { [member]: increment }, options, true),
        );
    }

    /** Removes the specified members from the sorted set stored at `key`.
     * Specified members that are not a member of this set are ignored.
     * @see {@link https://valkey.io/commands/zrem/|valkey.io} for details.
     *
     * @param key - The key of the sorted set.
     * @param members - A list of members to remove from the sorted set.
     *
     * Command Response - The number of members that were removed from the sorted set, not including non-existing members.
     * If `key` does not exist, it is treated as an empty sorted set, and this command returns 0.
     */
    public zrem(key: string, members: string[]): T {
        return this.addAndReturn(createZRem(key, members));
    }

    /** Returns the cardinality (number of elements) of the sorted set stored at `key`.
     * @see {@link https://valkey.io/commands/zcard/|valkey.io} for details.
     *
     * @param key - The key of the sorted set.
     *
     * Command Response - The number of elements in the sorted set.
     * If `key` does not exist, it is treated as an empty sorted set, and this command returns 0.
     */
    public zcard(key: string): T {
        return this.addAndReturn(createZCard(key));
    }

    /**
     * Returns the cardinality of the intersection of the sorted sets specified by `keys`.
     *
     * @see {@link https://valkey.io/commands/zintercard/|valkey.io} for details.
     * @remarks Since Valkey version 7.0.0.
     *
     * @param keys - The keys of the sorted sets to intersect.
     * @param limit - An optional argument that can be used to specify a maximum number for the
     * intersection cardinality. If limit is not supplied, or if it is set to `0`, there will be no limit.
     *
     * Command Response - The cardinality of the intersection of the given sorted sets.
     */
    public zintercard(keys: string[], limit?: number): T {
        return this.addAndReturn(createZInterCard(keys, limit));
    }

    /**
     * Returns the difference between the first sorted set and all the successive sorted sets.
     * To get the elements with their scores, see {@link zdiffWithScores}.
     *
     * @see {@link https://valkey.io/commands/zdiff/|valkey.io} for details.
     * @remarks Since Valkey version 6.2.0.
     *
     * @param keys - The keys of the sorted sets.
     *
     * Command Response - An `array` of elements representing the difference between the sorted sets.
     * If the first key does not exist, it is treated as an empty sorted set, and the command returns an empty `array`.
     */
    public zdiff(keys: string[]): T {
        return this.addAndReturn(createZDiff(keys));
    }

    /**
     * Returns the difference between the first sorted set and all the successive sorted sets, with the associated
     * scores.
     *
     * @see {@link https://valkey.io/commands/zdiff/|valkey.io} for details.
     * @remarks Since Valkey version 6.2.0.
     *
     * @param keys - The keys of the sorted sets.
     *
     * Command Response - A map of elements and their scores representing the difference between the sorted sets.
     * If the first key does not exist, it is treated as an empty sorted set, and the command returns an empty `array`.
     */
    public zdiffWithScores(keys: string[]): T {
        return this.addAndReturn(createZDiffWithScores(keys));
    }

    /**
     * Calculates the difference between the first sorted set and all the successive sorted sets in `keys` and stores
     * the difference as a sorted set to `destination`, overwriting it if it already exists. Non-existent keys are
     * treated as empty sets.
     *
     * @see {@link https://valkey.io/commands/zdiffstore/|valkey.io} for details.
     * @remarks Since Valkey version 6.2.0.
     *
     * @param destination - The key for the resulting sorted set.
     * @param keys - The keys of the sorted sets to compare.
     *
     * Command Response - The number of members in the resulting sorted set stored at `destination`.
     */
    public zdiffstore(destination: string, keys: string[]): T {
        return this.addAndReturn(createZDiffStore(destination, keys));
    }

    /** Returns the score of `member` in the sorted set stored at `key`.
     * @see {@link https://valkey.io/commands/zscore/|valkey.io} for details.
     *
     * @param key - The key of the sorted set.
     * @param member - The member whose score is to be retrieved.
     *
     * Command Response - The score of the member.
     * If `member` does not exist in the sorted set, null is returned.
     * If `key` does not exist, null is returned.
     */
    public zscore(key: string, member: string): T {
        return this.addAndReturn(createZScore(key, member));
    }

    /**
     * Computes the union of sorted sets given by the specified `keys` and stores the result in `destination`.
     * If `destination` already exists, it is overwritten. Otherwise, a new sorted set will be created.
     * To get the result directly, see {@link zunionWithScores}.
     *
     * @see {@link https://valkey.io/commands/zunionstore/|valkey.io} for details.
     * @param destination - The key of the destination sorted set.
     * @param keys - The keys of the sorted sets with possible formats:
     *        string[] - for keys only.
     *        KeyWeight[] - for weighted keys with score multipliers.
     * @param aggregationType - Specifies the aggregation strategy to apply when combining the scores of elements. See {@link AggregationType}.
     *
     * Command Response - The number of elements in the resulting sorted set stored at `destination`.
     */
    public zunionstore(
        destination: string,
        keys: string[] | KeyWeight[],
        aggregationType?: AggregationType,
    ): T {
        return this.addAndReturn(
            createZUnionStore(destination, keys, aggregationType),
        );
    }

    /**
     * Returns the scores associated with the specified `members` in the sorted set stored at `key`.
     *
     * @see {@link https://valkey.io/commands/zmscore/|valkey.io} for details.
     * @remarks Since Valkey version 6.2.0.
     *
     * @param key - The key of the sorted set.
     * @param members - A list of members in the sorted set.
     *
     * Command Response - An `array` of scores corresponding to `members`.
     * If a member does not exist in the sorted set, the corresponding value in the list will be `null`.
     */
    public zmscore(key: string, members: string[]): T {
        return this.addAndReturn(createZMScore(key, members));
    }

    /** Returns the number of members in the sorted set stored at `key` with scores between `minScore` and `maxScore`.
     * @see {@link https://valkey.io/commands/zcount/|valkey.io} for details.
     *
     * @param key - The key of the sorted set.
     * @param minScore - The minimum score to count from. Can be positive/negative infinity, or specific score and inclusivity.
     * @param maxScore - The maximum score to count up to. Can be positive/negative infinity, or specific score and inclusivity.
     *
     * Command Response - The number of members in the specified score range.
     * If `key` does not exist, it is treated as an empty sorted set, and the command returns 0.
     * If `minScore` is greater than `maxScore`, 0 is returned.
     */
    public zcount(
        key: string,
        minScore: Boundary<number>,
        maxScore: Boundary<number>,
    ): T {
        return this.addAndReturn(createZCount(key, minScore, maxScore));
    }

    /** Returns the specified range of elements in the sorted set stored at `key`.
     * ZRANGE can perform different types of range queries: by index (rank), by the score, or by lexicographical order.
     *
     * @see {@link https://valkey.io/commands/zrange/|valkey.io} for details.
     * To get the elements with their scores, see `zrangeWithScores`.
     *
     * @param key - The key of the sorted set.
     * @param rangeQuery - The range query object representing the type of range query to perform.
     * - For range queries by index (rank), use {@link RangeByIndex}.
     * - For range queries by lexicographical order, use {@link RangeByLex}.
     * - For range queries by score, use {@link RangeByScore}.
     * @param reverse - If `true`, reverses the sorted set, with index `0` as the element with the highest score.
     *
     * Command Response - A list of elements within the specified range.
     * If `key` does not exist, it is treated as an empty sorted set, and the command returns an empty array.
     */
    public zrange(
        key: string,
        rangeQuery: RangeByScore | RangeByLex | RangeByIndex,
        reverse: boolean = false,
    ): T {
        return this.addAndReturn(createZRange(key, rangeQuery, reverse));
    }

    /** Returns the specified range of elements with their scores in the sorted set stored at `key`.
     * Similar to ZRANGE but with a WITHSCORE flag.
     * @see {@link https://valkey.io/commands/zrange/|valkey.io} for details.
     *
     * @param key - The key of the sorted set.
     * @param rangeQuery - The range query object representing the type of range query to perform.
     * - For range queries by index (rank), use {@link RangeByIndex}.
     * - For range queries by lexicographical order, use {@link RangeByLex}.
     * - For range queries by score, use {@link RangeByScore}.
     * @param reverse - If `true`, reverses the sorted set, with index `0` as the element with the highest score.
     *
     * Command Response - A map of elements and their scores within the specified range.
     * If `key` does not exist, it is treated as an empty sorted set, and the command returns an empty map.
     */
    public zrangeWithScores(
        key: string,
        rangeQuery: RangeByScore | RangeByLex | RangeByIndex,
        reverse: boolean = false,
    ): T {
        return this.addAndReturn(
            createZRangeWithScores(key, rangeQuery, reverse),
        );
    }

    /**
     * Stores a specified range of elements from the sorted set at `source`, into a new
     * sorted set at `destination`. If `destination` doesn't exist, a new sorted
     * set is created; if it exists, it's overwritten.
     *
     * @see {@link https://valkey.io/commands/zrangestore/|valkey.io} for details.
     * @remarks Since Valkey version 6.2.0.
     *
     * @param destination - The key for the destination sorted set.
     * @param source - The key of the source sorted set.
     * @param rangeQuery - The range query object representing the type of range query to perform.
     * - For range queries by index (rank), use {@link RangeByIndex}.
     * - For range queries by lexicographical order, use {@link RangeByLex}.
     * - For range queries by score, use {@link RangeByScore}.
     * @param reverse - If `true`, reverses the sorted set, with index `0` as the element with the highest score.
     *
     * Command Response - The number of elements in the resulting sorted set.
     */
    public zrangeStore(
        destination: string,
        source: string,
        rangeQuery: RangeByScore | RangeByLex | RangeByIndex,
        reverse: boolean = false,
    ): T {
        return this.addAndReturn(
            createZRangeStore(destination, source, rangeQuery, reverse),
        );
    }

    /**
     * Computes the intersection of sorted sets given by the specified `keys` and stores the result in `destination`.
     * If `destination` already exists, it is overwritten. Otherwise, a new sorted set will be created.
     *
     * When in cluster mode, `destination` and all keys in `keys` must map to the same hash slot.
     *
     * @see {@link https://valkey.io/commands/zinterstore/|valkey.io} for details.
     *
     * @remarks Since Valkey version 6.2.0.
     *
     * @param destination - The key of the destination sorted set.
     * @param keys - The keys of the sorted sets with possible formats:
     *  string[] - for keys only.
     *  KeyWeight[] - for weighted keys with score multipliers.
     * @param aggregationType - (Optional) Specifies the aggregation strategy to apply when combining the scores of elements. See {@link AggregationType}.
     * If `aggregationType` is not specified, defaults to `AggregationType.SUM`.
     *
     * Command Response - The number of elements in the resulting sorted set stored at `destination`.
     */
    public zinterstore(
        destination: string,
        keys: string[] | KeyWeight[],
        aggregationType?: AggregationType,
    ): T {
        return this.addAndReturn(
            createZInterstore(destination, keys, aggregationType),
        );
    }

    /**
     * Computes the intersection of sorted sets given by the specified `keys` and returns a list of intersecting elements.
     * To get the scores as well, see {@link zinterWithScores}.
     * To store the result in a key as a sorted set, see {@link zinterStore}.
     *
     * @remarks Since Valkey version 6.2.0.
     *
     * @see {@link https://valkey.io/commands/zinter/|valkey.io} for details.
     *
     * @param keys - The keys of the sorted sets.
     *
     * Command Response - The resulting array of intersecting elements.
     */
    public zinter(keys: string[]): T {
        return this.addAndReturn(createZInter(keys));
    }

    /**
     * Computes the intersection of sorted sets given by the specified `keys` and returns a list of intersecting elements with scores.
     * To get the elements only, see {@link zinter}.
     * To store the result in a key as a sorted set, see {@link zinterStore}.
     *
     * @see {@link https://valkey.io/commands/zinter/|valkey.io} for details.
     *
     * @remarks Since Valkey version 6.2.0.
     *
     * @param keys - The keys of the sorted sets with possible formats:
     *  - string[] - for keys only.
     *  - KeyWeight[] - for weighted keys with score multipliers.
     * @param aggregationType - (Optional) Specifies the aggregation strategy to apply when combining the scores of elements. See {@link AggregationType}.
     * If `aggregationType` is not specified, defaults to `AggregationType.SUM`.
     *
     * Command Response - The resulting sorted set with scores.
     */
    public zinterWithScores(
        keys: string[] | KeyWeight[],
        aggregationType?: AggregationType,
    ): T {
        return this.addAndReturn(createZInter(keys, aggregationType, true));
    }

    /**
     * Computes the union of sorted sets given by the specified `keys` and returns a list of union elements.
     * To get the scores as well, see {@link zunionWithScores}.
     *
     * To store the result in a key as a sorted set, see {@link zunionStore}.
     *
     * @remarks Since Valkey version 6.2.0.
     *
     * @see {@link https://valkey.io/commands/zunion/|valkey.io} for details.
     *
     * @param keys - The keys of the sorted sets.
     *
     * Command Response - The resulting array of union elements.
     */
    public zunion(keys: string[]): T {
        return this.addAndReturn(createZUnion(keys));
    }

    /**
     * Computes the intersection of sorted sets given by the specified `keys` and returns a list of union elements with scores.
     * To get the elements only, see {@link zunion}.
     *
     * @see {@link https://valkey.io/commands/zunion/|valkey.io} for details.
     *
     * @remarks Since Valkey version 6.2.0.
     *
     * @param keys - The keys of the sorted sets with possible formats:
     *  - string[] - for keys only.
     *  - KeyWeight[] - for weighted keys with score multipliers.
     * @param aggregationType - (Optional) Specifies the aggregation strategy to apply when combining the scores of elements. See {@link AggregationType}.
     * If `aggregationType` is not specified, defaults to `AggregationType.SUM`.
     *
     * Command Response - The resulting sorted set with scores.
     */
    public zunionWithScores(
        keys: string[] | KeyWeight[],
        aggregationType?: AggregationType,
    ): T {
        return this.addAndReturn(createZUnion(keys, aggregationType, true));
    }

    /**
     * Returns a random member from the sorted set stored at `key`.
     *
     * @see {@link https://valkey.io/commands/zrandmember/|valkey.io} for details.
     *
     * @param keys - The key of the sorted set.
     * Command Response - A string representing a random member from the sorted set.
     *     If the sorted set does not exist or is empty, the response will be `null`.
     */
    public zrandmember(key: string): T {
        return this.addAndReturn(createZRandMember(key));
    }

    /**
     * Returns random members from the sorted set stored at `key`.
     *
     * @see {@link https://valkey.io/commands/zrandmember/|valkey.io} for details.
     *
     * @param keys - The key of the sorted set.
     * @param count - The number of members to return.
     *     If `count` is positive, returns unique members.
     *     If negative, allows for duplicates.
     * Command Response - An `array` of members from the sorted set.
     *     If the sorted set does not exist or is empty, the response will be an empty `array`.
     */
    public zrandmemberWithCount(key: string, count: number): T {
        return this.addAndReturn(createZRandMember(key, count));
    }

    /**
     * Returns random members with scores from the sorted set stored at `key`.
     *
     * @see {@link https://valkey.io/commands/zrandmember/|valkey.io} for details.
     *
     * @param keys - The key of the sorted set.
     * @param count - The number of members to return.
     *     If `count` is positive, returns unique members.
     *     If negative, allows for duplicates.
     * Command Response - A 2D `array` of `[member, score]` `arrays`, where
     *     member is a `string` and score is a `number`.
     *     If the sorted set does not exist or is empty, the response will be an empty `array`.
     */
    public zrandmemberWithCountWithScores(key: string, count: number): T {
        return this.addAndReturn(createZRandMember(key, count, true));
    }

    /** Returns the string representation of the type of the value stored at `key`.
     * @see {@link https://valkey.io/commands/type/|valkey.io} for details.
     *
     * @param key - The key to check its data type.
     *
     * Command Response - If the key exists, the type of the stored value is returned. Otherwise, a "none" string is returned.
     */
    public type(key: string): T {
        return this.addAndReturn(createType(key));
    }

    /** Returns the length of the string value stored at `key`.
     * @see {@link https://valkey.io/commands/strlen/|valkey.io} for details.
     *
     * @param key - The `key` to check its length.
     *
     * Command Response - The length of the string value stored at `key`
     * If `key` does not exist, it is treated as an empty string, and the command returns 0.
     */
    public strlen(key: string): T {
        return this.addAndReturn(createStrlen(key));
    }

    /** Removes and returns the members with the lowest scores from the sorted set stored at `key`.
     * If `count` is provided, up to `count` members with the lowest scores are removed and returned.
     * Otherwise, only one member with the lowest score is removed and returned.
     * @see {@link https://valkey.io/commands/zpopmin/|valkey.io} for more details.
     *
     * @param key - The key of the sorted set.
     * @param count - Specifies the quantity of members to pop. If not specified, pops one member.
     *
     * Command Response - A map of the removed members and their scores, ordered from the one with the lowest score to the one with the highest.
     * If `key` doesn't exist, it will be treated as an empty sorted set and the command returns an empty map.
     * If `count` is higher than the sorted set's cardinality, returns all members and their scores.
     */
    public zpopmin(key: string, count?: number): T {
        return this.addAndReturn(createZPopMin(key, count));
    }

    /**
     * Blocks the connection until it removes and returns a member with the lowest score from the
     * first non-empty sorted set, with the given `key` being checked in the order they
     * are provided.
     * `BZPOPMIN` is the blocking variant of {@link zpopmin}.
     *
     * @see {@link https://valkey.io/commands/bzpopmin/|valkey.io} for details.
     *
     * @param keys - The keys of the sorted sets.
     * @param timeout - The number of seconds to wait for a blocking operation to complete. A value of
     *     `0` will block indefinitely. Since Valkey version 6.0.0: timeout is interpreted as a double instead of an integer.
     *
     * Command Response - An `array` containing the key where the member was popped out, the member, itself, and the member score.
     *     If no member could be popped and the `timeout` expired, returns `null`.
     */
    public bzpopmin(keys: string[], timeout: number): T {
        return this.addAndReturn(createBZPopMin(keys, timeout));
    }

    /** Removes and returns the members with the highest scores from the sorted set stored at `key`.
     * If `count` is provided, up to `count` members with the highest scores are removed and returned.
     * Otherwise, only one member with the highest score is removed and returned.
     * @see {@link https://valkey.io/commands/zpopmax/|valkey.io} for more details.
     *
     * @param key - The key of the sorted set.
     * @param count - Specifies the quantity of members to pop. If not specified, pops one member.
     *
     * Command Response - A map of the removed members and their scores, ordered from the one with the highest score to the one with the lowest.
     * If `key` doesn't exist, it will be treated as an empty sorted set and the command returns an empty map.
     * If `count` is higher than the sorted set's cardinality, returns all members and their scores, ordered from highest to lowest.
     */
    public zpopmax(key: string, count?: number): T {
        return this.addAndReturn(createZPopMax(key, count));
    }

    /**
     * Blocks the connection until it removes and returns a member with the highest score from the
     * first non-empty sorted set, with the given `key` being checked in the order they
     * are provided.
     * `BZPOPMAX` is the blocking variant of {@link zpopmax}.
     *
     * @see {@link https://valkey.io/commands/bzpopmax/|valkey.io} for details.
     *
     * @param keys - The keys of the sorted sets.
     * @param timeout - The number of seconds to wait for a blocking operation to complete. A value of
     *     `0` will block indefinitely. Since 6.0.0: timeout is interpreted as a double instead of an integer.
     *
     * Command Response - An `array` containing the key where the member was popped out, the member, itself, and the member score.
     *     If no member could be popped and the `timeout` expired, returns `null`.
     */
    public bzpopmax(keys: string[], timeout: number): T {
        return this.addAndReturn(createBZPopMax(keys, timeout));
    }

    /**
     * Echoes the provided `message` back
     *
     * @see {@link https://valkey.io/commands/echo/|valkey.io} for more details.
     *
     * @param message - The message to be echoed back.
     *
     * Command Response - The provided `message`.
     */
    public echo(message: GlideString): T {
        return this.addAndReturn(createEcho(message));
    }

    /** Returns the remaining time to live of `key` that has a timeout, in milliseconds.
     * @see {@link https://valkey.io/commands/pttl/|valkey.io} for more details.
     *
     * @param key - The key to return its timeout.
     *
     * Command Response - TTL in milliseconds. -2 if `key` does not exist, -1 if `key` exists but has no associated expire.
     */
    public pttl(key: string): T {
        return this.addAndReturn(createPTTL(key));
    }

    /** Removes all elements in the sorted set stored at `key` with rank between `start` and `end`.
     * Both `start` and `end` are zero-based indexes with 0 being the element with the lowest score.
     * These indexes can be negative numbers, where they indicate offsets starting at the element with the highest score.
     * @see {@link https://valkey.io/commands/zremrangebyrank/|valkey.io} for details.
     *
     * @param key - The key of the sorted set.
     * @param start - The starting point of the range.
     * @param end - The end of the range.
     *
     * Command Response - The number of members removed.
     * If `start` exceeds the end of the sorted set, or if `start` is greater than `end`, 0 returned.
     * If `end` exceeds the actual end of the sorted set, the range will stop at the actual end of the sorted set.
     * If `key` does not exist 0 will be returned.
     */
    public zremRangeByRank(key: string, start: number, end: number): T {
        return this.addAndReturn(createZRemRangeByRank(key, start, end));
    }

    /**
     * Removes all elements in the sorted set stored at `key` with lexicographical order between `minLex` and `maxLex`.
     *
     * @see {@link https://valkey.io/commands/zremrangebylex/|valkey.io} for details.
     *
     * @param key - The key of the sorted set.
     * @param minLex - The minimum lex to count from. Can be positive/negative infinity, or a specific lex and inclusivity.
     * @param maxLex - The maximum lex to count up to. Can be positive/negative infinity, or a specific lex and inclusivity.
     *
     * Command Response - The number of members removed.
     * If `key` does not exist, it is treated as an empty sorted set, and the command returns 0.
     * If `minLex` is greater than `maxLex`, 0 is returned.
     */
    public zremRangeByLex(
        key: string,
        minLex: Boundary<string>,
        maxLex: Boundary<string>,
    ): T {
        return this.addAndReturn(createZRemRangeByLex(key, minLex, maxLex));
    }

    /** Removes all elements in the sorted set stored at `key` with a score between `minScore` and `maxScore`.
     * @see {@link https://valkey.io/commands/zremrangebyscore/|valkey.io} for details.
     *
     * @param key - The key of the sorted set.
     * @param minScore - The minimum score to remove from. Can be positive/negative infinity, or specific score and inclusivity.
     * @param maxScore - The maximum score to remove to. Can be positive/negative infinity, or specific score and inclusivity.
     *
     * Command Response - the number of members removed.
     * If `key` does not exist, it is treated as an empty sorted set, and the command returns 0.
     * If `minScore` is greater than `maxScore`, 0 is returned.
     */
    public zremRangeByScore(
        key: string,
        minScore: Boundary<number>,
        maxScore: Boundary<number>,
    ): T {
        return this.addAndReturn(
            createZRemRangeByScore(key, minScore, maxScore),
        );
    }

    /**
     * Returns the number of members in the sorted set stored at 'key' with scores between 'minLex' and 'maxLex'.
     *
     * @see {@link https://valkey.io/commands/zlexcount/|valkey.io} for details.
     *
     * @param key - The key of the sorted set.
     * @param minLex - The minimum lex to count from. Can be positive/negative infinity, or a specific lex and inclusivity.
     * @param maxLex - The maximum lex to count up to. Can be positive/negative infinity, or a specific lex and inclusivity.
     *
     * Command Response - The number of members in the specified lex range.
     * If 'key' does not exist, it is treated as an empty sorted set, and the command returns '0'.
     * If maxLex is less than minLex, '0' is returned.
     */
    public zlexcount(
        key: string,
        minLex: Boundary<string>,
        maxLex: Boundary<string>,
    ): T {
        return this.addAndReturn(createZLexCount(key, minLex, maxLex));
    }

    /** Returns the rank of `member` in the sorted set stored at `key`, with scores ordered from low to high.
     * @see {@link https://valkey.io/commands/zrank/|valkey.io} for more details.
     * To get the rank of `member` with its score, see `zrankWithScore`.
     *
     * @param key - The key of the sorted set.
     * @param member - The member whose rank is to be retrieved.
     *
     * Command Response - The rank of `member` in the sorted set.
     * If `key` doesn't exist, or if `member` is not present in the set, null will be returned.
     */
    public zrank(key: string, member: string): T {
        return this.addAndReturn(createZRank(key, member));
    }

    /** Returns the rank of `member` in the sorted set stored at `key` with its score, where scores are ordered from the lowest to highest.
     *
     * @see {@link https://valkey.io/commands/zrank/|valkey.io} for more details.
     * @remarks Since Valkey version 7.2.0.
     *
     * @param key - The key of the sorted set.
     * @param member - The member whose rank is to be retrieved.
     *
     * Command Response - A list containing the rank and score of `member` in the sorted set.
     * If `key` doesn't exist, or if `member` is not present in the set, null will be returned.
     */
    public zrankWithScore(key: string, member: string): T {
        return this.addAndReturn(createZRank(key, member, true));
    }

    /**
     * Returns the rank of `member` in the sorted set stored at `key`, where
     * scores are ordered from the highest to lowest, starting from 0.
     * To get the rank of `member` with its score, see {@link zrevrankWithScore}.
     *
     * @see {@link https://valkey.io/commands/zrevrank/|valkey.io} for details.
     *
     * @param key - The key of the sorted set.
     * @param member - The member whose rank is to be retrieved.
     *
     * Command Response - The rank of `member` in the sorted set, where ranks are ordered from high to low based on scores.
     *     If `key` doesn't exist, or if `member` is not present in the set, `null` will be returned.
     */
    public zrevrank(key: string, member: string): T {
        return this.addAndReturn(createZRevRank(key, member));
    }

    /**
     * Returns the rank of `member` in the sorted set stored at `key` with its
     * score, where scores are ordered from the highest to lowest, starting from 0.
     *
     * @see {@link https://valkey.io/commands/zrevrank/|valkey.io} for details.
     * @remarks Since Valkey version 7.2.0.
     *
     * @param key - The key of the sorted set.
     * @param member - The member whose rank is to be retrieved.
     *
     * Command Response -  A list containing the rank and score of `member` in the sorted set, where ranks
     *     are ordered from high to low based on scores.
     *     If `key` doesn't exist, or if `member` is not present in the set, `null` will be returned.
     */
    public zrevrankWithScore(key: string, member: string): T {
        return this.addAndReturn(createZRevRankWithScore(key, member));
    }

    /** Remove the existing timeout on `key`, turning the key from volatile (a key with an expire set) to
     * persistent (a key that will never expire as no timeout is associated).
     * @see {@link https://valkey.io/commands/persist/|valkey.io} for details.
     *
     * @param key - The key to remove the existing timeout on.
     *
     * Command Response - `false` if `key` does not exist or does not have an associated timeout, `true` if the timeout has been removed.
     */
    public persist(key: string): T {
        return this.addAndReturn(createPersist(key));
    }

    /** Executes a single command, without checking inputs. Every part of the command, including subcommands,
     *  should be added as a separate value in args.
     *
     * @see {@link https://github.com/valkey-io/valkey-glide/wiki/General-Concepts#custom-command|Valkey Glide Wiki} for details on the restrictions and limitations of the custom command API.
     *
     * Command Response - A response from Redis with an `Object`.
     */
    public customCommand(args: GlideString[]): T {
        return this.addAndReturn(createCustomCommand(args));
    }

    /** Returns the element at index `index` in the list stored at `key`.
     * The index is zero-based, so 0 means the first element, 1 the second element and so on.
     * Negative indices can be used to designate elements starting at the tail of the list.
     * Here, -1 means the last element, -2 means the penultimate and so forth.
     * @see {@link https://valkey.io/commands/lindex/|valkey.io} for details.
     *
     * @param key - The `key` of the list.
     * @param index - The `index` of the element in the list to retrieve.
     * Command Response - The element at index in the list stored at `key`.
     * If `index` is out of range or if `key` does not exist, null is returned.
     */
    public lindex(key: string, index: number): T {
        return this.addAndReturn(createLIndex(key, index));
    }

    /**
     * Inserts `element` in the list at `key` either before or after the `pivot`.
     *
     * @see {@link https://valkey.io/commands/linsert/|valkey.io} for details.
     *
     * @param key - The key of the list.
     * @param position - The relative position to insert into - either `InsertPosition.Before` or
     *     `InsertPosition.After` the `pivot`.
     * @param pivot - An element of the list.
     * @param element - The new element to insert.
     *
     * Command Response - The list length after a successful insert operation.
     * If the `key` doesn't exist returns `-1`.
     * If the `pivot` wasn't found, returns `0`.
     */
    public linsert(
        key: string,
        position: InsertPosition,
        pivot: string,
        element: string,
    ): T {
        return this.addAndReturn(createLInsert(key, position, pivot, element));
    }

    /**
     * Adds an entry to the specified stream stored at `key`. If the `key` doesn't exist, the stream is created.
     * @see {@link https://valkey.io/commands/xadd/|valkey.io} for details.
     *
     * @param key - The key of the stream.
     * @param values - field-value pairs to be added to the entry.
     * @param options - (Optional) Stream add options.
     *
     * Command Response - The id of the added entry, or `null` if `options.makeStream` is set to `false` and no stream with the matching `key` exists.
     */
    public xadd(
        key: string,
        values: [string, string][],
        options?: StreamAddOptions,
    ): T {
        return this.addAndReturn(createXAdd(key, values, options));
    }

    /**
     * Removes the specified entries by id from a stream, and returns the number of entries deleted.
     *
     * @see {@link https://valkey.io/commands/xdel/|valkey.io} for more details.
     *
     * @param key - The key of the stream.
     * @param ids - An array of entry ids.
     *
     * Command Response - The number of entries removed from the stream. This number may be less than the number of entries in
     *      `ids`, if the specified `ids` don't exist in the stream.
     */
    public xdel(key: string, ids: string[]): T {
        return this.addAndReturn(createXDel(key, ids));
    }

    /**
     * Trims the stream stored at `key` by evicting older entries.
     * @see {@link https://valkey.io/commands/xtrim/|valkey.io} for details.
     *
     * @param key - the key of the stream
     * @param options - options detailing how to trim the stream.
     *
     * Command Response - The number of entries deleted from the stream. If `key` doesn't exist, 0 is returned.
     */
    public xtrim(key: string, options: StreamTrimOptions): T {
        return this.addAndReturn(createXTrim(key, options));
    }

    /**
     * Returns information about the stream stored at `key`.
     *
     * @param key - The key of the stream.
     * @param fullOptions - If `true`, returns verbose information with a limit of the first 10 PEL entries.
     * If `number` is specified, returns verbose information limiting the returned PEL entries.
     * If `0` is specified, returns verbose information with no limit.
     *
     * Command Response - A {@link ReturnTypeXinfoStream} of detailed stream information for the given `key`.
     *     See example of {@link BaseClient.xinfoStream} for more details.
     */
    public xinfoStream(key: string, fullOptions?: boolean | number): T {
        return this.addAndReturn(createXInfoStream(key, fullOptions ?? false));
    }

    /**
     * Returns the list of all consumer groups and their attributes for the stream stored at `key`.
     *
     * @see {@link https://valkey.io/commands/xinfo-groups/|valkey.io} for details.
     *
     * @param key - The key of the stream.
     *
     * Command Response -  An `Array` of `Records`, where each mapping represents the
     *     attributes of a consumer group for the stream at `key`.
     */
    public xinfoGroups(key: string): T {
        return this.addAndReturn(createXInfoGroups(key));
    }

    /** Returns the server time.
     * @see {@link https://valkey.io/commands/time/|valkey.io} for details.
     *
     * Command Response - The current server time as a two items `array`:
     * A Unix timestamp and the amount of microseconds already elapsed in the current second.
     * The returned `array` is in a [Unix timestamp, Microseconds already elapsed] format.
     */
    public time(): T {
        return this.addAndReturn(createTime());
    }

    /**
     * Returns stream entries matching a given range of entry IDs.
     *
     * @see {@link https://valkey.io/commands/xrange/|valkey.io} for more details.
     *
     * @param key - The key of the stream.
     * @param start - The starting stream entry ID bound for the range.
     *     - Use `value` to specify a stream entry ID.
     *     - Use `isInclusive: false` to specify an exclusive bounded stream entry ID. This is only available starting with Valkey version 6.2.0.
     *     - Use `InfBoundary.NegativeInfinity` to start with the minimum available ID.
     * @param end - The ending stream ID bound for the range.
     *     - Use `value` to specify a stream entry ID.
     *     - Use `isInclusive: false` to specify an exclusive bounded stream entry ID. This is only available starting with Valkey version 6.2.0.
     *     - Use `InfBoundary.PositiveInfinity` to end with the maximum available ID.
     * @param count - An optional argument specifying the maximum count of stream entries to return.
     *     If `count` is not provided, all stream entries in the range will be returned.
     *
     * Command Response - A map of stream entry ids, to an array of entries, or `null` if `count` is non-positive.
     */
    public xrange(
        key: string,
        start: Boundary<string>,
        end: Boundary<string>,
        count?: number,
    ): T {
        return this.addAndReturn(createXRange(key, start, end, count));
    }

    /**
     * Returns stream entries matching a given range of entry IDs in reverse order. Equivalent to {@link xrange} but returns the
     * entries in reverse order.
     *
     * @see {@link https://valkey.io/commands/xrevrange/|valkey.io} for more details.
     *
     * @param key - The key of the stream.
     * @param end - The ending stream entry ID bound for the range.
     *     - Use `value` to specify a stream entry ID.
     *     - Use `isInclusive: false` to specify an exclusive bounded stream entry ID. This is only available starting with Valkey version 6.2.0.
     *     - Use `InfBoundary.PositiveInfinity` to end with the maximum available ID.
     * @param start - The ending stream ID bound for the range.
     *     - Use `value` to specify a stream entry ID.
     *     - Use `isInclusive: false` to specify an exclusive bounded stream entry ID. This is only available starting with Valkey version 6.2.0.
     *     - Use `InfBoundary.NegativeInfinity` to start with the minimum available ID.
     * @param count - An optional argument specifying the maximum count of stream entries to return.
     *     If `count` is not provided, all stream entries in the range will be returned.
     *
     * Command Response - A map of stream entry ids, to an array of entries, or `null` if `count` is non-positive.
     */
    public xrevrange(
        key: string,
        end: Boundary<string>,
        start: Boundary<string>,
        count?: number,
    ): T {
        return this.addAndReturn(createXRevRange(key, end, start, count));
    }

    /**
     * Reads entries from the given streams.
     *
     * @see {@link https://valkey.io/commands/xread/|valkey.io} for details.
     *
     * @param keys_and_ids - An object of stream keys and entry IDs to read from.
     * @param options - (Optional) Parameters detailing how to read the stream - see {@link StreamReadOptions}.
     *
     * Command Response - A `Record` of stream keys, each key is mapped to a `Record` of stream ids, to an `Array` of entries.
     */
    public xread(
        keys_and_ids: Record<string, string>,
        options?: StreamReadOptions,
    ): T {
        return this.addAndReturn(createXRead(keys_and_ids, options));
    }

    /**
     * Reads entries from the given streams owned by a consumer group.
     *
     * @see {@link https://valkey.io/commands/xreadgroup/|valkey.io} for details.
     *
     * @param group - The consumer group name.
     * @param consumer - The group consumer.
     * @param keys_and_ids - An object of stream keys and entry IDs to read from.
     *     Use the special ID of `">"` to receive only new messages.
     * @param options - (Optional) Parameters detailing how to read the stream - see {@link StreamReadGroupOptions}.
     *
     * Command Response - A map of stream keys, each key is mapped to a map of stream ids, which is mapped to an array of entries.
     *     Returns `null` if there is no stream that can be served.
     */
    public xreadgroup(
        group: string,
        consumer: string,
        keys_and_ids: Record<string, string>,
        options?: StreamReadGroupOptions,
    ): T {
        return this.addAndReturn(
            createXReadGroup(group, consumer, keys_and_ids, options),
        );
    }

    /**
     * Returns the number of entries in the stream stored at `key`.
     *
     * @see {@link https://valkey.io/commands/xlen/|valkey.io} for details.
     *
     * @param key - The key of the stream.
     *
     * Command Response - The number of entries in the stream. If `key` does not exist, returns `0`.
     */
    public xlen(key: string): T {
        return this.addAndReturn(createXLen(key));
    }

    /**
     * Returns stream message summary information for pending messages matching a given range of IDs.
     *
     * @see {@link https://valkey.io/commands/xpending/|valkey.io} for details.
     * Returns the list of all consumers and their attributes for the given consumer group of the
     * stream stored at `key`.
     *
     * @see {@link https://valkey.io/commands/xinfo-consumers/|valkey.io} for details.
     *
     * @param key - The key of the stream.
     * @param group - The consumer group name.
     *
     * Command Response - An `array` that includes the summary of the pending messages.
     * See example of {@link BaseClient.xpending|xpending} for more details.
     */
    public xpending(key: string, group: string): T {
        return this.addAndReturn(createXPending(key, group));
    }

    /**
     * Returns stream message summary information for pending messages matching a given range of IDs.
     *
     * @see {@link https://valkey.io/commands/xpending/|valkey.io} for details.
     *
     * @param key - The key of the stream.
     * @param group - The consumer group name.
     * @param options - Additional options to filter entries, see {@link StreamPendingOptions}.
     *
     * Command Response - A 2D-`array` of 4-tuples containing extended message information.
     * See example of {@link BaseClient.xpendingWithOptions|xpendingWithOptions} for more details.
     */
    public xpendingWithOptions(
        key: string,
        group: string,
        options: StreamPendingOptions,
    ): T {
        return this.addAndReturn(createXPending(key, group, options));
    }

    /**
     * Returns the list of all consumers and their attributes for the given consumer group of the
     * stream stored at `key`.
     *
     * @see {@link https://valkey.io/commands/xinfo-consumers/|valkey.io} for details.
     *
     * Command Response - An `Array` of `Records`, where each mapping contains the attributes
     *     of a consumer for the given consumer group of the stream at `key`.
     */
    public xinfoConsumers(key: string, group: string): T {
        return this.addAndReturn(createXInfoConsumers(key, group));
    }

    /**
     * Changes the ownership of a pending message.
     *
     * @see {@link https://valkey.io/commands/xclaim/|valkey.io} for details.
     *
     * @param key - The key of the stream.
     * @param group - The consumer group name.
     * @param consumer - The group consumer.
     * @param minIdleTime - The minimum idle time for the message to be claimed.
     * @param ids - An array of entry ids.
     * @param options - (Optional) Stream claim options {@link StreamClaimOptions}.
     *
     * Command Response - A `Record` of message entries that are claimed by the consumer.
     */
    public xclaim(
        key: string,
        group: string,
        consumer: string,
        minIdleTime: number,
        ids: string[],
        options?: StreamClaimOptions,
    ): T {
        return this.addAndReturn(
            createXClaim(key, group, consumer, minIdleTime, ids, options),
        );
    }

    /**
     * Changes the ownership of a pending message. This function returns an `array` with
     * only the message/entry IDs, and is equivalent to using `JUSTID` in the Valkey API.
     *
     * @see {@link https://valkey.io/commands/xclaim/|valkey.io} for details.
     *
     * @param key - The key of the stream.
     * @param group - The consumer group name.
     * @param consumer - The group consumer.
     * @param minIdleTime - The minimum idle time for the message to be claimed.
     * @param ids - An array of entry ids.
     * @param options - (Optional) Stream claim options {@link StreamClaimOptions}.
     *
     * Command Response - An `array` of message ids claimed by the consumer.
     */
    public xclaimJustId(
        key: string,
        group: string,
        consumer: string,
        minIdleTime: number,
        ids: string[],
        options?: StreamClaimOptions,
    ): T {
        return this.addAndReturn(
            createXClaim(key, group, consumer, minIdleTime, ids, options, true),
        );
    }

    /**
     * Transfers ownership of pending stream entries that match the specified criteria.
     *
     * @see {@link https://valkey.io/commands/xautoclaim/|valkey.io} for more details.
     * @remarks Since Valkey version 6.2.0.
     *
     * @param key - The key of the stream.
     * @param group - The consumer group name.
     * @param consumer - The group consumer.
     * @param minIdleTime - The minimum idle time for the message to be claimed.
     * @param start - Filters the claimed entries to those that have an ID equal or greater than the
     *     specified value.
     * @param count - (Optional) Limits the number of claimed entries to the specified value.
     *
     * Command Response - An `array` containing the following elements:
     *   - A stream ID to be used as the start argument for the next call to `XAUTOCLAIM`. This ID is
     *     equivalent to the next ID in the stream after the entries that were scanned, or "0-0" if
     *     the entire stream was scanned.
     *   - A mapping of the claimed entries.
     *   - If you are using Valkey 7.0.0 or above, the response list will also include a list containing
     *     the message IDs that were in the Pending Entries List but no longer exist in the stream.
     *     These IDs are deleted from the Pending Entries List.
     */
    public xautoclaim(
        key: string,
        group: string,
        consumer: string,
        minIdleTime: number,
        start: string,
        count?: number,
    ): T {
        return this.addAndReturn(
            createXAutoClaim(key, group, consumer, minIdleTime, start, count),
        );
    }

    /**
     * Transfers ownership of pending stream entries that match the specified criteria.
     *
     * @see {@link https://valkey.io/commands/xautoclaim/|valkey.io} for more details.
     * @remarks Since Valkey version 6.2.0.
     *
     * @param key - The key of the stream.
     * @param group - The consumer group name.
     * @param consumer - The group consumer.
     * @param minIdleTime - The minimum idle time for the message to be claimed.
     * @param start - Filters the claimed entries to those that have an ID equal or greater than the
     *     specified value.
     * @param count - (Optional) Limits the number of claimed entries to the specified value.
     *
     * Command Response - An `array` containing the following elements:
     *   - A stream ID to be used as the start argument for the next call to `XAUTOCLAIM`. This ID is
     *     equivalent to the next ID in the stream after the entries that were scanned, or "0-0" if
     *     the entire stream was scanned.
     *   - A list of the IDs for the claimed entries.
     *   - If you are using Valkey 7.0.0 or above, the response list will also include a list containing
     *     the message IDs that were in the Pending Entries List but no longer exist in the stream.
     *     These IDs are deleted from the Pending Entries List.
     */
    public xautoclaimJustId(
        key: string,
        group: string,
        consumer: string,
        minIdleTime: number,
        start: string,
        count?: number,
    ): T {
        return this.addAndReturn(
            createXAutoClaim(
                key,
                group,
                consumer,
                minIdleTime,
                start,
                count,
                true,
            ),
        );
    }

    /**
     * Creates a new consumer group uniquely identified by `groupname` for the stream
     * stored at `key`.
     *
     * @see {@link https://valkey.io/commands/xgroup-create/|valkey.io} for details.
     *
     * @param key - The key of the stream.
     * @param groupName - The newly created consumer group name.
     * @param id - Stream entry ID that specifies the last delivered entry in the stream from the new
     *     group’s perspective. The special ID `"$"` can be used to specify the last entry in the stream.
     *
     * Command Response - `"OK"`.
     */
    public xgroupCreate(
        key: string,
        groupName: string,
        id: string,
        options?: StreamGroupOptions,
    ): T {
        return this.addAndReturn(
            createXGroupCreate(key, groupName, id, options),
        );
    }

    /**
     * Destroys the consumer group `groupname` for the stream stored at `key`.
     *
     * @see {@link https://valkey.io/commands/xgroup-destroy/|valkey.io} for details.
     *
     * @param key - The key of the stream.
     * @param groupname - The newly created consumer group name.
     *
     * Command Response - `true` if the consumer group is destroyed. Otherwise, `false`.
     */
    public xgroupDestroy(key: string, groupName: string): T {
        return this.addAndReturn(createXGroupDestroy(key, groupName));
    }

    /**
     * Creates a consumer named `consumerName` in the consumer group `groupName` for the stream stored at `key`.
     *
     * @see {@link https://valkey.io/commands/xgroup-createconsumer/|valkey.io} for more details.
     *
     * @param key - The key of the stream.
     * @param groupName - The consumer group name.
     * @param consumerName - The newly created consumer.
     *
     * Command Response - `true` if the consumer is created. Otherwise, returns `false`.
     */
    public xgroupCreateConsumer(
        key: string,
        groupName: string,
        consumerName: string,
    ): T {
        return this.addAndReturn(
            createXGroupCreateConsumer(key, groupName, consumerName),
        );
    }

    /**
     * Deletes a consumer named `consumerName` in the consumer group `groupName` for the stream stored at `key`.
     *
     * @see {@link https://valkey.io/commands/xgroup-delconsumer/|valkey.io} for more details.
     *
     * @param key - The key of the stream.
     * @param groupName - The consumer group name.
     * @param consumerName - The consumer to delete.
     *
     * Command Response - The number of pending messages the `consumer` had before it was deleted.
     */
    public xgroupDelConsumer(
        key: string,
        groupName: string,
        consumerName: string,
    ): T {
        return this.addAndReturn(
            createXGroupDelConsumer(key, groupName, consumerName),
        );
    }

    /**
     * Returns the number of messages that were successfully acknowledged by the consumer group member of a stream.
     * This command should be called on a pending message so that such message does not get processed again.
     *
     * @see {@link https://valkey.io/commands/xack/|valkey.io} for details.
     *
     * @param key - The key of the stream.
     * @param group - The consumer group name.
     * @param ids - An array of entry ids.
     *
     * Command Response - The number of messages that were successfully acknowledged.
     */
    public xack(key: string, group: string, ids: string[]): T {
        return this.addAndReturn(createXAck(key, group, ids));
    }

    /**
     * Sets the last delivered ID for a consumer group.
     *
     * @see {@link https://valkey.io/commands/xgroup-setid|valkey.io} for more details.
     *
     * @param key - The key of the stream.
     * @param groupName - The consumer group name.
     * @param id - The stream entry ID that should be set as the last delivered ID for the consumer group.
     * @param entriesRead - (Optional) A value representing the number of stream entries already read by the group.
     *     This option can only be specified if you are using Valkey version 7.0.0 or above.
     *
     * Command Response - `"OK"`.
     */
    public xgroupSetId(
        key: string,
        groupName: string,
        id: string,
        entriesRead?: number,
    ): T {
        return this.addAndReturn(
            createXGroupSetid(key, groupName, id, entriesRead),
        );
    }

    /**
     * Renames `key` to `newkey`.
     * If `newkey` already exists it is overwritten.
     * In Cluster mode, both `key` and `newkey` must be in the same hash slot,
     * meaning that in practice only keys that have the same hash tag can be reliably renamed in cluster.
     *
     * @see {@link https://valkey.io/commands/rename/|valkey.io} for details.
     *
     * @param key - The key to rename.
     * @param newKey - The new name of the key.
     *
     * Command Response - If the `key` was successfully renamed, return "OK". If `key` does not exist, an error is thrown.
     */
    public rename(key: string, newKey: string): T {
        return this.addAndReturn(createRename(key, newKey));
    }

    /**
     * Renames `key` to `newkey` if `newkey` does not yet exist.
     * In Cluster mode, both `key` and `newkey` must be in the same hash slot,
     * meaning that in practice only keys that have the same hash tag can be reliably renamed in cluster.
     *
     * @see {@link https://valkey.io/commands/renamenx/|valkey.io} for details.
     *
     * @param key - The key to rename.
     * @param newKey - The new name of the key.
     * Command Response - If the `key` was successfully renamed, returns `true`. Otherwise, returns `false`.
     * If `key` does not exist, an error is thrown.
     */
    public renamenx(key: string, newKey: string): T {
        return this.addAndReturn(createRenameNX(key, newKey));
    }

    /** Blocking list pop primitive.
     * Pop an element from the tail of the first list that is non-empty,
     * with the given `keys` being checked in the order that they are given.
     * Blocks the connection when there are no elements to pop from any of the given lists.
     *
     * @see {@link https://valkey.io/commands/brpop/|valkey.io} for details.
     * @remarks `BRPOP` is a blocking command, see [Blocking Commands](https://github.com/valkey-io/valkey-glide/wiki/General-Concepts#blocking-commands) for more details and best practices.
     *
     * @param keys - The `keys` of the lists to pop from.
     * @param timeout - The `timeout` in seconds.
     *
     * Command Response - An `array` containing the `key` from which the element was popped and the value of the popped element,
     * formatted as [key, value]. If no element could be popped and the timeout expired, returns `null`.
     */
    public brpop(keys: string[], timeout: number): T {
        return this.addAndReturn(createBRPop(keys, timeout));
    }

    /** Blocking list pop primitive.
     * Pop an element from the head of the first list that is non-empty,
     * with the given `keys` being checked in the order that they are given.
     * Blocks the connection when there are no elements to pop from any of the given lists.
     *
     * @see {@link https://valkey.io/commands/blpop/|valkey.io} for details.
     * @remarks `BLPOP` is a blocking command, see [Blocking Commands](https://github.com/valkey-io/valkey-glide/wiki/General-Concepts#blocking-commands) for more details and best practices.
     *
     * @param keys - The `keys` of the lists to pop from.
     * @param timeout - The `timeout` in seconds.
     *
     * Command Response - An `array` containing the `key` from which the element was popped and the value of the popped element,
     * formatted as [key, value]. If no element could be popped and the timeout expired, returns `null`.
     */
    public blpop(keys: string[], timeout: number): T {
        return this.addAndReturn(createBLPop(keys, timeout));
    }

    /** Adds all elements to the HyperLogLog data structure stored at the specified `key`.
     * Creates a new structure if the `key` does not exist.
     * When no elements are provided, and `key` exists and is a HyperLogLog, then no operation is performed.
     *
     * @see {@link https://valkey.io/commands/pfadd/|valkey.io} for details.
     *
     * @param key - The key of the HyperLogLog data structure to add elements into.
     * @param elements - An array of members to add to the HyperLogLog stored at `key`.
     * Command Response - If the HyperLogLog is newly created, or if the HyperLogLog approximated cardinality is
     *     altered, then returns `1`. Otherwise, returns `0`.
     */
    public pfadd(key: string, elements: string[]): T {
        return this.addAndReturn(createPfAdd(key, elements));
    }

    /** Estimates the cardinality of the data stored in a HyperLogLog structure for a single key or
     * calculates the combined cardinality of multiple keys by merging their HyperLogLogs temporarily.
     *
     * @see {@link https://valkey.io/commands/pfcount/|valkey.io} for details.
     *
     * @param keys - The keys of the HyperLogLog data structures to be analyzed.
     * Command Response - The approximated cardinality of given HyperLogLog data structures.
     *     The cardinality of a key that does not exist is `0`.
     */
    public pfcount(keys: string[]): T {
        return this.addAndReturn(createPfCount(keys));
    }

    /**
     * Merges multiple HyperLogLog values into a unique value. If the destination variable exists, it is
     * treated as one of the source HyperLogLog data sets, otherwise a new HyperLogLog is created.
     *
     * @see {@link https://valkey.io/commands/pfmerge/|valkey.io} for details.
     *
     * @param destination - The key of the destination HyperLogLog where the merged data sets will be stored.
     * @param sourceKeys - The keys of the HyperLogLog structures to be merged.
     * Command Response - A simple "OK" response.
     */
    public pfmerge(destination: string, sourceKeys: string[]): T {
        return this.addAndReturn(createPfMerge(destination, sourceKeys));
    }

    /** Returns the internal encoding for the Redis object stored at `key`.
     *
     * @see {@link https://valkey.io/commands/object-encoding/|valkey.io} for more details.
     *
     * @param key - The `key` of the object to get the internal encoding of.
     * Command Response - If `key` exists, returns the internal encoding of the object stored at `key` as a string.
     *     Otherwise, returns None.
     */
    public objectEncoding(key: string): T {
        return this.addAndReturn(createObjectEncoding(key));
    }

    /** Returns the logarithmic access frequency counter of a Redis object stored at `key`.
     *
     * @see {@link https://valkey.io/commands/object-freq/|valkey.io} for more details.
     *
     * @param key - The `key` of the object to get the logarithmic access frequency counter of.
     * Command Response - If `key` exists, returns the logarithmic access frequency counter of
     *     the object stored at `key` as a `number`. Otherwise, returns `null`.
     */
    public objectFreq(key: string): T {
        return this.addAndReturn(createObjectFreq(key));
    }

    /**
     * Returns the time in seconds since the last access to the value stored at `key`.
     *
     * @see {@link https://valkey.io/commands/object-idletime/|valkey.io} for details.
     *
     * @param key - The key of the object to get the idle time of.
     *
     * Command Response - If `key` exists, returns the idle time in seconds. Otherwise, returns `null`.
     */
    public objectIdletime(key: string): T {
        return this.addAndReturn(createObjectIdletime(key));
    }

    /**
     * Returns the reference count of the object stored at `key`.
     *
     * @see {@link https://valkey.io/commands/object-refcount/|valkey.io} for details.
     *
     * @param key - The `key` of the object to get the reference count of.
     *
     * Command Response - If `key` exists, returns the reference count of the object stored at `key` as a `number`.
     * Otherwise, returns `null`.
     */
    public objectRefcount(key: string): T {
        return this.addAndReturn(createObjectRefcount(key));
    }

    /**
     * Displays a piece of generative computer art and the server version.
     *
     * @see {@link https://valkey.io/commands/lolwut/|valkey.io} for details.
     *
     * @param options - The LOLWUT options.
     *
     * Command Response - A piece of generative computer art along with the current server version.
     */
    public lolwut(options?: LolwutOptions): T {
        return this.addAndReturn(createLolwut(options));
    }

    /**
     * Blocks the current client until all the previous write commands are successfully transferred and
     * acknowledged by at least `numreplicas` of replicas. If `timeout` is reached, the command returns
     * the number of replicas that were not yet reached.
     *
     * @see {@link https://valkey.io/commands/wait/|valkey.io} for more details.
     *
     * @param numreplicas - The number of replicas to reach.
     * @param timeout - The timeout value specified in milliseconds. A value of 0 will block indefinitely.
     *
     * Command Response - The number of replicas reached by all the writes performed in the context of the
     *     current connection.
     */
    public wait(numreplicas: number, timeout: number): T {
        return this.addAndReturn(createWait(numreplicas, timeout));
    }

    /**
     * Invokes a previously loaded function.
     *
     * @see {@link https://valkey.io/commands/fcall/|valkey.io} for details.
     * @remarks Since Valkey version 7.0.0.
     *
     * @param func - The function name.
     * @param keys - A list of `keys` accessed by the function. To ensure the correct execution of functions,
     *     all names of keys that a function accesses must be explicitly provided as `keys`.
     * @param args - A list of `function` arguments and it should not represent names of keys.
     *
     * Command Response - The invoked function's return value.
     */
    public fcall(func: string, keys: string[], args: string[]): T {
        return this.addAndReturn(createFCall(func, keys, args));
    }

    /**
     * Invokes a previously loaded read-only function.
     *
     * @see {@link https://valkey.io/commands/fcall/|valkey.io} for details.
     * @remarks Since Valkey version 7.0.0.
     *
     * @param func - The function name.
     * @param keys - A list of `keys` accessed by the function. To ensure the correct execution of functions,
     *     all names of keys that a function accesses must be explicitly provided as `keys`.
     * @param args - A list of `function` arguments and it should not represent names of keys.
     *
     * Command Response - The invoked function's return value.
     */
    public fcallReadonly(func: string, keys: string[], args: string[]): T {
        return this.addAndReturn(createFCallReadOnly(func, keys, args));
    }

    /**
     * Deletes a library and all its functions.
     *
     * @see {@link https://valkey.io/commands/function-delete/|valkey.io} for details.
     * @remarks Since Valkey version 7.0.0.
     *
     * @param libraryCode - The library name to delete.
     *
     * Command Response - `OK`.
     */
    public functionDelete(libraryCode: string): T {
        return this.addAndReturn(createFunctionDelete(libraryCode));
    }

    /**
     * Loads a library to Valkey.
     *
     * @see {@link https://valkey.io/commands/function-load/|valkey.io} for details.
     * @remarks Since Valkey version 7.0.0.
     *
     * @param libraryCode - The source code that implements the library.
     * @param replace - Whether the given library should overwrite a library with the same name if it
     *     already exists.
     *
     * Command Response - The library name that was loaded.
     */
    public functionLoad(libraryCode: string, replace?: boolean): T {
        return this.addAndReturn(createFunctionLoad(libraryCode, replace));
    }

    /**
     * Deletes all function libraries.
     *
     * @see {@link https://valkey.io/commands/function-flush/|valkey.io} for details.
     * @remarks Since Valkey version 7.0.0.
     *
     * @param mode - The flushing mode, could be either {@link FlushMode.SYNC} or {@link FlushMode.ASYNC}.
     * Command Response - `OK`.
     */
    public functionFlush(mode?: FlushMode): T {
        return this.addAndReturn(createFunctionFlush(mode));
    }

    /**
     * Returns information about the functions and libraries.
     *
     * @see {@link https://valkey.io/commands/function-list/|valkey.io} for details.
     * @remarks Since Valkey version 7.0.0.
     *
     * @param options - Parameters to filter and request additional info.
     *
     * Command Response - Info about all or selected libraries and their functions in {@link FunctionListResponse} format.
     */
    public functionList(options?: FunctionListOptions): T {
        return this.addAndReturn(createFunctionList(options));
    }

    /**
     * Returns information about the function that's currently running and information about the
     * available execution engines.
     *
     * @see {@link https://valkey.io/commands/function-stats/|valkey.io} for details.
     * @remarks Since Valkey version 7.0.0.
     *
     * Command Response - A `Record` of type {@link FunctionStatsSingleResponse} with two keys:
     *
     * - `"running_script"` with information about the running script.
     * - `"engines"` with information about available engines and their stats.
     */
    public functionStats(): T {
        return this.addAndReturn(createFunctionStats());
    }

    /**
     * Deletes all the keys of all the existing databases. This command never fails.
     *
     * @see {@link https://valkey.io/commands/flushall/|valkey.io} for details.
     *
     * @param mode - The flushing mode, could be either {@link FlushMode.SYNC} or {@link FlushMode.ASYNC}.
     *
     * Command Response - `OK`.
     */
    public flushall(mode?: FlushMode): T {
        return this.addAndReturn(createFlushAll(mode));
    }

    /**
     * Deletes all the keys of the currently selected database. This command never fails.
     *
     * @see {@link https://valkey.io/commands/flushdb/|valkey.io} for details.
     *
     * @param mode - The flushing mode, could be either {@link FlushMode.SYNC} or {@link FlushMode.ASYNC}.
     *
     * Command Response - `OK`.
     */
    public flushdb(mode?: FlushMode): T {
        return this.addAndReturn(createFlushDB(mode));
    }

    /**
     * Returns the index of the first occurrence of `element` inside the list specified by `key`. If no
     * match is found, `null` is returned. If the `count` option is specified, then the function returns
     * an `array` of indices of matching elements within the list.
     *
     * @see {@link https://valkey.io/commands/lpos/|valkey.io} for details.
     * @remarks Since Valkey version 6.0.6.
     *
     * @param key - The name of the list.
     * @param element - The value to search for within the list.
     * @param options - The LPOS options.
     *
     * Command Response - The index of `element`, or `null` if `element` is not in the list. If the `count`
     * option is specified, then the function returns an `array` of indices of matching elements within the list.
     */
    public lpos(key: string, element: string, options?: LPosOptions): T {
        return this.addAndReturn(createLPos(key, element, options));
    }

    /**
     * Returns the number of keys in the currently selected database.
     *
     * @see {@link https://valkey.io/commands/dbsize/|valkey.io} for details.
     *
     * Command Response - The number of keys in the currently selected database.
     */
    public dbsize(): T {
        return this.addAndReturn(createDBSize());
    }

    /**
     * Counts the number of set bits (population counting) in the string stored at `key`. The `options` argument can
     * optionally be provided to count the number of bits in a specific string interval.
     *
     * @see {@link https://valkey.io/commands/bitcount/|valkey.io} for more details.
     *
     * @param key - The key for the string to count the set bits of.
     * @param options - The offset options.
     *
     * Command Response - If `options` is provided, returns the number of set bits in the string interval specified by `options`.
     *     If `options` is not provided, returns the number of set bits in the string stored at `key`.
     *     Otherwise, if `key` is missing, returns `0` as it is treated as an empty string.
     */
    public bitcount(key: string, options?: BitOffsetOptions): T {
        return this.addAndReturn(createBitCount(key, options));
    }

    /**
     * Adds geospatial members with their positions to the specified sorted set stored at `key`.
     * If a member is already a part of the sorted set, its position is updated.
     *
     * @see {@link https://valkey.io/commands/geoadd/|valkey.io} for details.
     *
     * @param key - The key of the sorted set.
     * @param membersToGeospatialData - A mapping of member names to their corresponding positions - see
     *     {@link GeospatialData}. The command will report an error when the user attempts to index
     *     coordinates outside the specified ranges.
     * @param options - The GeoAdd options - see {@link GeoAddOptions}.
     *
     * Command Response - The number of elements added to the sorted set. If `changed` is set to
     *    `true` in the options, returns the number of elements updated in the sorted set.
     */
    public geoadd(
        key: string,
        membersToGeospatialData: Map<string, GeospatialData>,
        options?: GeoAddOptions,
    ): T {
        return this.addAndReturn(
            createGeoAdd(key, membersToGeospatialData, options),
        );
    }

    /**
     * Returns the members of a sorted set populated with geospatial information using {@link geoadd},
     * which are within the borders of the area specified by a given shape.
     *
     * @see {@link https://valkey.io/commands/geosearch/|valkey.io} for details.
     * @remarks Since Valkey version 6.2.0.
     *
     * @param key - The key of the sorted set.
     * @param searchFrom - The query's center point options, could be one of:
     *
     * - {@link MemberOrigin} to use the position of the given existing member in the sorted set.
     *
     * - {@link CoordOrigin} to use the given longitude and latitude coordinates.
     *
     * @param searchBy - The query's shape options, could be one of:
     *
     * - {@link GeoCircleShape} to search inside circular area according to given radius.
     *
     * - {@link GeoBoxShape} to search inside an axis-aligned rectangle, determined by height and width.
     *
     * @param resultOptions - The optional inputs to request additional information and configure sorting/limiting the results, see {@link GeoSearchResultOptions}.
     *
     * Command Response - By default, returns an `Array` of members (locations) names.
     *     If any of `withCoord`, `withDist` or `withHash` are set to `true` in {@link GeoSearchResultOptions}, a 2D `Array` returned,
     *     where each sub-array represents a single item in the following order:
     *
     * - The member (location) name.
     * - The distance from the center as a floating point `number`, in the same unit specified for `searchBy`.
     * - The geohash of the location as a integer `number`.
     * - The coordinates as a two item `array` of floating point `number`s.
     */
    public geosearch(
        key: string,
        searchFrom: SearchOrigin,
        searchBy: GeoSearchShape,
        resultOptions?: GeoSearchResultOptions,
    ): T {
        return this.addAndReturn(
            createGeoSearch(key, searchFrom, searchBy, resultOptions),
        );
    }

    /**
     * Searches for members in a sorted set stored at `source` representing geospatial data
     * within a circular or rectangular area and stores the result in `destination`.
     *
     * If `destination` already exists, it is overwritten. Otherwise, a new sorted set will be created.
     *
     * To get the result directly, see {@link geosearch}.
     *
     * @see {@link https://valkey.io/commands/geosearchstore/|valkey.io} for details.
     * @remarks Since Valkey version 6.2.0.
     *
     * @param destination - The key of the destination sorted set.
     * @param source - The key of the sorted set.
     * @param searchFrom - The query's center point options, could be one of:
     * - {@link MemberOrigin} to use the position of the given existing member in the sorted set.
     * - {@link CoordOrigin} to use the given longitude and latitude coordinates.
     * @param searchBy - The query's shape options, could be one of:
     * - {@link GeoCircleShape} to search inside circular area according to given radius.
     * - {@link GeoBoxShape} to search inside an axis-aligned rectangle, determined by height and width.
     * @param resultOptions - (Optional) Parameters to request additional information and configure sorting/limiting the results, see {@link GeoSearchStoreResultOptions}.
     *
     * Command Response - The number of elements in the resulting sorted set stored at `destination`.
     */
    public geosearchstore(
        destination: string,
        source: string,
        searchFrom: SearchOrigin,
        searchBy: GeoSearchShape,
        resultOptions?: GeoSearchStoreResultOptions,
    ): T {
        return this.addAndReturn(
            createGeoSearchStore(
                destination,
                source,
                searchFrom,
                searchBy,
                resultOptions,
            ),
        );
    }

    /**
     * Returns the positions (longitude, latitude) of all the specified `members` of the
     * geospatial index represented by the sorted set at `key`.
     *
     * @see {@link https://valkey.io/commands/geopos/|valkey.io} for more details.
     *
     * @param key - The key of the sorted set.
     * @param members - The members for which to get the positions.
     *
     * Command Response - A 2D `Array` which represents positions (longitude and latitude) corresponding to the
     *     given members. The order of the returned positions matches the order of the input members.
     *     If a member does not exist, its position will be `null`.
     */
    public geopos(key: string, members: string[]): T {
        return this.addAndReturn(createGeoPos(key, members));
    }

    /**
     * Pops a member-score pair from the first non-empty sorted set, with the given `keys`
     * being checked in the order they are provided.
     *
     * @see {@link https://valkey.io/commands/zmpop/|valkey.io} for details.
     * @remarks Since Valkey version 7.0.0.
     *
     * @param keys - The keys of the sorted sets.
     * @param modifier - The element pop criteria - either {@link ScoreFilter.MIN} or
     *     {@link ScoreFilter.MAX} to pop the member with the lowest/highest score accordingly.
     * @param count - (Optional) The number of elements to pop. If not supplied, only one element will be popped.
     *
     * Command Response - A two-element `array` containing the key name of the set from which the
     *     element was popped, and a member-score `Record` of the popped element.
     *     If no member could be popped, returns `null`.
     */
    public zmpop(keys: string[], modifier: ScoreFilter, count?: number): T {
        return this.addAndReturn(createZMPop(keys, modifier, count));
    }

    /**
     * Pops a member-score pair from the first non-empty sorted set, with the given `keys` being
     * checked in the order they are provided. Blocks the connection when there are no members
     * to pop from any of the given sorted sets. `BZMPOP` is the blocking variant of {@link zmpop}.
     *
     * @see {@link https://valkey.io/commands/bzmpop/|valkey.io} for details.
     * @remarks `BZMPOP` is a client blocking command, see {@link https://github.com/valkey-io/valkey-glide/wiki/General-Concepts#blocking-commands | Valkey Glide Wiki} for more details and best practices.
     * @remarks Since Valkey version 7.0.0.
     *
     * @param keys - The keys of the sorted sets.
     * @param modifier - The element pop criteria - either {@link ScoreFilter.MIN} or
     *     {@link ScoreFilter.MAX} to pop the member with the lowest/highest score accordingly.
     * @param timeout - The number of seconds to wait for a blocking operation to complete. A value of `0` will block indefinitely.
     * @param count - (Optional) The number of elements to pop. If not supplied, only one element will be popped.
     *
     * Command Response - A two-element `array` containing the key name of the set from which the element
     *     was popped, and a member-score `Record` of the popped element.
     *     If no member could be popped, returns `null`.
     */
    public bzmpop(
        keys: string[],
        modifier: ScoreFilter,
        timeout: number,
        count?: number,
    ): T {
        return this.addAndReturn(createBZMPop(keys, modifier, timeout, count));
    }

    /**
     * Increments the score of `member` in the sorted set stored at `key` by `increment`.
     * If `member` does not exist in the sorted set, it is added with `increment` as its score.
     * If `key` does not exist, a new sorted set is created with the specified member as its sole member.
     *
     * @see {@link https://valkey.io/commands/zincrby/|valkey.io} for details.
     *
     * @param key - The key of the sorted set.
     * @param increment - The score increment.
     * @param member - A member of the sorted set.
     *
     * Command Response - The new score of `member`.
     */
    public zincrby(key: string, increment: number, member: string): T {
        return this.addAndReturn(createZIncrBy(key, increment, member));
    }

    /**
     * Iterates incrementally over a sorted set.
     *
     * @see {@link https://valkey.io/commands/zscan/|valkey.io} for more details.
     *
     * @param key - The key of the sorted set.
     * @param cursor - The cursor that points to the next iteration of results. A value of `"0"` indicates the start of
     *      the search.
     * @param options - (Optional) The zscan options.
     *
     * Command Response - An `Array` of the `cursor` and the subset of the sorted set held by `key`.
     *      The first element is always the `cursor` for the next iteration of results. `0` will be the `cursor`
     *      returned on the last iteration of the sorted set. The second element is always an `Array` of the subset
     *      of the sorted set held in `key`. The `Array` in the second element is always a flattened series of
     *      `String` pairs, where the value is at even indices and the score is at odd indices.
     */
    public zscan(key: string, cursor: string, options?: BaseScanOptions): T {
        return this.addAndReturn(createZScan(key, cursor, options));
    }

    /**
     * Returns the distance between `member1` and `member2` saved in the geospatial index stored at `key`.
     *
     * @see {@link https://valkey.io/commands/geodist/|valkey.io} for details.
     *
     * @param key - The key of the sorted set.
     * @param member1 - The name of the first member.
     * @param member2 - The name of the second member.
     * @param geoUnit - The unit of distance measurement - see {@link GeoUnit}. If not specified, the default unit is {@link GeoUnit.METERS}.
     *
     * Command Response - The distance between `member1` and `member2`. Returns `null`, if one or both members do not exist,
     *     or if the key does not exist.
     */
    public geodist(
        key: string,
        member1: string,
        member2: string,
        geoUnit?: GeoUnit,
    ): T {
        return this.addAndReturn(createGeoDist(key, member1, member2, geoUnit));
    }

    /**
     * Returns the `GeoHash` strings representing the positions of all the specified `members` in the sorted set stored at `key`.
     *
     * @see {@link https://valkey.io/commands/geohash/|valkey.io} for details.
     *
     * @param key - The key of the sorted set.
     * @param members - The array of members whose `GeoHash` strings are to be retrieved.
     *
     * Command Response - An array of `GeoHash` strings representing the positions of the specified members stored at `key`.
     *   If a member does not exist in the sorted set, a `null` value is returned for that member.
     */
    public geohash(key: string, members: string[]): T {
        return this.addAndReturn(createGeoHash(key, members));
    }

    /**
     * Returns `UNIX TIME` of the last DB save timestamp or startup timestamp if no save
     * was made since then.
     *
     * @see {@link https://valkey.io/commands/lastsave/|valkey.io} for details.
     *
     * Command Response - `UNIX TIME` of the last DB save executed with success.
     */
    public lastsave(): T {
        return this.addAndReturn(createLastSave());
    }

    /**
     * Returns all the longest common subsequences combined between strings stored at `key1` and `key2`.
     *
     * @see {@link https://valkey.io/commands/lcs/|valkey.io} for details.
     * @remarks Since Valkey version 7.0.0.
     *
     * @param key1 - The key that stores the first string.
     * @param key2 - The key that stores the second string.
     *
     * Command Response - A `String` containing all the longest common subsequence combined between the 2 strings.
     *     An empty `String` is returned if the keys do not exist or have no common subsequences.
     */
    public lcs(key1: string, key2: string): T {
        return this.addAndReturn(createLCS(key1, key2));
    }

    /**
     * Returns the total length of all the longest common subsequences between strings stored at `key1` and `key2`.
     *
     * @see {@link https://valkey.io/commands/lcs/|valkey.io} for details.
     * @remarks Since Valkey version 7.0.0.
     *
     * @param key1 - The key that stores the first string.
     * @param key2 - The key that stores the second string.
     *
     * Command Response - The total length of all the longest common subsequences between the 2 strings.
     */
    public lcsLen(key1: string, key2: string): T {
        return this.addAndReturn(createLCS(key1, key2, { len: true }));
    }

    /**
     * Returns the indices and lengths of the longest common subsequences between strings stored at
     * `key1` and `key2`.
     *
     * @see {@link https://valkey.io/commands/lcs/|valkey.io} for details.
     * @remarks Since Valkey version 7.0.0.
     *
     * @param key1 - The key that stores the first string.
     * @param key2 - The key that stores the second string.
     * @param withMatchLen - (Optional) If `true`, include the length of the substring matched for the each match.
     * @param minMatchLen - (Optional) The minimum length of matches to include in the result.
     *
     * Command Response - A `Record` containing the indices of the longest common subsequences between the
     *     2 strings and the lengths of the longest common subsequences. The resulting map contains two
     *     keys, "matches" and "len":
     *     - `"len"` is mapped to the total length of the all longest common subsequences between the 2 strings
     *           stored as an integer. This value doesn't count towards the `minMatchLen` filter.
     *     - `"matches"` is mapped to a three dimensional array of integers that stores pairs
     *           of indices that represent the location of the common subsequences in the strings held
     *           by `key1` and `key2`.
     *
     *     See example of {@link BaseClient.lcsIdx|lcsIdx} for more details.
     */
    public lcsIdx(
        key1: string,
        key2: string,
        options?: { withMatchLen?: boolean; minMatchLen?: number },
    ): T {
        return this.addAndReturn(createLCS(key1, key2, { idx: options ?? {} }));
    }

    /**
     * Updates the last access time of the specified keys.
     *
     * @see {@link https://valkey.io/commands/touch/|valkey.io} for details.
     *
     * @param keys - The keys to update the last access time of.
     *
     * Command Response - The number of keys that were updated. A key is ignored if it doesn't exist.
     */
    public touch(keys: string[]): T {
        return this.addAndReturn(createTouch(keys));
    }

    /**
     * Returns a random existing key name from the currently selected database.
     *
     * @see {@link https://valkey.io/commands/randomkey/|valkey.io} for details.
     *
     * Command Response - A random existing key name from the currently selected database.
     */
    public randomKey(): T {
        return this.addAndReturn(createRandomKey());
    }

    /**
     * Overwrites part of the string stored at `key`, starting at the specified `offset`,
     * for the entire length of `value`. If the `offset` is larger than the current length of the string at `key`,
     * the string is padded with zero bytes to make `offset` fit. Creates the `key` if it doesn't exist.
     *
     * @see {@link https://valkey.io/commands/setrange/|valkey.io} for details.
     *
     * @param key - The key of the string to update.
     * @param offset - The position in the string where `value` should be written.
     * @param value - The string written with `offset`.
     *
     * Command Response - The length of the string stored at `key` after it was modified.
     */
    public setrange(key: string, offset: number, value: string): T {
        return this.addAndReturn(createSetRange(key, offset, value));
    }

    /**
     * Appends a `value` to a `key`. If `key` does not exist it is created and set as an empty string,
     * so `APPEND` will be similar to {@link set} in this special case.
     *
     * @see {@link https://valkey.io/commands/append/|valkey.io} for details.
     *
     * @param key - The key of the string.
     * @param value - The key of the string.
     *
     * Command Response - The length of the string after appending the value.
     */
    public append(key: string, value: string): T {
        return this.addAndReturn(createAppend(key, value));
    }

    /**
     * Pops one or more elements from the first non-empty list from the provided `keys`.
     *
     * @see {@link https://valkey.io/commands/lmpop/|valkey.io} for details.
     * @remarks Since Valkey version 7.0.0.
     *
     * @param keys - An array of keys to lists.
     * @param direction - The direction based on which elements are popped from - see {@link ListDirection}.
     * @param count - (Optional) The maximum number of popped elements.
     *
     * Command Response - A `Record` of `key` name mapped array of popped elements.
     */
    public lmpop(keys: string[], direction: ListDirection, count?: number): T {
        return this.addAndReturn(createLMPop(keys, direction, count));
    }

    /**
     * Blocks the connection until it pops one or more elements from the first non-empty list from the
     * provided `key`. `BLMPOP` is the blocking variant of {@link lmpop}.
     *
     * @see {@link https://valkey.io/commands/blmpop/|valkey.io} for details.
     * @remarks Since Valkey version 7.0.0.
     *
     * @param keys - An array of keys to lists.
     * @param direction - The direction based on which elements are popped from - see {@link ListDirection}.
     * @param timeout - The number of seconds to wait for a blocking operation to complete. A value of
     *     `0` will block indefinitely.
     * @param count - (Optional) The maximum number of popped elements.
     *
     * Command Response - A `Record` of `key` name mapped array of popped elements.
     *     If no member could be popped and the timeout expired, returns `null`.
     */
    public blmpop(
        keys: string[],
        direction: ListDirection,
        timeout: number,
        count?: number,
    ): T {
        return this.addAndReturn(createBLMPop(timeout, keys, direction, count));
    }

    /**
     * Lists the currently active channels.
     * The command is routed to all nodes, and aggregates the response to a single array.
     *
     * @see {@link https://valkey.io/commands/pubsub-channels/|valkey.io} for more details.
     *
     * @param pattern - A glob-style pattern to match active channels.
     *                  If not provided, all active channels are returned.
     * Command Response - A list of currently active channels matching the given pattern.
     *          If no pattern is specified, all active channels are returned.
     */
    public pubsubChannels(pattern?: string): T {
        return this.addAndReturn(createPubSubChannels(pattern));
    }

    /**
     * Returns the number of unique patterns that are subscribed to by clients.
     *
     * Note: This is the total number of unique patterns all the clients are subscribed to,
     * not the count of clients subscribed to patterns.
     * The command is routed to all nodes, and aggregates the response to the sum of all pattern subscriptions.
     *
     * @see {@link https://valkey.io/commands/pubsub-numpat/|valkey.io} for more details.
     *
     * Command Response - The number of unique patterns.
     */
    public pubsubNumPat(): T {
        return this.addAndReturn(createPubSubNumPat());
    }

    /**
     * Returns the number of subscribers (exclusive of clients subscribed to patterns) for the specified channels.
     *
     * Note that it is valid to call this command without channels. In this case, it will just return an empty map.
     * The command is routed to all nodes, and aggregates the response to a single map of the channels and their number of subscriptions.
     *
     * @see {@link https://valkey.io/commands/pubsub-numsub/|valkey.io} for more details.
     *
     * @param channels - The list of channels to query for the number of subscribers.
     *                   If not provided, returns an empty map.
     * Command Response - A map where keys are the channel names and values are the number of subscribers.
     */
    public pubsubNumSub(channels?: string[]): T {
        return this.addAndReturn(createPubSubNumSub(channels));
    }
}

/**
 * Extends BaseTransaction class for Redis standalone commands.
 * Transactions allow the execution of a group of commands in a single step.
 *
 * Command Response:
 *  An array of command responses is returned by the GlideClient.exec command, in the order they were given.
 *  Each element in the array represents a command given to the transaction.
 *  The response for each command depends on the executed Redis command.
 *  Specific response types are documented alongside each method.
 *
 * @example
 * ```typescript
 * const transaction = new Transaction()
 *    .set("key", "value")
 *    .select(1)  /// Standalone command
 *    .get("key");
 * const result = await GlideClient.exec(transaction);
 * console.log(result); // Output: ['OK', 'OK', null]
 * ```
 */
export class Transaction extends BaseTransaction<Transaction> {
    /// TODO: add MOVE, SLAVEOF and all SENTINEL commands

    /**
     * Change the currently selected database.
     *
     * @see {@link https://valkey.io/commands/select/|valkey.io} for details.
     *
     * @param index - The index of the database to select.
     *
     * Command Response - A simple OK response.
     */
    public select(index: number): Transaction {
        return this.addAndReturn(createSelect(index));
    }

    /**
     * Sorts the elements in the list, set, or sorted set at `key` and returns the result.
     *
     * The `sort` command can be used to sort elements based on different criteria and
     * apply transformations on sorted elements.
     *
     * To store the result into a new key, see {@link sortStore}.
     *
     * @see {@link https://valkey.io/commands/sort/|valkey.io} for more details.
     *
     * @param key - The key of the list, set, or sorted set to be sorted.
     * @param options - (Optional) {@link SortOptions}.
     *
     * Command Response - An `Array` of sorted elements.
     */
    public sort(key: string, options?: SortOptions): Transaction {
        return this.addAndReturn(createSort(key, options));
    }

    /**
     * Sorts the elements in the list, set, or sorted set at `key` and returns the result.
     *
     * The `sortReadOnly` command can be used to sort elements based on different criteria and
     * apply transformations on sorted elements.
     *
     * This command is routed depending on the client's {@link ReadFrom} strategy.
     *
     * @remarks Since Valkey version 7.0.0.
     *
     * @param key - The key of the list, set, or sorted set to be sorted.
     * @param options - (Optional) {@link SortOptions}.
     *
     * Command Response - An `Array` of sorted elements
     */
    public sortReadOnly(key: string, options?: SortOptions): Transaction {
        return this.addAndReturn(createSortReadOnly(key, options));
    }

    /**
     * Sorts the elements in the list, set, or sorted set at `key` and stores the result in
     * `destination`.
     *
     * The `sort` command can be used to sort elements based on different criteria and
     * apply transformations on sorted elements, and store the result in a new key.
     *
     * To get the sort result without storing it into a key, see {@link sort} or {@link sortReadOnly}.
     *
     * @see {@link https://valkey.io/commands/sort/|valkey.io} for more details.
     *
     * @param key - The key of the list, set, or sorted set to be sorted.
     * @param destination - The key where the sorted result will be stored.
     * @param options - (Optional) {@link SortOptions}.
     *
     * Command Response - The number of elements in the sorted key stored at `destination`.
     */
    public sortStore(
        key: string,
        destination: string,
        options?: SortOptions,
    ): Transaction {
        return this.addAndReturn(createSort(key, options, destination));
    }

    /**
     * Copies the value stored at the `source` to the `destination` key. If `destinationDB` is specified,
     * the value will be copied to the database specified, otherwise the current database will be used.
     * When `replace` is true, removes the `destination` key first if it already exists, otherwise performs
     * no action.
     *
     * @see {@link https://valkey.io/commands/copy/|valkey.io} for details.
     * @remarks Since Valkey version 6.2.0.
     *
     * @param source - The key to the source value.
     * @param destination - The key where the value should be copied to.
     * @param destinationDB - (Optional) The alternative logical database index for the destination key.
     *     If not provided, the current database will be used.
     * @param replace - (Optional) If `true`, the `destination` key should be removed before copying the
     *     value to it. If not provided, no action will be performed if the key already exists.
     *
     * Command Response - `true` if `source` was copied, `false` if the `source` was not copied.
     */
    public copy(
        source: string,
        destination: string,
        options?: { destinationDB?: number; replace?: boolean },
    ): Transaction {
        return this.addAndReturn(createCopy(source, destination, options));
    }

    /**
     * Move `key` from the currently selected database to the database specified by `dbIndex`.
     *
     * @see {@link https://valkey.io/commands/move/|valkey.io} for details.
     *
     * @param key - The key to move.
     * @param dbIndex - The index of the database to move `key` to.
     *
     * Command Response - `true` if `key` was moved, or `false` if the `key` already exists in the destination
     *     database or does not exist in the source database.
     */
    public move(key: string, dbIndex: number): Transaction {
        return this.addAndReturn(createMove(key, dbIndex));
    }

    /** Publish a message on pubsub channel.
     *
     * @see {@link https://valkey.io/commands/publish/|valkey.io} for more details.
     *
     * @param message - Message to publish.
     * @param channel - Channel to publish the message on.
     *
     * Command Response -  Number of subscriptions in primary node that received the message.
     * Note that this value does not include subscriptions that configured on replicas.
     */
    public publish(message: string, channel: string): Transaction {
        return this.addAndReturn(createPublish(message, channel));
    }
}

/**
 * Extends BaseTransaction class for cluster mode commands.
 * Transactions allow the execution of a group of commands in a single step.
 *
 * Command Response:
 *  An array of command responses is returned by the GlideClusterClient.exec command, in the order they were given.
 *  Each element in the array represents a command given to the transaction.
 *  The response for each command depends on the executed Redis command.
 *  Specific response types are documented alongside each method.
 *
 */
export class ClusterTransaction extends BaseTransaction<ClusterTransaction> {
    /// TODO: add all CLUSTER commands

    /**
     * Sorts the elements in the list, set, or sorted set at `key` and returns the result.
     *
     * The `sort` command can be used to sort elements based on different criteria and
     * apply transformations on sorted elements.
     *
     * To store the result into a new key, see {@link sortStore}.
     *
     * @see {@link https://valkey.io/commands/sort/|valkey.io} for more details.
     *
     * @param key - The key of the list, set, or sorted set to be sorted.
     * @param options - (Optional) {@link SortClusterOptions}.
     *
     * Command Response - An `Array` of sorted elements.
     */
    public sort(key: string, options?: SortClusterOptions): ClusterTransaction {
        return this.addAndReturn(createSort(key, options));
    }

    /**
     * Sorts the elements in the list, set, or sorted set at `key` and returns the result.
     *
     * The `sortReadOnly` command can be used to sort elements based on different criteria and
     * apply transformations on sorted elements.
     *
     * This command is routed depending on the client's {@link ReadFrom} strategy.
     *
     * @see {@link https://valkey.io/commands/sort/|valkey.io} for more details.
     * @remarks Since Valkey version 7.0.0.
     *
     * @param key - The key of the list, set, or sorted set to be sorted.
     * @param options - (Optional) {@link SortClusterOptions}.
     *
     * Command Response - An `Array` of sorted elements
     */
    public sortReadOnly(
        key: string,
        options?: SortClusterOptions,
    ): ClusterTransaction {
        return this.addAndReturn(createSortReadOnly(key, options));
    }

    /**
     * Sorts the elements in the list, set, or sorted set at `key` and stores the result in
     * `destination`.
     *
     * The `sort` command can be used to sort elements based on different criteria and
     * apply transformations on sorted elements, and store the result in a new key.
     *
     * To get the sort result without storing it into a key, see {@link sort} or {@link sortReadOnly}.
     *
     * @see {@link https://valkey.io/commands/sort|valkey.io} for more details.
     *
     * @param key - The key of the list, set, or sorted set to be sorted.
     * @param destination - The key where the sorted result will be stored.
     * @param options - (Optional) {@link SortClusterOptions}.
     *
     * Command Response - The number of elements in the sorted key stored at `destination`.
     */
    public sortStore(
        key: string,
        destination: string,
        options?: SortClusterOptions,
    ): ClusterTransaction {
        return this.addAndReturn(createSort(key, options, destination));
    }

    /**
     * Copies the value stored at the `source` to the `destination` key. When `replace` is true,
     * removes the `destination` key first if it already exists, otherwise performs no action.
     *
     * @see {@link https://valkey.io/commands/copy/|valkey.io} for details.
     * @remarks Since Valkey version 6.2.0.
     *
     * @param source - The key to the source value.
     * @param destination - The key where the value should be copied to.
     * @param replace - (Optional) If `true`, the `destination` key should be removed before copying the
     *     value to it. If not provided, no action will be performed if the key already exists.
     *
     * Command Response - `true` if `source` was copied, `false` if the `source` was not copied.
     */
    public copy(
        source: string,
        destination: string,
        replace?: boolean,
    ): ClusterTransaction {
        return this.addAndReturn(
            createCopy(source, destination, { replace: replace }),
        );
    }

    /** Publish a message on pubsub channel.
     * This command aggregates PUBLISH and SPUBLISH commands functionalities.
     * The mode is selected using the 'sharded' parameter.
     * For both sharded and non-sharded mode, request is routed using hashed channel as key.
     *
     * @see {@link https://valkey.io/commands/publish} and {@link https://valkey.io/commands/spublish} for more details.
     *
     * @param message - Message to publish.
     * @param channel - Channel to publish the message on.
     * @param sharded - Use sharded pubsub mode. Available since Valkey version 7.0.
     *
     * Command Response -  Number of subscriptions in primary node that received the message.
     */
    public publish(
        message: string,
        channel: string,
        sharded: boolean = false,
    ): ClusterTransaction {
        return this.addAndReturn(createPublish(message, channel, sharded));
    }

    /**
     * Lists the currently active shard channels.
     * The command is routed to all nodes, and aggregates the response to a single array.
     *
     * @see {@link https://valkey.io/commands/pubsub-shardchannels|valkey.io} for more details.
     *
     * @param pattern - A glob-style pattern to match active shard channels.
     *                  If not provided, all active shard channels are returned.
     * Command Response - A list of currently active shard channels matching the given pattern.
     *          If no pattern is specified, all active shard channels are returned.
     */
    public pubsubShardChannels(pattern?: string): ClusterTransaction {
        return this.addAndReturn(createPubsubShardChannels(pattern));
    }

    /**
     * Returns the number of subscribers (exclusive of clients subscribed to patterns) for the specified shard channels.
     *
     * Note that it is valid to call this command without channels. In this case, it will just return an empty map.
     * The command is routed to all nodes, and aggregates the response to a single map of the channels and their number of subscriptions.
     *
     * @see {@link https://valkey.io/commands/pubsub-shardnumsub|valkey.io} for more details.
     *
     * @param channels - The list of shard channels to query for the number of subscribers.
     *                   If not provided, returns an empty map.
     * @returns A map where keys are the shard channel names and values are the number of subscribers.
     */
    public pubsubShardNumSub(channels?: string[]): ClusterTransaction {
        return this.addAndReturn(createPubSubShardNumSub(channels));
    }
}<|MERGE_RESOLUTION|>--- conflicted
+++ resolved
@@ -426,10 +426,6 @@
     }
 
     /**
-<<<<<<< HEAD
-     * Gets the name of the connection on which the transaction is being executed.
-     *
-=======
      * Serialize the value stored at `key` in a Valkey-specific format and return it to the user.
      *
      * @see {@link https://valkey.io/commands/dump/|valkey.io} for details.
@@ -466,8 +462,9 @@
         return this.addAndReturn(createRestore(key, ttl, value, options));
     }
 
-    /** Get the name of the connection on which the transaction is being executed.
->>>>>>> d3a9e539
+    /**
+     * Gets the name of the connection on which the transaction is being executed.
+     *
      * @see {@link https://valkey.io/commands/client-getname/|valkey.io} for details.
      *
      * Command Response - The name of the client connection as a string if a name is set, or null if no name is assigned.
