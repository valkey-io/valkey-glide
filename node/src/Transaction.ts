--- conflicted
+++ resolved
@@ -197,6 +197,7 @@
     createType,
     createUnlink,
     createXAdd,
+    createXAutoClaim,
     createXClaim,
     createXDel,
     createXGroupCreate,
@@ -236,12 +237,6 @@
     createZRevRankWithScore,
     createZScan,
     createZScore,
-<<<<<<< HEAD
-    createGeoSearchStore,
-    GeoSearchStoreResultOptions,
-    createXAutoClaim,
-=======
->>>>>>> ce69945d
 } from "./Commands";
 import { command_request } from "./ProtobufMessage";
 
