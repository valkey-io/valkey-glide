--- conflicted
+++ resolved
@@ -251,11 +251,8 @@
     createZRevRankWithScore,
     createZScan,
     createZScore,
-<<<<<<< HEAD
     createZUnion,
-=======
     createZUnionStore,
->>>>>>> 89b10d41
 } from "./Commands";
 import { command_request } from "./ProtobufMessage";
 
