/**
 * Copyright Valkey GLIDE Project Contributors - SPDX Identifier: Apache-2.0
 */

import {
    AggregationType,
    ExpireOptions,
    InfoOptions,
    InsertPosition,
    KeyWeight,
    LolwutOptions,
    RangeByIndex,
    RangeByLex,
    RangeByScore,
    ScoreBoundary,
    SetOptions,
    StreamAddOptions,
    StreamReadOptions,
    StreamTrimOptions,
    ZAddOptions,
    createBLPop,
    createBRPop,
    createClientGetName,
    createClientId,
    createConfigGet,
    createConfigResetStat,
    createConfigRewrite,
    createConfigSet,
    createCustomCommand,
    createDBSize,
    createDecr,
    createDecrBy,
    createDel,
    createEcho,
    createExists,
    createExpire,
    createExpireAt,
    createFlushAll,
    createFlushDB,
    createFunctionLoad,
    createGeoAdd,
    createGet,
    createGetDel,
    createHDel,
    createHExists,
    createHGet,
    createHGetAll,
    createHIncrBy,
    createHIncrByFloat,
    createHLen,
    createHMGet,
    createHSet,
    createHSetNX,
    createHVals,
    createIncr,
    createIncrBy,
    createIncrByFloat,
    createInfo,
    createLIndex,
    createLInsert,
    createLLen,
    createLPop,
    createLPos,
    createLPush,
    createLPushX,
    createLRange,
    createLRem,
    createLSet,
    createLTrim,
    createLolwut,
    createMGet,
    createMSet,
    createObjectEncoding,
    createObjectFreq,
    createObjectIdletime,
    createObjectRefcount,
    createPExpire,
    createPExpireAt,
    createPTTL,
    createPersist,
    createPfAdd,
    createPfCount,
    createPing,
    createRPop,
    createRPush,
    createRPushX,
    createRename,
    createRenameNX,
    createSAdd,
    createSCard,
    createSDiff,
    createSDiffStore,
    createSInter,
    createSInterCard,
    createSInterStore,
    createSIsMember,
    createSMIsMember,
    createSMembers,
    createSMove,
    createSPop,
    createSRem,
    createSUnion,
    createSUnionStore,
    createSelect,
    createSet,
    createSetBit,
    createStrlen,
    createTTL,
    createTime,
    createType,
    createUnlink,
    createXAdd,
    createXLen,
    createXRead,
    createXTrim,
    createZAdd,
    createZCard,
    createZCount,
    createZDiff,
    createZDiffStore,
    createZDiffWithScores,
    createZInterCard,
    createZInterstore,
    createZPopMax,
    createZPopMin,
    createZRange,
    createZRangeWithScores,
    createZRank,
    createZRem,
    createZRemRangeByRank,
    createZRemRangeByScore,
    createZScore,
<<<<<<< HEAD
=======
    createGeoAdd,
    createZRevRank,
    createZRevRankWithScore,
    createFunctionLoad,
>>>>>>> 2ecad75c
} from "./Commands";
import { command_request } from "./ProtobufMessage";
import { FlushMode } from "./commands/FlushMode";
import { LPosOptions } from "./commands/LPosOptions";
import { GeoAddOptions } from "./commands/geospatial/GeoAddOptions";
import { GeospatialData } from "./commands/geospatial/GeospatialData";

/**
 * Base class encompassing shared commands for both standalone and cluster mode implementations in a transaction.
 * Transactions allow the execution of a group of commands in a single step.
 *
 * Command Response:
 *  An array of command responses is returned by the client exec command, in the order they were given.
 *  Each element in the array represents a command given to the transaction.
 *  The response for each command depends on the executed Redis command.
 *  Specific response types are documented alongside each method.
 *
 * @example
 * ```typescript
 * const transaction = new BaseTransaction()
 *    .set("key", "value")
 *    .get("key");
 * const result = await client.exec(transaction);
 * console.log(result); // Output: ['OK', 'value']
 * ```
 */
export class BaseTransaction<T extends BaseTransaction<T>> {
    /**
     * @internal
     */
    readonly commands: command_request.Command[] = [];
    /**
     * Array of command indexes indicating commands that need to be converted into a `Set` within the transaction.
     * @internal
     */
    readonly setCommandsIndexes: number[] = [];

    /**
     * Adds a command to the transaction and returns the transaction instance.
     * @param command - The command to add.
     * @param shouldConvertToSet - Indicates if the command should be converted to a `Set`.
     * @returns The updated transaction instance.
     */
    protected addAndReturn(
        command: command_request.Command,
        shouldConvertToSet: boolean = false,
    ): T {
        if (shouldConvertToSet) {
            // The command's index within the transaction is saved for later conversion of its response to a Set type.
            this.setCommandsIndexes.push(this.commands.length);
        }

        this.commands.push(command);
        return this as unknown as T;
    }

    /** Get the value associated with the given key, or null if no such value exists.
     * See https://valkey.io/commands/get/ for details.
     *
     * @param key - The key to retrieve from the database.
     *
     * Command Response - If `key` exists, returns the value of `key` as a string. Otherwise, return null.
     */
    public get(key: string): T {
        return this.addAndReturn(createGet(key));
    }

    /**
     * Gets a string value associated with the given `key`and deletes the key.
     *
     * See https://valkey.io/commands/getdel/ for details.
     *
     * @param key - The key to retrieve from the database.
     *
     * Command Response - If `key` exists, returns the `value` of `key`. Otherwise, return `null`.
     */
    public getdel(key: string): T {
        return this.addAndReturn(createGetDel(key));
    }

    /** Set the given key with the given value. Return value is dependent on the passed options.
     * See https://valkey.io/commands/set/ for details.
     *
     * @param key - The key to store.
     * @param value - The value to store with the given key.
     * @param options - The set options.
     *
     * Command Response - If the value is successfully set, return OK.
     * If `value` isn't set because of `onlyIfExists` or `onlyIfDoesNotExist` conditions, return null.
     * If `returnOldValue` is set, return the old value as a string.
     */
    public set(key: string, value: string, options?: SetOptions): T {
        return this.addAndReturn(createSet(key, value, options));
    }

    /** Ping the Redis server.
     * See https://valkey.io/commands/ping/ for details.
     *
     * @param message - An optional message to include in the PING command.
     * If not provided, the server will respond with "PONG".
     * If provided, the server will respond with a copy of the message.
     *
     * Command Response - "PONG" if `message` is not provided, otherwise return a copy of `message`.
     */
    public ping(message?: string): T {
        return this.addAndReturn(createPing(message));
    }

    /** Get information and statistics about the Redis server.
     * See https://valkey.io/commands/info/ for details.
     *
     * @param options - A list of InfoSection values specifying which sections of information to retrieve.
     * When no parameter is provided, the default option is assumed.
     *
     * Command Response - a string containing the information for the sections requested.
     */
    public info(options?: InfoOptions[]): T {
        return this.addAndReturn(createInfo(options));
    }

    /** Remove the specified keys. A key is ignored if it does not exist.
     * See https://valkey.io/commands/del/ for details.
     *
     * @param keys - A list of keys to be deleted from the database.
     *
     * Command Response - the number of keys that were removed.
     */
    public del(keys: string[]): T {
        return this.addAndReturn(createDel(keys));
    }

    /** Get the name of the connection on which the transaction is being executed.
     * See https://valkey.io/commands/client-getname/ for more details.
     *
     * Command Response - the name of the client connection as a string if a name is set, or null if no name is assigned.
     */
    public clientGetName(): T {
        return this.addAndReturn(createClientGetName());
    }

    /** Rewrite the configuration file with the current configuration.
     * See https://valkey.io/commands/select/ for details.
     *
     * Command Response - "OK" when the configuration was rewritten properly. Otherwise, the transaction fails with an error.
     */
    public configRewrite(): T {
        return this.addAndReturn(createConfigRewrite());
    }

    /** Resets the statistics reported by Redis using the INFO and LATENCY HISTOGRAM commands.
     * See https://valkey.io/commands/config-resetstat/ for details.
     *
     * Command Response - always "OK".
     */
    public configResetStat(): T {
        return this.addAndReturn(createConfigResetStat());
    }

    /** Retrieve the values of multiple keys.
     * See https://valkey.io/commands/mget/ for details.
     *
     * @param keys - A list of keys to retrieve values for.
     *
     * Command Response - A list of values corresponding to the provided keys. If a key is not found,
     * its corresponding value in the list will be null.
     */
    public mget(keys: string[]): T {
        return this.addAndReturn(createMGet(keys));
    }

    /** Set multiple keys to multiple values in a single atomic operation.
     * See https://valkey.io/commands/mset/ for details.
     *
     * @param keyValueMap - A key-value map consisting of keys and their respective values to set.
     *
     * Command Response - always "OK".
     */
    public mset(keyValueMap: Record<string, string>): T {
        return this.addAndReturn(createMSet(keyValueMap));
    }

    /** Increments the number stored at `key` by one. If `key` does not exist, it is set to 0 before performing the operation.
     * See https://valkey.io/commands/incr/ for details.
     *
     * @param key - The key to increment its value.
     *
     * Command Response - the value of `key` after the increment.
     */
    public incr(key: string): T {
        return this.addAndReturn(createIncr(key));
    }

    /** Increments the number stored at `key` by `amount`. If `key` does not exist, it is set to 0 before performing the operation.
     * See https://valkey.io/commands/incrby/ for details.
     *
     * @param key - The key to increment its value.
     * @param amount - The amount to increment.
     *
     * Command Response - the value of `key` after the increment.
     */
    public incrBy(key: string, amount: number): T {
        return this.addAndReturn(createIncrBy(key, amount));
    }

    /** Increment the string representing a floating point number stored at `key` by `amount`.
     * By using a negative amount value, the result is that the value stored at `key` is decremented.
     * If `key` does not exist, it is set to 0 before performing the operation.
     * See https://valkey.io/commands/incrbyfloat/ for details.
     *
     * @param key - The key to increment its value.
     * @param amount - The amount to increment.
     *
     * Command Response - the value of `key` after the increment.
     *
     */
    public incrByFloat(key: string, amount: number): T {
        return this.addAndReturn(createIncrByFloat(key, amount));
    }

    /** Returns the current connection id.
     * See https://valkey.io/commands/client-id/ for details.
     *
     * Command Response - the id of the client.
     */
    public clientId(): T {
        return this.addAndReturn(createClientId());
    }

    /** Decrements the number stored at `key` by one. If `key` does not exist, it is set to 0 before performing the operation.
     * See https://valkey.io/commands/decr/ for details.
     *
     * @param key - The key to decrement its value.
     *
     * Command Response - the value of `key` after the decrement.
     */
    public decr(key: string): T {
        return this.addAndReturn(createDecr(key));
    }

    /** Decrements the number stored at `key` by `amount`. If `key` does not exist, it is set to 0 before performing the operation.
     * See https://valkey.io/commands/decrby/ for details.
     *
     * @param key - The key to decrement its value.
     * @param amount - The amount to decrement.
     *
     * Command Response - the value of `key` after the decrement.
     */
    public decrBy(key: string, amount: number): T {
        return this.addAndReturn(createDecrBy(key, amount));
    }

    /**
     * Sets or clears the bit at `offset` in the string value stored at `key`. The `offset` is a zero-based index, with
     * `0` being the first element of the list, `1` being the next element, and so on. The `offset` must be less than
     * `2^32` and greater than or equal to `0`. If a key is non-existent then the bit at `offset` is set to `value` and
     * the preceding bits are set to `0`.
     *
     * See https://valkey.io/commands/setbit/ for more details.
     *
     * @param key - The key of the string.
     * @param offset - The index of the bit to be set.
     * @param value - The bit value to set at `offset`. The value must be `0` or `1`.
     *
     * Command Response - The bit value that was previously stored at `offset`.
     */
    public setbit(key: string, offset: number, value: number): T {
        return this.addAndReturn(createSetBit(key, offset, value));
    }

    /** Reads the configuration parameters of a running Redis server.
     * See https://valkey.io/commands/config-get/ for details.
     *
     * @param parameters - A list of configuration parameter names to retrieve values for.
     *
     * Command Response - A map of values corresponding to the configuration parameters.
     *
     */
    public configGet(parameters: string[]): T {
        return this.addAndReturn(createConfigGet(parameters));
    }

    /** Set configuration parameters to the specified values.
     * See https://valkey.io/commands/config-set/ for details.
     *
     * @param parameters - A List of keyValuePairs consisting of configuration parameters and their respective values to set.
     *
     * Command Response - "OK" when the configuration was set properly. Otherwise, the transaction fails with an error.
     */
    public configSet(parameters: Record<string, string>): T {
        return this.addAndReturn(createConfigSet(parameters));
    }

    /** Retrieve the value associated with `field` in the hash stored at `key`.
     * See https://valkey.io/commands/hget/ for details.
     *
     * @param key - The key of the hash.
     * @param field - The field in the hash stored at `key` to retrieve from the database.
     *
     * Command Response - the value associated with `field`, or null when `field` is not present in the hash or `key` does not exist.
     */
    public hget(key: string, field: string): T {
        return this.addAndReturn(createHGet(key, field));
    }

    /** Sets the specified fields to their respective values in the hash stored at `key`.
     * See https://valkey.io/commands/hset/ for details.
     *
     * @param key - The key of the hash.
     * @param fieldValueMap - A field-value map consisting of fields and their corresponding values
     * to be set in the hash stored at the specified key.
     *
     * Command Response - The number of fields that were added.
     */
    public hset(key: string, fieldValueMap: Record<string, string>): T {
        return this.addAndReturn(createHSet(key, fieldValueMap));
    }

    /** Sets `field` in the hash stored at `key` to `value`, only if `field` does not yet exist.
     * If `key` does not exist, a new key holding a hash is created.
     * If `field` already exists, this operation has no effect.
     * See https://valkey.io/commands/hsetnx/ for more details.
     *
     * @param key - The key of the hash.
     * @param field - The field to set the value for.
     * @param value - The value to set.
     *
     * Command Response - `true` if the field was set, `false` if the field already existed and was not set.
     */
    public hsetnx(key: string, field: string, value: string): T {
        return this.addAndReturn(createHSetNX(key, field, value));
    }

    /** Removes the specified fields from the hash stored at `key`.
     * Specified fields that do not exist within this hash are ignored.
     * See https://valkey.io/commands/hdel/ for details.
     *
     * @param key - The key of the hash.
     * @param fields - The fields to remove from the hash stored at `key`.
     *
     * Command Response - the number of fields that were removed from the hash, not including specified but non existing fields.
     * If `key` does not exist, it is treated as an empty hash and it returns 0.
     */
    public hdel(key: string, fields: string[]): T {
        return this.addAndReturn(createHDel(key, fields));
    }

    /** Returns the values associated with the specified fields in the hash stored at `key`.
     * See https://valkey.io/commands/hmget/ for details.
     *
     * @param key - The key of the hash.
     * @param fields - The fields in the hash stored at `key` to retrieve from the database.
     *
     * Command Response - a list of values associated with the given fields, in the same order as they are requested.
     * For every field that does not exist in the hash, a null value is returned.
     * If `key` does not exist, it is treated as an empty hash and it returns a list of null values.
     */
    public hmget(key: string, fields: string[]): T {
        return this.addAndReturn(createHMGet(key, fields));
    }

    /** Returns if `field` is an existing field in the hash stored at `key`.
     * See https://valkey.io/commands/hexists/ for details.
     *
     * @param key - The key of the hash.
     * @param field - The field to check in the hash stored at `key`.
     *
     * Command Response - `true` if the hash contains `field`. If the hash does not contain `field`, or if `key` does not exist,
     * the command response will be `false`.
     */
    public hexists(key: string, field: string): T {
        return this.addAndReturn(createHExists(key, field));
    }

    /** Returns all fields and values of the hash stored at `key`.
     * See https://valkey.io/commands/hgetall/ for details.
     *
     * @param key - The key of the hash.
     *
     * Command Response - a map of fields and their values stored in the hash. Every field name in the map is followed by its value.
     * If `key` does not exist, it returns an empty map.
     */
    public hgetall(key: string): T {
        return this.addAndReturn(createHGetAll(key));
    }

    /** Increments the number stored at `field` in the hash stored at `key` by `increment`.
     * By using a negative increment value, the value stored at `field` in the hash stored at `key` is decremented.
     * If `field` or `key` does not exist, it is set to 0 before performing the operation.
     * See https://valkey.io/commands/hincrby/ for details.
     *
     * @param key - The key of the hash.
     * @param amount - The amount to increment.
     * @param field - The field in the hash stored at `key` to increment its value.
     *
     * Command Response - the value of `field` in the hash stored at `key` after the increment.
     */
    public hincrBy(key: string, field: string, amount: number): T {
        return this.addAndReturn(createHIncrBy(key, field, amount));
    }

    /** Increment the string representing a floating point number stored at `field` in the hash stored at `key` by `increment`.
     * By using a negative increment value, the value stored at `field` in the hash stored at `key` is decremented.
     * If `field` or `key` does not exist, it is set to 0 before performing the operation.
     * See https://valkey.io/commands/hincrbyfloat/ for details.
     *
     * @param key - The key of the hash.
     * @param amount - The amount to increment.
     * @param field - The field in the hash stored at `key` to increment its value.
     *
     * Command Response - the value of `field` in the hash stored at `key` after the increment.
     */
    public hincrByFloat(key: string, field: string, amount: number): T {
        return this.addAndReturn(createHIncrByFloat(key, field, amount));
    }

    /** Returns the number of fields contained in the hash stored at `key`.
     * See https://valkey.io/commands/hlen/ for more details.
     *
     * @param key - The key of the hash.
     *
     * Command Response - The number of fields in the hash, or 0 when the key does not exist.
     */
    public hlen(key: string): T {
        return this.addAndReturn(createHLen(key));
    }

    /** Returns all values in the hash stored at key.
     * See https://valkey.io/commands/hvals/ for more details.
     *
     * @param key - The key of the hash.
     *
     * Command Response - a list of values in the hash, or an empty list when the key does not exist.
     */
    public hvals(key: string): T {
        return this.addAndReturn(createHVals(key));
    }

    /** Inserts all the specified values at the head of the list stored at `key`.
     * `elements` are inserted one after the other to the head of the list, from the leftmost element to the rightmost element.
     * If `key` does not exist, it is created as empty list before performing the push operations.
     * See https://valkey.io/commands/lpush/ for details.
     *
     * @param key - The key of the list.
     * @param elements - The elements to insert at the head of the list stored at `key`.
     *
     * Command Response - the length of the list after the push operations.
     */
    public lpush(key: string, elements: string[]): T {
        return this.addAndReturn(createLPush(key, elements));
    }

    /**
     * Inserts specified values at the head of the `list`, only if `key` already
     * exists and holds a list.
     *
     * See https://valkey.io/commands/lpushx/ for details.
     *
     * @param key - The key of the list.
     * @param elements - The elements to insert at the head of the list stored at `key`.
     *
     * Command Response - The length of the list after the push operation.
     */
    public lpushx(key: string, elements: string[]): T {
        return this.addAndReturn(createLPushX(key, elements));
    }

    /** Removes and returns the first elements of the list stored at `key`.
     * The command pops a single element from the beginning of the list.
     * See https://valkey.io/commands/lpop/ for details.
     *
     * @param key - The key of the list.
     *
     * Command Response - The value of the first element.
     * If `key` does not exist null will be returned.
     */
    public lpop(key: string): T {
        return this.addAndReturn(createLPop(key));
    }

    /** Removes and returns up to `count` elements of the list stored at `key`, depending on the list's length.
     * See https://valkey.io/commands/lpop/ for details.
     *
     * @param key - The key of the list.
     * @param count - The count of the elements to pop from the list.
     *
     * Command Response - A list of the popped elements will be returned depending on the list's length.
     * If `key` does not exist null will be returned.
     */
    public lpopCount(key: string, count: number): T {
        return this.addAndReturn(createLPop(key, count));
    }

    /** Returns the specified elements of the list stored at `key`.
     * The offsets `start` and `end` are zero-based indexes, with 0 being the first element of the list, 1 being the next element and so on.
     * These offsets can also be negative numbers indicating offsets starting at the end of the list,
     * with -1 being the last element of the list, -2 being the penultimate, and so on.
     * See https://valkey.io/commands/lrange/ for details.
     *
     * @param key - The key of the list.
     * @param start - The starting point of the range.
     * @param end - The end of the range.
     *
     * Command Response - list of elements in the specified range.
     * If `start` exceeds the end of the list, or if `start` is greater than `end`, an empty list will be returned.
     * If `end` exceeds the actual end of the list, the range will stop at the actual end of the list.
     * If `key` does not exist an empty list will be returned.
     */
    public lrange(key: string, start: number, end: number): T {
        return this.addAndReturn(createLRange(key, start, end));
    }

    /** Returns the length of the list stored at `key`.
     * See https://valkey.io/commands/llen/ for details.
     *
     * @param key - The key of the list.
     *
     * Command Response - the length of the list at `key`.
     * If `key` does not exist, it is interpreted as an empty list and 0 is returned.
     */
    public llen(key: string): T {
        return this.addAndReturn(createLLen(key));
    }

    /**
     * Sets the list element at `index` to `element`.
     * The index is zero-based, so `0` means the first element, `1` the second element and so on.
     * Negative indices can be used to designate elements starting at the tail of
     * the list. Here, `-1` means the last element, `-2` means the penultimate and so forth.
     *
     * See https://valkey.io/commands/lset/ for details.
     *
     * @param key - The key of the list.
     * @param index - The index of the element in the list to be set.
     * @param element - The new element to set at the specified index.
     *
     * Command Response - Always "OK".
     */
    public lset(key: string, index: number, element: string): T {
        return this.addAndReturn(createLSet(key, index, element));
    }

    /** Trim an existing list so that it will contain only the specified range of elements specified.
     * The offsets `start` and `end` are zero-based indexes, with 0 being the first element of the list, 1 being the next element and so on.
     * These offsets can also be negative numbers indicating offsets starting at the end of the list,
     * with -1 being the last element of the list, -2 being the penultimate, and so on.
     * See https://valkey.io/commands/ltrim/ for details.
     *
     * @param key - The key of the list.
     * @param start - The starting point of the range.
     * @param end - The end of the range.
     *
     * Command Response - always "OK".
     * If `start` exceeds the end of the list, or if `start` is greater than `end`, the result will be an empty list (which causes key to be removed).
     * If `end` exceeds the actual end of the list, it will be treated like the last element of the list.
     * If `key` does not exist the command will be ignored.
     */
    public ltrim(key: string, start: number, end: number): T {
        return this.addAndReturn(createLTrim(key, start, end));
    }

    /** Removes the first `count` occurrences of elements equal to `element` from the list stored at `key`.
     * If `count` is positive : Removes elements equal to `element` moving from head to tail.
     * If `count` is negative : Removes elements equal to `element` moving from tail to head.
     * If `count` is 0 or `count` is greater than the occurrences of elements equal to `element`: Removes all elements equal to `element`.
     *
     * @param key - The key of the list.
     * @param count - The count of the occurrences of elements equal to `element` to remove.
     * @param element - The element to remove from the list.
     *
     * Command Response - the number of the removed elements.
     * If `key` does not exist, 0 is returned.
     */
    public lrem(key: string, count: number, element: string): T {
        return this.addAndReturn(createLRem(key, count, element));
    }

    /** Inserts all the specified values at the tail of the list stored at `key`.
     * `elements` are inserted one after the other to the tail of the list, from the leftmost element to the rightmost element.
     * If `key` does not exist, it is created as empty list before performing the push operations.
     * See https://valkey.io/commands/rpush/ for details.
     *
     * @param key - The key of the list.
     * @param elements - The elements to insert at the tail of the list stored at `key`.
     *
     * Command Response - the length of the list after the push operations.
     */
    public rpush(key: string, elements: string[]): T {
        return this.addAndReturn(createRPush(key, elements));
    }

    /**
     * Inserts specified values at the tail of the `list`, only if `key` already
     * exists and holds a list.
     *
     * See https://valkey.io/commands/rpushx/ for details.
     *
     * @param key - The key of the list.
     * @param elements - The elements to insert at the tail of the list stored at `key`.
     *
     * Command Response - The length of the list after the push operation.
     */
    public rpushx(key: string, elements: string[]): T {
        return this.addAndReturn(createRPushX(key, elements));
    }

    /** Removes and returns the last elements of the list stored at `key`.
     * The command pops a single element from the end of the list.
     * See https://valkey.io/commands/rpop/ for details.
     *
     * @param key - The key of the list.
     *
     * Command Response - The value of the last element.
     * If `key` does not exist null will be returned.
     */
    public rpop(key: string): T {
        return this.addAndReturn(createRPop(key));
    }

    /** Removes and returns up to `count` elements from the list stored at `key`, depending on the list's length.
     * See https://valkey.io/commands/rpop/ for details.
     *
     * @param key - The key of the list.
     * @param count - The count of the elements to pop from the list.
     *
     * Command Response - A list of popped elements will be returned depending on the list's length.
     * If `key` does not exist null will be returned.
     */
    public rpopCount(key: string, count: number): T {
        return this.addAndReturn(createRPop(key, count));
    }

    /** Adds the specified members to the set stored at `key`. Specified members that are already a member of this set are ignored.
     * If `key` does not exist, a new set is created before adding `members`.
     * See https://valkey.io/commands/sadd/ for details.
     *
     * @param key - The key to store the members to its set.
     * @param members - A list of members to add to the set stored at `key`.
     *
     * Command Response - the number of members that were added to the set, not including all the members already present in the set.
     */
    public sadd(key: string, members: string[]): T {
        return this.addAndReturn(createSAdd(key, members));
    }

    /** Removes the specified members from the set stored at `key`. Specified members that are not a member of this set are ignored.
     * See https://valkey.io/commands/srem/ for details.
     *
     * @param key - The key to remove the members from its set.
     * @param members - A list of members to remove from the set stored at `key`.
     *
     * Command Response - the number of members that were removed from the set, not including non existing members.
     * If `key` does not exist, it is treated as an empty set and this command returns 0.
     */
    public srem(key: string, members: string[]): T {
        return this.addAndReturn(createSRem(key, members));
    }

    /** Returns all the members of the set value stored at `key`.
     * See https://valkey.io/commands/smembers/ for details.
     *
     * @param key - The key to return its members.
     *
     * Command Response - all members of the set.
     * If `key` does not exist, it is treated as an empty set and this command returns empty list.
     */
    public smembers(key: string): T {
        return this.addAndReturn(createSMembers(key), true);
    }

    /** Moves `member` from the set at `source` to the set at `destination`, removing it from the source set.
     * Creates a new destination set if needed. The operation is atomic.
     * See https://valkey.io/commands/smove for more details.
     *
     * @param source - The key of the set to remove the element from.
     * @param destination - The key of the set to add the element to.
     * @param member - The set element to move.
     *
     * Command Response - `true` on success, or `false` if the `source` set does not exist or the element is not a member of the source set.
     */
    public smove(source: string, destination: string, member: string): T {
        return this.addAndReturn(createSMove(source, destination, member));
    }

    /** Returns the set cardinality (number of elements) of the set stored at `key`.
     * See https://valkey.io/commands/scard/ for details.
     *
     * @param key - The key to return the number of its members.
     *
     * Command Response - the cardinality (number of elements) of the set, or 0 if key does not exist.
     */
    public scard(key: string): T {
        return this.addAndReturn(createSCard(key));
    }

    /** Gets the intersection of all the given sets.
     * When in cluster mode, all `keys` must map to the same hash slot.
     * See https://valkey.io/docs/latest/commands/sinter/ for more details.
     *
     * @param keys - The `keys` of the sets to get the intersection.
     *
     * Command Response - A set of members which are present in all given sets.
     * If one or more sets do not exist, an empty set will be returned.
     */
    public sinter(keys: string[]): T {
        return this.addAndReturn(createSInter(keys), true);
    }

    /**
     * Gets the cardinality of the intersection of all the given sets.
     *
     * See https://valkey.io/commands/sintercard/ for more details.
     *
     * @param keys - The keys of the sets.
     *
     * Command Response - The cardinality of the intersection result. If one or more sets do not exist, `0` is returned.
     *
     * since Valkey version 7.0.0.
     */
    public sintercard(keys: string[], limit?: number): T {
        return this.addAndReturn(createSInterCard(keys, limit));
    }

    /**
     * Stores the members of the intersection of all given sets specified by `keys` into a new set at `destination`.
     *
     * See https://valkey.io/commands/sinterstore/ for more details.
     *
     * @param destination - The key of the destination set.
     * @param keys - The keys from which to retrieve the set members.
     *
     * Command Response - The number of elements in the resulting set.
     */
    public sinterstore(destination: string, keys: string[]): T {
        return this.addAndReturn(createSInterStore(destination, keys));
    }

    /**
     * Computes the difference between the first set and all the successive sets in `keys`.
     *
     * See https://valkey.io/commands/sdiff/ for more details.
     *
     * @param keys - The keys of the sets to diff.
     *
     * Command Response - A `Set` of elements representing the difference between the sets.
     * If a key in `keys` does not exist, it is treated as an empty set.
     */
    public sdiff(keys: string[]): T {
        return this.addAndReturn(createSDiff(keys), true);
    }

    /**
     * Stores the difference between the first set and all the successive sets in `keys` into a new set at `destination`.
     *
     * See https://valkey.io/commands/sdiffstore/ for more details.
     *
     * @param destination - The key of the destination set.
     * @param keys - The keys of the sets to diff.
     *
     * Command Response - The number of elements in the resulting set.
     */
    public sdiffstore(destination: string, keys: string[]): T {
        return this.addAndReturn(createSDiffStore(destination, keys));
    }

    /**
     * Gets the union of all the given sets.
     *
     * See https://valkey.io/commands/sunion/ for more details.
     *
     * @param keys - The keys of the sets.
     *
     * Command Response - A `Set` of members which are present in at least one of the given sets.
     * If none of the sets exist, an empty `Set` will be returned.
     */
    public sunion(keys: string[]): T {
        return this.addAndReturn(createSUnion(keys), true);
    }

    /**
     * Stores the members of the union of all given sets specified by `keys` into a new set
     * at `destination`.
     *
     * See https://valkey.io/commands/sunionstore/ for details.
     *
     * @param destination - The key of the destination set.
     * @param keys - The keys from which to retrieve the set members.
     *
     * Command Response - The number of elements in the resulting set.
     */
    public sunionstore(destination: string, keys: string[]): T {
        return this.addAndReturn(createSUnionStore(destination, keys));
    }

    /** Returns if `member` is a member of the set stored at `key`.
     * See https://valkey.io/commands/sismember/ for more details.
     *
     * @param key - The key of the set.
     * @param member - The member to check for existence in the set.
     *
     * Command Response - `true` if the member exists in the set, `false` otherwise.
     * If `key` doesn't exist, it is treated as an empty set and the command returns `false`.
     */
    public sismember(key: string, member: string): T {
        return this.addAndReturn(createSIsMember(key, member));
    }

    /**
     * Checks whether each member is contained in the members of the set stored at `key`.
     *
     * See https://valkey.io/commands/smismember/ for more details.
     *
     * @param key - The key of the set to check.
     * @param members - A list of members to check for existence in the set.
     *
     * Command Response - An `array` of `boolean` values, each indicating if the respective member exists in the set.
     *
     * since Valkey version 6.2.0.
     */
    public smismember(key: string, members: string[]): T {
        return this.addAndReturn(createSMIsMember(key, members));
    }

    /** Removes and returns one random member from the set value store at `key`.
     * See https://valkey.io/commands/spop/ for details.
     * To pop multiple members, see `spopCount`.
     *
     * @param key - The key of the set.
     *
     * Command Response - the value of the popped member.
     * If `key` does not exist, null will be returned.
     */
    public spop(key: string): T {
        return this.addAndReturn(createSPop(key));
    }

    /** Removes and returns up to `count` random members from the set value store at `key`, depending on the set's length.
     * See https://valkey.io/commands/spop/ for details.
     *
     * @param key - The key of the set.
     * @param count - The count of the elements to pop from the set.
     *
     * Command Response - A list of popped elements will be returned depending on the set's length.
     * If `key` does not exist, empty list will be returned.
     */
    public spopCount(key: string, count: number): T {
        return this.addAndReturn(createSPop(key, count), true);
    }

    /** Returns the number of keys in `keys` that exist in the database.
     * See https://valkey.io/commands/exists/ for details.
     *
     * @param keys - The keys list to check.
     *
     * Command Response - the number of keys that exist. If the same existing key is mentioned in `keys` multiple times,
     * it will be counted multiple times.
     */
    public exists(keys: string[]): T {
        return this.addAndReturn(createExists(keys));
    }

    /** Removes the specified keys. A key is ignored if it does not exist.
     * This command, similar to DEL, removes specified keys and ignores non-existent ones.
     * However, this command does not block the server, while [DEL](https://valkey.io/commands/del) does.
     * See https://valkey.io/commands/unlink/ for details.
     *
     * @param keys - The keys we wanted to unlink.
     *
     * Command Response - the number of keys that were unlinked.
     */
    public unlink(keys: string[]): T {
        return this.addAndReturn(createUnlink(keys));
    }

    /** Sets a timeout on `key` in seconds. After the timeout has expired, the key will automatically be deleted.
     * If `key` already has an existing expire set, the time to live is updated to the new value.
     * If `seconds` is non-positive number, the key will be deleted rather than expired.
     * The timeout will only be cleared by commands that delete or overwrite the contents of `key`.
     * See https://valkey.io/commands/expire/ for details.
     *
     * @param key - The key to set timeout on it.
     * @param seconds - The timeout in seconds.
     * @param option - The expire option.
     *
     * Command Response - `true` if the timeout was set. `false` if the timeout was not set. e.g. key doesn't exist,
     * or operation skipped due to the provided arguments.
     */
    public expire(key: string, seconds: number, option?: ExpireOptions): T {
        return this.addAndReturn(createExpire(key, seconds, option));
    }

    /** Sets a timeout on `key`. It takes an absolute Unix timestamp (seconds since January 1, 1970) instead of specifying the number of seconds.
     * A timestamp in the past will delete the key immediately. After the timeout has expired, the key will automatically be deleted.
     * If `key` already has an existing expire set, the time to live is updated to the new value.
     * The timeout will only be cleared by commands that delete or overwrite the contents of `key`.
     * See https://valkey.io/commands/expireat/ for details.
     *
     * @param key - The key to set timeout on it.
     * @param unixSeconds - The timeout in an absolute Unix timestamp.
     * @param option - The expire option.
     *
     * Command Response - `true` if the timeout was set. `false` if the timeout was not set. e.g. key doesn't exist,
     * or operation skipped due to the provided arguments.
     */
    public expireAt(
        key: string,
        unixSeconds: number,
        option?: ExpireOptions,
    ): T {
        return this.addAndReturn(createExpireAt(key, unixSeconds, option));
    }

    /** Sets a timeout on `key` in milliseconds. After the timeout has expired, the key will automatically be deleted.
     * If `key` already has an existing expire set, the time to live is updated to the new value.
     * If `milliseconds` is non-positive number, the key will be deleted rather than expired.
     * The timeout will only be cleared by commands that delete or overwrite the contents of `key`.
     * See https://valkey.io/commands/pexpire/ for details.
     *
     * @param key - The key to set timeout on it.
     * @param milliseconds - The timeout in milliseconds.
     * @param option - The expire option.
     *
     * Command Response - `true` if the timeout was set. `false` if the timeout was not set. e.g. key doesn't exist,
     * or operation skipped due to the provided arguments.
     */
    public pexpire(
        key: string,
        milliseconds: number,
        option?: ExpireOptions,
    ): T {
        return this.addAndReturn(createPExpire(key, milliseconds, option));
    }

    /** Sets a timeout on `key`. It takes an absolute Unix timestamp (milliseconds since January 1, 1970) instead of specifying the number of milliseconds.
     * A timestamp in the past will delete the key immediately. After the timeout has expired, the key will automatically be deleted.
     * If `key` already has an existing expire set, the time to live is updated to the new value.
     * The timeout will only be cleared by commands that delete or overwrite the contents of `key`.
     * See https://valkey.io/commands/pexpireat/ for details.
     *
     * @param key - The key to set timeout on it.
     * @param unixMilliseconds - The timeout in an absolute Unix timestamp.
     * @param option - The expire option.
     *
     * Command Response - `true` if the timeout was set. `false` if the timeout was not set. e.g. key doesn't exist,
     * or operation skipped due to the provided arguments.
     */
    public pexpireAt(
        key: string,
        unixMilliseconds: number,
        option?: ExpireOptions,
    ): T {
        return this.addAndReturn(
            createPExpireAt(key, unixMilliseconds, option),
        );
    }

    /** Returns the remaining time to live of `key` that has a timeout.
     * See https://valkey.io/commands/ttl/ for details.
     *
     * @param key - The key to return its timeout.
     *
     * Command Response -  TTL in seconds, -2 if `key` does not exist or -1 if `key` exists but has no associated expire.
     */
    public ttl(key: string): T {
        return this.addAndReturn(createTTL(key));
    }

    /** Adds members with their scores to the sorted set stored at `key`.
     * If a member is already a part of the sorted set, its score is updated.
     * See https://valkey.io/commands/zadd/ for more details.
     *
     * @param key - The key of the sorted set.
     * @param membersScoresMap - A mapping of members to their corresponding scores.
     * @param options - The ZAdd options.
     * @param changed - Modify the return value from the number of new elements added, to the total number of elements changed.
     *
     * Command Response - The number of elements added to the sorted set.
     * If `changed` is set, returns the number of elements updated in the sorted set.
     */
    public zadd(
        key: string,
        membersScoresMap: Record<string, number>,
        options?: ZAddOptions,
        changed?: boolean,
    ): T {
        return this.addAndReturn(
            createZAdd(
                key,
                membersScoresMap,
                options,
                changed ? "CH" : undefined,
            ),
        );
    }

    /** Increments the score of member in the sorted set stored at `key` by `increment`.
     * If `member` does not exist in the sorted set, it is added with `increment` as its score (as if its previous score was 0.0).
     * If `key` does not exist, a new sorted set with the specified member as its sole member is created.
     * See https://valkey.io/commands/zadd/ for more details.
     *
     * @param key - The key of the sorted set.
     * @param member - A member in the sorted set to increment.
     * @param increment - The score to increment the member.
     * @param options - The ZAdd options.
     *
     * Command Response - The score of the member.
     * If there was a conflict with the options, the operation aborts and null is returned.
     */
    public zaddIncr(
        key: string,
        member: string,
        increment: number,
        options?: ZAddOptions,
    ): T {
        return this.addAndReturn(
            createZAdd(key, { [member]: increment }, options, "INCR"),
        );
    }

    /** Removes the specified members from the sorted set stored at `key`.
     * Specified members that are not a member of this set are ignored.
     * See https://valkey.io/commands/zrem/ for more details.
     *
     * @param key - The key of the sorted set.
     * @param members - A list of members to remove from the sorted set.
     *
     * Command Response - The number of members that were removed from the sorted set, not including non-existing members.
     * If `key` does not exist, it is treated as an empty sorted set, and this command returns 0.
     */
    public zrem(key: string, members: string[]): T {
        return this.addAndReturn(createZRem(key, members));
    }

    /** Returns the cardinality (number of elements) of the sorted set stored at `key`.
     * See https://valkey.io/commands/zcard/ for more details.
     *
     * @param key - The key of the sorted set.
     *
     * Command Response - The number of elements in the sorted set.
     * If `key` does not exist, it is treated as an empty sorted set, and this command returns 0.
     */
    public zcard(key: string): T {
        return this.addAndReturn(createZCard(key));
    }

    /**
     * Returns the cardinality of the intersection of the sorted sets specified by `keys`.
     *
     * See https://valkey.io/commands/zintercard/ for more details.
     *
     * @param keys - The keys of the sorted sets to intersect.
     * @param limit - An optional argument that can be used to specify a maximum number for the
     * intersection cardinality. If limit is not supplied, or if it is set to `0`, there will be no limit.
     *
     * Command Response - The cardinality of the intersection of the given sorted sets.
     *
     * since - Redis version 7.0.0.
     */
    public zintercard(keys: string[], limit?: number): T {
        return this.addAndReturn(createZInterCard(keys, limit));
    }

    /**
     * Returns the difference between the first sorted set and all the successive sorted sets.
     * To get the elements with their scores, see {@link zdiffWithScores}.
     *
     * See https://valkey.io/commands/zdiff/ for more details.
     *
     * @param keys - The keys of the sorted sets.
     *
     * Command Response - An `array` of elements representing the difference between the sorted sets.
     * If the first key does not exist, it is treated as an empty sorted set, and the command returns an empty `array`.
     *
     * since Valkey version 6.2.0.
     */
    public zdiff(keys: string[]): T {
        return this.addAndReturn(createZDiff(keys));
    }

    /**
     * Returns the difference between the first sorted set and all the successive sorted sets, with the associated
     * scores.
     *
     * See https://valkey.io/commands/zdiff/ for more details.
     *
     * @param keys - The keys of the sorted sets.
     *
     * Command Response - A map of elements and their scores representing the difference between the sorted sets.
     * If the first key does not exist, it is treated as an empty sorted set, and the command returns an empty `array`.
     *
     * since Valkey version 6.2.0.
     */
    public zdiffWithScores(keys: string[]): T {
        return this.addAndReturn(createZDiffWithScores(keys));
    }

    /**
     * Calculates the difference between the first sorted set and all the successive sorted sets in `keys` and stores
     * the difference as a sorted set to `destination`, overwriting it if it already exists. Non-existent keys are
     * treated as empty sets.
     *
     * See https://valkey.io/commands/zdiffstore/ for more details.
     *
     * @param destination - The key for the resulting sorted set.
     * @param keys - The keys of the sorted sets to compare.
     *
     * Command Response - The number of members in the resulting sorted set stored at `destination`.
     *
     * since Valkey version 6.2.0.
     */
    public zdiffstore(destination: string, keys: string[]): T {
        return this.addAndReturn(createZDiffStore(destination, keys));
    }

    /** Returns the score of `member` in the sorted set stored at `key`.
     * See https://valkey.io/commands/zscore/ for more details.
     *
     * @param key - The key of the sorted set.
     * @param member - The member whose score is to be retrieved.
     *
     * Command Response - The score of the member.
     * If `member` does not exist in the sorted set, null is returned.
     * If `key` does not exist, null is returned.
     */
    public zscore(key: string, member: string): T {
        return this.addAndReturn(createZScore(key, member));
    }

    /** Returns the number of members in the sorted set stored at `key` with scores between `minScore` and `maxScore`.
     * See https://valkey.io/commands/zcount/ for more details.
     *
     * @param key - The key of the sorted set.
     * @param minScore - The minimum score to count from. Can be positive/negative infinity, or specific score and inclusivity.
     * @param maxScore - The maximum score to count up to. Can be positive/negative infinity, or specific score and inclusivity.
     *
     * Command Response - The number of members in the specified score range.
     * If `key` does not exist, it is treated as an empty sorted set, and the command returns 0.
     * If `minScore` is greater than `maxScore`, 0 is returned.
     */
    public zcount(
        key: string,
        minScore: ScoreBoundary<number>,
        maxScore: ScoreBoundary<number>,
    ): T {
        return this.addAndReturn(createZCount(key, minScore, maxScore));
    }

    /** Returns the specified range of elements in the sorted set stored at `key`.
     * ZRANGE can perform different types of range queries: by index (rank), by the score, or by lexicographical order.
     *
     * See https://valkey.io/commands/zrange/ for more details.
     * To get the elements with their scores, see `zrangeWithScores`.
     *
     * @param key - The key of the sorted set.
     * @param rangeQuery - The range query object representing the type of range query to perform.
     * For range queries by index (rank), use RangeByIndex.
     * For range queries by lexicographical order, use RangeByLex.
     * For range queries by score, use RangeByScore.
     * @param reverse - If true, reverses the sorted set, with index 0 as the element with the highest score.
     *
     * Command Response - A list of elements within the specified range.
     * If `key` does not exist, it is treated as an empty sorted set, and the command returns an empty array.
     */
    public zrange(
        key: string,
        rangeQuery: RangeByScore | RangeByLex | RangeByIndex,
        reverse: boolean = false,
    ): T {
        return this.addAndReturn(createZRange(key, rangeQuery, reverse));
    }

    /** Returns the specified range of elements with their scores in the sorted set stored at `key`.
     * Similar to ZRANGE but with a WITHSCORE flag.
     * See https://valkey.io/commands/zrange/ for more details.
     *
     * @param key - The key of the sorted set.
     * @param rangeQuery - The range query object representing the type of range query to perform.
     * For range queries by index (rank), use RangeByIndex.
     * For range queries by lexicographical order, use RangeByLex.
     * For range queries by score, use RangeByScore.
     * @param reverse - If true, reverses the sorted set, with index 0 as the element with the highest score.
     *
     * Command Response - A map of elements and their scores within the specified range.
     * If `key` does not exist, it is treated as an empty sorted set, and the command returns an empty map.
     */
    public zrangeWithScores(
        key: string,
        rangeQuery: RangeByScore | RangeByLex | RangeByIndex,
        reverse: boolean = false,
    ): T {
        return this.addAndReturn(
            createZRangeWithScores(key, rangeQuery, reverse),
        );
    }

    /**
     * Computes the intersection of sorted sets given by the specified `keys` and stores the result in `destination`.
     * If `destination` already exists, it is overwritten. Otherwise, a new sorted set will be created.
     *
     * When in cluster mode, `destination` and all keys in `keys` must map to the same hash slot.
     *
     * See https://valkey.io/commands/zinterstore/ for more details.
     *
     * @param destination - The key of the destination sorted set.
     * @param keys - The keys of the sorted sets with possible formats:
     *  string[] - for keys only.
     *  KeyWeight[] - for weighted keys with score multipliers.
     * @param aggregationType - Specifies the aggregation strategy to apply when combining the scores of elements. See `AggregationType`.
     * Command Response - The number of elements in the resulting sorted set stored at `destination`.
     */
    public zinterstore(
        destination: string,
        keys: string[] | KeyWeight[],
        aggregationType?: AggregationType,
    ): T {
        return this.addAndReturn(
            createZInterstore(destination, keys, aggregationType),
        );
    }

    /** Returns the string representation of the type of the value stored at `key`.
     * See https://valkey.io/commands/type/ for more details.
     *
     * @param key - The key to check its data type.
     *
     * Command Response - If the key exists, the type of the stored value is returned. Otherwise, a "none" string is returned.
     */
    public type(key: string): T {
        return this.addAndReturn(createType(key));
    }

    /** Returns the length of the string value stored at `key`.
     * See https://valkey.io/commands/strlen/ for more details.
     *
     * @param key - The `key` to check its length.
     *
     * Command Response - The length of the string value stored at `key`
     * If `key` does not exist, it is treated as an empty string, and the command returns 0.
     */
    public strlen(key: string): T {
        return this.addAndReturn(createStrlen(key));
    }

    /** Removes and returns the members with the lowest scores from the sorted set stored at `key`.
     * If `count` is provided, up to `count` members with the lowest scores are removed and returned.
     * Otherwise, only one member with the lowest score is removed and returned.
     * See https://valkey.io/commands/zpopmin for more details.
     *
     * @param key - The key of the sorted set.
     * @param count - Specifies the quantity of members to pop. If not specified, pops one member.
     *
     * Command Response - A map of the removed members and their scores, ordered from the one with the lowest score to the one with the highest.
     * If `key` doesn't exist, it will be treated as an empty sorted set and the command returns an empty map.
     * If `count` is higher than the sorted set's cardinality, returns all members and their scores.
     */
    public zpopmin(key: string, count?: number): T {
        return this.addAndReturn(createZPopMin(key, count));
    }

    /** Removes and returns the members with the highest scores from the sorted set stored at `key`.
     * If `count` is provided, up to `count` members with the highest scores are removed and returned.
     * Otherwise, only one member with the highest score is removed and returned.
     * See https://valkey.io/commands/zpopmax for more details.
     *
     * @param key - The key of the sorted set.
     * @param count - Specifies the quantity of members to pop. If not specified, pops one member.
     *
     * Command Response - A map of the removed members and their scores, ordered from the one with the highest score to the one with the lowest.
     * If `key` doesn't exist, it will be treated as an empty sorted set and the command returns an empty map.
     * If `count` is higher than the sorted set's cardinality, returns all members and their scores, ordered from highest to lowest.
     */
    public zpopmax(key: string, count?: number): T {
        return this.addAndReturn(createZPopMax(key, count));
    }

    /** Echoes the provided `message` back.
     * See https://valkey.io/commands/echo for more details.
     *
     * @param message - The message to be echoed back.
     *
     * Command Response - The provided `message`.
     */
    public echo(message: string): T {
        return this.addAndReturn(createEcho(message));
    }

    /** Returns the remaining time to live of `key` that has a timeout, in milliseconds.
     * See https://valkey.io/commands/pttl for more details.
     *
     * @param key - The key to return its timeout.
     *
     * Command Response - TTL in milliseconds. -2 if `key` does not exist, -1 if `key` exists but has no associated expire.
     */
    public pttl(key: string): T {
        return this.addAndReturn(createPTTL(key));
    }

    /** Removes all elements in the sorted set stored at `key` with rank between `start` and `end`.
     * Both `start` and `end` are zero-based indexes with 0 being the element with the lowest score.
     * These indexes can be negative numbers, where they indicate offsets starting at the element with the highest score.
     * See https://valkey.io/commands/zremrangebyrank/ for more details.
     *
     * @param key - The key of the sorted set.
     * @param start - The starting point of the range.
     * @param end - The end of the range.
     *
     * Command Response - The number of members removed.
     * If `start` exceeds the end of the sorted set, or if `start` is greater than `end`, 0 returned.
     * If `end` exceeds the actual end of the sorted set, the range will stop at the actual end of the sorted set.
     * If `key` does not exist 0 will be returned.
     */
    public zremRangeByRank(key: string, start: number, end: number): T {
        return this.addAndReturn(createZRemRangeByRank(key, start, end));
    }

    /** Removes all elements in the sorted set stored at `key` with a score between `minScore` and `maxScore`.
     * See https://valkey.io/commands/zremrangebyscore/ for more details.
     *
     * @param key - The key of the sorted set.
     * @param minScore - The minimum score to remove from. Can be positive/negative infinity, or specific score and inclusivity.
     * @param maxScore - The maximum score to remove to. Can be positive/negative infinity, or specific score and inclusivity.
     *
     * Command Response - the number of members removed.
     * If `key` does not exist, it is treated as an empty sorted set, and the command returns 0.
     * If `minScore` is greater than `maxScore`, 0 is returned.
     */
    public zremRangeByScore(
        key: string,
        minScore: ScoreBoundary<number>,
        maxScore: ScoreBoundary<number>,
    ): T {
        return this.addAndReturn(
            createZRemRangeByScore(key, minScore, maxScore),
        );
    }

    /** Returns the rank of `member` in the sorted set stored at `key`, with scores ordered from low to high.
     * See https://valkey.io/commands/zrank for more details.
     * To get the rank of `member` with its score, see `zrankWithScore`.
     *
     * @param key - The key of the sorted set.
     * @param member - The member whose rank is to be retrieved.
     *
     * Command Response - The rank of `member` in the sorted set.
     * If `key` doesn't exist, or if `member` is not present in the set, null will be returned.
     */
    public zrank(key: string, member: string): T {
        return this.addAndReturn(createZRank(key, member));
    }

    /** Returns the rank of `member` in the sorted set stored at `key` with its score, where scores are ordered from the lowest to highest.
     * See https://valkey.io/commands/zrank for more details.
     *
     * @param key - The key of the sorted set.
     * @param member - The member whose rank is to be retrieved.
     *
     * Command Response - A list containing the rank and score of `member` in the sorted set.
     * If `key` doesn't exist, or if `member` is not present in the set, null will be returned.
     *
     * since - Redis version 7.2.0.
     */
    public zrankWithScore(key: string, member: string): T {
        return this.addAndReturn(createZRank(key, member, true));
    }

    /**
     * Returns the rank of `member` in the sorted set stored at `key`, where
     * scores are ordered from the highest to lowest, starting from 0.
     * To get the rank of `member` with its score, see {@link zrevrankWithScore}.
     *
     * See https://valkey.io/commands/zrevrank/ for more details.
     *
     * @param key - The key of the sorted set.
     * @param member - The member whose rank is to be retrieved.
     *
     * Command Response - The rank of `member` in the sorted set, where ranks are ordered from high to low based on scores.
     *     If `key` doesn't exist, or if `member` is not present in the set, `null` will be returned.
     */
    public zrevrank(key: string, member: string): T {
        return this.addAndReturn(createZRevRank(key, member));
    }

    /**
     * Returns the rank of `member` in the sorted set stored at `key` with its
     * score, where scores are ordered from the highest to lowest, starting from 0.
     *
     * See https://valkey.io/commands/zrevrank/ for more details.
     *
     * @param key - The key of the sorted set.
     * @param member - The member whose rank is to be retrieved.
     *
     * Command Response -  A list containing the rank and score of `member` in the sorted set, where ranks
     *     are ordered from high to low based on scores.
     *     If `key` doesn't exist, or if `member` is not present in the set, `null` will be returned.
     *
     * since - Valkey version 7.2.0.
     */
    public zrevrankWithScore(key: string, member: string): T {
        return this.addAndReturn(createZRevRankWithScore(key, member));
    }

    /** Remove the existing timeout on `key`, turning the key from volatile (a key with an expire set) to
     * persistent (a key that will never expire as no timeout is associated).
     * See https://valkey.io/commands/persist/ for more details.
     *
     * @param key - The key to remove the existing timeout on.
     *
     * Command Response - `false` if `key` does not exist or does not have an associated timeout, `true` if the timeout has been removed.
     */
    public persist(key: string): T {
        return this.addAndReturn(createPersist(key));
    }

    /** Executes a single command, without checking inputs. Every part of the command, including subcommands,
     *  should be added as a separate value in args.
     *
     * See the [Glide for Redis Wiki](https://github.com/valkey-io/valkey-glide/wiki/General-Concepts#custom-command)
     * for details on the restrictions and limitations of the custom command API.
     *
     * Command Response - A response from Redis with an `Object`.
     */
    public customCommand(args: string[]): T {
        return this.addAndReturn(createCustomCommand(args));
    }

    /** Returns the element at index `index` in the list stored at `key`.
     * The index is zero-based, so 0 means the first element, 1 the second element and so on.
     * Negative indices can be used to designate elements starting at the tail of the list.
     * Here, -1 means the last element, -2 means the penultimate and so forth.
     * See https://valkey.io/commands/lindex/ for more details.
     *
     * @param key - The `key` of the list.
     * @param index - The `index` of the element in the list to retrieve.
     * Command Response - The element at index in the list stored at `key`.
     * If `index` is out of range or if `key` does not exist, null is returned.
     */
    public lindex(key: string, index: number): T {
        return this.addAndReturn(createLIndex(key, index));
    }

    /**
     * Inserts `element` in the list at `key` either before or after the `pivot`.
     *
     * See https://valkey.io/commands/linsert/ for more details.
     *
     * @param key - The key of the list.
     * @param position - The relative position to insert into - either `InsertPosition.Before` or
     *     `InsertPosition.After` the `pivot`.
     * @param pivot - An element of the list.
     * @param element - The new element to insert.
     *
     * Command Response - The list length after a successful insert operation.
     * If the `key` doesn't exist returns `-1`.
     * If the `pivot` wasn't found, returns `0`.
     */
    public linsert(
        key: string,
        position: InsertPosition,
        pivot: string,
        element: string,
    ): T {
        return this.addAndReturn(createLInsert(key, position, pivot, element));
    }

    /**
     * Adds an entry to the specified stream stored at `key`. If the `key` doesn't exist, the stream is created.
     * See https://valkey.io/commands/xadd/ for more details.
     *
     * @param key - The key of the stream.
     * @param values - field-value pairs to be added to the entry.
     * @returns The id of the added entry, or `null` if `options.makeStream` is set to `false` and no stream with the matching `key` exists.
     */
    public xadd(
        key: string,
        values: [string, string][],
        options?: StreamAddOptions,
    ): T {
        return this.addAndReturn(createXAdd(key, values, options));
    }

    /**
     * Trims the stream stored at `key` by evicting older entries.
     * See https://valkey.io/commands/xtrim/ for more details.
     *
     * @param key - the key of the stream
     * @param options - options detailing how to trim the stream.
     * @returns The number of entries deleted from the stream. If `key` doesn't exist, 0 is returned.
     */
    public xtrim(key: string, options: StreamTrimOptions): T {
        return this.addAndReturn(createXTrim(key, options));
    }

    /** Returns the server time.
     * See https://valkey.io/commands/time/ for details.
     *
     * @returns - The current server time as a two items `array`:
     * A Unix timestamp and the amount of microseconds already elapsed in the current second.
     * The returned `array` is in a [Unix timestamp, Microseconds already elapsed] format.
     */
    public time(): T {
        return this.addAndReturn(createTime());
    }

    /**
     * Reads entries from the given streams.
     * See https://valkey.io/commands/xread/ for more details.
     *
     * @param keys_and_ids - pairs of keys and entry ids to read from. A pair is composed of a stream's key and the id of the entry after which the stream will be read.
     * @param options - options detailing how to read the stream.
     * @returns A map between a stream key, and an array of entries in the matching key. The entries are in an [id, fields[]] format.
     */
    public xread(
        keys_and_ids: Record<string, string>,
        options?: StreamReadOptions,
    ): T {
        return this.addAndReturn(createXRead(keys_and_ids, options));
    }

    /**
     * Returns the number of entries in the stream stored at `key`.
     *
     * See https://valkey.io/commands/xlen/ for more details.
     *
     * @param key - The key of the stream.
     *
     * Command Response - The number of entries in the stream. If `key` does not exist, returns `0`.
     */
    public xlen(key: string): T {
        return this.addAndReturn(createXLen(key));
    }

    /**
     * Renames `key` to `newkey`.
     * If `newkey` already exists it is overwritten.
     * In Cluster mode, both `key` and `newkey` must be in the same hash slot,
     * meaning that in practice only keys that have the same hash tag can be reliably renamed in cluster.
     * See https://valkey.io/commands/rename/ for more details.
     *
     * @param key - The key to rename.
     * @param newKey - The new name of the key.
     * Command Response - If the `key` was successfully renamed, return "OK". If `key` does not exist, an error is thrown.
     */
    public rename(key: string, newKey: string): T {
        return this.addAndReturn(createRename(key, newKey));
    }

    /**
     * Renames `key` to `newkey` if `newkey` does not yet exist.
     * In Cluster mode, both `key` and `newkey` must be in the same hash slot,
     * meaning that in practice only keys that have the same hash tag can be reliably renamed in cluster.
     * See https://valkey.io/commands/renamenx/ for more details.
     *
     * @param key - The key to rename.
     * @param newKey - The new name of the key.
     * Command Response - If the `key` was successfully renamed, returns `true`. Otherwise, returns `false`.
     * If `key` does not exist, an error is thrown.
     */
    public renamenx(key: string, newKey: string): T {
        return this.addAndReturn(createRenameNX(key, newKey));
    }

    /** Blocking list pop primitive.
     * Pop an element from the tail of the first list that is non-empty,
     * with the given `keys` being checked in the order that they are given.
     * Blocks the connection when there are no elements to pop from any of the given lists.
     * See https://valkey.io/commands/brpop/ for more details.
     * Note: `BRPOP` is a blocking command,
     * see [Blocking Commands](https://github.com/valkey-io/valkey-glide/wiki/General-Concepts#blocking-commands) for more details and best practices.
     *
     * @param keys - The `keys` of the lists to pop from.
     * @param timeout - The `timeout` in seconds.
     * Command Response - An `array` containing the `key` from which the element was popped and the value of the popped element,
     * formatted as [key, value]. If no element could be popped and the timeout expired, returns `null`.
     */
    public brpop(keys: string[], timeout: number): T {
        return this.addAndReturn(createBRPop(keys, timeout));
    }

    /** Blocking list pop primitive.
     * Pop an element from the head of the first list that is non-empty,
     * with the given `keys` being checked in the order that they are given.
     * Blocks the connection when there are no elements to pop from any of the given lists.
     * See https://valkey.io/commands/blpop/ for more details.
     * Note: `BLPOP` is a blocking command,
     * see [Blocking Commands](https://github.com/valkey-io/valkey-glide/wiki/General-Concepts#blocking-commands) for more details and best practices.
     *
     * @param keys - The `keys` of the lists to pop from.
     * @param timeout - The `timeout` in seconds.
     * Command Response - An `array` containing the `key` from which the element was popped and the value of the popped element,
     * formatted as [key, value]. If no element could be popped and the timeout expired, returns `null`.
     */
    public blpop(keys: string[], timeout: number): T {
        return this.addAndReturn(createBLPop(keys, timeout));
    }

    /** Adds all elements to the HyperLogLog data structure stored at the specified `key`.
     * Creates a new structure if the `key` does not exist.
     * When no elements are provided, and `key` exists and is a HyperLogLog, then no operation is performed.
     *
     * See https://valkey.io/commands/pfadd/ for more details.
     *
     * @param key - The key of the HyperLogLog data structure to add elements into.
     * @param elements - An array of members to add to the HyperLogLog stored at `key`.
     * Command Response - If the HyperLogLog is newly created, or if the HyperLogLog approximated cardinality is
     *     altered, then returns `1`. Otherwise, returns `0`.
     */
    public pfadd(key: string, elements: string[]): T {
        return this.addAndReturn(createPfAdd(key, elements));
    }

    /** Estimates the cardinality of the data stored in a HyperLogLog structure for a single key or
     * calculates the combined cardinality of multiple keys by merging their HyperLogLogs temporarily.
     *
     * See https://valkey.io/commands/pfcount/ for more details.
     *
     * @param keys - The keys of the HyperLogLog data structures to be analyzed.
     * Command Response - The approximated cardinality of given HyperLogLog data structures.
     *     The cardinality of a key that does not exist is `0`.
     */
    public pfcount(keys: string[]): T {
        return this.addAndReturn(createPfCount(keys));
    }

    /** Returns the internal encoding for the Redis object stored at `key`.
     *
     * See https://valkey.io/commands/object-encoding for more details.
     *
     * @param key - The `key` of the object to get the internal encoding of.
     * Command Response - If `key` exists, returns the internal encoding of the object stored at `key` as a string.
     *     Otherwise, returns None.
     */
    public objectEncoding(key: string): T {
        return this.addAndReturn(createObjectEncoding(key));
    }

    /** Returns the logarithmic access frequency counter of a Redis object stored at `key`.
     *
     * See https://valkey.io/commands/object-freq for more details.
     *
     * @param key - The `key` of the object to get the logarithmic access frequency counter of.
     * Command Response - If `key` exists, returns the logarithmic access frequency counter of
     *     the object stored at `key` as a `number`. Otherwise, returns `null`.
     */
    public objectFreq(key: string): T {
        return this.addAndReturn(createObjectFreq(key));
    }

    /**
     * Returns the time in seconds since the last access to the value stored at `key`.
     *
     * See https://valkey.io/commands/object-idletime/ for more details.
     *
     * @param key - The key of the object to get the idle time of.
     *
     * Command Response - If `key` exists, returns the idle time in seconds. Otherwise, returns `null`.
     */
    public objectIdletime(key: string): T {
        return this.addAndReturn(createObjectIdletime(key));
    }

    /**
     * Returns the reference count of the object stored at `key`.
     *
     * See https://valkey.io/commands/object-refcount/ for more details.
     *
     * @param key - The `key` of the object to get the reference count of.
     *
     * Command Response - If `key` exists, returns the reference count of the object stored at `key` as a `number`.
     * Otherwise, returns `null`.
     */
    public objectRefcount(key: string): T {
        return this.addAndReturn(createObjectRefcount(key));
    }

    /**
     * Displays a piece of generative computer art and the server version.
     *
     * See https://valkey.io/commands/lolwut/ for more details.
     *
     * @param options - The LOLWUT options.
     *
     * Command Response - A piece of generative computer art along with the current server version.
     */
    public lolwut(options?: LolwutOptions): T {
        return this.addAndReturn(createLolwut(options));
    }

    /**
     * Loads a library to Valkey.
     *
     * See https://valkey.io/commands/function-load/ for details.
     *
     * since Valkey version 7.0.0.
     *
     * @param libraryCode - The source code that implements the library.
     * @param replace - Whether the given library should overwrite a library with the same name if it
     *     already exists.
     *
     * Command Response - The library name that was loaded.
     */
    public functionLoad(libraryCode: string, replace?: boolean): T {
        return this.addAndReturn(createFunctionLoad(libraryCode, replace));
    }

    /**
     * Deletes all the keys of all the existing databases. This command never fails.
     *
     * See https://valkey.io/commands/flushall/ for more details.
     *
     * @param mode - The flushing mode, could be either {@link FlushMode.SYNC} or {@link FlushMode.ASYNC}.
     *
     * Command Response - `OK`.
     */
    public flushall(mode?: FlushMode): T {
        return this.addAndReturn(createFlushAll(mode));
    }

    /**
     * Deletes all the keys of the currently selected database. This command never fails.
     *
     * See https://valkey.io/commands/flushdb/ for more details.
     *
     * @param mode - The flushing mode, could be either {@link FlushMode.SYNC} or {@link FlushMode.ASYNC}.
     *
     * Command Response - `OK`.
     */
    public flushdb(mode?: FlushMode): T {
        return this.addAndReturn(createFlushDB(mode));
    }

    /**
     * Returns the index of the first occurrence of `element` inside the list specified by `key`. If no
     * match is found, `null` is returned. If the `count` option is specified, then the function returns
     * an `array` of indices of matching elements within the list.
     *
     * See https://valkey.io/commands/lpos/ for more details.
     *
     * @param key - The name of the list.
     * @param element - The value to search for within the list.
     * @param options - The LPOS options.
     *
     * Command Response -  The index of `element`, or `null` if `element` is not in the list. If the `count`
     * option is specified, then the function returns an `array` of indices of matching elements within the list.
     *
     * since - Valkey version 6.0.6.
     */
    public lpos(key: string, element: string, options?: LPosOptions): T {
        return this.addAndReturn(createLPos(key, element, options));
    }

    /**
     * Returns the number of keys in the currently selected database.
     *
     * See https://valkey.io/commands/dbsize/ for more details.
     *
     * Command Response - The number of keys in the currently selected database.
     */
    public dbsize(): T {
        return this.addAndReturn(createDBSize());
    }

    /**
     * Adds geospatial members with their positions to the specified sorted set stored at `key`.
     * If a member is already a part of the sorted set, its position is updated.
     *
     * See https://valkey.io/commands/geoadd/ for more details.
     *
     * @param key - The key of the sorted set.
     * @param membersToGeospatialData - A mapping of member names to their corresponding positions - see
     *     {@link GeospatialData}. The command will report an error when the user attempts to index
     *     coordinates outside the specified ranges.
     * @param options - The GeoAdd options - see {@link GeoAddOptions}.
     *
     * Command Response - The number of elements added to the sorted set. If `changed` is set to
     *    `true` in the options, returns the number of elements updated in the sorted set.
     */
    public geoadd(
        key: string,
        membersToGeospatialData: Map<string, GeospatialData>,
        options?: GeoAddOptions,
    ): T {
        return this.addAndReturn(
            createGeoAdd(key, membersToGeospatialData, options),
        );
    }
}

/**
 * Extends BaseTransaction class for Redis standalone commands.
 * Transactions allow the execution of a group of commands in a single step.
 *
 * Command Response:
 *  An array of command responses is returned by the GlideClient.exec command, in the order they were given.
 *  Each element in the array represents a command given to the transaction.
 *  The response for each command depends on the executed Redis command.
 *  Specific response types are documented alongside each method.
 *
 * @example
 * ```typescript
 * const transaction = new Transaction()
 *    .set("key", "value")
 *    .select(1)  /// Standalone command
 *    .get("key");
 * const result = await GlideClient.exec(transaction);
 * console.log(result); // Output: ['OK', 'OK', null]
 * ```
 */
export class Transaction extends BaseTransaction<Transaction> {
    /// TODO: add MOVE, SLAVEOF and all SENTINEL commands

    /** Change the currently selected Redis database.
     * See https://valkey.io/commands/select/ for details.
     *
     * @param index - The index of the database to select.
     *
     * Command Response - A simple OK response.
     */
    public select(index: number): Transaction {
        return this.addAndReturn(createSelect(index));
    }
}

/**
 * Extends BaseTransaction class for cluster mode commands.
 * Transactions allow the execution of a group of commands in a single step.
 *
 * Command Response:
 *  An array of command responses is returned by the GlideClusterClient.exec command, in the order they were given.
 *  Each element in the array represents a command given to the transaction.
 *  The response for each command depends on the executed Redis command.
 *  Specific response types are documented alongside each method.
 *
 */
export class ClusterTransaction extends BaseTransaction<ClusterTransaction> {
    /// TODO: add all CLUSTER commands
}<|MERGE_RESOLUTION|>--- conflicted
+++ resolved
@@ -130,13 +130,10 @@
     createZRemRangeByRank,
     createZRemRangeByScore,
     createZScore,
-<<<<<<< HEAD
-=======
     createGeoAdd,
     createZRevRank,
     createZRevRankWithScore,
     createFunctionLoad,
->>>>>>> 2ecad75c
 } from "./Commands";
 import { command_request } from "./ProtobufMessage";
 import { FlushMode } from "./commands/FlushMode";
