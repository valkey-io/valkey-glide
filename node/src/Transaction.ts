--- conflicted
+++ resolved
@@ -2584,7 +2584,19 @@
     }
 
     /**
-<<<<<<< HEAD
+     * Updates the last access time of the specified keys.
+     *
+     * See https://valkey.io/commands/touch/ for more details.
+     *
+     * @param keys - The keys to update the last access time of.
+     *
+     * Command Response - The number of keys that were updated. A key is ignored if it doesn't exist.
+     */
+    public touch(keys: string[]): T {
+        return this.addAndReturn(createTouch(keys));
+    }
+
+    /**
      * Returns a random existing key name from the currently selected database.
      *
      * See https://valkey.io/commands/randomkey/ for more details.
@@ -2593,18 +2605,6 @@
      */
     public randomKey(): T {
         return this.addAndReturn(createRandomKey());
-=======
-     * Updates the last access time of the specified keys.
-     *
-     * See https://valkey.io/commands/touch/ for more details.
-     *
-     * @param keys - The keys to update the last access time of.
-     *
-     * Command Response - The number of keys that were updated. A key is ignored if it doesn't exist.
-     */
-    public touch(keys: string[]): T {
-        return this.addAndReturn(createTouch(keys));
->>>>>>> 97d9fad6
     }
 }
 
