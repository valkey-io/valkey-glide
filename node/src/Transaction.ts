--- conflicted
+++ resolved
@@ -44,6 +44,7 @@
     StreamReadOptions,
     StreamTrimOptions,
     ZAddOptions,
+    createBLMove,
     createBLPop,
     createBRPop,
     createBZMPop,
@@ -104,7 +105,6 @@
     createLInsert,
     createLLen,
     createLMove,
-    createBLMove,
     createLPop,
     createLPos,
     createLPush,
@@ -2505,16 +2505,6 @@
     }
 
     /**
-<<<<<<< HEAD
-     * Returns a random existing key name from the currently selected database.
-     *
-     * See https://valkey.io/commands/randomkey/ for more details.
-     *
-     * Command Response - A random existing key name from the currently selected database.
-     */
-    public randomKey(): T {
-        return this.addAndReturn(createRandomKey());
-=======
      * Returns all the longest common subsequences combined between strings stored at `key1` and `key2`.
      *
      * since Valkey version 7.0.0.
@@ -2575,7 +2565,17 @@
         options?: { withMatchLen?: boolean; minMatchLen?: number },
     ): T {
         return this.addAndReturn(createLCS(key1, key2, { idx: options ?? {} }));
->>>>>>> 1a898cf6
+    }
+
+    /**
+     * Returns a random existing key name from the currently selected database.
+     *
+     * See https://valkey.io/commands/randomkey/ for more details.
+     *
+     * Command Response - A random existing key name from the currently selected database.
+     */
+    public randomKey(): T {
+        return this.addAndReturn(createRandomKey());
     }
 }
 
