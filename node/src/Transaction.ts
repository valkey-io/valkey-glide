--- conflicted
+++ resolved
@@ -5,13 +5,10 @@
 import {
     BaseClient, // eslint-disable-line @typescript-eslint/no-unused-vars
     GlideString,
-<<<<<<< HEAD
+    HashDataType,
     ReadFrom, // eslint-disable-line @typescript-eslint/no-unused-vars
     SortedSetDataType, // eslint-disable-line @typescript-eslint/no-unused-vars
-=======
-    HashDataType,
     convertFieldsAndValuesForHset,
->>>>>>> 6adc0a2a
 } from "./BaseClient";
 
 import {
