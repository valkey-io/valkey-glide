--- conflicted
+++ resolved
@@ -52,13 +52,10 @@
     SortClusterOptions,
     SortOptions,
     StreamAddOptions,
-<<<<<<< HEAD
-    StreamRangeBound,
-=======
     StreamClaimOptions,
     StreamGroupOptions,
     StreamPendingOptions,
->>>>>>> ce69945d
+    StreamRangeBound,
     StreamReadOptions,
     StreamTrimOptions,
     ZAddOptions,
@@ -210,11 +207,8 @@
     createXInfoConsumers,
     createXInfoStream,
     createXLen,
-<<<<<<< HEAD
+    createXPending,
     createXRange,
-=======
-    createXPending,
->>>>>>> ce69945d
     createXRead,
     createXTrim,
     createZAdd,
