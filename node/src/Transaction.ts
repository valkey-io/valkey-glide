/**
 * Copyright Valkey GLIDE Project Contributors - SPDX Identifier: Apache-2.0
 */

import {
    BaseClient, // eslint-disable-line @typescript-eslint/no-unused-vars
    GlideRecord, // eslint-disable-line @typescript-eslint/no-unused-vars
    GlideString,
    HashDataType,
    convertGlideRecord,
    convertHashDataType,
    ReadFrom, // eslint-disable-line @typescript-eslint/no-unused-vars
    SortedSetDataType, // eslint-disable-line @typescript-eslint/no-unused-vars
} from "./BaseClient";

import {
    AggregationType,
    BaseScanOptions,
    BitFieldGet,
    BitFieldIncrBy, // eslint-disable-line @typescript-eslint/no-unused-vars
    BitFieldOverflow, // eslint-disable-line @typescript-eslint/no-unused-vars
    BitFieldSet, // eslint-disable-line @typescript-eslint/no-unused-vars
    BitFieldSubCommands,
    BitOffset, // eslint-disable-line @typescript-eslint/no-unused-vars
    BitOffsetMultiplier, // eslint-disable-line @typescript-eslint/no-unused-vars
    BitOffsetOptions,
    BitmapIndexType,
    BitwiseOperation,
    Boundary,
    CoordOrigin, // eslint-disable-line @typescript-eslint/no-unused-vars
    ExpireOptions,
    FlushMode,
    FunctionListOptions,
    FunctionListResponse, // eslint-disable-line @typescript-eslint/no-unused-vars
    FunctionRestorePolicy,
    FunctionStatsSingleResponse, // eslint-disable-line @typescript-eslint/no-unused-vars
    GeoAddOptions,
    GeoBoxShape, // eslint-disable-line @typescript-eslint/no-unused-vars
    GeoCircleShape, // eslint-disable-line @typescript-eslint/no-unused-vars
    GeoSearchResultOptions,
    GeoSearchShape,
    GeoSearchStoreResultOptions,
    GeoUnit,
    GeospatialData,
    HScanOptions,
    InfoOptions,
    InsertPosition,
    KeyWeight,
    LPosOptions,
    ListDirection,
    LolwutOptions,
    MemberOrigin, // eslint-disable-line @typescript-eslint/no-unused-vars
    RangeByIndex,
    RangeByLex,
    RangeByScore,
    RestoreOptions,
    ScoreFilter,
    SearchOrigin,
    SetOptions,
    SortClusterOptions,
    SortOptions,
    StreamAddOptions,
    StreamClaimOptions,
    StreamGroupOptions,
    StreamPendingOptions,
    StreamReadGroupOptions,
    StreamReadOptions,
    StreamTrimOptions,
    TimeUnit,
    ZAddOptions,
    ZScanOptions,
    convertElementsAndScores,
    convertFieldsAndValues,
    createAppend,
    createBLMPop,
    createBLMove,
    createBLPop,
    createBRPop,
    createBZMPop,
    createBZPopMax,
    createBZPopMin,
    createBitCount,
    createBitField,
    createBitOp,
    createBitPos,
    createClientGetName,
    createClientId,
    createConfigGet,
    createConfigResetStat,
    createConfigRewrite,
    createConfigSet,
    createCopy,
    createCustomCommand,
    createDBSize,
    createDecr,
    createDecrBy,
    createDel,
    createDump,
    createEcho,
    createExists,
    createExpire,
    createExpireAt,
    createExpireTime,
    createFCall,
    createFCallReadOnly,
    createFlushAll,
    createFlushDB,
    createFunctionDelete,
    createFunctionDump,
    createFunctionFlush,
    createFunctionList,
    createFunctionLoad,
    createFunctionRestore,
    createFunctionStats,
    createGeoAdd,
    createGeoDist,
    createGeoHash,
    createGeoPos,
    createGeoSearch,
    createGeoSearchStore,
    createGet,
    createGetBit,
    createGetDel,
    createGetEx,
    createGetRange,
    createHDel,
    createHExists,
    createHGet,
    createHGetAll,
    createHIncrBy,
    createHIncrByFloat,
    createHKeys,
    createHLen,
    createHMGet,
    createHRandField,
    createHScan,
    createHSet,
    createHSetNX,
    createHStrlen,
    createHVals,
    createIncr,
    createIncrBy,
    createIncrByFloat,
    createInfo,
    createLCS,
    createLIndex,
    createLInsert,
    createLLen,
    createLMPop,
    createLMove,
    createLPop,
    createLPos,
    createLPush,
    createLPushX,
    createLRange,
    createLRem,
    createLSet,
    createLTrim,
    createLastSave,
    createLolwut,
    createMGet,
    createMSet,
    createMSetNX,
    createMove,
    createObjectEncoding,
    createObjectFreq,
    createObjectIdletime,
    createObjectRefcount,
    createPExpire,
    createPExpireAt,
    createPExpireTime,
    createPTTL,
    createPersist,
    createPfAdd,
    createPfCount,
    createPfMerge,
    createPing,
    createPubSubChannels,
    createPubSubNumPat,
    createPubSubNumSub,
    createPubSubShardNumSub,
    createPublish,
    createPubsubShardChannels,
    createRPop,
    createRPush,
    createRPushX,
    createRandomKey,
    createRename,
    createRenameNX,
    createRestore,
    createSAdd,
    createSCard,
    createSDiff,
    createSDiffStore,
    createSInter,
    createSInterCard,
    createSInterStore,
    createSIsMember,
    createSMIsMember,
    createSMembers,
    createSMove,
    createSPop,
    createSRandMember,
    createSRem,
    createSScan,
    createSUnion,
    createSUnionStore,
    createSelect,
    createSet,
    createSetBit,
    createSetRange,
    createSort,
    createSortReadOnly,
    createStrlen,
    createTTL,
    createTime,
    createTouch,
    createType,
    createUnlink,
    createWait,
    createXAck,
    createXAdd,
    createXAutoClaim,
    createXClaim,
    createXDel,
    createXGroupCreate,
    createXGroupCreateConsumer,
    createXGroupDelConsumer,
    createXGroupDestroy,
    createXGroupSetid,
    createXInfoConsumers,
    createXInfoGroups,
    createXInfoStream,
    createXLen,
    createXPending,
    createXRange,
    createXRead,
    createXReadGroup,
    createXRevRange,
    createXTrim,
    createZAdd,
    createZCard,
    createZCount,
    createZDiff,
    createZDiffStore,
    createZDiffWithScores,
    createZIncrBy,
    createZInter,
    createZInterCard,
    createZInterstore,
    createZLexCount,
    createZMPop,
    createZMScore,
    createZPopMax,
    createZPopMin,
    createZRandMember,
    createZRange,
    createZRangeStore,
    createZRangeWithScores,
    createZRank,
    createZRem,
    createZRemRangeByLex,
    createZRemRangeByRank,
    createZRemRangeByScore,
    createZRevRank,
    createZRevRankWithScore,
    createZScan,
    createZScore,
    createZUnion,
    createZUnionStore,
} from "./Commands";
import { command_request } from "./ProtobufMessage";

/**
 * Base class encompassing shared commands for both standalone and cluster mode implementations in a transaction.
 * Transactions allow the execution of a group of commands in a single step.
 *
 * Command Response:
 *  An array of command responses is returned by the client exec command, in the order they were given.
 *  Each element in the array represents a command given to the transaction.
 *  The response for each command depends on the executed Redis command.
 *  Specific response types are documented alongside each method.
 *
 * @example
 * ```typescript
 * const transaction = new BaseTransaction()
 *    .set("key", "value")
 *    .get("key");
 * const result = await client.exec(transaction);
 * console.log(result); // Output: ['OK', 'value']
 * ```
 */
export class BaseTransaction<T extends BaseTransaction<T>> {
    /**
     * @internal
     */
    readonly commands: command_request.Command[] = [];
    /**
     * Array of command indexes indicating commands that need to be converted into a `Set` within the transaction.
     * @internal
     */
    readonly setCommandsIndexes: number[] = [];

    /**
     * Adds a command to the transaction and returns the transaction instance.
     * @param command - The command to add.
     * @param shouldConvertToSet - Indicates if the command should be converted to a `Set`.
     * @returns The updated transaction instance.
     */
    protected addAndReturn(
        command: command_request.Command,
        shouldConvertToSet: boolean = false,
    ): T {
        if (shouldConvertToSet) {
            // The command's index within the transaction is saved for later conversion of its response to a Set type.
            this.setCommandsIndexes.push(this.commands.length);
        }

        this.commands.push(command);
        return this as unknown as T;
    }

    /** Get the value associated with the given key, or null if no such value exists.
     * @see {@link https://valkey.io/commands/get/|valkey.io} for details.
     *
     * @param key - The key to retrieve from the database.
     *
     * Command Response - If `key` exists, returns the value of `key`. Otherwise, return null.
     */
    public get(key: GlideString): T {
        return this.addAndReturn(createGet(key));
    }

    /**
     * Get the value of `key` and optionally set its expiration. `GETEX` is similar to {@link get}.
     *
     * @see {@link https://valkey.io/commands/getex/|valkey.io} for more details.
     * @remarks Since Valkey version 6.2.0.
     *
     * @param key - The key to retrieve from the database.
     * @param options - (Optional) set expiriation to the given key.
     *                  "persist" will retain the time to live associated with the key. Equivalent to `PERSIST` in the VALKEY API.
     *                  Otherwise, a {@link TimeUnit} and duration of the expire time should be specified.
     *
     * Command Response - If `key` exists, returns the value of `key` as a `string`. Otherwise, return `null`.
     */
    public getex(
        key: GlideString,
        options?: "persist" | { type: TimeUnit; duration: number },
    ): T {
        return this.addAndReturn(createGetEx(key, options));
    }

    /**
     * Gets a string value associated with the given `key`and deletes the key.
     *
     * @see {@link https://valkey.io/commands/getdel/|valkey.io} for details.
     *
     * @param key - The key to retrieve from the database.
     *
     * Command Response - If `key` exists, returns the `value` of `key`. Otherwise, return `null`.
     */
    public getdel(key: GlideString): T {
        return this.addAndReturn(createGetDel(key));
    }

    /**
     * Returns the substring of the string value stored at `key`, determined by the offsets
     * `start` and `end` (both are inclusive). Negative offsets can be used in order to provide
     * an offset starting from the end of the string. So `-1` means the last character, `-2` the
     * penultimate and so forth. If `key` does not exist, an empty string is returned. If `start`
     * or `end` are out of range, returns the substring within the valid range of the string.
     *
     * @see {@link https://valkey.io/commands/getrange/|valkey.io} for details.
     *
     * @param key - The key of the string.
     * @param start - The starting offset.
     * @param end - The ending offset.
     *
     * Command Response - substring extracted from the value stored at `key`.
     */
    public getrange(key: GlideString, start: number, end: number): T {
        return this.addAndReturn(createGetRange(key, start, end));
    }

    /** Set the given key with the given value. Return value is dependent on the passed options.
     * @see {@link https://valkey.io/commands/set/|valkey.io} for details.
     *
     * @param key - The key to store.
     * @param value - The value to store with the given key.
     * @param options - The set options.
     *
     * Command Response - If the value is successfully set, return OK.
     * If `value` isn't set because of `onlyIfExists` or `onlyIfDoesNotExist` conditions, return null.
     * If `returnOldValue` is set, return the old value as a string.
     */
    public set(key: GlideString, value: GlideString, options?: SetOptions): T {
        return this.addAndReturn(createSet(key, value, options));
    }

    /**
     * Pings the server.
     *
     * @see {@link https://valkey.io/commands/ping/|valkey.io} for details.
     *
     * @param message - (Optional) A message to include in the PING command.
     * - If not provided, the server will respond with `"PONG"`.
     * - If provided, the server will respond with a copy of the message.
     *
     * Command Response - `"PONG"` if `message` is not provided, otherwise return a copy of `message`.
     */
    public ping(message?: GlideString): T {
        return this.addAndReturn(createPing(message));
    }

    /**
     * Gets information and statistics about the server.
     *
     * @see {@link https://valkey.io/commands/info/|valkey.io} for details.
     *
     * @param sections - (Optional) A list of {@link InfoOptions} values specifying which sections of information to retrieve.
     *     When no parameter is provided, {@link InfoOptions.Default|Default} is assumed.
     *
     * Command Response - A string containing the information for the sections requested.
     */
    public info(sections?: InfoOptions[]): T {
        return this.addAndReturn(createInfo(sections));
    }

    /**
     * Removes the specified keys. A key is ignored if it does not exist.
     *
     * @see {@link https://valkey.io/commands/del/|valkey.io} for details.
     *
     * @param keys - A list of keys to be deleted from the database.
     *
     * Command Response - The number of keys that were removed.
     */
    public del(keys: GlideString[]): T {
        return this.addAndReturn(createDel(keys));
    }

    /**
     * Serialize the value stored at `key` in a Valkey-specific format and return it to the user.
     *
     * @see {@link https://valkey.io/commands/dump/|valkey.io} for details.
     * @remarks To execute a transaction with a `dump` command, the `exec` command requires `Decoder.Bytes` to handle the response.
     *
     * @param key - The `key` to serialize.
     *
     * Command Response - The serialized value of the data stored at `key`. If `key` does not exist, `null` will be returned.
     */
    public dump(key: GlideString): T {
        return this.addAndReturn(createDump(key));
    }

    /**
     * Create a `key` associated with a `value` that is obtained by deserializing the provided
     * serialized `value` (obtained via {@link dump}).
     *
     * @see {@link https://valkey.io/commands/restore/|valkey.io} for details.
     * @remarks `options.idletime` and `options.frequency` modifiers cannot be set at the same time.
     *
     * @param key - The `key` to create.
     * @param ttl - The expiry time (in milliseconds). If `0`, the `key` will persist.
     * @param value - The serialized value to deserialize and assign to `key`.
     * @param options - (Optional) Restore options {@link RestoreOptions}.
     *
     * Command Response - Return "OK" if the `key` was successfully restored with a `value`.
     */
    public restore(
        key: GlideString,
        ttl: number,
        value: Buffer,
        options?: RestoreOptions,
    ): T {
        return this.addAndReturn(createRestore(key, ttl, value, options));
    }

    /**
     * Gets the name of the connection on which the transaction is being executed.
     *
     * @see {@link https://valkey.io/commands/client-getname/|valkey.io} for details.
     *
     * Command Response - The name of the client connection as a string if a name is set, or null if no name is assigned.
     */
    public clientGetName(): T {
        return this.addAndReturn(createClientGetName());
    }

    /**
     * Rewrites the configuration file with the current configuration.
     *
     * @see {@link https://valkey.io/commands/select/|valkey.io} for details.
     *
     * Command Response - "OK" when the configuration was rewritten properly. Otherwise, the transaction fails with an error.
     */
    public configRewrite(): T {
        return this.addAndReturn(createConfigRewrite());
    }

    /**
     * Resets the statistics reported by Redis using the `INFO` and `LATENCY HISTOGRAM` commands.
     *
     * @see {@link https://valkey.io/commands/config-resetstat/|valkey.io} for details.
     *
     * Command Response - always "OK".
     */
    public configResetStat(): T {
        return this.addAndReturn(createConfigResetStat());
    }

    /** Retrieve the values of multiple keys.
     * @see {@link https://valkey.io/commands/mget/|valkey.io} for details.
     *
     * @param keys - A list of keys to retrieve values for.
     *
     * Command Response - A list of values corresponding to the provided keys. If a key is not found,
     * its corresponding value in the list will be null.
     */
    public mget(keys: GlideString[]): T {
        return this.addAndReturn(createMGet(keys));
    }

    /** Set multiple keys to multiple values in a single atomic operation.
     * @see {@link https://valkey.io/commands/mset/|valkey.io} for details.
     *
     * @param keysAndValues - A list of key-value pairs to set.
     *
     * Command Response - always "OK".
     */
    public mset(
        keysAndValues: Record<string, GlideString> | GlideRecord<GlideString>,
    ): T {
        return this.addAndReturn(createMSet(convertGlideRecord(keysAndValues)));
    }

    /**
     * Sets multiple keys to values if the key does not exist. The operation is atomic, and if one or
     * more keys already exist, the entire operation fails.
     *
     * @see {@link https://valkey.io/commands/msetnx/|valkey.io} for details.
     *
     * @param keysAndValues - A list of key-value pairs to set.
     * Command Response - `true` if all keys were set. `false` if no key was set.
     */
    public msetnx(
        keysAndValues: Record<string, GlideString> | GlideRecord<GlideString>,
    ): T {
        return this.addAndReturn(
            createMSetNX(convertGlideRecord(keysAndValues)),
        );
    }

    /** Increments the number stored at `key` by one. If `key` does not exist, it is set to 0 before performing the operation.
     * @see {@link https://valkey.io/commands/incr/|valkey.io} for details.
     *
     * @param key - The key to increment its value.
     *
     * Command Response - the value of `key` after the increment.
     */
    public incr(key: GlideString): T {
        return this.addAndReturn(createIncr(key));
    }

    /** Increments the number stored at `key` by `amount`. If `key` does not exist, it is set to 0 before performing the operation.
     * @see {@link https://valkey.io/commands/incrby/|valkey.io} for details.
     *
     * @param key - The key to increment its value.
     * @param amount - The amount to increment.
     *
     * Command Response - the value of `key` after the increment.
     */
    public incrBy(key: GlideString, amount: number): T {
        return this.addAndReturn(createIncrBy(key, amount));
    }

    /** Increment the string representing a floating point number stored at `key` by `amount`.
     * By using a negative amount value, the result is that the value stored at `key` is decremented.
     * If `key` does not exist, it is set to 0 before performing the operation.
     * @see {@link https://valkey.io/commands/incrbyfloat/|valkey.io} for details.
     *
     * @param key - The key to increment its value.
     * @param amount - The amount to increment.
     *
     * Command Response - the value of `key` after the increment.
     *
     */
    public incrByFloat(key: GlideString, amount: number): T {
        return this.addAndReturn(createIncrByFloat(key, amount));
    }

    /**
     * Returns the current connection ID.
     *
     * @see {@link https://valkey.io/commands/client-id/|valkey.io} for details.
     *
     * Command Response - The ID of the connection.
     */
    public clientId(): T {
        return this.addAndReturn(createClientId());
    }

    /** Decrements the number stored at `key` by one. If `key` does not exist, it is set to 0 before performing the operation.
     * @see {@link https://valkey.io/commands/decr/|valkey.io} for details.
     *
     * @param key - The key to decrement its value.
     *
     * Command Response - the value of `key` after the decrement.
     */
    public decr(key: GlideString): T {
        return this.addAndReturn(createDecr(key));
    }

    /** Decrements the number stored at `key` by `amount`. If `key` does not exist, it is set to 0 before performing the operation.
     * @see {@link https://valkey.io/commands/decrby/|valkey.io} for details.
     *
     * @param key - The key to decrement its value.
     * @param amount - The amount to decrement.
     *
     * Command Response - the value of `key` after the decrement.
     */
    public decrBy(key: GlideString, amount: number): T {
        return this.addAndReturn(createDecrBy(key, amount));
    }

    /**
     * Perform a bitwise operation between multiple keys (containing string values) and store the result in the
     * `destination`.
     *
     * @see {@link https://valkey.io/commands/bitop/|valkey.io} for details.
     *
     * @param operation - The bitwise operation to perform.
     * @param destination - The key that will store the resulting string.
     * @param keys - The list of keys to perform the bitwise operation on.
     *
     * Command Response - The size of the string stored in `destination`.
     */
    public bitop(
        operation: BitwiseOperation,
        destination: GlideString,
        keys: GlideString[],
    ): T {
        return this.addAndReturn(createBitOp(operation, destination, keys));
    }

    /**
     * Returns the bit value at `offset` in the string value stored at `key`. `offset` must be greater than or equal
     * to zero.
     *
     * @see {@link https://valkey.io/commands/getbit/|valkey.io} for details.
     *
     * @param key - The key of the string.
     * @param offset - The index of the bit to return.
     *
     * Command Response - The bit at the given `offset` of the string. Returns `0` if the key is empty or if the
     * `offset` exceeds the length of the string.
     */
    public getbit(key: GlideString, offset: number): T {
        return this.addAndReturn(createGetBit(key, offset));
    }

    /**
     * Sets or clears the bit at `offset` in the string value stored at `key`. The `offset` is a zero-based index, with
     * `0` being the first element of the list, `1` being the next element, and so on. The `offset` must be less than
     * `2^32` and greater than or equal to `0`. If a key is non-existent then the bit at `offset` is set to `value` and
     * the preceding bits are set to `0`.
     *
     * @see {@link https://valkey.io/commands/setbit/|valkey.io} for details.
     *
     * @param key - The key of the string.
     * @param offset - The index of the bit to be set.
     * @param value - The bit value to set at `offset`. The value must be `0` or `1`.
     *
     * Command Response - The bit value that was previously stored at `offset`.
     */
    public setbit(key: GlideString, offset: number, value: number): T {
        return this.addAndReturn(createSetBit(key, offset, value));
    }

    /**
     * Returns the position of the first bit matching the given `bit` value. The optional starting offset
     * `start` is a zero-based index, with `0` being the first byte of the list, `1` being the next byte and so on.
     * The offset can also be a negative number indicating an offset starting at the end of the list, with `-1` being
     * the last byte of the list, `-2` being the penultimate, and so on.
     *
     * @see {@link https://valkey.io/commands/bitpos/|valkey.io} for details.
     *
     * @param key - The key of the string.
     * @param bit - The bit value to match. Must be `0` or `1`.
     * @param start - (Optional) The starting offset. If not supplied, the search will start at the beginning of the string.
     *
     * Command Response - The position of the first occurrence of `bit` in the binary value of the string held at `key`.
     *      If `start` was provided, the search begins at the offset indicated by `start`.
     */
    public bitpos(key: GlideString, bit: number, start?: number): T {
        return this.addAndReturn(createBitPos(key, bit, start));
    }

    /**
     * Returns the position of the first bit matching the given `bit` value. The offsets are zero-based indexes, with
     * `0` being the first element of the list, `1` being the next, and so on. These offsets can also be negative
     * numbers indicating offsets starting at the end of the list, with `-1` being the last element of the list, `-2`
     * being the penultimate, and so on.
     *
     * If you are using Valkey 7.0.0 or above, the optional `indexType` can also be provided to specify whether the
     * `start` and `end` offsets specify BIT or BYTE offsets. If `indexType` is not provided, BYTE offsets
     * are assumed. If BIT is specified, `start=0` and `end=2` means to look at the first three bits. If BYTE is
     * specified, `start=0` and `end=2` means to look at the first three bytes.
     *
     * @see {@link https://valkey.io/commands/bitpos/|valkey.io} for details.
     *
     * @param key - The key of the string.
     * @param bit - The bit value to match. Must be `0` or `1`.
     * @param start - The starting offset.
     * @param end - The ending offset.
     * @param indexType - (Optional) The index offset type. This option can only be specified if you are using Valkey
     *      version 7.0.0 or above. Could be either {@link BitmapIndexType.BYTE} or {@link BitmapIndexType.BIT}. If no
     *      index type is provided, the indexes will be assumed to be byte indexes.
     *
     * Command Response - The position of the first occurrence from the `start` to the `end` offsets of the `bit` in the
     *      binary value of the string held at `key`.
     */
    public bitposInterval(
        key: GlideString,
        bit: number,
        start: number,
        end: number,
        indexType?: BitmapIndexType,
    ): T {
        return this.addAndReturn(createBitPos(key, bit, start, end, indexType));
    }

    /**
     * Reads or modifies the array of bits representing the string that is held at `key` based on the specified
     * `subcommands`.
     *
     * @see {@link https://valkey.io/commands/bitfield/|valkey.io} for details.
     *
     * @param key - The key of the string.
     * @param subcommands - The subcommands to be performed on the binary value of the string at `key`, which could be
     *      any of the following:
     *
     * - {@link BitFieldGet}
     * - {@link BitFieldSet}
     * - {@link BitFieldIncrBy}
     * - {@link BitFieldOverflow}
     *
     * Command Response - An array of results from the executed subcommands:
     *
     * - {@link BitFieldGet} returns the value in {@link BitOffset} or {@link BitOffsetMultiplier}.
     * - {@link BitFieldSet} returns the old value in {@link BitOffset} or {@link BitOffsetMultiplier}.
     * - {@link BitFieldIncrBy} returns the new value in {@link BitOffset} or {@link BitOffsetMultiplier}.
     * - {@link BitFieldOverflow} determines the behavior of the {@link BitFieldSet} and {@link BitFieldIncrBy}
     *   subcommands when an overflow or underflow occurs. {@link BitFieldOverflow} does not return a value and
     *   does not contribute a value to the array response.
     */
    public bitfield(key: GlideString, subcommands: BitFieldSubCommands[]): T {
        return this.addAndReturn(createBitField(key, subcommands));
    }

    /**
     * Reads the array of bits representing the string that is held at `key` based on the specified `subcommands`.
     *
     * @see {@link https://valkey.io/commands/bitfield_ro/|valkey.io} for details.
     * @remarks Since Valkey version 6.0.0.
     *
     * @param key - The key of the string.
     * @param subcommands - The {@link BitFieldGet} subcommands to be performed.
     *
     * Command Response - An array of results from the {@link BitFieldGet} subcommands.
     *
     */
    public bitfieldReadOnly(key: GlideString, subcommands: BitFieldGet[]): T {
        return this.addAndReturn(createBitField(key, subcommands, true));
    }

    /**
     * Reads the configuration parameters of the running server.
     *
     * @see {@link https://valkey.io/commands/config-get/|valkey.io} for details.
     *
     * @param parameters - A list of configuration parameter names to retrieve values for.
     *
     * Command Response - A map of values corresponding to the configuration parameters.
     *
     */
    public configGet(parameters: string[]): T {
        return this.addAndReturn(createConfigGet(parameters));
    }

    /**
     * Sets configuration parameters to the specified values.
     *
     * @see {@link https://valkey.io/commands/config-set/|valkey.io} for details.
     *
     * @param parameters - A map consisting of configuration parameters and their respective values to set.
     *
     * Command Response - "OK" when the configuration was set properly. Otherwise, the transaction fails with an error.
     */
    public configSet(parameters: Record<string, GlideString>): T {
        return this.addAndReturn(createConfigSet(parameters));
    }

    /** Retrieve the value associated with `field` in the hash stored at `key`.
     * @see {@link https://valkey.io/commands/hget/|valkey.io} for details.
     *
     * @param key - The key of the hash.
     * @param field - The field in the hash stored at `key` to retrieve from the database.
     *
     * Command Response - the value associated with `field`, or null when `field` is not present in the hash or `key` does not exist.
     */
    public hget(key: GlideString, field: GlideString): T {
        return this.addAndReturn(createHGet(key, field));
    }

    /** Sets the specified fields to their respective values in the hash stored at `key`.
     * @see {@link https://valkey.io/commands/hset/|valkey.io} for details.
     *
     * @param key - The key of the hash.
     * @param fieldValueList - A list of field names and their values.
     * to be set in the hash stored at the specified key.
     *
     * Command Response - The number of fields that were added.
     */
    public hset(
        key: GlideString,
        fieldsAndValues: HashDataType | Record<string, GlideString>,
    ): T {
        return this.addAndReturn(
<<<<<<< HEAD
            createHSet(key, convertFieldsAndValues(fieldsAndValues)),
=======
            createHSet(key, convertHashDataType(fieldsAndValues)),
>>>>>>> c356b6cc
        );
    }

    /**
     * Returns all field names in the hash stored at `key`.
     *
     * @see {@link https://valkey.io/commands/hkeys/|valkey.io} for details.
     *
     * @param key - The key of the hash.
     *
     * Command Response - A list of field names for the hash, or an empty list when the key does not exist.
     */
    public hkeys(key: GlideString): T {
        return this.addAndReturn(createHKeys(key));
    }

    /** Sets `field` in the hash stored at `key` to `value`, only if `field` does not yet exist.
     * If `key` does not exist, a new key holding a hash is created.
     * If `field` already exists, this operation has no effect.
     * @see {@link https://valkey.io/commands/hsetnx/|valkey.io} for details.
     *
     * @param key - The key of the hash.
     * @param field - The field to set the value for.
     * @param value - The value to set.
     *
     * Command Response - `true` if the field was set, `false` if the field already existed and was not set.
     */
    public hsetnx(key: GlideString, field: GlideString, value: GlideString): T {
        return this.addAndReturn(createHSetNX(key, field, value));
    }

    /** Removes the specified fields from the hash stored at `key`.
     * Specified fields that do not exist within this hash are ignored.
     * @see {@link https://valkey.io/commands/hdel/|valkey.io} for details.
     *
     * @param key - The key of the hash.
     * @param fields - The fields to remove from the hash stored at `key`.
     *
     * Command Response - the number of fields that were removed from the hash, not including specified but non existing fields.
     * If `key` does not exist, it is treated as an empty hash and it returns 0.
     */
    public hdel(key: GlideString, fields: GlideString[]): T {
        return this.addAndReturn(createHDel(key, fields));
    }

    /** Returns the values associated with the specified fields in the hash stored at `key`.
     * @see {@link https://valkey.io/commands/hmget/|valkey.io} for details.
     *
     * @param key - The key of the hash.
     * @param fields - The fields in the hash stored at `key` to retrieve from the database.
     *
     * Command Response - a list of values associated with the given fields, in the same order as they are requested.
     * For every field that does not exist in the hash, a null value is returned.
     * If `key` does not exist, it is treated as an empty hash and it returns a list of null values.
     */
    public hmget(key: GlideString, fields: GlideString[]): T {
        return this.addAndReturn(createHMGet(key, fields));
    }

    /** Returns if `field` is an existing field in the hash stored at `key`.
     * @see {@link https://valkey.io/commands/hexists/|valkey.io} for details.
     *
     * @param key - The key of the hash.
     * @param field - The field to check in the hash stored at `key`.
     *
     * Command Response - `true` if the hash contains `field`. If the hash does not contain `field`, or if `key` does not exist,
     * the command response will be `false`.
     */
    public hexists(key: GlideString, field: GlideString): T {
        return this.addAndReturn(createHExists(key, field));
    }

    /**
     * Returns all fields and values of the hash stored at `key`.
     *
     * @see {@link https://valkey.io/commands/hgetall/|valkey.io} for details.
     *
     * @param key - The key of the hash.
     *
     * Command Response - A list of fields and their values stored in the hash.
     * If `key` does not exist, it returns an empty list.
     */
    public hgetall(key: GlideString): T {
        return this.addAndReturn(createHGetAll(key));
    }

    /** Increments the number stored at `field` in the hash stored at `key` by `increment`.
     * By using a negative increment value, the value stored at `field` in the hash stored at `key` is decremented.
     * If `field` or `key` does not exist, it is set to 0 before performing the operation.
     * @see {@link https://valkey.io/commands/hincrby/|valkey.io} for details.
     *
     * @param key - The key of the hash.
     * @param amount - The amount to increment.
     * @param field - The field in the hash stored at `key` to increment its value.
     *
     * Command Response - the value of `field` in the hash stored at `key` after the increment.
     */
    public hincrBy(key: GlideString, field: GlideString, amount: number): T {
        return this.addAndReturn(createHIncrBy(key, field, amount));
    }

    /** Increment the string representing a floating point number stored at `field` in the hash stored at `key` by `increment`.
     * By using a negative increment value, the value stored at `field` in the hash stored at `key` is decremented.
     * If `field` or `key` does not exist, it is set to 0 before performing the operation.
     * @see {@link https://valkey.io/commands/hincrbyfloat/|valkey.io} for details.
     *
     * @param key - The key of the hash.
     * @param amount - The amount to increment.
     * @param field - The field in the hash stored at `key` to increment its value.
     *
     * Command Response - the value of `field` in the hash stored at `key` after the increment.
     */
    public hincrByFloat(
        key: GlideString,
        field: GlideString,
        amount: number,
    ): T {
        return this.addAndReturn(createHIncrByFloat(key, field, amount));
    }

    /** Returns the number of fields contained in the hash stored at `key`.
     * @see {@link https://valkey.io/commands/hlen/|valkey.io} for details.
     *
     * @param key - The key of the hash.
     *
     * Command Response - The number of fields in the hash, or 0 when the key does not exist.
     */
    public hlen(key: GlideString): T {
        return this.addAndReturn(createHLen(key));
    }

    /** Returns all values in the hash stored at key.
     * @see {@link https://valkey.io/commands/hvals/|valkey.io} for details.
     *
     * @param key - The key of the hash.
     *
     * Command Response - a list of values in the hash, or an empty list when the key does not exist.
     */
    public hvals(key: GlideString): T {
        return this.addAndReturn(createHVals(key));
    }

    /**
     * Returns the string length of the value associated with `field` in the hash stored at `key`.
     *
     * @see {@link https://valkey.io/commands/hstrlen/|valkey.io} for details.
     *
     * @param key - The key of the hash.
     * @param field - The field in the hash.
     *
     * Command Response - The string length or `0` if `field` or `key` does not exist.
     */
    public hstrlen(key: GlideString, field: GlideString): T {
        return this.addAndReturn(createHStrlen(key, field));
    }

    /**
     * Returns a random field name from the hash value stored at `key`.
     *
     * @see {@link https://valkey.io/commands/hrandfield/|valkey.io} for details.
     * @remarks Since Valkey version 6.2.0.
     *
     * @param key - The key of the hash.
     *
     * Command Response - A random field name from the hash stored at `key`, or `null` when
     *     the key does not exist.
     */
    public hrandfield(key: GlideString): T {
        return this.addAndReturn(createHRandField(key));
    }

    /**
     * Iterates incrementally over a hash.
     *
     * @see {@link https://valkey.io/commands/hscan/|valkey.io} for more details.
     *
     * @param key - The key of the set.
     * @param cursor - The cursor that points to the next iteration of results. A value of `"0"` indicates the start of the search.
     * @param options - (Optional) The {@link HScanOptions}.
     *
     * Command Response - An array of the `cursor` and the subset of the hash held by `key`.
     * The first element is always the `cursor` for the next iteration of results. `"0"` will be the `cursor`
     * returned on the last iteration of the hash. The second element is always an array of the subset of the
     * hash held in `key`. The array in the second element is a flattened series of string pairs,
     * where the value is at even indices and the value is at odd indices.
     * If `options.noValues` is set to `true`, the second element will only contain the fields without the values.
     */
    public hscan(key: GlideString, cursor: string, options?: HScanOptions): T {
        return this.addAndReturn(createHScan(key, cursor, options));
    }

    /**
     * Retrieves up to `count` random field names from the hash value stored at `key`.
     *
     * @see {@link https://valkey.io/commands/hrandfield/|valkey.io} for details.
     * @remarks Since Valkey version 6.2.0.
     *
     * @param key - The key of the hash.
     * @param count - The number of field names to return.
     *
     *     If `count` is positive, returns unique elements. If negative, allows for duplicates.
     *
     * Command Response - An `array` of random field names from the hash stored at `key`,
     *     or an `empty array` when the key does not exist.
     */
    public hrandfieldCount(key: GlideString, count: number): T {
        return this.addAndReturn(createHRandField(key, count));
    }

    /**
     * Retrieves up to `count` random field names along with their values from the hash
     * value stored at `key`.
     *
     * @see {@link https://valkey.io/commands/hrandfield/|valkey.io} for details.
     * @remarks Since Valkey version 6.2.0.
     *
     * @param key - The key of the hash.
     * @param count - The number of field names to return.
     *
     *     If `count` is positive, returns unique elements. If negative, allows for duplicates.
     *
     * Command Response - A 2D `array` of `[fieldName, value]` `arrays`, where `fieldName` is a random
     *     field name from the hash and `value` is the associated value of the field name.
     *     If the hash does not exist or is empty, the response will be an empty `array`.
     */
    public hrandfieldWithValues(key: GlideString, count: number): T {
        return this.addAndReturn(createHRandField(key, count, true));
    }

    /** Inserts all the specified values at the head of the list stored at `key`.
     * `elements` are inserted one after the other to the head of the list, from the leftmost element to the rightmost element.
     * If `key` does not exist, it is created as empty list before performing the push operations.
     * @see {@link https://valkey.io/commands/lpush/|valkey.io} for details.
     *
     * @param key - The key of the list.
     * @param elements - The elements to insert at the head of the list stored at `key`.
     *
     * Command Response - the length of the list after the push operations.
     */
    public lpush(key: GlideString, elements: GlideString[]): T {
        return this.addAndReturn(createLPush(key, elements));
    }

    /**
     * Inserts specified values at the head of the `list`, only if `key` already
     * exists and holds a list.
     *
     * @see {@link https://valkey.io/commands/lpushx/|valkey.io} for details.
     *
     * @param key - The key of the list.
     * @param elements - The elements to insert at the head of the list stored at `key`.
     *
     * Command Response - The length of the list after the push operation.
     */
    public lpushx(key: GlideString, elements: GlideString[]): T {
        return this.addAndReturn(createLPushX(key, elements));
    }

    /** Removes and returns the first elements of the list stored at `key`.
     * The command pops a single element from the beginning of the list.
     * @see {@link https://valkey.io/commands/lpop/|valkey.io} for details.
     *
     * @param key - The key of the list.
     *
     * Command Response - The value of the first element.
     * If `key` does not exist null will be returned.
     */
    public lpop(key: GlideString): T {
        return this.addAndReturn(createLPop(key));
    }

    /** Removes and returns up to `count` elements of the list stored at `key`, depending on the list's length.
     * @see {@link https://valkey.io/commands/lpop/|valkey.io} for details.
     *
     * @param key - The key of the list.
     * @param count - The count of the elements to pop from the list.
     *
     * Command Response - A list of the popped elements will be returned depending on the list's length.
     * If `key` does not exist null will be returned.
     */
    public lpopCount(key: GlideString, count: number): T {
        return this.addAndReturn(createLPop(key, count));
    }

    /** Returns the specified elements of the list stored at `key`.
     * The offsets `start` and `end` are zero-based indexes, with 0 being the first element of the list, 1 being the next element and so on.
     * These offsets can also be negative numbers indicating offsets starting at the end of the list,
     * with -1 being the last element of the list, -2 being the penultimate, and so on.
     * @see {@link https://valkey.io/commands/lrange/|valkey.io} for details.
     *
     * @param key - The key of the list.
     * @param start - The starting point of the range.
     * @param end - The end of the range.
     *
     * Command Response - list of elements in the specified range.
     * If `start` exceeds the end of the list, or if `start` is greater than `end`, an empty list will be returned.
     * If `end` exceeds the actual end of the list, the range will stop at the actual end of the list.
     * If `key` does not exist an empty list will be returned.
     */
    public lrange(key: GlideString, start: number, end: number): T {
        return this.addAndReturn(createLRange(key, start, end));
    }

    /** Returns the length of the list stored at `key`.
     * @see {@link https://valkey.io/commands/llen/|valkey.io} for details.
     *
     * @param key - The key of the list.
     *
     * Command Response - the length of the list at `key`.
     * If `key` does not exist, it is interpreted as an empty list and 0 is returned.
     */
    public llen(key: GlideString): T {
        return this.addAndReturn(createLLen(key));
    }

    /**
     * Atomically pops and removes the left/right-most element to the list stored at `source`
     * depending on `whereFrom`, and pushes the element at the first/last element of the list
     * stored at `destination` depending on `whereTo`, see {@link ListDirection}.
     *
     * @see {@link https://valkey.io/commands/lmove/|valkey.io} for details.
     * @remarks Since Valkey version 6.2.0.
     *
     * @param source - The key to the source list.
     * @param destination - The key to the destination list.
     * @param whereFrom - The {@link ListDirection} to remove the element from.
     * @param whereTo - The {@link ListDirection} to add the element to.
     *
     * Command Response - The popped element, or `null` if `source` does not exist.
     */
    public lmove(
        source: GlideString,
        destination: GlideString,
        whereFrom: ListDirection,
        whereTo: ListDirection,
    ): T {
        return this.addAndReturn(
            createLMove(source, destination, whereFrom, whereTo),
        );
    }

    /**
     *
     * Blocks the connection until it pops atomically and removes the left/right-most element to the
     * list stored at `source` depending on `whereFrom`, and pushes the element at the first/last element
     * of the list stored at `destination` depending on `whereTo`.
     * `BLMOVE` is the blocking variant of {@link lmove}.
     *
     * @see {@link https://valkey.io/commands/blmove/|valkey.io} for details.
     * @remarks When in cluster mode, both `source` and `destination` must map to the same hash slot.
     * @remarks `BLMOVE` is a client blocking command, see {@link https://github.com/valkey-io/valkey-glide/wiki/General-Concepts#blocking-commands|Valkey Glide Wiki} for more details and best practices.
     * @remarks Since Valkey version 6.2.0.
     *
     * @param source - The key to the source list.
     * @param destination - The key to the destination list.
     * @param whereFrom - The {@link ListDirection} to remove the element from.
     * @param whereTo - The {@link ListDirection} to add the element to.
     * @param timeout - The number of seconds to wait for a blocking operation to complete. A value of `0` will block indefinitely.
     *
     * Command Response - The popped element, or `null` if `source` does not exist or if the operation timed-out.
     */
    public blmove(
        source: GlideString,
        destination: GlideString,
        whereFrom: ListDirection,
        whereTo: ListDirection,
        timeout: number,
    ): T {
        return this.addAndReturn(
            createBLMove(source, destination, whereFrom, whereTo, timeout),
        );
    }

    /**
     * Sets the list element at `index` to `element`.
     * The index is zero-based, so `0` means the first element, `1` the second element and so on.
     * Negative indices can be used to designate elements starting at the tail of
     * the list. Here, `-1` means the last element, `-2` means the penultimate and so forth.
     *
     * @see {@link https://valkey.io/commands/lset/|valkey.io} for details.
     *
     * @param key - The key of the list.
     * @param index - The index of the element in the list to be set.
     * @param element - The new element to set at the specified index.
     *
     * Command Response - Always "OK".
     */
    public lset(key: GlideString, index: number, element: GlideString): T {
        return this.addAndReturn(createLSet(key, index, element));
    }

    /** Trim an existing list so that it will contain only the specified range of elements specified.
     * The offsets `start` and `end` are zero-based indexes, with 0 being the first element of the list, 1 being the next element and so on.
     * These offsets can also be negative numbers indicating offsets starting at the end of the list,
     * with -1 being the last element of the list, -2 being the penultimate, and so on.
     * @see {@link https://valkey.io/commands/ltrim/|valkey.io} for details.
     *
     * @param key - The key of the list.
     * @param start - The starting point of the range.
     * @param end - The end of the range.
     *
     * Command Response - always "OK".
     * If `start` exceeds the end of the list, or if `start` is greater than `end`, the result will be an empty list (which causes key to be removed).
     * If `end` exceeds the actual end of the list, it will be treated like the last element of the list.
     * If `key` does not exist the command will be ignored.
     */
    public ltrim(key: GlideString, start: number, end: number): T {
        return this.addAndReturn(createLTrim(key, start, end));
    }

    /** Removes the first `count` occurrences of elements equal to `element` from the list stored at `key`.
     * If `count` is positive : Removes elements equal to `element` moving from head to tail.
     * If `count` is negative : Removes elements equal to `element` moving from tail to head.
     * If `count` is 0 or `count` is greater than the occurrences of elements equal to `element`: Removes all elements equal to `element`.
     *
     * @param key - The key of the list.
     * @param count - The count of the occurrences of elements equal to `element` to remove.
     * @param element - The element to remove from the list.
     *
     * Command Response - the number of the removed elements.
     * If `key` does not exist, 0 is returned.
     */
    public lrem(key: GlideString, count: number, element: string): T {
        return this.addAndReturn(createLRem(key, count, element));
    }

    /** Inserts all the specified values at the tail of the list stored at `key`.
     * `elements` are inserted one after the other to the tail of the list, from the leftmost element to the rightmost element.
     * If `key` does not exist, it is created as empty list before performing the push operations.
     * @see {@link https://valkey.io/commands/rpush/|valkey.io} for details.
     *
     * @param key - The key of the list.
     * @param elements - The elements to insert at the tail of the list stored at `key`.
     *
     * Command Response - the length of the list after the push operations.
     */
    public rpush(key: GlideString, elements: GlideString[]): T {
        return this.addAndReturn(createRPush(key, elements));
    }

    /**
     * Inserts specified values at the tail of the `list`, only if `key` already
     * exists and holds a list.
     *
     * @see {@link https://valkey.io/commands/rpushx/|valkey.io} for details.
     *
     * @param key - The key of the list.
     * @param elements - The elements to insert at the tail of the list stored at `key`.
     *
     * Command Response - The length of the list after the push operation.
     */
    public rpushx(key: GlideString, elements: GlideString[]): T {
        return this.addAndReturn(createRPushX(key, elements));
    }

    /** Removes and returns the last elements of the list stored at `key`.
     * The command pops a single element from the end of the list.
     * @see {@link https://valkey.io/commands/rpop/|valkey.io} for details.
     *
     * @param key - The key of the list.
     *
     * Command Response - The value of the last element.
     * If `key` does not exist null will be returned.
     */
    public rpop(key: GlideString): T {
        return this.addAndReturn(createRPop(key));
    }

    /** Removes and returns up to `count` elements from the list stored at `key`, depending on the list's length.
     * @see {@link https://valkey.io/commands/rpop/|valkey.io} for details.
     *
     * @param key - The key of the list.
     * @param count - The count of the elements to pop from the list.
     *
     * Command Response - A list of popped elements will be returned depending on the list's length.
     * If `key` does not exist null will be returned.
     */
    public rpopCount(key: GlideString, count: number): T {
        return this.addAndReturn(createRPop(key, count));
    }

    /** Adds the specified members to the set stored at `key`. Specified members that are already a member of this set are ignored.
     * If `key` does not exist, a new set is created before adding `members`.
     * @see {@link https://valkey.io/commands/sadd/|valkey.io} for details.
     *
     * @param key - The key to store the members to its set.
     * @param members - A list of members to add to the set stored at `key`.
     *
     * Command Response - the number of members that were added to the set, not including all the members already present in the set.
     */
    public sadd(key: GlideString, members: GlideString[]): T {
        return this.addAndReturn(createSAdd(key, members));
    }

    /** Removes the specified members from the set stored at `key`. Specified members that are not a member of this set are ignored.
     * @see {@link https://valkey.io/commands/srem/|valkey.io} for details.
     *
     * @param key - The key to remove the members from its set.
     * @param members - A list of members to remove from the set stored at `key`.
     *
     * Command Response - the number of members that were removed from the set, not including non existing members.
     * If `key` does not exist, it is treated as an empty set and this command returns 0.
     */
    public srem(key: GlideString, members: GlideString[]): T {
        return this.addAndReturn(createSRem(key, members));
    }

    /**
     * Iterates incrementally over a set.
     *
     * @see {@link https://valkey.io/commands/sscan} for details.
     *
     * @param key - The key of the set.
     * @param cursor - The cursor that points to the next iteration of results. A value of `"0"` indicates the start of the search.
     * @param options - The (Optional) {@link BaseScanOptions}.
     *
     * Command Response -  An array of the cursor and the subset of the set held by `key`. The first element is always the `cursor` and for the next iteration of results.
     * The `cursor` will be `"0"` on the last iteration of the set. The second element is always an array of the subset of the set held in `key`.
     */
    public sscan(
        key: GlideString,
        cursor: GlideString,
        options?: BaseScanOptions,
    ): T {
        return this.addAndReturn(createSScan(key, cursor, options));
    }

    /** Returns all the members of the set value stored at `key`.
     * @see {@link https://valkey.io/commands/smembers/|valkey.io} for details.
     *
     * @param key - The key to return its members.
     *
     * Command Response - all members of the set.
     * If `key` does not exist, it is treated as an empty set and this command returns empty list.
     */
    public smembers(key: GlideString): T {
        return this.addAndReturn(createSMembers(key), true);
    }

    /** Moves `member` from the set at `source` to the set at `destination`, removing it from the source set.
     * Creates a new destination set if needed. The operation is atomic.
     * @see {@link https://valkey.io/commands/smove/|valkey.io} for more details.
     *
     * @param source - The key of the set to remove the element from.
     * @param destination - The key of the set to add the element to.
     * @param member - The set element to move.
     *
     * Command Response - `true` on success, or `false` if the `source` set does not exist or the element is not a member of the source set.
     */
    public smove(
        source: GlideString,
        destination: GlideString,
        member: GlideString,
    ): T {
        return this.addAndReturn(createSMove(source, destination, member));
    }

    /** Returns the set cardinality (number of elements) of the set stored at `key`.
     * @see {@link https://valkey.io/commands/scard/|valkey.io} for details.
     *
     * @param key - The key to return the number of its members.
     *
     * Command Response - the cardinality (number of elements) of the set, or 0 if key does not exist.
     */
    public scard(key: GlideString): T {
        return this.addAndReturn(createSCard(key));
    }

    /** Gets the intersection of all the given sets.
     * When in cluster mode, all `keys` must map to the same hash slot.
     * @see {@link https://valkey.io/commands/sinter/|valkey.io} for details.
     *
     * @param keys - The `keys` of the sets to get the intersection.
     *
     * Command Response - A set of members which are present in all given sets.
     * If one or more sets do not exist, an empty set will be returned.
     */
    public sinter(keys: GlideString[]): T {
        return this.addAndReturn(createSInter(keys), true);
    }

    /**
     * Gets the cardinality of the intersection of all the given sets.
     *
     * @see {@link https://valkey.io/commands/sintercard/|valkey.io} for details.
     * @remarks Since Valkey version 7.0.0.
     *
     * @param keys - The keys of the sets.
     *
     * Command Response - The cardinality of the intersection result. If one or more sets do not exist, `0` is returned.
     */
    public sintercard(keys: GlideString[], limit?: number): T {
        return this.addAndReturn(createSInterCard(keys, limit));
    }

    /**
     * Stores the members of the intersection of all given sets specified by `keys` into a new set at `destination`.
     *
     * @see {@link https://valkey.io/commands/sinterstore/|valkey.io} for details.
     *
     * @param destination - The key of the destination set.
     * @param keys - The keys from which to retrieve the set members.
     *
     * Command Response - The number of elements in the resulting set.
     */
    public sinterstore(destination: GlideString, keys: GlideString[]): T {
        return this.addAndReturn(createSInterStore(destination, keys));
    }

    /**
     * Computes the difference between the first set and all the successive sets in `keys`.
     *
     * @see {@link https://valkey.io/commands/sdiff/|valkey.io} for details.
     *
     * @param keys - The keys of the sets to diff.
     *
     * Command Response - A `Set` of elements representing the difference between the sets.
     * If a key in `keys` does not exist, it is treated as an empty set.
     */
    public sdiff(keys: GlideString[]): T {
        return this.addAndReturn(createSDiff(keys), true);
    }

    /**
     * Stores the difference between the first set and all the successive sets in `keys` into a new set at `destination`.
     *
     * @see {@link https://valkey.io/commands/sdiffstore/|valkey.io} for details.
     *
     * @param destination - The key of the destination set.
     * @param keys - The keys of the sets to diff.
     *
     * Command Response - The number of elements in the resulting set.
     */
    public sdiffstore(destination: GlideString, keys: GlideString[]): T {
        return this.addAndReturn(createSDiffStore(destination, keys));
    }

    /**
     * Gets the union of all the given sets.
     *
     * @see {@link https://valkey.io/commands/sunion/|valkey.io} for details.
     *
     * @param keys - The keys of the sets.
     *
     * Command Response - A `Set` of members which are present in at least one of the given sets.
     * If none of the sets exist, an empty `Set` will be returned.
     */
    public sunion(keys: GlideString[]): T {
        return this.addAndReturn(createSUnion(keys), true);
    }

    /**
     * Stores the members of the union of all given sets specified by `keys` into a new set
     * at `destination`.
     *
     * @see {@link https://valkey.io/commands/sunionstore/|valkey.io} for details.
     *
     * @param destination - The key of the destination set.
     * @param keys - The keys from which to retrieve the set members.
     *
     * Command Response - The number of elements in the resulting set.
     */
    public sunionstore(destination: GlideString, keys: GlideString[]): T {
        return this.addAndReturn(createSUnionStore(destination, keys));
    }

    /** Returns if `member` is a member of the set stored at `key`.
     * @see {@link https://valkey.io/commands/sismember/|valkey.io} for details.
     *
     * @param key - The key of the set.
     * @param member - The member to check for existence in the set.
     *
     * Command Response - `true` if the member exists in the set, `false` otherwise.
     * If `key` doesn't exist, it is treated as an empty set and the command returns `false`.
     */
    public sismember(key: GlideString, member: GlideString): T {
        return this.addAndReturn(createSIsMember(key, member));
    }

    /**
     * Checks whether each member is contained in the members of the set stored at `key`.
     *
     * @see {@link https://valkey.io/commands/smismember/|valkey.io} for details.
     * @remarks Since Valkey version 6.2.0.
     *
     * @param key - The key of the set to check.
     * @param members - A list of members to check for existence in the set.
     *
     * Command Response - An `array` of `boolean` values, each indicating if the respective member exists in the set.
     */
    public smismember(key: GlideString, members: GlideString[]): T {
        return this.addAndReturn(createSMIsMember(key, members));
    }

    /** Removes and returns one random member from the set value store at `key`.
     * @see {@link https://valkey.io/commands/spop/|valkey.io} for details.
     * To pop multiple members, see `spopCount`.
     *
     * @param key - The key of the set.
     *
     * Command Response - the value of the popped member.
     * If `key` does not exist, null will be returned.
     */
    public spop(key: GlideString): T {
        return this.addAndReturn(createSPop(key));
    }

    /** Removes and returns up to `count` random members from the set value store at `key`, depending on the set's length.
     * @see {@link https://valkey.io/commands/spop/|valkey.io} for details.
     *
     * @param key - The key of the set.
     * @param count - The count of the elements to pop from the set.
     *
     * Command Response - A list of popped elements will be returned depending on the set's length.
     * If `key` does not exist, empty list will be returned.
     */
    public spopCount(key: GlideString, count: number): T {
        return this.addAndReturn(createSPop(key, count), true);
    }

    /** Returns a random element from the set value stored at `key`.
     *
     * @see {@link https://valkey.io/commands/srandmember/|valkey.io} for more details.
     *
     * @param key - The key from which to retrieve the set member.
     * Command Response - A random element from the set, or null if `key` does not exist.
     */
    public srandmember(key: GlideString): T {
        return this.addAndReturn(createSRandMember(key));
    }

    /** Returns one or more random elements from the set value stored at `key`.
     *
     * @see {@link https://valkey.io/commands/srandmember/|valkey.io} for more details.
     *
     * @param key - The key of the sorted set.
     * @param count - The number of members to return.
     *                If `count` is positive, returns unique members.
     *                If `count` is negative, allows for duplicates members.
     * Command Response - A list of members from the set. If the set does not exist or is empty, an empty list will be returned.
     */
    public srandmemberCount(key: GlideString, count: number): T {
        return this.addAndReturn(createSRandMember(key, count));
    }

    /**
     * Returns the number of keys in `keys` that exist in the database.
     *
     * @see {@link https://valkey.io/commands/exists/|valkey.io} for details.
     *
     * @param keys - The keys list to check.
     *
     * Command Response - the number of keys that exist. If the same existing key is mentioned in `keys` multiple times,
     *     it will be counted multiple times.
     */
    public exists(keys: GlideString[]): T {
        return this.addAndReturn(createExists(keys));
    }

    /**
     * Removes the specified keys. A key is ignored if it does not exist.
     * This command, similar to {@link del}, removes specified keys and ignores non-existent ones.
     * However, this command does not block the server, while {@link https://valkey.io/commands/del|`DEL`} does.
     *
     * @see {@link https://valkey.io/commands/unlink/|valkey.io} for details.
     *
     * @param keys - The keys we wanted to unlink.
     *
     * Command Response - The number of keys that were unlinked.
     */
    public unlink(keys: GlideString[]): T {
        return this.addAndReturn(createUnlink(keys));
    }

    /**
     * Sets a timeout on `key` in seconds. After the timeout has expired, the key will automatically be deleted.
     * If `key` already has an existing expire set, the time to live is updated to the new value.
     * If `seconds` is non-positive number, the key will be deleted rather than expired.
     * The timeout will only be cleared by commands that delete or overwrite the contents of `key`.
     *
     * @see {@link https://valkey.io/commands/expire/|valkey.io} for details.
     *
     * @param key - The key to set timeout on it.
     * @param seconds - The timeout in seconds.
     * @param option - (Optional) The expire option - see {@link ExpireOptions}.
     *
     * Command Response - `true` if the timeout was set. `false` if the timeout was not set. e.g. key doesn't exist,
     *     or operation skipped due to the provided arguments.
     */
    public expire(
        key: GlideString,
        seconds: number,
        option?: ExpireOptions,
    ): T {
        return this.addAndReturn(createExpire(key, seconds, option));
    }

    /**
     * Sets a timeout on `key`. It takes an absolute Unix timestamp (seconds since January 1, 1970) instead of specifying the number of seconds.
     * A timestamp in the past will delete the key immediately. After the timeout has expired, the key will automatically be deleted.
     * If `key` already has an existing expire set, the time to live is updated to the new value.
     * The timeout will only be cleared by commands that delete or overwrite the contents of `key`.
     *
     * @see {@link https://valkey.io/commands/expireat/|valkey.io} for details.
     *
     * @param key - The key to set timeout on it.
     * @param unixSeconds - The timeout in an absolute Unix timestamp.
     * @param option - (Optional) The expire option - see {@link ExpireOptions}.
     *
     * Command Response - `true` if the timeout was set. `false` if the timeout was not set. e.g. key doesn't exist,
     *     or operation skipped due to the provided arguments.
     */
    public expireAt(
        key: GlideString,
        unixSeconds: number,
        option?: ExpireOptions,
    ): T {
        return this.addAndReturn(createExpireAt(key, unixSeconds, option));
    }

    /**
     * Returns the absolute Unix timestamp (since January 1, 1970) at which the given `key` will expire, in seconds.
     * To get the expiration with millisecond precision, use {@link pexpiretime}.
     *
     * @see {@link https://valkey.io/commands/expiretime/|valkey.io} for details.
     * @remarks Since Valkey version 7.0.0.
     *
     * @param key - The `key` to determine the expiration value of.
     *
     * Command Response - The expiration Unix timestamp in seconds, `-2` if `key` does not exist or `-1` if `key` exists but has no associated expire.
     */
    public expireTime(key: GlideString): T {
        return this.addAndReturn(createExpireTime(key));
    }

    /**
     * Sets a timeout on `key` in milliseconds. After the timeout has expired, the key will automatically be deleted.
     * If `key` already has an existing expire set, the time to live is updated to the new value.
     * If `milliseconds` is non-positive number, the key will be deleted rather than expired.
     * The timeout will only be cleared by commands that delete or overwrite the contents of `key`.
     *
     * @see {@link https://valkey.io/commands/pexpire/|valkey.io} for details.
     *
     * @param key - The key to set timeout on it.
     * @param milliseconds - The timeout in milliseconds.
     * @param option - (Optional) The expire option - see {@link ExpireOptions}.
     *
     * Command Response - `true` if the timeout was set. `false` if the timeout was not set. e.g. key doesn't exist,
     *     or operation skipped due to the provided arguments.
     */
    public pexpire(
        key: GlideString,
        milliseconds: number,
        option?: ExpireOptions,
    ): T {
        return this.addAndReturn(createPExpire(key, milliseconds, option));
    }

    /**
     * Sets a timeout on `key`. It takes an absolute Unix timestamp (milliseconds since January 1, 1970) instead of specifying the number of milliseconds.
     * A timestamp in the past will delete the key immediately. After the timeout has expired, the key will automatically be deleted.
     * If `key` already has an existing expire set, the time to live is updated to the new value.
     * The timeout will only be cleared by commands that delete or overwrite the contents of `key`.
     *
     * @see {@link https://valkey.io/commands/pexpireat/|valkey.io} for details.
     *
     * @param key - The key to set timeout on it.
     * @param unixMilliseconds - The timeout in an absolute Unix timestamp.
     * @param option - (Optional) The expire option - see {@link ExpireOptions}.
     *
     * Command Response - `true` if the timeout was set. `false` if the timeout was not set. e.g. key doesn't exist,
     *     or operation skipped due to the provided arguments.
     */
    public pexpireAt(
        key: GlideString,
        unixMilliseconds: number,
        option?: ExpireOptions,
    ): T {
        return this.addAndReturn(
            createPExpireAt(key, unixMilliseconds, option),
        );
    }

    /**
     * Returns the absolute Unix timestamp (since January 1, 1970) at which the given `key` will expire, in milliseconds.
     *
     * @see {@link https://valkey.io/commands/pexpiretime/|valkey.io} for details.
     * @remarks Since Valkey version 7.0.0.
     *
     * @param key - The `key` to determine the expiration value of.
     *
     * Command Response - The expiration Unix timestamp in seconds, `-2` if `key` does not exist or `-1` if `key` exists but has no associated expire.
     */
    public pexpireTime(key: GlideString): T {
        return this.addAndReturn(createPExpireTime(key));
    }

    /**
     * Returns the remaining time to live of `key` that has a timeout.
     *
     * @see {@link https://valkey.io/commands/ttl/|valkey.io} for details.
     *
     * @param key - The key to return its timeout.
     *
     * Command Response - TTL in seconds, `-2` if `key` does not exist or `-1` if `key` exists but has no associated expire.
     */
    public ttl(key: GlideString): T {
        return this.addAndReturn(createTTL(key));
    }

    /**
     * Adds members with their scores to the sorted set stored at `key`.
     * If a member is already a part of the sorted set, its score is updated.
     *
     * @see {@link https://valkey.io/commands/zadd/|valkey.io} for details.
     *
     * @param key - The key of the sorted set.
     * @param membersAndScores - A list of members and their corresponding scores or a mapping of members to their corresponding scores.
     * @param options - (Optional) The `ZADD` options - see {@link ZAddOptions}.
     *
     * Command Response - The number of elements added to the sorted set.
     * If {@link ZAddOptions.changed} is set to `true`, returns the number of elements updated in the sorted set.
     */
    public zadd(
        key: GlideString,
        membersAndScores: SortedSetDataType | Record<string, number>,
        options?: ZAddOptions,
    ): T {
        return this.addAndReturn(
            createZAdd(
                key,
                convertElementsAndScores(membersAndScores),
                options,
            ),
        );
    }

    /**
     * Increments the score of member in the sorted set stored at `key` by `increment`.
     * If `member` does not exist in the sorted set, it is added with `increment` as its score (as if its previous score was 0.0).
     * If `key` does not exist, a new sorted set with the specified member as its sole member is created.
     *
     * @see {@link https://valkey.io/commands/zadd/|valkey.io} for details.
     *
     * @param key - The key of the sorted set.
     * @param member - A member in the sorted set to increment.
     * @param increment - The score to increment the member.
     * @param options - (Optional) The `ZADD` options - see {@link ZAddOptions}.
     *
     * Command Response - The score of the member.
     * If there was a conflict with the options, the operation aborts and `null` is returned.
     */
    public zaddIncr(
        key: GlideString,
        member: GlideString,
        increment: number,
        options?: ZAddOptions,
    ): T {
        return this.addAndReturn(
            createZAdd(
                key,
                [{ element: member, score: increment }],
                options,
                true,
            ),
        );
    }

    /**
     * Removes the specified members from the sorted set stored at `key`.
     * Specified members that are not a member of this set are ignored.
     *
     * @see {@link https://valkey.io/commands/zrem/|valkey.io} for details.
     *
     * @param key - The key of the sorted set.
     * @param members - A list of members to remove from the sorted set.
     *
     * Command Response - The number of members that were removed from the sorted set, not including non-existing members.
     * If `key` does not exist, it is treated as an empty sorted set, and this command returns 0.
     */
    public zrem(key: GlideString, members: GlideString[]): T {
        return this.addAndReturn(createZRem(key, members));
    }

    /**
     * Returns the cardinality (number of elements) of the sorted set stored at `key`.
     *
     * @see {@link https://valkey.io/commands/zcard/|valkey.io} for details.
     *
     * @param key - The key of the sorted set.
     *
     * Command Response - The number of elements in the sorted set.
     * If `key` does not exist, it is treated as an empty sorted set, and this command returns `0`.
     */
    public zcard(key: GlideString): T {
        return this.addAndReturn(createZCard(key));
    }

    /**
     * Returns the cardinality of the intersection of the sorted sets specified by `keys`.
     *
     * @see {@link https://valkey.io/commands/zintercard/|valkey.io} for details.
     * @remarks Since Valkey version 7.0.0.
     *
     * @param keys - The keys of the sorted sets to intersect.
     * @param limit - An optional argument that can be used to specify a maximum number for the
     * intersection cardinality. If limit is not supplied, or if it is set to `0`, there will be no limit.
     *
     * Command Response - The cardinality of the intersection of the given sorted sets.
     */
    public zintercard(keys: GlideString[], limit?: number): T {
        return this.addAndReturn(createZInterCard(keys, limit));
    }

    /**
     * Returns the difference between the first sorted set and all the successive sorted sets.
     * To get the elements with their scores, see {@link zdiffWithScores}.
     *
     * @see {@link https://valkey.io/commands/zdiff/|valkey.io} for details.
     * @remarks Since Valkey version 6.2.0.
     *
     * @param keys - The keys of the sorted sets.
     *
     * Command Response - An `array` of elements representing the difference between the sorted sets.
     * If the first key does not exist, it is treated as an empty sorted set, and the command returns an empty `array`.
     */
    public zdiff(keys: GlideString[]): T {
        return this.addAndReturn(createZDiff(keys));
    }

    /**
     * Returns the difference between the first sorted set and all the successive sorted sets, with the associated
     * scores.
     *
     * @see {@link https://valkey.io/commands/zdiff/|valkey.io} for details.
     * @remarks Since Valkey version 6.2.0.
     *
     * @param keys - The keys of the sorted sets.
     *
     * Command Response - A list of elements and their scores representing the difference between the sorted sets.
     *     If the first key does not exist, it is treated as an empty sorted set, and the command returns an empty `array`.
     *     The response comes in format `GlideRecord<number>`, see {@link GlideRecord}.
     */
    public zdiffWithScores(keys: GlideString[]): T {
        return this.addAndReturn(createZDiffWithScores(keys));
    }

    /**
     * Calculates the difference between the first sorted set and all the successive sorted sets in `keys` and stores
     * the difference as a sorted set to `destination`, overwriting it if it already exists. Non-existent keys are
     * treated as empty sets.
     *
     * @see {@link https://valkey.io/commands/zdiffstore/|valkey.io} for details.
     * @remarks Since Valkey version 6.2.0.
     *
     * @param destination - The key for the resulting sorted set.
     * @param keys - The keys of the sorted sets to compare.
     *
     * Command Response - The number of members in the resulting sorted set stored at `destination`.
     */
    public zdiffstore(destination: GlideString, keys: GlideString[]): T {
        return this.addAndReturn(createZDiffStore(destination, keys));
    }

    /**
     * Returns the score of `member` in the sorted set stored at `key`.
     *
     * @see {@link https://valkey.io/commands/zscore/|valkey.io} for details.
     *
     * @param key - The key of the sorted set.
     * @param member - The member whose score is to be retrieved.
     *
     * Command Response - The score of the member.
     * If `member` does not exist in the sorted set, null is returned.
     * If `key` does not exist, null is returned.
     */
    public zscore(key: GlideString, member: GlideString): T {
        return this.addAndReturn(createZScore(key, member));
    }

    /**
     * Computes the union of sorted sets given by the specified `keys` and stores the result in `destination`.
     * If `destination` already exists, it is overwritten. Otherwise, a new sorted set will be created.
     * To get the result directly, see {@link zunionWithScores}.
     *
     * @see {@link https://valkey.io/commands/zunionstore/|valkey.io} for details.
     * @param destination - The key of the destination sorted set.
     * @param keys - The keys of the sorted sets with possible formats:
     *  - `GlideString[]` - for keys only.
     *  - `KeyWeight[]` - for weighted keys with their score multipliers.
     * @param aggregationType - Specifies the aggregation strategy to apply when combining the scores of elements. See {@link AggregationType}.
     *
     * Command Response - The number of elements in the resulting sorted set stored at `destination`.
     */
    public zunionstore(
        destination: GlideString,
        keys: GlideString[] | KeyWeight[],
        aggregationType?: AggregationType,
    ): T {
        return this.addAndReturn(
            createZUnionStore(destination, keys, aggregationType),
        );
    }

    /**
     * Returns the scores associated with the specified `members` in the sorted set stored at `key`.
     *
     * @see {@link https://valkey.io/commands/zmscore/|valkey.io} for details.
     * @remarks Since Valkey version 6.2.0.
     *
     * @param key - The key of the sorted set.
     * @param members - A list of members in the sorted set.
     *
     * Command Response - An `array` of scores corresponding to `members`.
     * If a member does not exist in the sorted set, the corresponding value in the list will be `null`.
     */
    public zmscore(key: GlideString, members: GlideString[]): T {
        return this.addAndReturn(createZMScore(key, members));
    }

    /**
     * Returns the number of members in the sorted set stored at `key` with scores between `minScore` and `maxScore`.
     *
     * @see {@link https://valkey.io/commands/zcount/|valkey.io} for details.
     *
     * @param key - The key of the sorted set.
     * @param minScore - The minimum score to count from. Can be positive/negative infinity, or specific score and inclusivity.
     * @param maxScore - The maximum score to count up to. Can be positive/negative infinity, or specific score and inclusivity.
     *
     * Command Response - The number of members in the specified score range.
     * If `key` does not exist, it is treated as an empty sorted set, and the command returns `0`.
     * If `minScore` is greater than `maxScore`, `0` is returned.
     */
    public zcount(
        key: GlideString,
        minScore: Boundary<number>,
        maxScore: Boundary<number>,
    ): T {
        return this.addAndReturn(createZCount(key, minScore, maxScore));
    }

    /**
     * Returns the specified range of elements in the sorted set stored at `key`.
     * `ZRANGE` can perform different types of range queries: by index (rank), by the score, or by lexicographical order.
     *
     * To get the elements with their scores, see {@link zrangeWithScores}.
     *
     * @see {@link https://valkey.io/commands/zrange/|valkey.io} for details.
     *
     * @param key - The key of the sorted set.
     * @param rangeQuery - The range query object representing the type of range query to perform.
     * - For range queries by index (rank), use {@link RangeByIndex}.
     * - For range queries by lexicographical order, use {@link RangeByLex}.
     * - For range queries by score, use {@link RangeByScore}.
     * @param reverse - If `true`, reverses the sorted set, with index `0` as the element with the highest score.
     *
     * Command Response - A list of elements within the specified range.
     * If `key` does not exist, it is treated as an empty sorted set, and the command returns an empty array.
     */
    public zrange(
        key: GlideString,
        rangeQuery: RangeByScore | RangeByLex | RangeByIndex,
        reverse: boolean = false,
    ): T {
        return this.addAndReturn(createZRange(key, rangeQuery, reverse));
    }

    /**
     * Returns the specified range of elements with their scores in the sorted set stored at `key`.
     * Similar to {@link ZRange} but with a `WITHSCORE` flag.
     *
     * @see {@link https://valkey.io/commands/zrange/|valkey.io} for details.
     *
     * @param key - The key of the sorted set.
     * @param rangeQuery - The range query object representing the type of range query to perform.
     * - For range queries by index (rank), use {@link RangeByIndex}.
     * - For range queries by lexicographical order, use {@link RangeByLex}.
     * - For range queries by score, use {@link RangeByScore}.
     * @param reverse - If `true`, reverses the sorted set, with index `0` as the element with the highest score.
     *
     * Command Response - A list of elements and their scores within the specified range.
     *     If `key` does not exist, it is treated as an empty sorted set, and the command returns an empty list.
     *     The response comes in format `GlideRecord<number>`, see {@link GlideRecord}.
     */
    public zrangeWithScores(
        key: GlideString,
        rangeQuery: RangeByScore | RangeByLex | RangeByIndex,
        reverse: boolean = false,
    ): T {
        return this.addAndReturn(
            createZRangeWithScores(key, rangeQuery, reverse),
        );
    }

    /**
     * Stores a specified range of elements from the sorted set at `source`, into a new
     * sorted set at `destination`. If `destination` doesn't exist, a new sorted
     * set is created; if it exists, it's overwritten.
     *
     * @see {@link https://valkey.io/commands/zrangestore/|valkey.io} for details.
     * @remarks Since Valkey version 6.2.0.
     *
     * @param destination - The key for the destination sorted set.
     * @param source - The key of the source sorted set.
     * @param rangeQuery - The range query object representing the type of range query to perform.
     * - For range queries by index (rank), use {@link RangeByIndex}.
     * - For range queries by lexicographical order, use {@link RangeByLex}.
     * - For range queries by score, use {@link RangeByScore}.
     * @param reverse - If `true`, reverses the sorted set, with index `0` as the element with the highest score.
     *
     * Command Response - The number of elements in the resulting sorted set.
     */
    public zrangeStore(
        destination: GlideString,
        source: GlideString,
        rangeQuery: RangeByScore | RangeByLex | RangeByIndex,
        reverse: boolean = false,
    ): T {
        return this.addAndReturn(
            createZRangeStore(destination, source, rangeQuery, reverse),
        );
    }

    /**
     * Computes the intersection of sorted sets given by the specified `keys` and stores the result in `destination`.
     * If `destination` already exists, it is overwritten. Otherwise, a new sorted set will be created.
     *
     * @see {@link https://valkey.io/commands/zinterstore/|valkey.io} for details.
     *
     * @remarks Since Valkey version 6.2.0.
     *
     * @param destination - The key of the destination sorted set.
     * @param keys - The keys of the sorted sets with possible formats:
     *  - `GlideString[]` - for keys only.
     *  - `KeyWeight[]` - for weighted keys with score multipliers.
     * @param aggregationType - (Optional) Specifies the aggregation strategy to apply when combining the scores of elements. See {@link AggregationType}.
     * If `aggregationType` is not specified, defaults to `AggregationType.SUM`.
     *
     * Command Response - The number of elements in the resulting sorted set stored at `destination`.
     */
    public zinterstore(
        destination: GlideString,
        keys: GlideString[] | KeyWeight[],
        aggregationType?: AggregationType,
    ): T {
        return this.addAndReturn(
            createZInterstore(destination, keys, aggregationType),
        );
    }

    /**
     * Computes the intersection of sorted sets given by the specified `keys` and returns a list of intersecting elements.
     * To get the scores as well, see {@link zinterWithScores}.
     * To store the result in a key as a sorted set, see {@link zinterStore}.
     *
     * @remarks Since Valkey version 6.2.0.
     *
     * @see {@link https://valkey.io/commands/zinter/|valkey.io} for details.
     *
     * @param keys - The keys of the sorted sets.
     *
     * Command Response - The resulting array of intersecting elements.
     */
    public zinter(keys: GlideString[]): T {
        return this.addAndReturn(createZInter(keys));
    }

    /**
     * Computes the intersection of sorted sets given by the specified `keys` and returns a list of intersecting elements with scores.
     * To get the elements only, see {@link zinter}.
     * To store the result in a key as a sorted set, see {@link zinterStore}.
     *
     * @see {@link https://valkey.io/commands/zinter/|valkey.io} for details.
     *
     * @remarks Since Valkey version 6.2.0.
     *
     * @param keys - The keys of the sorted sets with possible formats:
     *  - `GlideString[]` - for keys only.
     *  - `KeyWeight[]` - for weighted keys with score multipliers.
     * @param aggregationType - (Optional) Specifies the aggregation strategy to apply when combining the scores of elements. See {@link AggregationType}.
     * If `aggregationType` is not specified, defaults to `AggregationType.SUM`.
     *
     * Command Response - A list of elements and their scores representing the intersection of the sorted sets.
     *     If a key does not exist, it is treated as an empty sorted set, and the command returns an empty result.
     *     The response comes in format `GlideRecord<number>`, see {@link GlideRecord}.
     */
    public zinterWithScores(
        keys: GlideString[] | KeyWeight[],
        aggregationType?: AggregationType,
    ): T {
        return this.addAndReturn(createZInter(keys, aggregationType, true));
    }

    /**
     * Computes the union of sorted sets given by the specified `keys` and returns a list of union elements.
     *
     * To get the scores as well, see {@link zunionWithScores}.
     * To store the result in a key as a sorted set, see {@link zunionstore}.
     *
     * @see {@link https://valkey.io/commands/zunion/|valkey.io} for details.
     * @remarks Since Valkey version 6.2.0.
     *
     * @param keys - The keys of the sorted sets.
     *
     * Command Response - The resulting array with a union of sorted set elements.
     */
    public zunion(keys: GlideString[]): T {
        return this.addAndReturn(createZUnion(keys));
    }

    /**
     * Computes the intersection of sorted sets given by the specified `keys` and returns a list of union elements with scores.
     * To get the elements only, see {@link zunion}.
     *
     * @see {@link https://valkey.io/commands/zunion/|valkey.io} for details.
     *
     * @remarks Since Valkey version 6.2.0.
     *
     * @param keys - The keys of the sorted sets with possible formats:
     *  - `GlideString[]` - for keys only.
     *  - `KeyWeight[]` - for weighted keys with their score multipliers.
     * @param aggregationType - (Optional) Specifies the aggregation strategy to apply when combining the scores of elements. See {@link AggregationType}.
     * If `aggregationType` is not specified, defaults to `AggregationType.SUM`.
     *
     * Command Response - A list of elements and their scores representing the intersection of the sorted sets.
     *     The response comes in format `GlideRecord<number>`, see {@link GlideRecord}.
     */
    public zunionWithScores(
        keys: GlideString[] | KeyWeight[],
        aggregationType?: AggregationType,
    ): T {
        return this.addAndReturn(createZUnion(keys, aggregationType, true));
    }

    /**
     * Returns a random member from the sorted set stored at `key`.
     *
     * @see {@link https://valkey.io/commands/zrandmember/|valkey.io} for details.
     *
     * @param keys - The key of the sorted set.
     *
     * Command Response - A string representing a random member from the sorted set.
     *     If the sorted set does not exist or is empty, the response will be `null`.
     */
    public zrandmember(key: GlideString): T {
        return this.addAndReturn(createZRandMember(key));
    }

    /**
     * Returns random members from the sorted set stored at `key`.
     *
     * @see {@link https://valkey.io/commands/zrandmember/|valkey.io} for details.
     *
     * @param keys - The key of the sorted set.
     * @param count - The number of members to return.
     *     If `count` is positive, returns unique members.
     *     If negative, allows for duplicates.
     *
     * Command Response - An `array` of members from the sorted set.
     *     If the sorted set does not exist or is empty, the response will be an empty `array`.
     */
    public zrandmemberWithCount(key: GlideString, count: number): T {
        return this.addAndReturn(createZRandMember(key, count));
    }

    /**
     * Returns random members with scores from the sorted set stored at `key`.
     *
     * @see {@link https://valkey.io/commands/zrandmember/|valkey.io} for details.
     *
     * @param keys - The key of the sorted set.
     * @param count - The number of members to return.
     *     If `count` is positive, returns unique members.
     *     If negative, allows for duplicates.
     *
     * Command Response - A list of {@link KeyWeight} tuples, which store member names and their respective scores.
     *     If the sorted set does not exist or is empty, the response will be an empty `array`.
     */
    public zrandmemberWithCountWithScores(key: GlideString, count: number): T {
        return this.addAndReturn(createZRandMember(key, count, true));
    }

    /**
     * Returns the string representation of the type of the value stored at `key`.
     *
     * @see {@link https://valkey.io/commands/type/|valkey.io} for details.
     *
     * @param key - The key to check its data type.
     *
     * Command Response - If the key exists, the type of the stored value is returned. Otherwise, a "none" string is returned.
     */
    public type(key: GlideString): T {
        return this.addAndReturn(createType(key));
    }

    /**
     * Returns the length of the string value stored at `key`.
     *
     * @see {@link https://valkey.io/commands/strlen/|valkey.io} for details.
     *
     * @param key - The `key` to check its length.
     *
     * Command Response - The length of the string value stored at `key`
     * If `key` does not exist, it is treated as an empty string, and the command returns `0`.
     */
    public strlen(key: GlideString): T {
        return this.addAndReturn(createStrlen(key));
    }

    /**
     * Removes and returns the members with the lowest scores from the sorted set stored at `key`.
     * If `count` is provided, up to `count` members with the lowest scores are removed and returned.
     * Otherwise, only one member with the lowest score is removed and returned.
     *
     * @see {@link https://valkey.io/commands/zpopmin/|valkey.io} for more details.
     *
     * @param key - The key of the sorted set.
     * @param count - Specifies the quantity of members to pop. If not specified, pops one member.
     *
     * Command Response - A list of the removed members and their scores, ordered from the one with the lowest score to the one with the highest.
     *     If `key` doesn't exist, it will be treated as an empty sorted set and the command returns an empty map.
     *     If `count` is higher than the sorted set's cardinality, returns all members and their scores.
     *     The response comes in format `GlideRecord<number>`, see {@link GlideRecord}.
     */
    public zpopmin(key: GlideString, count?: number): T {
        return this.addAndReturn(createZPopMin(key, count));
    }

    /**
     * Blocks the connection until it removes and returns a member with the lowest score from the
     * first non-empty sorted set, with the given `key` being checked in the order they
     * are provided.
     * `BZPOPMIN` is the blocking variant of {@link zpopmin}.
     *
     * @see {@link https://valkey.io/commands/bzpopmin/|valkey.io} for details.
     *
     * @param keys - The keys of the sorted sets.
     * @param timeout - The number of seconds to wait for a blocking operation to complete. A value of
     *     `0` will block indefinitely. Since Valkey version 6.0.0: timeout is interpreted as a double instead of an integer.
     *
     * Command Response - An `array` containing the key where the member was popped out, the member, itself, and the member score.
     *     If no member could be popped and the `timeout` expired, returns `null`.
     */
    public bzpopmin(keys: GlideString[], timeout: number): T {
        return this.addAndReturn(createBZPopMin(keys, timeout));
    }

    /**
     * Removes and returns the members with the highest scores from the sorted set stored at `key`.
     * If `count` is provided, up to `count` members with the highest scores are removed and returned.
     * Otherwise, only one member with the highest score is removed and returned.
     *
     * @see {@link https://valkey.io/commands/zpopmax/|valkey.io} for more details.
     *
     * @param key - The key of the sorted set.
     * @param count - Specifies the quantity of members to pop. If not specified, pops one member.
     *
     * Command Response - A list of the removed members and their scores, ordered from the one with the lowest score to the one with the highest.
     *     If `key` doesn't exist, it will be treated as an empty sorted set and the command returns an empty map.
     *     If `count` is higher than the sorted set's cardinality, returns all members and their scores.
     *     The response comes in format `GlideRecord<number>`, see {@link GlideRecord}.
     */
    public zpopmax(key: GlideString, count?: number): T {
        return this.addAndReturn(createZPopMax(key, count));
    }

    /**
     * Blocks the connection until it removes and returns a member with the highest score from the
     * first non-empty sorted set, with the given `key` being checked in the order they
     * are provided.
     * `BZPOPMAX` is the blocking variant of {@link zpopmax}.
     *
     * @see {@link https://valkey.io/commands/bzpopmax/|valkey.io} for details.
     *
     * @param keys - The keys of the sorted sets.
     * @param timeout - The number of seconds to wait for a blocking operation to complete. A value of
     *     `0` will block indefinitely. Since 6.0.0: timeout is interpreted as a double instead of an integer.
     *
     * Command Response - An `array` containing the key where the member was popped out, the member, itself, and the member score.
     *     If no member could be popped and the `timeout` expired, returns `null`.
     */
    public bzpopmax(keys: GlideString[], timeout: number): T {
        return this.addAndReturn(createBZPopMax(keys, timeout));
    }

    /**
     * Echoes the provided `message` back
     *
     * @see {@link https://valkey.io/commands/echo/|valkey.io} for more details.
     *
     * @param message - The message to be echoed back.
     *
     * Command Response - The provided `message`.
     */
    public echo(message: GlideString): T {
        return this.addAndReturn(createEcho(message));
    }

    /**
     * Returns the remaining time to live of `key` that has a timeout, in milliseconds.
     *
     * @see {@link https://valkey.io/commands/pttl/|valkey.io} for more details.
     *
     * @param key - The key to return its timeout.
     *
     * Command Response - TTL in milliseconds, `-2` if `key` does not exist, `-1` if `key` exists but has no associated expire.
     */
    public pttl(key: GlideString): T {
        return this.addAndReturn(createPTTL(key));
    }

    /**
     * Removes all elements in the sorted set stored at `key` with rank between `start` and `end`.
     * Both `start` and `end` are zero-based indexes with 0 being the element with the lowest score.
     * These indexes can be negative numbers, where they indicate offsets starting at the element with the highest score.
     *
     * @see {@link https://valkey.io/commands/zremrangebyrank/|valkey.io} for details.
     *
     * @param key - The key of the sorted set.
     * @param start - The starting point of the range.
     * @param end - The end of the range.
     *
     * Command Response - The number of members removed.
     * If `start` exceeds the end of the sorted set, or if `start` is greater than `end`, 0 returned.
     * If `end` exceeds the actual end of the sorted set, the range will stop at the actual end of the sorted set.
     * If `key` does not exist 0 will be returned.
     */
    public zremRangeByRank(key: GlideString, start: number, end: number): T {
        return this.addAndReturn(createZRemRangeByRank(key, start, end));
    }

    /**
     * Removes all elements in the sorted set stored at `key` with lexicographical order between `minLex` and `maxLex`.
     *
     * @see {@link https://valkey.io/commands/zremrangebylex/|valkey.io} for details.
     *
     * @param key - The key of the sorted set.
     * @param minLex - The minimum lex to count from. Can be negative infinity, or a specific lex and inclusivity.
     * @param maxLex - The maximum lex to count up to. Can be positive infinity, or a specific lex and inclusivity.
     *
     * Command Response - The number of members removed.
     * If `key` does not exist, it is treated as an empty sorted set, and the command returns 0.
     * If `minLex` is greater than `maxLex`, 0 is returned.
     */
    public zremRangeByLex(
        key: GlideString,
        minLex: Boundary<GlideString>,
        maxLex: Boundary<GlideString>,
    ): T {
        return this.addAndReturn(createZRemRangeByLex(key, minLex, maxLex));
    }

    /**
     * Removes all elements in the sorted set stored at `key` with a score between `minScore` and `maxScore`.
     *
     * @see {@link https://valkey.io/commands/zremrangebyscore/|valkey.io} for details.
     *
     * @param key - The key of the sorted set.
     * @param minScore - The minimum score to remove from. Can be negative infinity, or specific score and inclusivity.
     * @param maxScore - The maximum score to remove to. Can be positive infinity, or specific score and inclusivity.
     *
     * Command Response - the number of members removed.
     * If `key` does not exist, it is treated as an empty sorted set, and the command returns 0.
     * If `minScore` is greater than `maxScore`, 0 is returned.
     */
    public zremRangeByScore(
        key: GlideString,
        minScore: Boundary<number>,
        maxScore: Boundary<number>,
    ): T {
        return this.addAndReturn(
            createZRemRangeByScore(key, minScore, maxScore),
        );
    }

    /**
     * Returns the number of members in the sorted set stored at 'key' with scores between 'minLex' and 'maxLex'.
     *
     * @see {@link https://valkey.io/commands/zlexcount/|valkey.io} for details.
     *
     * @param key - The key of the sorted set.
     * @param minLex - The minimum lex to count from. Can be negative infinity, or a specific lex and inclusivity.
     * @param maxLex - The maximum lex to count up to. Can be positive infinity, or a specific lex and inclusivity.
     *
     * Command Response - The number of members in the specified lex range.
     * If 'key' does not exist, it is treated as an empty sorted set, and the command returns '0'.
     * If maxLex is less than minLex, '0' is returned.
     */
    public zlexcount(
        key: GlideString,
        minLex: Boundary<GlideString>,
        maxLex: Boundary<GlideString>,
    ): T {
        return this.addAndReturn(createZLexCount(key, minLex, maxLex));
    }

    /**
     * Returns the rank of `member` in the sorted set stored at `key`, with scores ordered from low to high.
     * To get the rank of `member` with its score, see {@link zrankWithScore}.
     *
     * @see {@link https://valkey.io/commands/zrank/|valkey.io} for more details.
     *
     * @param key - The key of the sorted set.
     * @param member - The member whose rank is to be retrieved.
     *
     * Command Response - The rank of `member` in the sorted set.
     * If `key` doesn't exist, or if `member` is not present in the set, null will be returned.
     */
    public zrank(key: GlideString, member: GlideString): T {
        return this.addAndReturn(createZRank(key, member));
    }

    /**
     * Returns the rank of `member` in the sorted set stored at `key` with its score, where scores are ordered from the lowest to highest.
     *
     * @see {@link https://valkey.io/commands/zrank/|valkey.io} for more details.
     * @remarks Since Valkey version 7.2.0.
     *
     * @param key - The key of the sorted set.
     * @param member - The member whose rank is to be retrieved.
     *
     * Command Response - A list containing the rank and score of `member` in the sorted set.
     * If `key` doesn't exist, or if `member` is not present in the set, null will be returned.
     */
    public zrankWithScore(key: GlideString, member: GlideString): T {
        return this.addAndReturn(createZRank(key, member, true));
    }

    /**
     * Returns the rank of `member` in the sorted set stored at `key`, where
     * scores are ordered from the highest to lowest, starting from `0`.
     * To get the rank of `member` with its score, see {@link zrevrankWithScore}.
     *
     * @see {@link https://valkey.io/commands/zrevrank/|valkey.io} for details.
     *
     * @param key - The key of the sorted set.
     * @param member - The member whose rank is to be retrieved.
     *
     * Command Response - The rank of `member` in the sorted set, where ranks are ordered from high to low based on scores.
     *     If `key` doesn't exist, or if `member` is not present in the set, `null` will be returned.
     */
    public zrevrank(key: GlideString, member: GlideString): T {
        return this.addAndReturn(createZRevRank(key, member));
    }

    /**
     * Returns the rank of `member` in the sorted set stored at `key` with its
     * score, where scores are ordered from the highest to lowest, starting from `0`.
     *
     * @see {@link https://valkey.io/commands/zrevrank/|valkey.io} for details.
     * @remarks Since Valkey version 7.2.0.
     *
     * @param key - The key of the sorted set.
     * @param member - The member whose rank is to be retrieved.
     *
     * Command Response -  A list containing the rank and score of `member` in the sorted set, where ranks
     *     are ordered from high to low based on scores.
     *     If `key` doesn't exist, or if `member` is not present in the set, `null` will be returned.
     */
    public zrevrankWithScore(key: GlideString, member: GlideString): T {
        return this.addAndReturn(createZRevRankWithScore(key, member));
    }

    /**
     * Removes the existing timeout on `key`, turning the key from volatile (a key with an expire set) to
     * persistent (a key that will never expire as no timeout is associated).
     *
     * @see {@link https://valkey.io/commands/persist/|valkey.io} for details.
     *
     * @param key - The key to remove the existing timeout on.
     *
     * Command Response - `false` if `key` does not exist or does not have an associated timeout, `true` if the timeout has been removed.
     */
    public persist(key: GlideString): T {
        return this.addAndReturn(createPersist(key));
    }

    /** Executes a single command, without checking inputs. Every part of the command, including subcommands,
     *  should be added as a separate value in args.
     *
     * @see {@link https://github.com/valkey-io/valkey-glide/wiki/General-Concepts#custom-command|Valkey Glide Wiki} for details on the restrictions and limitations of the custom command API.
     *
     * Command Response - A response from Redis with an `Object`.
     */
    public customCommand(args: GlideString[]): T {
        return this.addAndReturn(createCustomCommand(args));
    }

    /** Returns the element at index `index` in the list stored at `key`.
     * The index is zero-based, so 0 means the first element, 1 the second element and so on.
     * Negative indices can be used to designate elements starting at the tail of the list.
     * Here, -1 means the last element, -2 means the penultimate and so forth.
     * @see {@link https://valkey.io/commands/lindex/|valkey.io} for details.
     *
     * @param key - The `key` of the list.
     * @param index - The `index` of the element in the list to retrieve.
     * Command Response - The element at index in the list stored at `key`.
     * If `index` is out of range or if `key` does not exist, null is returned.
     */
    public lindex(key: GlideString, index: number): T {
        return this.addAndReturn(createLIndex(key, index));
    }

    /**
     * Inserts `element` in the list at `key` either before or after the `pivot`.
     *
     * @see {@link https://valkey.io/commands/linsert/|valkey.io} for details.
     *
     * @param key - The key of the list.
     * @param position - The relative position to insert into - either `InsertPosition.Before` or
     *     `InsertPosition.After` the `pivot`.
     * @param pivot - An element of the list.
     * @param element - The new element to insert.
     *
     * Command Response - The list length after a successful insert operation.
     * If the `key` doesn't exist returns `-1`.
     * If the `pivot` wasn't found, returns `0`.
     */
    public linsert(
        key: GlideString,
        position: InsertPosition,
        pivot: GlideString,
        element: GlideString,
    ): T {
        return this.addAndReturn(createLInsert(key, position, pivot, element));
    }

    /**
     * Adds an entry to the specified stream stored at `key`. If the `key` doesn't exist, the stream is created.
     * @see {@link https://valkey.io/commands/xadd/|valkey.io} for details.
     *
     * @param key - The key of the stream.
     * @param values - field-value pairs to be added to the entry.
     * @param options - (Optional) Stream add options.
     *
     * Command Response - The id of the added entry, or `null` if `options.makeStream` is set to `false` and no stream with the matching `key` exists.
     */
    public xadd(
        key: GlideString,
        values: [GlideString, GlideString][],
        options?: StreamAddOptions,
    ): T {
        return this.addAndReturn(createXAdd(key, values, options));
    }

    /**
     * Removes the specified entries by id from a stream, and returns the number of entries deleted.
     *
     * @see {@link https://valkey.io/commands/xdel/|valkey.io} for more details.
     *
     * @param key - The key of the stream.
     * @param ids - An array of entry ids.
     *
     * Command Response - The number of entries removed from the stream. This number may be less than the number of entries in
     *      `ids`, if the specified `ids` don't exist in the stream.
     */
    public xdel(key: GlideString, ids: GlideString[]): T {
        return this.addAndReturn(createXDel(key, ids));
    }

    /**
     * Trims the stream stored at `key` by evicting older entries.
     * @see {@link https://valkey.io/commands/xtrim/|valkey.io} for details.
     *
     * @param key - the key of the stream
     * @param options - options detailing how to trim the stream.
     *
     * Command Response - The number of entries deleted from the stream. If `key` doesn't exist, 0 is returned.
     */
    public xtrim(key: GlideString, options: StreamTrimOptions): T {
        return this.addAndReturn(createXTrim(key, options));
    }

    /**
     * Returns information about the stream stored at `key`.
     *
     * @param key - The key of the stream.
     * @param fullOptions - If `true`, returns verbose information with a limit of the first 10 PEL entries.
     * If `number` is specified, returns verbose information limiting the returned PEL entries.
     * If `0` is specified, returns verbose information with no limit.
     *
     * Command Response - Detailed stream information for the given `key`.
     *     See example of {@link BaseClient.xinfoStream} for more details.
     *     The response comes in format `GlideRecord<StreamEntries | GlideRecord<StreamEntries | GlideRecord<StreamEntries>[]>[]>`, see {@link GlideRecord}.
     */
    public xinfoStream(key: GlideString, fullOptions?: boolean | number): T {
        return this.addAndReturn(createXInfoStream(key, fullOptions ?? false));
    }

    /**
     * Returns the list of all consumer groups and their attributes for the stream stored at `key`.
     *
     * @see {@link https://valkey.io/commands/xinfo-groups/|valkey.io} for details.
     *
     * @param key - The key of the stream.
     *
     * Command Response -  An `Array` of `Records`, where each mapping represents the
     *     attributes of a consumer group for the stream at `key`.
     *     The response comes in format `GlideRecord<GlideString | number | null>[]`, see {@link GlideRecord}.
     */
    public xinfoGroups(key: string): T {
        return this.addAndReturn(createXInfoGroups(key));
    }

    /**
     * Returns the server time.
     *
     * @see {@link https://valkey.io/commands/time/|valkey.io} for details.
     *
     * Command Response - The current server time as an `array` with two items:
     * - A Unix timestamp,
     * - The amount of microseconds already elapsed in the current second.
     */
    public time(): T {
        return this.addAndReturn(createTime());
    }

    /**
     * Returns stream entries matching a given range of entry IDs.
     *
     * @see {@link https://valkey.io/commands/xrange/|valkey.io} for more details.
     *
     * @param key - The key of the stream.
     * @param start - The starting stream entry ID bound for the range.
     *     - Use `value` to specify a stream entry ID.
     *     - Use `isInclusive: false` to specify an exclusive bounded stream entry ID. This is only available starting with Valkey version 6.2.0.
     *     - Use `InfBoundary.NegativeInfinity` to start with the minimum available ID.
     * @param end - The ending stream ID bound for the range.
     *     - Use `value` to specify a stream entry ID.
     *     - Use `isInclusive: false` to specify an exclusive bounded stream entry ID. This is only available starting with Valkey version 6.2.0.
     *     - Use `InfBoundary.PositiveInfinity` to end with the maximum available ID.
     * @param count - An optional argument specifying the maximum count of stream entries to return.
     *     If `count` is not provided, all stream entries in the range will be returned.
     *
     * Command Response - A list of stream entry ids, to an array of entries, or `null` if `count` is non-positive.
     *     The response comes in format `GlideRecord<[GlideString, GlideString][]> | null`, see {@link GlideRecord}.
     */
    public xrange(
        key: GlideString,
        start: Boundary<string>,
        end: Boundary<string>,
        count?: number,
    ): T {
        return this.addAndReturn(createXRange(key, start, end, count));
    }

    /**
     * Returns stream entries matching a given range of entry IDs in reverse order. Equivalent to {@link xrange} but returns the
     * entries in reverse order.
     *
     * @see {@link https://valkey.io/commands/xrevrange/|valkey.io} for more details.
     *
     * @param key - The key of the stream.
     * @param end - The ending stream entry ID bound for the range.
     *     - Use `value` to specify a stream entry ID.
     *     - Use `isInclusive: false` to specify an exclusive bounded stream entry ID. This is only available starting with Valkey version 6.2.0.
     *     - Use `InfBoundary.PositiveInfinity` to end with the maximum available ID.
     * @param start - The ending stream ID bound for the range.
     *     - Use `value` to specify a stream entry ID.
     *     - Use `isInclusive: false` to specify an exclusive bounded stream entry ID. This is only available starting with Valkey version 6.2.0.
     *     - Use `InfBoundary.NegativeInfinity` to start with the minimum available ID.
     * @param count - An optional argument specifying the maximum count of stream entries to return.
     *     If `count` is not provided, all stream entries in the range will be returned.
     *
     * Command Response - A list of stream entry ids, to an array of entries, or `null` if `count` is non-positive.
     *     The response comes in format `GlideRecord<[GlideString, GlideString][]> | null`, see {@link GlideRecord}.
     */
    public xrevrange(
        key: GlideString,
        end: Boundary<string>,
        start: Boundary<string>,
        count?: number,
    ): T {
        return this.addAndReturn(createXRevRange(key, end, start, count));
    }

    /**
     * Reads entries from the given streams.
     *
     * @see {@link https://valkey.io/commands/xread/|valkey.io} for details.
     *
     * @param keys_and_ids - An object of stream keys and entry IDs to read from.
     * @param options - (Optional) Parameters detailing how to read the stream - see {@link StreamReadOptions}.
     *
     * Command Response - A list of stream keys with a `Record` of stream IDs mapped to an `Array` of entries or `null` if key does not exist.
     *     The response comes in format `GlideRecord<GlideRecord<[GlideString, GlideString][]>>`, see {@link GlideRecord}.
     */
    public xread(
        keys_and_ids: Record<string, GlideString> | GlideRecord<GlideString>,
        options?: StreamReadOptions,
    ): T {
        if (!Array.isArray(keys_and_ids)) {
            keys_and_ids = Object.entries(keys_and_ids).map((e) => {
                return { key: e[0], value: e[1] };
            });
        }

        return this.addAndReturn(createXRead(keys_and_ids, options));
    }

    /**
     * Reads entries from the given streams owned by a consumer group.
     *
     * @see {@link https://valkey.io/commands/xreadgroup/|valkey.io} for details.
     *
     * @param group - The consumer group name.
     * @param consumer - The group consumer.
     * @param keys_and_ids - An object of stream keys and entry IDs to read from.
     *     Use the special ID of `">"` to receive only new messages.
     * @param options - (Optional) Parameters detailing how to read the stream - see {@link StreamReadGroupOptions}.
     *
     * Command Response - A list of stream keys with a `Record` of stream IDs mapped to an `Array` of entries.
     *     Returns `null` if there is no stream that can be served.
     *     The response comes in format `GlideRecord<GlideRecord<[GlideString, GlideString][]>>`, see {@link GlideRecord}.
     */
    public xreadgroup(
        group: GlideString,
        consumer: GlideString,
        keys_and_ids: Record<string, GlideString> | GlideRecord<GlideString>,
        options?: StreamReadGroupOptions,
    ): T {
        if (!Array.isArray(keys_and_ids)) {
            keys_and_ids = Object.entries(keys_and_ids).map((e) => {
                return { key: e[0], value: e[1] };
            });
        }

        return this.addAndReturn(
            createXReadGroup(group, consumer, keys_and_ids, options),
        );
    }

    /**
     * Returns the number of entries in the stream stored at `key`.
     *
     * @see {@link https://valkey.io/commands/xlen/|valkey.io} for details.
     *
     * @param key - The key of the stream.
     *
     * Command Response - The number of entries in the stream. If `key` does not exist, returns `0`.
     */
    public xlen(key: GlideString): T {
        return this.addAndReturn(createXLen(key));
    }

    /**
     * Returns stream message summary information for pending messages matching a given range of IDs.
     *
     * @see {@link https://valkey.io/commands/xpending/|valkey.io} for details.
     *
     * @param key - The key of the stream.
     * @param group - The consumer group name.
     *
     * Command Response - An `array` that includes the summary of the pending messages.
     *     See example of {@link BaseClient.xpending|xpending} for more details.
     */
    public xpending(key: GlideString, group: GlideString): T {
        return this.addAndReturn(createXPending(key, group));
    }

    /**
     * Returns stream message summary information for pending messages matching a given range of IDs.
     *
     * @see {@link https://valkey.io/commands/xpending/|valkey.io} for details.
     *
     * @param key - The key of the stream.
     * @param group - The consumer group name.
     * @param options - Additional options to filter entries, see {@link StreamPendingOptions}.
     *
     * Command Response - A 2D-`array` of 4-tuples containing extended message information.
     * See example of {@link BaseClient.xpendingWithOptions|xpendingWithOptions} for more details.
     */
    public xpendingWithOptions(
        key: GlideString,
        group: GlideString,
        options: StreamPendingOptions,
    ): T {
        return this.addAndReturn(createXPending(key, group, options));
    }

    /**
     * Returns the list of all consumers and their attributes for the given consumer group of the
     * stream stored at `key`.
     *
     * @see {@link https://valkey.io/commands/xinfo-consumers/|valkey.io} for details.
     *
     * Command Response - An `Array` of `Records`, where each mapping contains the attributes
     *     of a consumer for the given consumer group of the stream at `key`.
     *     The response comes in format `GlideRecord<GlideString | number>[]`, see {@link GlideRecord}.
     */
    public xinfoConsumers(key: GlideString, group: GlideString): T {
        return this.addAndReturn(createXInfoConsumers(key, group));
    }

    /**
     * Changes the ownership of a pending message.
     *
     * @see {@link https://valkey.io/commands/xclaim/|valkey.io} for details.
     *
     * @param key - The key of the stream.
     * @param group - The consumer group name.
     * @param consumer - The group consumer.
     * @param minIdleTime - The minimum idle time for the message to be claimed.
     * @param ids - An array of entry ids.
     * @param options - (Optional) Stream claim options {@link StreamClaimOptions}.
     *
     * Command Response - Message entries that are claimed by the consumer.
     *     The response comes in format `GlideRecord<[GlideString, GlideString][]>`, see {@link GlideRecord}.
     */
    public xclaim(
        key: GlideString,
        group: GlideString,
        consumer: GlideString,
        minIdleTime: number,
        ids: GlideString[],
        options?: StreamClaimOptions,
    ): T {
        return this.addAndReturn(
            createXClaim(key, group, consumer, minIdleTime, ids, options),
        );
    }

    /**
     * Changes the ownership of a pending message. This function returns an `array` with
     * only the message/entry IDs, and is equivalent to using `JUSTID` in the Valkey API.
     *
     * @see {@link https://valkey.io/commands/xclaim/|valkey.io} for details.
     *
     * @param key - The key of the stream.
     * @param group - The consumer group name.
     * @param consumer - The group consumer.
     * @param minIdleTime - The minimum idle time for the message to be claimed.
     * @param ids - An array of entry ids.
     * @param options - (Optional) Stream claim options {@link StreamClaimOptions}.
     *
     * Command Response - An `array` of message ids claimed by the consumer.
     */
    public xclaimJustId(
        key: string,
        group: string,
        consumer: string,
        minIdleTime: number,
        ids: string[],
        options?: StreamClaimOptions,
    ): T {
        return this.addAndReturn(
            createXClaim(key, group, consumer, minIdleTime, ids, options, true),
        );
    }

    /**
     * Transfers ownership of pending stream entries that match the specified criteria.
     *
     * @see {@link https://valkey.io/commands/xautoclaim/|valkey.io} for more details.
     * @remarks Since Valkey version 6.2.0.
     *
     * @param key - The key of the stream.
     * @param group - The consumer group name.
     * @param consumer - The group consumer.
     * @param minIdleTime - The minimum idle time for the message to be claimed.
     * @param start - Filters the claimed entries to those that have an ID equal or greater than the
     *     specified value.
     * @param count - (Optional) Limits the number of claimed entries to the specified value.
     *
     * Command Response - An `array` containing the following elements:
     *   - A stream ID to be used as the start argument for the next call to `XAUTOCLAIM`. This ID is
     *     equivalent to the next ID in the stream after the entries that were scanned, or "0-0" if
     *     the entire stream was scanned.
     *   - A mapping of the claimed entries.
     *   - If you are using Valkey 7.0.0 or above, the response list will also include a list containing
     *     the message IDs that were in the Pending Entries List but no longer exist in the stream.
     *     These IDs are deleted from the Pending Entries List.
     *
     *     The response comes in format `[GlideString, GlideRecord<[GlideString, GlideString][]>, GlideString[]?]`, see {@link GlideRecord}.
     */
    public xautoclaim(
        key: GlideString,
        group: GlideString,
        consumer: GlideString,
        minIdleTime: number,
        start: GlideString,
        count?: number,
    ): T {
        return this.addAndReturn(
            createXAutoClaim(key, group, consumer, minIdleTime, start, count),
        );
    }

    /**
     * Transfers ownership of pending stream entries that match the specified criteria.
     *
     * @see {@link https://valkey.io/commands/xautoclaim/|valkey.io} for more details.
     * @remarks Since Valkey version 6.2.0.
     *
     * @param key - The key of the stream.
     * @param group - The consumer group name.
     * @param consumer - The group consumer.
     * @param minIdleTime - The minimum idle time for the message to be claimed.
     * @param start - Filters the claimed entries to those that have an ID equal or greater than the
     *     specified value.
     * @param count - (Optional) Limits the number of claimed entries to the specified value.
     *
     * Command Response - An `array` containing the following elements:
     *   - A stream ID to be used as the start argument for the next call to `XAUTOCLAIM`. This ID is
     *     equivalent to the next ID in the stream after the entries that were scanned, or "0-0" if
     *     the entire stream was scanned.
     *   - A list of the IDs for the claimed entries.
     *   - If you are using Valkey 7.0.0 or above, the response list will also include a list containing
     *     the message IDs that were in the Pending Entries List but no longer exist in the stream.
     *     These IDs are deleted from the Pending Entries List.
     */
    public xautoclaimJustId(
        key: string,
        group: string,
        consumer: string,
        minIdleTime: number,
        start: string,
        count?: number,
    ): T {
        return this.addAndReturn(
            createXAutoClaim(
                key,
                group,
                consumer,
                minIdleTime,
                start,
                count,
                true,
            ),
        );
    }

    /**
     * Creates a new consumer group uniquely identified by `groupname` for the stream
     * stored at `key`.
     *
     * @see {@link https://valkey.io/commands/xgroup-create/|valkey.io} for details.
     *
     * @param key - The key of the stream.
     * @param groupName - The newly created consumer group name.
     * @param id - Stream entry ID that specifies the last delivered entry in the stream from the new
     *     group’s perspective. The special ID `"$"` can be used to specify the last entry in the stream.
     *
     * Command Response - `"OK"`.
     */
    public xgroupCreate(
        key: GlideString,
        groupName: GlideString,
        id: GlideString,
        options?: StreamGroupOptions,
    ): T {
        return this.addAndReturn(
            createXGroupCreate(key, groupName, id, options),
        );
    }

    /**
     * Destroys the consumer group `groupname` for the stream stored at `key`.
     *
     * @see {@link https://valkey.io/commands/xgroup-destroy/|valkey.io} for details.
     *
     * @param key - The key of the stream.
     * @param groupname - The newly created consumer group name.
     *
     * Command Response - `true` if the consumer group is destroyed. Otherwise, `false`.
     */
    public xgroupDestroy(key: GlideString, groupName: GlideString): T {
        return this.addAndReturn(createXGroupDestroy(key, groupName));
    }

    /**
     * Creates a consumer named `consumerName` in the consumer group `groupName` for the stream stored at `key`.
     *
     * @see {@link https://valkey.io/commands/xgroup-createconsumer/|valkey.io} for more details.
     *
     * @param key - The key of the stream.
     * @param groupName - The consumer group name.
     * @param consumerName - The newly created consumer.
     *
     * Command Response - `true` if the consumer is created. Otherwise, returns `false`.
     */
    public xgroupCreateConsumer(
        key: GlideString,
        groupName: GlideString,
        consumerName: GlideString,
    ): T {
        return this.addAndReturn(
            createXGroupCreateConsumer(key, groupName, consumerName),
        );
    }

    /**
     * Deletes a consumer named `consumerName` in the consumer group `groupName` for the stream stored at `key`.
     *
     * @see {@link https://valkey.io/commands/xgroup-delconsumer/|valkey.io} for more details.
     *
     * @param key - The key of the stream.
     * @param groupName - The consumer group name.
     * @param consumerName - The consumer to delete.
     *
     * Command Response - The number of pending messages the `consumer` had before it was deleted.
     */
    public xgroupDelConsumer(
        key: GlideString,
        groupName: GlideString,
        consumerName: GlideString,
    ): T {
        return this.addAndReturn(
            createXGroupDelConsumer(key, groupName, consumerName),
        );
    }

    /**
     * Returns the number of messages that were successfully acknowledged by the consumer group member of a stream.
     * This command should be called on a pending message so that such message does not get processed again.
     *
     * @see {@link https://valkey.io/commands/xack/|valkey.io} for details.
     *
     * @param key - The key of the stream.
     * @param group - The consumer group name.
     * @param ids - An array of entry ids.
     *
     * Command Response - The number of messages that were successfully acknowledged.
     */
    public xack(key: GlideString, group: GlideString, ids: GlideString[]): T {
        return this.addAndReturn(createXAck(key, group, ids));
    }

    /**
     * Sets the last delivered ID for a consumer group.
     *
     * @see {@link https://valkey.io/commands/xgroup-setid|valkey.io} for more details.
     *
     * @param key - The key of the stream.
     * @param groupName - The consumer group name.
     * @param id - The stream entry ID that should be set as the last delivered ID for the consumer group.
     * @param entriesRead - (Optional) A value representing the number of stream entries already read by the group.
     *     This option can only be specified if you are using Valkey version 7.0.0 or above.
     *
     * Command Response - `"OK"`.
     */
    public xgroupSetId(
        key: GlideString,
        groupName: GlideString,
        id: GlideString,
        entriesRead?: number,
    ): T {
        return this.addAndReturn(
            createXGroupSetid(key, groupName, id, entriesRead),
        );
    }

    /**
     * Renames `key` to `newkey`.
     * If `newkey` already exists it is overwritten.
     *
     * @see {@link https://valkey.io/commands/rename/|valkey.io} for details.
     *
     * @param key - The key to rename.
     * @param newKey - The new name of the key.
     *
     * Command Response - If the `key` was successfully renamed, return "OK". If `key` does not exist, an error is thrown.
     */
    public rename(key: GlideString, newKey: GlideString): T {
        return this.addAndReturn(createRename(key, newKey));
    }

    /**
     * Renames `key` to `newkey` if `newkey` does not yet exist.
     *
     * @see {@link https://valkey.io/commands/renamenx/|valkey.io} for details.
     *
     * @param key - The key to rename.
     * @param newKey - The new name of the key.
     *
     * Command Response - If the `key` was successfully renamed, returns `true`. Otherwise, returns `false`.
     *     If `key` does not exist, an error is thrown.
     */
    public renamenx(key: GlideString, newKey: GlideString): T {
        return this.addAndReturn(createRenameNX(key, newKey));
    }

    /** Blocking list pop primitive.
     * Pop an element from the tail of the first list that is non-empty,
     * with the given `keys` being checked in the order that they are given.
     * Blocks the connection when there are no elements to pop from any of the given lists.
     *
     * @see {@link https://valkey.io/commands/brpop/|valkey.io} for details.
     * @remarks `BRPOP` is a blocking command, see [Blocking Commands](https://github.com/valkey-io/valkey-glide/wiki/General-Concepts#blocking-commands) for more details and best practices.
     *
     * @param keys - The `keys` of the lists to pop from.
     * @param timeout - The `timeout` in seconds.
     *
     * Command Response - An `array` containing the `key` from which the element was popped and the value of the popped element,
     * formatted as [key, value]. If no element could be popped and the timeout expired, returns `null`.
     */
    public brpop(keys: GlideString[], timeout: number): T {
        return this.addAndReturn(createBRPop(keys, timeout));
    }

    /** Blocking list pop primitive.
     * Pop an element from the head of the first list that is non-empty,
     * with the given `keys` being checked in the order that they are given.
     * Blocks the connection when there are no elements to pop from any of the given lists.
     *
     * @see {@link https://valkey.io/commands/blpop/|valkey.io} for details.
     * @remarks `BLPOP` is a blocking command, see [Blocking Commands](https://github.com/valkey-io/valkey-glide/wiki/General-Concepts#blocking-commands) for more details and best practices.
     *
     * @param keys - The `keys` of the lists to pop from.
     * @param timeout - The `timeout` in seconds.
     *
     * Command Response - An `array` containing the `key` from which the element was popped and the value of the popped element,
     * formatted as [key, value]. If no element could be popped and the timeout expired, returns `null`.
     */
    public blpop(keys: GlideString[], timeout: number): T {
        return this.addAndReturn(createBLPop(keys, timeout));
    }

    /** Adds all elements to the HyperLogLog data structure stored at the specified `key`.
     * Creates a new structure if the `key` does not exist.
     * When no elements are provided, and `key` exists and is a HyperLogLog, then no operation is performed.
     *
     * @see {@link https://valkey.io/commands/pfadd/|valkey.io} for details.
     *
     * @param key - The key of the HyperLogLog data structure to add elements into.
     * @param elements - An array of members to add to the HyperLogLog stored at `key`.
     * Command Response - If the HyperLogLog is newly created, or if the HyperLogLog approximated cardinality is
     *     altered, then returns `1`. Otherwise, returns `0`.
     */
    public pfadd(key: GlideString, elements: GlideString[]): T {
        return this.addAndReturn(createPfAdd(key, elements));
    }

    /** Estimates the cardinality of the data stored in a HyperLogLog structure for a single key or
     * calculates the combined cardinality of multiple keys by merging their HyperLogLogs temporarily.
     *
     * @see {@link https://valkey.io/commands/pfcount/|valkey.io} for details.
     *
     * @param keys - The keys of the HyperLogLog data structures to be analyzed.
     * Command Response - The approximated cardinality of given HyperLogLog data structures.
     *     The cardinality of a key that does not exist is `0`.
     */
    public pfcount(keys: GlideString[]): T {
        return this.addAndReturn(createPfCount(keys));
    }

    /**
     * Merges multiple HyperLogLog values into a unique value. If the destination variable exists, it is
     * treated as one of the source HyperLogLog data sets, otherwise a new HyperLogLog is created.
     *
     * @see {@link https://valkey.io/commands/pfmerge/|valkey.io} for details.
     *
     * @param destination - The key of the destination HyperLogLog where the merged data sets will be stored.
     * @param sourceKeys - The keys of the HyperLogLog structures to be merged.
     * Command Response - A simple "OK" response.
     */
    public pfmerge(destination: GlideString, sourceKeys: GlideString[]): T {
        return this.addAndReturn(createPfMerge(destination, sourceKeys));
    }

    /**
     * Returns the internal encoding for the Redis object stored at `key`.
     *
     * @see {@link https://valkey.io/commands/object-encoding/|valkey.io} for more details.
     *
     * @param key - The `key` of the object to get the internal encoding of.
     *
     * Command Response - If `key` exists, returns the internal encoding of the object stored at `key` as a string.
     *     Otherwise, returns None.
     */
    public objectEncoding(key: GlideString): T {
        return this.addAndReturn(createObjectEncoding(key));
    }

    /**
     * Returns the logarithmic access frequency counter of a Redis object stored at `key`.
     *
     * @see {@link https://valkey.io/commands/object-freq/|valkey.io} for more details.
     *
     * @param key - The `key` of the object to get the logarithmic access frequency counter of.
     *
     * Command Response - If `key` exists, returns the logarithmic access frequency counter of
     *     the object stored at `key` as a `number`. Otherwise, returns `null`.
     */
    public objectFreq(key: GlideString): T {
        return this.addAndReturn(createObjectFreq(key));
    }

    /**
     * Returns the time in seconds since the last access to the value stored at `key`.
     *
     * @see {@link https://valkey.io/commands/object-idletime/|valkey.io} for details.
     *
     * @param key - The key of the object to get the idle time of.
     *
     * Command Response - If `key` exists, returns the idle time in seconds. Otherwise, returns `null`.
     */
    public objectIdletime(key: GlideString): T {
        return this.addAndReturn(createObjectIdletime(key));
    }

    /**
     * Returns the reference count of the object stored at `key`.
     *
     * @see {@link https://valkey.io/commands/object-refcount/|valkey.io} for details.
     *
     * @param key - The `key` of the object to get the reference count of.
     *
     * Command Response - If `key` exists, returns the reference count of the object stored at `key` as a `number`.
     *     Otherwise, returns `null`.
     */
    public objectRefcount(key: GlideString): T {
        return this.addAndReturn(createObjectRefcount(key));
    }

    /**
     * Displays a piece of generative computer art and the server version.
     *
     * @see {@link https://valkey.io/commands/lolwut/|valkey.io} for details.
     *
     * @param options - (Optional) The LOLWUT options - see {@link LolwutOptions}.
     *
     * Command Response - A piece of generative computer art along with the current server version.
     */
    public lolwut(options?: LolwutOptions): T {
        return this.addAndReturn(createLolwut(options));
    }

    /**
     * Blocks the current client until all the previous write commands are successfully transferred and
     * acknowledged by at least `numreplicas` of replicas. If `timeout` is reached, the command returns
     * the number of replicas that were not yet reached.
     *
     * @see {@link https://valkey.io/commands/wait/|valkey.io} for more details.
     *
     * @param numreplicas - The number of replicas to reach.
     * @param timeout - The timeout value specified in milliseconds. A value of 0 will block indefinitely.
     *
     * Command Response - The number of replicas reached by all the writes performed in the context of the
     *     current connection.
     */
    public wait(numreplicas: number, timeout: number): T {
        return this.addAndReturn(createWait(numreplicas, timeout));
    }

    /**
     * Invokes a previously loaded function.
     *
     * @see {@link https://valkey.io/commands/fcall/|valkey.io} for details.
     * @remarks Since Valkey version 7.0.0.
     *
     * @param func - The function name.
     * @param keys - A list of `keys` accessed by the function. To ensure the correct execution of functions,
     *     all names of keys that a function accesses must be explicitly provided as `keys`.
     * @param args - A list of `function` arguments and it should not represent names of keys.
     *
     * Command Response - The invoked function's return value.
     */
    public fcall(
        func: GlideString,
        keys: GlideString[],
        args: GlideString[],
    ): T {
        return this.addAndReturn(createFCall(func, keys, args));
    }

    /**
     * Invokes a previously loaded read-only function.
     *
     * @see {@link https://valkey.io/commands/fcall/|valkey.io} for details.
     * @remarks Since Valkey version 7.0.0.
     *
     * @param func - The function name.
     * @param keys - A list of `keys` accessed by the function. To ensure the correct execution of functions,
     *     all names of keys that a function accesses must be explicitly provided as `keys`.
     * @param args - A list of `function` arguments and it should not represent names of keys.
     *
     * Command Response - The invoked function's return value.
     */
    public fcallReadonly(
        func: GlideString,
        keys: GlideString[],
        args: GlideString[],
    ): T {
        return this.addAndReturn(createFCallReadOnly(func, keys, args));
    }

    /**
     * Deletes a library and all its functions.
     *
     * @see {@link https://valkey.io/commands/function-delete/|valkey.io} for details.
     * @remarks Since Valkey version 7.0.0.
     *
     * @param libraryCode - The library name to delete.
     *
     * Command Response - `"OK"`.
     */
    public functionDelete(libraryCode: GlideString): T {
        return this.addAndReturn(createFunctionDelete(libraryCode));
    }

    /**
     * Loads a library to Valkey.
     *
     * @see {@link https://valkey.io/commands/function-load/|valkey.io} for details.
     * @remarks Since Valkey version 7.0.0.
     *
     * @param libraryCode - The source code that implements the library.
     * @param replace - (Optional) Whether the given library should overwrite a library with the same name if it
     *     already exists.
     *
     * Command Response - The library name that was loaded.
     */
    public functionLoad(libraryCode: GlideString, replace?: boolean): T {
        return this.addAndReturn(createFunctionLoad(libraryCode, replace));
    }

    /**
     * Deletes all function libraries.
     *
     * @see {@link https://valkey.io/commands/function-flush/|valkey.io} for details.
     * @remarks Since Valkey version 7.0.0.
     *
     * @param mode - (Optional) The flushing mode, could be either {@link FlushMode.SYNC} or {@link FlushMode.ASYNC}.
     * Command Response - `"OK"`.
     */
    public functionFlush(mode?: FlushMode): T {
        return this.addAndReturn(createFunctionFlush(mode));
    }

    /**
     * Returns information about the functions and libraries.
     *
     * @see {@link https://valkey.io/commands/function-list/|valkey.io} for details.
     * @remarks Since Valkey version 7.0.0.
     *
     * @param options - (Optional) Parameters to filter and request additional info.
     *
     * Command Response - Info about all or selected libraries and their functions in {@link FunctionListResponse} format.
     */
    public functionList(options?: FunctionListOptions): T {
        return this.addAndReturn(createFunctionList(options));
    }

    /**
     * Returns information about the function that's currently running and information about the
     * available execution engines.
     *
     * @see {@link https://valkey.io/commands/function-stats/|valkey.io} for details.
     * @remarks Since Valkey version 7.0.0.
     *
     * Command Response - A `Record` of type {@link FunctionStatsSingleResponse} with two keys:
     *
     * - `"running_script"` with information about the running script.
     * - `"engines"` with information about available engines and their stats.
     */
    public functionStats(): T {
        return this.addAndReturn(createFunctionStats());
    }

    /**
     * Returns the serialized payload of all loaded libraries.
     *
     * @see {@link https://valkey.io/commands/function-dump/|valkey.io} for details.
     * @remarks Since Valkey version 7.0.0.
     * @remarks To execute a transaction with a `functionDump` command, the `exec` command requires `Decoder.Bytes` to handle the response.
     *
     * Command Response - The serialized payload of all loaded libraries.
     */
    public functionDump(): T {
        return this.addAndReturn(createFunctionDump());
    }

    /**
     * Restores libraries from the serialized payload returned by {@link functionDump}.
     *
     * @see {@link https://valkey.io/commands/function-restore/|valkey.io} for details.
     * @remarks Since Valkey version 7.0.0.
     *
     * @param payload - The serialized data from {@link functionDump}.
     * @param policy - (Optional) A policy for handling existing libraries.
     *
     * Command Response - `"OK"`.
     */
    public functionRestore(payload: Buffer, policy?: FunctionRestorePolicy): T {
        return this.addAndReturn(createFunctionRestore(payload, policy));
    }

    /**
     * Deletes all the keys of all the existing databases. This command never fails.
     *
     * @see {@link https://valkey.io/commands/flushall/|valkey.io} for details.
     *
     * @param mode - (Optional) The flushing mode, could be either {@link FlushMode.SYNC} or {@link FlushMode.ASYNC}.
     *
     * Command Response - `"OK"`.
     */
    public flushall(mode?: FlushMode): T {
        return this.addAndReturn(createFlushAll(mode));
    }

    /**
     * Deletes all the keys of the currently selected database. This command never fails.
     *
     * @see {@link https://valkey.io/commands/flushdb/|valkey.io} for details.
     *
     * @param mode - (Optional) The flushing mode, could be either {@link FlushMode.SYNC} or {@link FlushMode.ASYNC}.
     *
     * Command Response - `"OK"`.
     */
    public flushdb(mode?: FlushMode): T {
        return this.addAndReturn(createFlushDB(mode));
    }

    /**
     * Returns the index of the first occurrence of `element` inside the list specified by `key`. If no
     * match is found, `null` is returned. If the `count` option is specified, then the function returns
     * an `array` of indices of matching elements within the list.
     *
     * @see {@link https://valkey.io/commands/lpos/|valkey.io} for details.
     * @remarks Since Valkey version 6.0.6.
     *
     * @param key - The name of the list.
     * @param element - The value to search for within the list.
     * @param options - (Optional) The LPOS options - see {@link LPosOptions}.
     *
     * Command Response - The index of `element`, or `null` if `element` is not in the list. If the `count`
     * option is specified, then the function returns an `array` of indices of matching elements within the list.
     */
    public lpos(
        key: GlideString,
        element: GlideString,
        options?: LPosOptions,
    ): T {
        return this.addAndReturn(createLPos(key, element, options));
    }

    /**
     * Returns the number of keys in the currently selected database.
     *
     * @see {@link https://valkey.io/commands/dbsize/|valkey.io} for details.
     *
     * Command Response - The number of keys in the currently selected database.
     */
    public dbsize(): T {
        return this.addAndReturn(createDBSize());
    }

    /**
     * Counts the number of set bits (population counting) in the string stored at `key`. The `options` argument can
     * optionally be provided to count the number of bits in a specific string interval.
     *
     * @see {@link https://valkey.io/commands/bitcount/|valkey.io} for more details.
     *
     * @param key - The key for the string to count the set bits of.
     * @param options - The offset options.
     *
     * Command Response - If `options` is provided, returns the number of set bits in the string interval specified by `options`.
     *     If `options` is not provided, returns the number of set bits in the string stored at `key`.
     *     Otherwise, if `key` is missing, returns `0` as it is treated as an empty string.
     */
    public bitcount(key: GlideString, options?: BitOffsetOptions): T {
        return this.addAndReturn(createBitCount(key, options));
    }

    /**
     * Adds geospatial members with their positions to the specified sorted set stored at `key`.
     * If a member is already a part of the sorted set, its position is updated.
     *
     * @see {@link https://valkey.io/commands/geoadd/|valkey.io} for details.
     *
     * @param key - The key of the sorted set.
     * @param membersToGeospatialData - A mapping of member names to their corresponding positions - see
     *     {@link GeospatialData}. The command will report an error when the user attempts to index
     *     coordinates outside the specified ranges.
     * @param options - The GeoAdd options - see {@link GeoAddOptions}.
     *
     * Command Response - The number of elements added to the sorted set. If `changed` is set to
     *    `true` in the options, returns the number of elements updated in the sorted set.
     */
    public geoadd(
        key: GlideString,
        membersToGeospatialData: Map<GlideString, GeospatialData>,
        options?: GeoAddOptions,
    ): T {
        return this.addAndReturn(
            createGeoAdd(key, membersToGeospatialData, options),
        );
    }

    /**
     * Returns the members of a sorted set populated with geospatial information using {@link geoadd},
     * which are within the borders of the area specified by a given shape.
     *
     * @see {@link https://valkey.io/commands/geosearch/|valkey.io} for details.
     * @remarks Since Valkey version 6.2.0.
     *
     * @param key - The key of the sorted set.
     * @param searchFrom - The query's center point options, could be one of:
     *
     * - {@link MemberOrigin} to use the position of the given existing member in the sorted set.
     *
     * - {@link CoordOrigin} to use the given longitude and latitude coordinates.
     *
     * @param searchBy - The query's shape options, could be one of:
     *
     * - {@link GeoCircleShape} to search inside circular area according to given radius.
     *
     * - {@link GeoBoxShape} to search inside an axis-aligned rectangle, determined by height and width.
     *
     * @param resultOptions - The optional inputs to request additional information and configure sorting/limiting the results, see {@link GeoSearchResultOptions}.
     *
     * Command Response - By default, returns an `Array` of members (locations) names.
     *     If any of `withCoord`, `withDist` or `withHash` are set to `true` in {@link GeoSearchResultOptions}, a 2D `Array` returned,
     *     where each sub-array represents a single item in the following order:
     *
     * - The member (location) name.
     * - The distance from the center as a floating point `number`, in the same unit specified for `searchBy`.
     * - The geohash of the location as a integer `number`.
     * - The coordinates as a two item `array` of floating point `number`s.
     */
    public geosearch(
        key: GlideString,
        searchFrom: SearchOrigin,
        searchBy: GeoSearchShape,
        resultOptions?: GeoSearchResultOptions,
    ): T {
        return this.addAndReturn(
            createGeoSearch(key, searchFrom, searchBy, resultOptions),
        );
    }

    /**
     * Searches for members in a sorted set stored at `source` representing geospatial data
     * within a circular or rectangular area and stores the result in `destination`.
     *
     * If `destination` already exists, it is overwritten. Otherwise, a new sorted set will be created.
     *
     * To get the result directly, see {@link geosearch}.
     *
     * @see {@link https://valkey.io/commands/geosearchstore/|valkey.io} for details.
     * @remarks Since Valkey version 6.2.0.
     *
     * @param destination - The key of the destination sorted set.
     * @param source - The key of the sorted set.
     * @param searchFrom - The query's center point options, could be one of:
     * - {@link MemberOrigin} to use the position of the given existing member in the sorted set.
     * - {@link CoordOrigin} to use the given longitude and latitude coordinates.
     * @param searchBy - The query's shape options, could be one of:
     * - {@link GeoCircleShape} to search inside circular area according to given radius.
     * - {@link GeoBoxShape} to search inside an axis-aligned rectangle, determined by height and width.
     * @param resultOptions - (Optional) Parameters to request additional information and configure sorting/limiting the results, see {@link GeoSearchStoreResultOptions}.
     *
     * Command Response - The number of elements in the resulting sorted set stored at `destination`.
     */
    public geosearchstore(
        destination: GlideString,
        source: GlideString,
        searchFrom: SearchOrigin,
        searchBy: GeoSearchShape,
        resultOptions?: GeoSearchStoreResultOptions,
    ): T {
        return this.addAndReturn(
            createGeoSearchStore(
                destination,
                source,
                searchFrom,
                searchBy,
                resultOptions,
            ),
        );
    }

    /**
     * Returns the positions (longitude, latitude) of all the specified `members` of the
     * geospatial index represented by the sorted set at `key`.
     *
     * @see {@link https://valkey.io/commands/geopos/|valkey.io} for more details.
     *
     * @param key - The key of the sorted set.
     * @param members - The members for which to get the positions.
     *
     * Command Response - A 2D `Array` which represents positions (longitude and latitude) corresponding to the
     *     given members. The order of the returned positions matches the order of the input members.
     *     If a member does not exist, its position will be `null`.
     */
    public geopos(key: GlideString, members: GlideString[]): T {
        return this.addAndReturn(createGeoPos(key, members));
    }

    /**
     * Pops member-score pairs from the first non-empty sorted set, with the given `keys`
     * being checked in the order they are provided.
     *
     * @see {@link https://valkey.io/commands/zmpop/|valkey.io} for details.
     * @remarks Since Valkey version 7.0.0.
     *
     * @param keys - The keys of the sorted sets.
     * @param modifier - The element pop criteria - either {@link ScoreFilter.MIN} or
     *     {@link ScoreFilter.MAX} to pop the member with the lowest/highest score accordingly.
     * @param count - (Optional) The number of elements to pop. If not supplied, only one element will be popped.
     *
     * Command Response - A two-element `array` containing the key name of the set from which the
     *     was popped, and a `GlideRecord<number>` of the popped elements - see {@link GlideRecord}.
     *     If no member could be popped, returns `null`.
     */
    public zmpop(
        keys: GlideString[],
        modifier: ScoreFilter,
        count?: number,
    ): T {
        return this.addAndReturn(createZMPop(keys, modifier, count));
    }

    /**
     * Pops a member-score pair from the first non-empty sorted set, with the given `keys` being
     * checked in the order they are provided. Blocks the connection when there are no members
     * to pop from any of the given sorted sets. `BZMPOP` is the blocking variant of {@link zmpop}.
     *
     * @see {@link https://valkey.io/commands/bzmpop/|valkey.io} for details.
     * @remarks `BZMPOP` is a client blocking command, see {@link https://github.com/valkey-io/valkey-glide/wiki/General-Concepts#blocking-commands | Valkey Glide Wiki} for more details and best practices.
     * @remarks Since Valkey version 7.0.0.
     *
     * @param keys - The keys of the sorted sets.
     * @param modifier - The element pop criteria - either {@link ScoreFilter.MIN} or
     *     {@link ScoreFilter.MAX} to pop the member with the lowest/highest score accordingly.
     * @param timeout - The number of seconds to wait for a blocking operation to complete. A value of `0` will block indefinitely.
     * @param count - (Optional) The number of elements to pop. If not supplied, only one element will be popped.
     *
     * Command Response - A two-element `array` containing the key name of the set from which the element
     *     was popped, and a `GlideRecord<number>` of the popped elements - see {@link GlideRecord}.
     *     If no member could be popped, returns `null`.
     */
    public bzmpop(
        keys: GlideString[],
        modifier: ScoreFilter,
        timeout: number,
        count?: number,
    ): T {
        return this.addAndReturn(createBZMPop(keys, modifier, timeout, count));
    }

    /**
     * Increments the score of `member` in the sorted set stored at `key` by `increment`.
     * If `member` does not exist in the sorted set, it is added with `increment` as its score.
     * If `key` does not exist, a new sorted set is created with the specified member as its sole member.
     *
     * @see {@link https://valkey.io/commands/zincrby/|valkey.io} for details.
     *
     * @param key - The key of the sorted set.
     * @param increment - The score increment.
     * @param member - A member of the sorted set.
     *
     * Command Response - The new score of `member`.
     */
    public zincrby(
        key: GlideString,
        increment: number,
        member: GlideString,
    ): T {
        return this.addAndReturn(createZIncrBy(key, increment, member));
    }

    /**
     * Iterates incrementally over a sorted set.
     *
     * @see {@link https://valkey.io/commands/zscan/|valkey.io} for more details.
     *
     * @param key - The key of the sorted set.
     * @param cursor - The cursor that points to the next iteration of results. A value of `"0"` indicates the start of
     *      the search.
     * @param options - (Optional) The `zscan` options - see {@link ZScanOptions}
     *
     * Command Response - An `Array` of the `cursor` and the subset of the sorted set held by `key`.
     *      The first element is always the `cursor` for the next iteration of results. `0` will be the `cursor`
     *      returned on the last iteration of the sorted set. The second element is always an `Array` of the subset
     *      of the sorted set held in `key`. The `Array` in the second element is a flattened series of
     *      `String` pairs, where the value is at even indices and the score is at odd indices.
     *      If `options.noScores` is to `true`, the second element will only contain the members without scores.
     */
    public zscan(key: GlideString, cursor: string, options?: ZScanOptions): T {
        return this.addAndReturn(createZScan(key, cursor, options));
    }

    /**
     * Returns the distance between `member1` and `member2` saved in the geospatial index stored at `key`.
     *
     * @see {@link https://valkey.io/commands/geodist/|valkey.io} for details.
     *
     * @param key - The key of the sorted set.
     * @param member1 - The name of the first member.
     * @param member2 - The name of the second member.
     * @param geoUnit - The unit of distance measurement - see {@link GeoUnit}. If not specified, the default unit is {@link GeoUnit.METERS}.
     *
     * Command Response - The distance between `member1` and `member2`. Returns `null`, if one or both members do not exist,
     *     or if the key does not exist.
     */
    public geodist(
        key: GlideString,
        member1: GlideString,
        member2: GlideString,
        geoUnit?: GeoUnit,
    ): T {
        return this.addAndReturn(createGeoDist(key, member1, member2, geoUnit));
    }

    /**
     * Returns the `GeoHash` strings representing the positions of all the specified `members` in the sorted set stored at `key`.
     *
     * @see {@link https://valkey.io/commands/geohash/|valkey.io} for details.
     *
     * @param key - The key of the sorted set.
     * @param members - The array of members whose `GeoHash` strings are to be retrieved.
     *
     * Command Response - An array of `GeoHash` strings representing the positions of the specified members stored at `key`.
     *   If a member does not exist in the sorted set, a `null` value is returned for that member.
     */
    public geohash(key: GlideString, members: GlideString[]): T {
        return this.addAndReturn(createGeoHash(key, members));
    }

    /**
     * Returns `UNIX TIME` of the last DB save timestamp or startup timestamp if no save
     * was made since then.
     *
     * @see {@link https://valkey.io/commands/lastsave/|valkey.io} for details.
     *
     * Command Response - `UNIX TIME` of the last DB save executed with success.
     */
    public lastsave(): T {
        return this.addAndReturn(createLastSave());
    }

    /**
     * Returns all the longest common subsequences combined between strings stored at `key1` and `key2`.
     *
     * @see {@link https://valkey.io/commands/lcs/|valkey.io} for details.
     * @remarks Since Valkey version 7.0.0.
     *
     * @param key1 - The key that stores the first string.
     * @param key2 - The key that stores the second string.
     *
     * Command Response - A `String` containing all the longest common subsequence combined between the 2 strings.
     *     An empty `String` is returned if the keys do not exist or have no common subsequences.
     */
    public lcs(key1: GlideString, key2: GlideString): T {
        return this.addAndReturn(createLCS(key1, key2));
    }

    /**
     * Returns the total length of all the longest common subsequences between strings stored at `key1` and `key2`.
     *
     * @see {@link https://valkey.io/commands/lcs/|valkey.io} for details.
     * @remarks Since Valkey version 7.0.0.
     *
     * @param key1 - The key that stores the first string.
     * @param key2 - The key that stores the second string.
     *
     * Command Response - The total length of all the longest common subsequences between the 2 strings.
     */
    public lcsLen(key1: GlideString, key2: GlideString): T {
        return this.addAndReturn(createLCS(key1, key2, { len: true }));
    }

    /**
     * Returns the indices and lengths of the longest common subsequences between strings stored at
     * `key1` and `key2`.
     *
     * @see {@link https://valkey.io/commands/lcs/|valkey.io} for details.
     * @remarks Since Valkey version 7.0.0.
     *
     * @param key1 - The key that stores the first string.
     * @param key2 - The key that stores the second string.
     * @param options - (Optional) Additional parameters:
     * - (Optional) `withMatchLen`: if `true`, include the length of the substring matched for the each match.
     * - (Optional) `minMatchLen`: the minimum length of matches to include in the result.
     *
     * Command Response - A {@link GlideRecord} containing the indices of the longest common subsequences between
     *     the 2 strings and the lengths of the longest common subsequences. The resulting map contains two
     *     keys, "matches" and "len":
     *     - `"len"` is mapped to the total length of the all longest common subsequences between the 2 strings
     *           stored as an integer. This value doesn't count towards the `minMatchLen` filter.
     *     - `"matches"` is mapped to a three dimensional array of integers that stores pairs
     *           of indices that represent the location of the common subsequences in the strings held
     *           by `key1` and `key2`.
     *
     *     See example of {@link BaseClient.lcsIdx|lcsIdx} for more details.
     */
    public lcsIdx(
        key1: GlideString,
        key2: GlideString,
        options?: { withMatchLen?: boolean; minMatchLen?: number },
    ): T {
        return this.addAndReturn(createLCS(key1, key2, { idx: options ?? {} }));
    }

    /**
     * Updates the last access time of the specified keys.
     *
     * @see {@link https://valkey.io/commands/touch/|valkey.io} for details.
     *
     * @param keys - The keys to update the last access time of.
     *
     * Command Response - The number of keys that were updated. A key is ignored if it doesn't exist.
     */
    public touch(keys: GlideString[]): T {
        return this.addAndReturn(createTouch(keys));
    }

    /**
     * Returns a random existing key name from the currently selected database.
     *
     * @see {@link https://valkey.io/commands/randomkey/|valkey.io} for details.
     *
     * Command Response - A random existing key name from the currently selected database.
     */
    public randomKey(): T {
        return this.addAndReturn(createRandomKey());
    }

    /**
     * Overwrites part of the string stored at `key`, starting at the specified `offset`,
     * for the entire length of `value`. If the `offset` is larger than the current length of the string at `key`,
     * the string is padded with zero bytes to make `offset` fit. Creates the `key` if it doesn't exist.
     *
     * @see {@link https://valkey.io/commands/setrange/|valkey.io} for details.
     *
     * @param key - The key of the string to update.
     * @param offset - The position in the string where `value` should be written.
     * @param value - The string written with `offset`.
     *
     * Command Response - The length of the string stored at `key` after it was modified.
     */
    public setrange(key: GlideString, offset: number, value: GlideString): T {
        return this.addAndReturn(createSetRange(key, offset, value));
    }

    /**
     * Appends a `value` to a `key`. If `key` does not exist it is created and set as an empty string,
     * so `APPEND` will be similar to {@link set} in this special case.
     *
     * @see {@link https://valkey.io/commands/append/|valkey.io} for details.
     *
     * @param key - The key of the string.
     * @param value - The key of the string.
     *
     * Command Response - The length of the string after appending the value.
     */
    public append(key: GlideString, value: GlideString): T {
        return this.addAndReturn(createAppend(key, value));
    }

    /**
     * Pops one or more elements from the first non-empty list from the provided `keys`.
     *
     * @see {@link https://valkey.io/commands/lmpop/|valkey.io} for details.
     * @remarks Since Valkey version 7.0.0.
     *
     * @param keys - An array of keys to lists.
     * @param direction - The direction based on which elements are popped from - see {@link ListDirection}.
     * @param count - (Optional) The maximum number of popped elements.
     *
     * Command Response - A `Record` which stores the key name where elements were popped out and the array of popped elements.
     */
    public lmpop(
        keys: GlideString[],
        direction: ListDirection,
        count?: number,
    ): T {
        return this.addAndReturn(createLMPop(keys, direction, count));
    }

    /**
     * Blocks the connection until it pops one or more elements from the first non-empty list from the
     * provided `key`. `BLMPOP` is the blocking variant of {@link lmpop}.
     *
     * @see {@link https://valkey.io/commands/blmpop/|valkey.io} for details.
     * @remarks Since Valkey version 7.0.0.
     *
     * @param keys - An array of keys to lists.
     * @param direction - The direction based on which elements are popped from - see {@link ListDirection}.
     * @param timeout - The number of seconds to wait for a blocking operation to complete. A value of
     *     `0` will block indefinitely.
     * @param count - (Optional) The maximum number of popped elements.
     *
     * Command Response - A `Record` which stores the key name where elements were popped out and the array of popped elements.
     *     If no member could be popped and the timeout expired, returns `null`.
     */
    public blmpop(
        keys: GlideString[],
        direction: ListDirection,
        timeout: number,
        count?: number,
    ): T {
        return this.addAndReturn(createBLMPop(keys, direction, timeout, count));
    }

    /**
     * Lists the currently active channels.
     * The command is routed to all nodes, and aggregates the response to a single array.
     *
     * @see {@link https://valkey.io/commands/pubsub-channels/|valkey.io} for more details.
     *
     * @param pattern - A glob-style pattern to match active channels.
     *                  If not provided, all active channels are returned.
     * Command Response - A list of currently active channels matching the given pattern.
     *          If no pattern is specified, all active channels are returned.
     */
    public pubsubChannels(pattern?: GlideString): T {
        return this.addAndReturn(createPubSubChannels(pattern));
    }

    /**
     * Returns the number of unique patterns that are subscribed to by clients.
     *
     * Note: This is the total number of unique patterns all the clients are subscribed to,
     * not the count of clients subscribed to patterns.
     * The command is routed to all nodes, and aggregates the response to the sum of all pattern subscriptions.
     *
     * @see {@link https://valkey.io/commands/pubsub-numpat/|valkey.io} for more details.
     *
     * Command Response - The number of unique patterns.
     */
    public pubsubNumPat(): T {
        return this.addAndReturn(createPubSubNumPat());
    }

    /**
     * Returns the number of subscribers (exclusive of clients subscribed to patterns) for the specified channels.
     *
     * @see {@link https://valkey.io/commands/pubsub-numsub/|valkey.io} for more details.
     *
     * @param channels - The list of channels to query for the number of subscribers.
     *
     * Command Response - A list of the channel names and their numbers of subscribers.
     */
    public pubsubNumSub(channels: GlideString[]): T {
        return this.addAndReturn(createPubSubNumSub(channels));
    }
}

/**
 * Extends BaseTransaction class for Redis standalone commands.
 * Transactions allow the execution of a group of commands in a single step.
 *
 * Command Response:
 *  An array of command responses is returned by the GlideClient.exec command, in the order they were given.
 *  Each element in the array represents a command given to the transaction.
 *  The response for each command depends on the executed Redis command.
 *  Specific response types are documented alongside each method.
 *
 * @example
 * ```typescript
 * const transaction = new Transaction()
 *    .set("key", "value")
 *    .select(1)  /// Standalone command
 *    .get("key");
 * const result = await GlideClient.exec(transaction);
 * console.log(result); // Output: ['OK', 'OK', null]
 * ```
 */
export class Transaction extends BaseTransaction<Transaction> {
    /// TODO: add MOVE, SLAVEOF and all SENTINEL commands

    /**
     * Change the currently selected database.
     *
     * @see {@link https://valkey.io/commands/select/|valkey.io} for details.
     *
     * @param index - The index of the database to select.
     *
     * Command Response - A simple `"OK"` response.
     */
    public select(index: number): Transaction {
        return this.addAndReturn(createSelect(index));
    }

    /**
     * Sorts the elements in the list, set, or sorted set at `key` and returns the result.
     *
     * The `sort` command can be used to sort elements based on different criteria and
     * apply transformations on sorted elements.
     *
     * To store the result into a new key, see {@link sortStore}.
     *
     * @see {@link https://valkey.io/commands/sort/|valkey.io} for more details.
     *
     * @param key - The key of the list, set, or sorted set to be sorted.
     * @param options - (Optional) {@link SortOptions}.
     *
     * Command Response - An `Array` of sorted elements.
     */
    public sort(key: GlideString, options?: SortOptions): Transaction {
        return this.addAndReturn(createSort(key, options));
    }

    /**
     * Sorts the elements in the list, set, or sorted set at `key` and returns the result.
     *
     * The `sortReadOnly` command can be used to sort elements based on different criteria and
     * apply transformations on sorted elements.
     *
     * This command is routed depending on the client's {@link ReadFrom} strategy.
     *
     * @remarks Since Valkey version 7.0.0.
     *
     * @param key - The key of the list, set, or sorted set to be sorted.
     * @param options - (Optional) {@link SortOptions}.
     *
     * Command Response - An `Array` of sorted elements
     */
    public sortReadOnly(key: GlideString, options?: SortOptions): Transaction {
        return this.addAndReturn(createSortReadOnly(key, options));
    }

    /**
     * Sorts the elements in the list, set, or sorted set at `key` and stores the result in
     * `destination`.
     *
     * The `sort` command can be used to sort elements based on different criteria and
     * apply transformations on sorted elements, and store the result in a new key.
     *
     * To get the sort result without storing it into a key, see {@link sort} or {@link sortReadOnly}.
     *
     * @see {@link https://valkey.io/commands/sort/|valkey.io} for more details.
     *
     * @param key - The key of the list, set, or sorted set to be sorted.
     * @param destination - The key where the sorted result will be stored.
     * @param options - (Optional) {@link SortOptions}.
     *
     * Command Response - The number of elements in the sorted key stored at `destination`.
     */
    public sortStore(
        key: GlideString,
        destination: GlideString,
        options?: SortOptions,
    ): Transaction {
        return this.addAndReturn(createSort(key, options, destination));
    }

    /**
     * Copies the value stored at the `source` to the `destination` key. If `destinationDB` is specified,
     * the value will be copied to the database specified, otherwise the current database will be used.
     * When `replace` is true, removes the `destination` key first if it already exists, otherwise performs
     * no action.
     *
     * @see {@link https://valkey.io/commands/copy/|valkey.io} for details.
     * @remarks Since Valkey version 6.2.0.
     *
     * @param source - The key to the source value.
     * @param destination - The key where the value should be copied to.
     * @param destinationDB - (Optional) The alternative logical database index for the destination key.
     *     If not provided, the current database will be used.
     * @param replace - (Optional) If `true`, the `destination` key should be removed before copying the
     *     value to it. If not provided, no action will be performed if the key already exists.
     *
     * Command Response - `true` if `source` was copied, `false` if the `source` was not copied.
     */
    public copy(
        source: GlideString,
        destination: GlideString,
        options?: { destinationDB?: number; replace?: boolean },
    ): Transaction {
        return this.addAndReturn(createCopy(source, destination, options));
    }

    /**
     * Move `key` from the currently selected database to the database specified by `dbIndex`.
     *
     * @see {@link https://valkey.io/commands/move/|valkey.io} for details.
     *
     * @param key - The key to move.
     * @param dbIndex - The index of the database to move `key` to.
     *
     * Command Response - `true` if `key` was moved, or `false` if the `key` already exists in the destination
     *     database or does not exist in the source database.
     */
    public move(key: GlideString, dbIndex: number): Transaction {
        return this.addAndReturn(createMove(key, dbIndex));
    }

    /** Publish a message on pubsub channel.
     *
     * @see {@link https://valkey.io/commands/publish/|valkey.io} for more details.
     *
     * @param message - Message to publish.
     * @param channel - Channel to publish the message on.
     *
     * Command Response -  Number of subscriptions in primary node that received the message.
     * Note that this value does not include subscriptions that configured on replicas.
     */
    public publish(message: GlideString, channel: GlideString): Transaction {
        return this.addAndReturn(createPublish(message, channel));
    }
}

/**
 * Extends BaseTransaction class for cluster mode commands.
 * Transactions allow the execution of a group of commands in a single step.
 *
 * Command Response:
 *  An array of command responses is returned by the GlideClusterClient.exec command, in the order they were given.
 *  Each element in the array represents a command given to the transaction.
 *  The response for each command depends on the executed Redis command.
 *  Specific response types are documented alongside each method.
 *
 */
export class ClusterTransaction extends BaseTransaction<ClusterTransaction> {
    /// TODO: add all CLUSTER commands

    /**
     * Sorts the elements in the list, set, or sorted set at `key` and returns the result.
     *
     * The `sort` command can be used to sort elements based on different criteria and
     * apply transformations on sorted elements.
     *
     * To store the result into a new key, see {@link sortStore}.
     *
     * @see {@link https://valkey.io/commands/sort/|valkey.io} for more details.
     *
     * @param key - The key of the list, set, or sorted set to be sorted.
     * @param options - (Optional) {@link SortClusterOptions}.
     *
     * Command Response - An `Array` of sorted elements.
     */
    public sort(
        key: GlideString,
        options?: SortClusterOptions,
    ): ClusterTransaction {
        return this.addAndReturn(createSort(key, options));
    }

    /**
     * Sorts the elements in the list, set, or sorted set at `key` and returns the result.
     *
     * The `sortReadOnly` command can be used to sort elements based on different criteria and
     * apply transformations on sorted elements.
     *
     * This command is routed depending on the client's {@link ReadFrom} strategy.
     *
     * @see {@link https://valkey.io/commands/sort/|valkey.io} for more details.
     * @remarks Since Valkey version 7.0.0.
     *
     * @param key - The key of the list, set, or sorted set to be sorted.
     * @param options - (Optional) {@link SortClusterOptions}.
     *
     * Command Response - An `Array` of sorted elements
     */
    public sortReadOnly(
        key: GlideString,
        options?: SortClusterOptions,
    ): ClusterTransaction {
        return this.addAndReturn(createSortReadOnly(key, options));
    }

    /**
     * Sorts the elements in the list, set, or sorted set at `key` and stores the result in
     * `destination`.
     *
     * The `sort` command can be used to sort elements based on different criteria and
     * apply transformations on sorted elements, and store the result in a new key.
     *
     * To get the sort result without storing it into a key, see {@link sort} or {@link sortReadOnly}.
     *
     * @see {@link https://valkey.io/commands/sort|valkey.io} for more details.
     *
     * @param key - The key of the list, set, or sorted set to be sorted.
     * @param destination - The key where the sorted result will be stored.
     * @param options - (Optional) {@link SortClusterOptions}.
     *
     * Command Response - The number of elements in the sorted key stored at `destination`.
     */
    public sortStore(
        key: GlideString,
        destination: GlideString,
        options?: SortClusterOptions,
    ): ClusterTransaction {
        return this.addAndReturn(createSort(key, options, destination));
    }

    /**
     * Copies the value stored at the `source` to the `destination` key. When `replace` is true,
     * removes the `destination` key first if it already exists, otherwise performs no action.
     *
     * @see {@link https://valkey.io/commands/copy/|valkey.io} for details.
     * @remarks Since Valkey version 6.2.0.
     *
     * @param source - The key to the source value.
     * @param destination - The key where the value should be copied to.
     * @param replace - (Optional) If `true`, the `destination` key should be removed before copying the
     *     value to it. If not provided, no action will be performed if the key already exists.
     *
     * Command Response - `true` if `source` was copied, `false` if the `source` was not copied.
     */
    public copy(
        source: GlideString,
        destination: GlideString,
        replace?: boolean,
    ): ClusterTransaction {
        return this.addAndReturn(
            createCopy(source, destination, { replace: replace }),
        );
    }

    /** Publish a message on pubsub channel.
     * This command aggregates PUBLISH and SPUBLISH commands functionalities.
     * The mode is selected using the 'sharded' parameter.
     * For both sharded and non-sharded mode, request is routed using hashed channel as key.
     *
     * @see {@link https://valkey.io/commands/publish} and {@link https://valkey.io/commands/spublish} for more details.
     *
     * @param message - Message to publish.
     * @param channel - Channel to publish the message on.
     * @param sharded - Use sharded pubsub mode. Available since Valkey version 7.0.
     *
     * Command Response -  Number of subscriptions in primary node that received the message.
     */
    public publish(
        message: GlideString,
        channel: GlideString,
        sharded: boolean = false,
    ): ClusterTransaction {
        return this.addAndReturn(createPublish(message, channel, sharded));
    }

    /**
     * Lists the currently active shard channels.
     * The command is routed to all nodes, and aggregates the response to a single array.
     *
     * @see {@link https://valkey.io/commands/pubsub-shardchannels|valkey.io} for more details.
     *
     * @param pattern - A glob-style pattern to match active shard channels.
     *                  If not provided, all active shard channels are returned.
     *
     * Command Response - A list of currently active shard channels matching the given pattern.
     *          If no pattern is specified, all active shard channels are returned.
     */
    public pubsubShardChannels(pattern?: GlideString): ClusterTransaction {
        return this.addAndReturn(createPubsubShardChannels(pattern));
    }

    /**
     * Returns the number of subscribers (exclusive of clients subscribed to patterns) for the specified shard channels.
     *
     * @see {@link https://valkey.io/commands/pubsub-shardnumsub|valkey.io} for more details.
     * @remarks The command is routed to all nodes, and aggregates the response into a single list.
     *
     * @param channels - The list of shard channels to query for the number of subscribers.
     *
     * Command Response - A list of the shard channel names and their numbers of subscribers.
     */
    public pubsubShardNumSub(channels: GlideString[]): ClusterTransaction {
        return this.addAndReturn(createPubSubShardNumSub(channels));
    }
}<|MERGE_RESOLUTION|>--- conflicted
+++ resolved
@@ -4,13 +4,12 @@
 
 import {
     BaseClient, // eslint-disable-line @typescript-eslint/no-unused-vars
-    GlideRecord, // eslint-disable-line @typescript-eslint/no-unused-vars
+    GlideRecord,
     GlideString,
     HashDataType,
-    convertGlideRecord,
-    convertHashDataType,
     ReadFrom, // eslint-disable-line @typescript-eslint/no-unused-vars
-    SortedSetDataType, // eslint-disable-line @typescript-eslint/no-unused-vars
+    SortedSetDataType,
+    convertGlideRecord
 } from "./BaseClient";
 
 import {
@@ -828,11 +827,7 @@
         fieldsAndValues: HashDataType | Record<string, GlideString>,
     ): T {
         return this.addAndReturn(
-<<<<<<< HEAD
             createHSet(key, convertFieldsAndValues(fieldsAndValues)),
-=======
-            createHSet(key, convertHashDataType(fieldsAndValues)),
->>>>>>> c356b6cc
         );
     }
 
