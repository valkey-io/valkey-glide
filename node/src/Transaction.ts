/**
 * Copyright Valkey GLIDE Project Contributors - SPDX Identifier: Apache-2.0
 */

import {
    BaseClient, // eslint-disable-line @typescript-eslint/no-unused-vars
    GlideString,
    ReadFrom, // eslint-disable-line @typescript-eslint/no-unused-vars
} from "./BaseClient";

import {
    AggregationType,
    BaseScanOptions,
    BitFieldGet,
    BitFieldIncrBy, // eslint-disable-line @typescript-eslint/no-unused-vars
    BitFieldOverflow, // eslint-disable-line @typescript-eslint/no-unused-vars
    BitFieldSet, // eslint-disable-line @typescript-eslint/no-unused-vars
    BitFieldSubCommands,
    BitOffset, // eslint-disable-line @typescript-eslint/no-unused-vars
    BitOffsetMultiplier, // eslint-disable-line @typescript-eslint/no-unused-vars
    BitOffsetOptions,
    BitmapIndexType,
    BitwiseOperation,
    Boundary,
    CoordOrigin, // eslint-disable-line @typescript-eslint/no-unused-vars
    ExpireOptions,
    FlushMode,
    FunctionListOptions,
    FunctionListResponse, // eslint-disable-line @typescript-eslint/no-unused-vars
    FunctionStatsResponse, // eslint-disable-line @typescript-eslint/no-unused-vars
    GeoAddOptions,
    GeoBoxShape, // eslint-disable-line @typescript-eslint/no-unused-vars
    GeoCircleShape, // eslint-disable-line @typescript-eslint/no-unused-vars
    GeoSearchResultOptions,
    GeoSearchShape,
    GeoSearchStoreResultOptions,
    GeoUnit,
    GeospatialData,
    InfoOptions,
    InsertPosition,
    KeyWeight,
    LPosOptions,
    ListDirection,
    LolwutOptions,
    MemberOrigin, // eslint-disable-line @typescript-eslint/no-unused-vars
    RangeByIndex,
    RangeByLex,
    RangeByScore,
    ReturnTypeXinfoStream, // eslint-disable-line @typescript-eslint/no-unused-vars
    ScoreFilter,
    SearchOrigin,
    SetOptions,
    SortClusterOptions,
    SortOptions,
    StreamAddOptions,
    StreamClaimOptions,
    StreamGroupOptions,
    StreamPendingOptions,
    StreamReadOptions,
    StreamTrimOptions,
    TimeUnit,
    ZAddOptions,
    createAppend,
    createBLMPop,
    createBLMove,
    createBLPop,
    createBRPop,
    createBZMPop,
    createBZPopMax,
    createBZPopMin,
    createBitCount,
    createBitField,
    createBitOp,
    createBitPos,
    createClientGetName,
    createClientId,
    createConfigGet,
    createConfigResetStat,
    createConfigRewrite,
    createConfigSet,
    createCopy,
    createCustomCommand,
    createDBSize,
    createDecr,
    createDecrBy,
    createDel,
    createEcho,
    createExists,
    createExpire,
    createExpireAt,
    createExpireTime,
    createFCall,
    createFCallReadOnly,
    createFlushAll,
    createFlushDB,
    createFunctionDelete,
    createFunctionFlush,
    createFunctionList,
    createFunctionLoad,
    createFunctionStats,
    createGeoAdd,
    createGeoDist,
    createGeoHash,
    createGeoPos,
    createGeoSearch,
    createGeoSearchStore,
    createGet,
    createGetBit,
    createGetDel,
    createGetEx,
    createGetRange,
    createHDel,
    createHExists,
    createHGet,
    createHGetAll,
    createHIncrBy,
    createHIncrByFloat,
    createHLen,
    createHMGet,
    createHRandField,
    createHScan,
    createHSet,
    createHSetNX,
    createHStrlen,
    createHVals,
    createIncr,
    createIncrBy,
    createIncrByFloat,
    createInfo,
    createLCS,
    createLIndex,
    createLInsert,
    createLLen,
    createLMPop,
    createLMove,
    createLPop,
    createLPos,
    createLPush,
    createLPushX,
    createLRange,
    createLRem,
    createLSet,
    createLTrim,
    createLastSave,
    createLolwut,
    createMGet,
    createMSet,
    createMSetNX,
    createMove,
    createObjectEncoding,
    createObjectFreq,
    createObjectIdletime,
    createObjectRefcount,
    createPExpire,
    createPExpireAt,
    createPExpireTime,
    createPTTL,
    createPersist,
    createPfAdd,
    createPfCount,
    createPfMerge,
    createPing,
    createPubSubChannels,
    createPubSubNumPat,
    createPubSubNumSub,
    createPubSubShardNumSub,
    createPublish,
    createPubsubShardChannels,
    createRPop,
    createRPush,
    createRPushX,
    createRandomKey,
    createRename,
    createRenameNX,
    createSAdd,
    createSCard,
    createSDiff,
    createSDiffStore,
    createSInter,
    createSInterCard,
    createSInterStore,
    createSIsMember,
    createSMIsMember,
    createSMembers,
    createSMove,
    createSPop,
    createSRandMember,
    createSRem,
    createSScan,
    createSUnion,
    createSUnionStore,
    createSelect,
    createSet,
    createSetBit,
    createSetRange,
    createSort,
    createSortReadOnly,
    createStrlen,
    createTTL,
    createTime,
    createTouch,
    createType,
    createUnlink,
    createWait,
    createXAdd,
    createXAutoClaim,
    createXClaim,
    createXDel,
    createXGroupCreate,
    createXGroupCreateConsumer,
    createXGroupDelConsumer,
    createXGroupDestroy,
    createXInfoConsumers,
    createXInfoStream,
    createXLen,
    createXPending,
    createXRange,
    createXRead,
    createXTrim,
    createZAdd,
    createZCard,
    createZCount,
    createZDiff,
    createZDiffStore,
    createZDiffWithScores,
    createZIncrBy,
    createZInterCard,
    createZInterstore,
    createZLexCount,
    createZMPop,
    createZMScore,
    createZPopMax,
    createZPopMin,
    createZRandMember,
    createZRange,
    createZRangeStore,
    createZRangeWithScores,
    createZRank,
    createZRem,
    createZRemRangeByLex,
    createZRemRangeByRank,
    createZRemRangeByScore,
    createZRevRank,
    createZRevRankWithScore,
    createZScan,
    createZScore,
<<<<<<< HEAD
    createZUnionStore,
    TimeUnit,
=======
>>>>>>> 91fae380
} from "./Commands";
import { command_request } from "./ProtobufMessage";

/**
 * Base class encompassing shared commands for both standalone and cluster mode implementations in a transaction.
 * Transactions allow the execution of a group of commands in a single step.
 *
 * Command Response:
 *  An array of command responses is returned by the client exec command, in the order they were given.
 *  Each element in the array represents a command given to the transaction.
 *  The response for each command depends on the executed Redis command.
 *  Specific response types are documented alongside each method.
 *
 * @example
 * ```typescript
 * const transaction = new BaseTransaction()
 *    .set("key", "value")
 *    .get("key");
 * const result = await client.exec(transaction);
 * console.log(result); // Output: ['OK', 'value']
 * ```
 */
export class BaseTransaction<T extends BaseTransaction<T>> {
    /**
     * @internal
     */
    readonly commands: command_request.Command[] = [];
    /**
     * Array of command indexes indicating commands that need to be converted into a `Set` within the transaction.
     * @internal
     */
    readonly setCommandsIndexes: number[] = [];

    /**
     * Adds a command to the transaction and returns the transaction instance.
     * @param command - The command to add.
     * @param shouldConvertToSet - Indicates if the command should be converted to a `Set`.
     * @returns The updated transaction instance.
     */
    protected addAndReturn(
        command: command_request.Command,
        shouldConvertToSet: boolean = false,
    ): T {
        if (shouldConvertToSet) {
            // The command's index within the transaction is saved for later conversion of its response to a Set type.
            this.setCommandsIndexes.push(this.commands.length);
        }

        this.commands.push(command);
        return this as unknown as T;
    }

    /** Get the value associated with the given key, or null if no such value exists.
     * @see {@link https://valkey.io/commands/get/|valkey.io} for details.
     *
     * @param key - The key to retrieve from the database.
     *
     * Command Response - If `key` exists, returns the value of `key`. Otherwise, return null.
     */
    public get(key: GlideString): T {
        return this.addAndReturn(createGet(key));
    }

    /**
     * Get the value of `key` and optionally set its expiration. `GETEX` is similar to {@link get}.
     *
     * @see {@link https://valkey.io/commands/getex/|valkey.io} for more details.
     * @remarks Since Valkey version 6.2.0.
     *
     * @param key - The key to retrieve from the database.
     * @param options - (Optional) set expiriation to the given key.
     *                  "persist" will retain the time to live associated with the key. Equivalent to `PERSIST` in the VALKEY API.
     *                  Otherwise, a {@link TimeUnit} and duration of the expire time should be specified.
     *
     * Command Response - If `key` exists, returns the value of `key` as a `string`. Otherwise, return `null`.
     */
    public getex(
        key: string,
        options?: "persist" | { type: TimeUnit; duration: number },
    ): T {
        return this.addAndReturn(createGetEx(key, options));
    }

    /**
     * Gets a string value associated with the given `key`and deletes the key.
     *
     * @see {@link https://valkey.io/commands/getdel/|valkey.io} for details.
     *
     * @param key - The key to retrieve from the database.
     *
     * Command Response - If `key` exists, returns the `value` of `key`. Otherwise, return `null`.
     */
    public getdel(key: GlideString): T {
        return this.addAndReturn(createGetDel(key));
    }

    /**
     * Returns the substring of the string value stored at `key`, determined by the offsets
     * `start` and `end` (both are inclusive). Negative offsets can be used in order to provide
     * an offset starting from the end of the string. So `-1` means the last character, `-2` the
     * penultimate and so forth. If `key` does not exist, an empty string is returned. If `start`
     * or `end` are out of range, returns the substring within the valid range of the string.
     *
     * @see {@link https://valkey.io/commands/getrange/|valkey.io} for details.
     *
     * @param key - The key of the string.
     * @param start - The starting offset.
     * @param end - The ending offset.
     *
     * Command Response - substring extracted from the value stored at `key`.
     */
    public getrange(key: string, start: number, end: number): T {
        return this.addAndReturn(createGetRange(key, start, end));
    }

    /** Set the given key with the given value. Return value is dependent on the passed options.
     * @see {@link https://valkey.io/commands/set/|valkey.io} for details.
     *
     * @param key - The key to store.
     * @param value - The value to store with the given key.
     * @param options - The set options.
     *
     * Command Response - If the value is successfully set, return OK.
     * If `value` isn't set because of `onlyIfExists` or `onlyIfDoesNotExist` conditions, return null.
     * If `returnOldValue` is set, return the old value as a string.
     */
    public set(key: string, value: string, options?: SetOptions): T {
        return this.addAndReturn(createSet(key, value, options));
    }

    /** Ping the Redis server.
     * @see {@link https://valkey.io/commands/ping/|valkey.io} for details.
     *
     * @param message - An optional message to include in the PING command.
     * If not provided, the server will respond with "PONG".
     * If provided, the server will respond with a copy of the message.
     *
     * Command Response - "PONG" if `message` is not provided, otherwise return a copy of `message`.
     */
    public ping(message?: GlideString): T {
        return this.addAndReturn(createPing(message));
    }

    /** Get information and statistics about the Redis server.
     * @see {@link https://valkey.io/commands/info/|valkey.io} for details.
     *
     * @param options - A list of InfoSection values specifying which sections of information to retrieve.
     * When no parameter is provided, the default option is assumed.
     *
     * Command Response - a string containing the information for the sections requested.
     */
    public info(options?: InfoOptions[]): T {
        return this.addAndReturn(createInfo(options));
    }

    /** Remove the specified keys. A key is ignored if it does not exist.
     * @see {@link https://valkey.io/commands/del/|valkey.io} for details.
     *
     * @param keys - A list of keys to be deleted from the database.
     *
     * Command Response - the number of keys that were removed.
     */
    public del(keys: string[]): T {
        return this.addAndReturn(createDel(keys));
    }

    /** Get the name of the connection on which the transaction is being executed.
     * @see {@link https://valkey.io/commands/client-getname/|valkey.io} for details.
     *
     * Command Response - the name of the client connection as a string if a name is set, or null if no name is assigned.
     */
    public clientGetName(): T {
        return this.addAndReturn(createClientGetName());
    }

    /** Rewrite the configuration file with the current configuration.
     * @see {@link https://valkey.io/commands/select/|valkey.io} for details.
     *
     * Command Response - "OK" when the configuration was rewritten properly. Otherwise, the transaction fails with an error.
     */
    public configRewrite(): T {
        return this.addAndReturn(createConfigRewrite());
    }

    /** Resets the statistics reported by Redis using the INFO and LATENCY HISTOGRAM commands.
     * @see {@link https://valkey.io/commands/config-resetstat/|valkey.io} for details.
     *
     * Command Response - always "OK".
     */
    public configResetStat(): T {
        return this.addAndReturn(createConfigResetStat());
    }

    /** Retrieve the values of multiple keys.
     * @see {@link https://valkey.io/commands/mget/|valkey.io} for details.
     *
     * @param keys - A list of keys to retrieve values for.
     *
     * Command Response - A list of values corresponding to the provided keys. If a key is not found,
     * its corresponding value in the list will be null.
     */
    public mget(keys: string[]): T {
        return this.addAndReturn(createMGet(keys));
    }

    /** Set multiple keys to multiple values in a single atomic operation.
     * @see {@link https://valkey.io/commands/mset/|valkey.io} for details.
     *
     * @param keyValueMap - A key-value map consisting of keys and their respective values to set.
     *
     * Command Response - always "OK".
     */
    public mset(keyValueMap: Record<string, string>): T {
        return this.addAndReturn(createMSet(keyValueMap));
    }

    /**
     * Sets multiple keys to values if the key does not exist. The operation is atomic, and if one or
     * more keys already exist, the entire operation fails.
     *
     * @see {@link https://valkey.io/commands/msetnx/|valkey.io} for details.
     *
     * @param keyValueMap - A key-value map consisting of keys and their respective values to set.
     * Command Response - `true` if all keys were set. `false` if no key was set.
     */
    public msetnx(keyValueMap: Record<string, string>): T {
        return this.addAndReturn(createMSetNX(keyValueMap));
    }

    /** Increments the number stored at `key` by one. If `key` does not exist, it is set to 0 before performing the operation.
     * @see {@link https://valkey.io/commands/incr/|valkey.io} for details.
     *
     * @param key - The key to increment its value.
     *
     * Command Response - the value of `key` after the increment.
     */
    public incr(key: string): T {
        return this.addAndReturn(createIncr(key));
    }

    /** Increments the number stored at `key` by `amount`. If `key` does not exist, it is set to 0 before performing the operation.
     * @see {@link https://valkey.io/commands/incrby/|valkey.io} for details.
     *
     * @param key - The key to increment its value.
     * @param amount - The amount to increment.
     *
     * Command Response - the value of `key` after the increment.
     */
    public incrBy(key: string, amount: number): T {
        return this.addAndReturn(createIncrBy(key, amount));
    }

    /** Increment the string representing a floating point number stored at `key` by `amount`.
     * By using a negative amount value, the result is that the value stored at `key` is decremented.
     * If `key` does not exist, it is set to 0 before performing the operation.
     * @see {@link https://valkey.io/commands/incrbyfloat/|valkey.io} for details.
     *
     * @param key - The key to increment its value.
     * @param amount - The amount to increment.
     *
     * Command Response - the value of `key` after the increment.
     *
     */
    public incrByFloat(key: string, amount: number): T {
        return this.addAndReturn(createIncrByFloat(key, amount));
    }

    /** Returns the current connection id.
     * @see {@link https://valkey.io/commands/client-id/|valkey.io} for details.
     *
     * Command Response - the id of the client.
     */
    public clientId(): T {
        return this.addAndReturn(createClientId());
    }

    /** Decrements the number stored at `key` by one. If `key` does not exist, it is set to 0 before performing the operation.
     * @see {@link https://valkey.io/commands/decr/|valkey.io} for details.
     *
     * @param key - The key to decrement its value.
     *
     * Command Response - the value of `key` after the decrement.
     */
    public decr(key: string): T {
        return this.addAndReturn(createDecr(key));
    }

    /** Decrements the number stored at `key` by `amount`. If `key` does not exist, it is set to 0 before performing the operation.
     * @see {@link https://valkey.io/commands/decrby/|valkey.io} for details.
     *
     * @param key - The key to decrement its value.
     * @param amount - The amount to decrement.
     *
     * Command Response - the value of `key` after the decrement.
     */
    public decrBy(key: string, amount: number): T {
        return this.addAndReturn(createDecrBy(key, amount));
    }

    /**
     * Perform a bitwise operation between multiple keys (containing string values) and store the result in the
     * `destination`.
     *
     * @see {@link https://valkey.io/commands/bitop/|valkey.io} for details.
     *
     * @param operation - The bitwise operation to perform.
     * @param destination - The key that will store the resulting string.
     * @param keys - The list of keys to perform the bitwise operation on.
     *
     * Command Response - The size of the string stored in `destination`.
     */
    public bitop(
        operation: BitwiseOperation,
        destination: string,
        keys: string[],
    ): T {
        return this.addAndReturn(createBitOp(operation, destination, keys));
    }

    /**
     * Returns the bit value at `offset` in the string value stored at `key`. `offset` must be greater than or equal
     * to zero.
     *
     * @see {@link https://valkey.io/commands/getbit/|valkey.io} for details.
     *
     * @param key - The key of the string.
     * @param offset - The index of the bit to return.
     *
     * Command Response - The bit at the given `offset` of the string. Returns `0` if the key is empty or if the
     * `offset` exceeds the length of the string.
     */
    public getbit(key: string, offset: number): T {
        return this.addAndReturn(createGetBit(key, offset));
    }

    /**
     * Sets or clears the bit at `offset` in the string value stored at `key`. The `offset` is a zero-based index, with
     * `0` being the first element of the list, `1` being the next element, and so on. The `offset` must be less than
     * `2^32` and greater than or equal to `0`. If a key is non-existent then the bit at `offset` is set to `value` and
     * the preceding bits are set to `0`.
     *
     * @see {@link https://valkey.io/commands/setbit/|valkey.io} for details.
     *
     * @param key - The key of the string.
     * @param offset - The index of the bit to be set.
     * @param value - The bit value to set at `offset`. The value must be `0` or `1`.
     *
     * Command Response - The bit value that was previously stored at `offset`.
     */
    public setbit(key: string, offset: number, value: number): T {
        return this.addAndReturn(createSetBit(key, offset, value));
    }

    /**
     * Returns the position of the first bit matching the given `bit` value. The optional starting offset
     * `start` is a zero-based index, with `0` being the first byte of the list, `1` being the next byte and so on.
     * The offset can also be a negative number indicating an offset starting at the end of the list, with `-1` being
     * the last byte of the list, `-2` being the penultimate, and so on.
     *
     * @see {@link https://valkey.io/commands/bitpos/|valkey.io} for details.
     *
     * @param key - The key of the string.
     * @param bit - The bit value to match. Must be `0` or `1`.
     * @param start - (Optional) The starting offset. If not supplied, the search will start at the beginning of the string.
     *
     * Command Response - The position of the first occurrence of `bit` in the binary value of the string held at `key`.
     *      If `start` was provided, the search begins at the offset indicated by `start`.
     */
    public bitpos(key: string, bit: number, start?: number): T {
        return this.addAndReturn(createBitPos(key, bit, start));
    }

    /**
     * Returns the position of the first bit matching the given `bit` value. The offsets are zero-based indexes, with
     * `0` being the first element of the list, `1` being the next, and so on. These offsets can also be negative
     * numbers indicating offsets starting at the end of the list, with `-1` being the last element of the list, `-2`
     * being the penultimate, and so on.
     *
     * If you are using Valkey 7.0.0 or above, the optional `indexType` can also be provided to specify whether the
     * `start` and `end` offsets specify BIT or BYTE offsets. If `indexType` is not provided, BYTE offsets
     * are assumed. If BIT is specified, `start=0` and `end=2` means to look at the first three bits. If BYTE is
     * specified, `start=0` and `end=2` means to look at the first three bytes.
     *
     * @see {@link https://valkey.io/commands/bitpos/|valkey.io} for details.
     *
     * @param key - The key of the string.
     * @param bit - The bit value to match. Must be `0` or `1`.
     * @param start - The starting offset.
     * @param end - The ending offset.
     * @param indexType - (Optional) The index offset type. This option can only be specified if you are using Valkey
     *      version 7.0.0 or above. Could be either {@link BitmapIndexType.BYTE} or {@link BitmapIndexType.BIT}. If no
     *      index type is provided, the indexes will be assumed to be byte indexes.
     *
     * Command Response - The position of the first occurrence from the `start` to the `end` offsets of the `bit` in the
     *      binary value of the string held at `key`.
     */
    public bitposInterval(
        key: string,
        bit: number,
        start: number,
        end: number,
        indexType?: BitmapIndexType,
    ): T {
        return this.addAndReturn(createBitPos(key, bit, start, end, indexType));
    }

    /**
     * Reads or modifies the array of bits representing the string that is held at `key` based on the specified
     * `subcommands`.
     *
     * @see {@link https://valkey.io/commands/bitfield/|valkey.io} for details.
     *
     * @param key - The key of the string.
     * @param subcommands - The subcommands to be performed on the binary value of the string at `key`, which could be
     *      any of the following:
     *
     * - {@link BitFieldGet}
     * - {@link BitFieldSet}
     * - {@link BitFieldIncrBy}
     * - {@link BitFieldOverflow}
     *
     * Command Response - An array of results from the executed subcommands:
     *
     * - {@link BitFieldGet} returns the value in {@link BitOffset} or {@link BitOffsetMultiplier}.
     * - {@link BitFieldSet} returns the old value in {@link BitOffset} or {@link BitOffsetMultiplier}.
     * - {@link BitFieldIncrBy} returns the new value in {@link BitOffset} or {@link BitOffsetMultiplier}.
     * - {@link BitFieldOverflow} determines the behavior of the {@link BitFieldSet} and {@link BitFieldIncrBy}
     *   subcommands when an overflow or underflow occurs. {@link BitFieldOverflow} does not return a value and
     *   does not contribute a value to the array response.
     */
    public bitfield(key: string, subcommands: BitFieldSubCommands[]): T {
        return this.addAndReturn(createBitField(key, subcommands));
    }

    /**
     * Reads the array of bits representing the string that is held at `key` based on the specified `subcommands`.
     *
     * @see {@link https://valkey.io/commands/bitfield_ro/|valkey.io} for details.
     * @remarks Since Valkey version 6.0.0.
     *
     * @param key - The key of the string.
     * @param subcommands - The {@link BitFieldGet} subcommands to be performed.
     *
     * Command Response - An array of results from the {@link BitFieldGet} subcommands.
     *
     */
    public bitfieldReadOnly(key: string, subcommands: BitFieldGet[]): T {
        return this.addAndReturn(createBitField(key, subcommands, true));
    }

    /** Reads the configuration parameters of a running Redis server.
     * @see {@link https://valkey.io/commands/config-get/|valkey.io} for details.
     *
     * @param parameters - A list of configuration parameter names to retrieve values for.
     *
     * Command Response - A map of values corresponding to the configuration parameters.
     *
     */
    public configGet(parameters: string[]): T {
        return this.addAndReturn(createConfigGet(parameters));
    }

    /** Set configuration parameters to the specified values.
     * @see {@link https://valkey.io/commands/config-set/|valkey.io} for details.
     *
     * @param parameters - A List of keyValuePairs consisting of configuration parameters and their respective values to set.
     *
     * Command Response - "OK" when the configuration was set properly. Otherwise, the transaction fails with an error.
     */
    public configSet(parameters: Record<string, string>): T {
        return this.addAndReturn(createConfigSet(parameters));
    }

    /** Retrieve the value associated with `field` in the hash stored at `key`.
     * @see {@link https://valkey.io/commands/hget/|valkey.io} for details.
     *
     * @param key - The key of the hash.
     * @param field - The field in the hash stored at `key` to retrieve from the database.
     *
     * Command Response - the value associated with `field`, or null when `field` is not present in the hash or `key` does not exist.
     */
    public hget(key: string, field: string): T {
        return this.addAndReturn(createHGet(key, field));
    }

    /** Sets the specified fields to their respective values in the hash stored at `key`.
     * @see {@link https://valkey.io/commands/hset/|valkey.io} for details.
     *
     * @param key - The key of the hash.
     * @param fieldValueMap - A field-value map consisting of fields and their corresponding values
     * to be set in the hash stored at the specified key.
     *
     * Command Response - The number of fields that were added.
     */
    public hset(key: string, fieldValueMap: Record<string, string>): T {
        return this.addAndReturn(createHSet(key, fieldValueMap));
    }

    /** Sets `field` in the hash stored at `key` to `value`, only if `field` does not yet exist.
     * If `key` does not exist, a new key holding a hash is created.
     * If `field` already exists, this operation has no effect.
     * @see {@link https://valkey.io/commands/hsetnx/|valkey.io} for details.
     *
     * @param key - The key of the hash.
     * @param field - The field to set the value for.
     * @param value - The value to set.
     *
     * Command Response - `true` if the field was set, `false` if the field already existed and was not set.
     */
    public hsetnx(key: string, field: string, value: string): T {
        return this.addAndReturn(createHSetNX(key, field, value));
    }

    /** Removes the specified fields from the hash stored at `key`.
     * Specified fields that do not exist within this hash are ignored.
     * @see {@link https://valkey.io/commands/hdel/|valkey.io} for details.
     *
     * @param key - The key of the hash.
     * @param fields - The fields to remove from the hash stored at `key`.
     *
     * Command Response - the number of fields that were removed from the hash, not including specified but non existing fields.
     * If `key` does not exist, it is treated as an empty hash and it returns 0.
     */
    public hdel(key: string, fields: string[]): T {
        return this.addAndReturn(createHDel(key, fields));
    }

    /** Returns the values associated with the specified fields in the hash stored at `key`.
     * @see {@link https://valkey.io/commands/hmget/|valkey.io} for details.
     *
     * @param key - The key of the hash.
     * @param fields - The fields in the hash stored at `key` to retrieve from the database.
     *
     * Command Response - a list of values associated with the given fields, in the same order as they are requested.
     * For every field that does not exist in the hash, a null value is returned.
     * If `key` does not exist, it is treated as an empty hash and it returns a list of null values.
     */
    public hmget(key: string, fields: string[]): T {
        return this.addAndReturn(createHMGet(key, fields));
    }

    /** Returns if `field` is an existing field in the hash stored at `key`.
     * @see {@link https://valkey.io/commands/hexists/|valkey.io} for details.
     *
     * @param key - The key of the hash.
     * @param field - The field to check in the hash stored at `key`.
     *
     * Command Response - `true` if the hash contains `field`. If the hash does not contain `field`, or if `key` does not exist,
     * the command response will be `false`.
     */
    public hexists(key: string, field: string): T {
        return this.addAndReturn(createHExists(key, field));
    }

    /** Returns all fields and values of the hash stored at `key`.
     * @see {@link https://valkey.io/commands/hgetall/|valkey.io} for details.
     *
     * @param key - The key of the hash.
     *
     * Command Response - a map of fields and their values stored in the hash. Every field name in the map is followed by its value.
     * If `key` does not exist, it returns an empty map.
     */
    public hgetall(key: string): T {
        return this.addAndReturn(createHGetAll(key));
    }

    /** Increments the number stored at `field` in the hash stored at `key` by `increment`.
     * By using a negative increment value, the value stored at `field` in the hash stored at `key` is decremented.
     * If `field` or `key` does not exist, it is set to 0 before performing the operation.
     * @see {@link https://valkey.io/commands/hincrby/|valkey.io} for details.
     *
     * @param key - The key of the hash.
     * @param amount - The amount to increment.
     * @param field - The field in the hash stored at `key` to increment its value.
     *
     * Command Response - the value of `field` in the hash stored at `key` after the increment.
     */
    public hincrBy(key: string, field: string, amount: number): T {
        return this.addAndReturn(createHIncrBy(key, field, amount));
    }

    /** Increment the string representing a floating point number stored at `field` in the hash stored at `key` by `increment`.
     * By using a negative increment value, the value stored at `field` in the hash stored at `key` is decremented.
     * If `field` or `key` does not exist, it is set to 0 before performing the operation.
     * @see {@link https://valkey.io/commands/hincrbyfloat/|valkey.io} for details.
     *
     * @param key - The key of the hash.
     * @param amount - The amount to increment.
     * @param field - The field in the hash stored at `key` to increment its value.
     *
     * Command Response - the value of `field` in the hash stored at `key` after the increment.
     */
    public hincrByFloat(key: string, field: string, amount: number): T {
        return this.addAndReturn(createHIncrByFloat(key, field, amount));
    }

    /** Returns the number of fields contained in the hash stored at `key`.
     * @see {@link https://valkey.io/commands/hlen/|valkey.io} for details.
     *
     * @param key - The key of the hash.
     *
     * Command Response - The number of fields in the hash, or 0 when the key does not exist.
     */
    public hlen(key: string): T {
        return this.addAndReturn(createHLen(key));
    }

    /** Returns all values in the hash stored at key.
     * @see {@link https://valkey.io/commands/hvals/|valkey.io} for details.
     *
     * @param key - The key of the hash.
     *
     * Command Response - a list of values in the hash, or an empty list when the key does not exist.
     */
    public hvals(key: string): T {
        return this.addAndReturn(createHVals(key));
    }

    /**
     * Returns the string length of the value associated with `field` in the hash stored at `key`.
     *
     * @see {@link https://valkey.io/commands/hstrlen/|valkey.io} for details.
     *
     * @param key - The key of the hash.
     * @param field - The field in the hash.
     *
     * Command Response - The string length or `0` if `field` or `key` does not exist.
     */
    public hstrlen(key: string, field: string): T {
        return this.addAndReturn(createHStrlen(key, field));
    }

    /**
     * Returns a random field name from the hash value stored at `key`.
     *
     * @see {@link https://valkey.io/commands/hrandfield/|valkey.io} for details.
     * @remarks Since Valkey version 6.2.0.
     *
     * @param key - The key of the hash.
     *
     * Command Response - A random field name from the hash stored at `key`, or `null` when
     *     the key does not exist.
     */
    public hrandfield(key: string): T {
        return this.addAndReturn(createHRandField(key));
    }

    /**
     * Iterates incrementally over a hash.
     *
     * @see {@link https://valkey.io/commands/hscan/|valkey.io} for more details.
     *
     * @param key - The key of the set.
     * @param cursor - The cursor that points to the next iteration of results. A value of `"0"` indicates the start of the search.
     * @param options - (Optional) The {@link BaseScanOptions}.
     *
     * Command Response -  An array of the `cursor` and the subset of the hash held by `key`.
     * The first element is always the `cursor` for the next iteration of results. `"0"` will be the `cursor`
     * returned on the last iteration of the hash. The second element is always an array of the subset of the
     * hash held in `key`. The array in the second element is always a flattened series of string pairs,
     * where the value is at even indices and the value is at odd indices.
     */
    public hscan(key: string, cursor: string, options?: BaseScanOptions): T {
        return this.addAndReturn(createHScan(key, cursor, options));
    }

    /**
     * Retrieves up to `count` random field names from the hash value stored at `key`.
     *
     * @see {@link https://valkey.io/commands/hrandfield/|valkey.io} for details.
     * @remarks Since Valkey version 6.2.0.
     *
     * @param key - The key of the hash.
     * @param count - The number of field names to return.
     *
     *     If `count` is positive, returns unique elements. If negative, allows for duplicates.
     *
     * Command Response - An `array` of random field names from the hash stored at `key`,
     *     or an `empty array` when the key does not exist.
     */
    public hrandfieldCount(key: string, count: number): T {
        return this.addAndReturn(createHRandField(key, count));
    }

    /**
     * Retrieves up to `count` random field names along with their values from the hash
     * value stored at `key`.
     *
     * @see {@link https://valkey.io/commands/hrandfield/|valkey.io} for details.
     * @remarks Since Valkey version 6.2.0.
     *
     * @param key - The key of the hash.
     * @param count - The number of field names to return.
     *
     *     If `count` is positive, returns unique elements. If negative, allows for duplicates.
     *
     * Command Response - A 2D `array` of `[fieldName, value]` `arrays`, where `fieldName` is a random
     *     field name from the hash and `value` is the associated value of the field name.
     *     If the hash does not exist or is empty, the response will be an empty `array`.
     */
    public hrandfieldWithValues(key: string, count: number): T {
        return this.addAndReturn(createHRandField(key, count, true));
    }

    /** Inserts all the specified values at the head of the list stored at `key`.
     * `elements` are inserted one after the other to the head of the list, from the leftmost element to the rightmost element.
     * If `key` does not exist, it is created as empty list before performing the push operations.
     * @see {@link https://valkey.io/commands/lpush/|valkey.io} for details.
     *
     * @param key - The key of the list.
     * @param elements - The elements to insert at the head of the list stored at `key`.
     *
     * Command Response - the length of the list after the push operations.
     */
    public lpush(key: string, elements: string[]): T {
        return this.addAndReturn(createLPush(key, elements));
    }

    /**
     * Inserts specified values at the head of the `list`, only if `key` already
     * exists and holds a list.
     *
     * @see {@link https://valkey.io/commands/lpushx/|valkey.io} for details.
     *
     * @param key - The key of the list.
     * @param elements - The elements to insert at the head of the list stored at `key`.
     *
     * Command Response - The length of the list after the push operation.
     */
    public lpushx(key: string, elements: string[]): T {
        return this.addAndReturn(createLPushX(key, elements));
    }

    /** Removes and returns the first elements of the list stored at `key`.
     * The command pops a single element from the beginning of the list.
     * @see {@link https://valkey.io/commands/lpop/|valkey.io} for details.
     *
     * @param key - The key of the list.
     *
     * Command Response - The value of the first element.
     * If `key` does not exist null will be returned.
     */
    public lpop(key: string): T {
        return this.addAndReturn(createLPop(key));
    }

    /** Removes and returns up to `count` elements of the list stored at `key`, depending on the list's length.
     * @see {@link https://valkey.io/commands/lpop/|valkey.io} for details.
     *
     * @param key - The key of the list.
     * @param count - The count of the elements to pop from the list.
     *
     * Command Response - A list of the popped elements will be returned depending on the list's length.
     * If `key` does not exist null will be returned.
     */
    public lpopCount(key: string, count: number): T {
        return this.addAndReturn(createLPop(key, count));
    }

    /** Returns the specified elements of the list stored at `key`.
     * The offsets `start` and `end` are zero-based indexes, with 0 being the first element of the list, 1 being the next element and so on.
     * These offsets can also be negative numbers indicating offsets starting at the end of the list,
     * with -1 being the last element of the list, -2 being the penultimate, and so on.
     * @see {@link https://valkey.io/commands/lrange/|valkey.io} for details.
     *
     * @param key - The key of the list.
     * @param start - The starting point of the range.
     * @param end - The end of the range.
     *
     * Command Response - list of elements in the specified range.
     * If `start` exceeds the end of the list, or if `start` is greater than `end`, an empty list will be returned.
     * If `end` exceeds the actual end of the list, the range will stop at the actual end of the list.
     * If `key` does not exist an empty list will be returned.
     */
    public lrange(key: string, start: number, end: number): T {
        return this.addAndReturn(createLRange(key, start, end));
    }

    /** Returns the length of the list stored at `key`.
     * @see {@link https://valkey.io/commands/llen/|valkey.io} for details.
     *
     * @param key - The key of the list.
     *
     * Command Response - the length of the list at `key`.
     * If `key` does not exist, it is interpreted as an empty list and 0 is returned.
     */
    public llen(key: string): T {
        return this.addAndReturn(createLLen(key));
    }

    /**
     * Atomically pops and removes the left/right-most element to the list stored at `source`
     * depending on `whereFrom`, and pushes the element at the first/last element of the list
     * stored at `destination` depending on `whereTo`, see {@link ListDirection}.
     *
     * @see {@link https://valkey.io/commands/lmove/|valkey.io} for details.
     * @remarks Since Valkey version 6.2.0.
     *
     * @param source - The key to the source list.
     * @param destination - The key to the destination list.
     * @param whereFrom - The {@link ListDirection} to remove the element from.
     * @param whereTo - The {@link ListDirection} to add the element to.
     *
     * Command Response - The popped element, or `null` if `source` does not exist.
     */
    public lmove(
        source: string,
        destination: string,
        whereFrom: ListDirection,
        whereTo: ListDirection,
    ): T {
        return this.addAndReturn(
            createLMove(source, destination, whereFrom, whereTo),
        );
    }

    /**
     *
     * Blocks the connection until it pops atomically and removes the left/right-most element to the
     * list stored at `source` depending on `whereFrom`, and pushes the element at the first/last element
     * of the list stored at `destination` depending on `whereTo`.
     * `BLMOVE` is the blocking variant of {@link lmove}.
     *
     * @see {@link https://valkey.io/commands/blmove/|valkey.io} for details.
     * @remarks When in cluster mode, both `source` and `destination` must map to the same hash slot.
     * @remarks `BLMOVE` is a client blocking command, see {@link https://github.com/valkey-io/valkey-glide/wiki/General-Concepts#blocking-commands|Valkey Glide Wiki} for more details and best practices.
     * @remarks Since Valkey version 6.2.0.
     *
     * @param source - The key to the source list.
     * @param destination - The key to the destination list.
     * @param whereFrom - The {@link ListDirection} to remove the element from.
     * @param whereTo - The {@link ListDirection} to add the element to.
     * @param timeout - The number of seconds to wait for a blocking operation to complete. A value of `0` will block indefinitely.
     *
     * Command Response - The popped element, or `null` if `source` does not exist or if the operation timed-out.
     */
    public blmove(
        source: string,
        destination: string,
        whereFrom: ListDirection,
        whereTo: ListDirection,
        timeout: number,
    ): T {
        return this.addAndReturn(
            createBLMove(source, destination, whereFrom, whereTo, timeout),
        );
    }

    /**
     * Sets the list element at `index` to `element`.
     * The index is zero-based, so `0` means the first element, `1` the second element and so on.
     * Negative indices can be used to designate elements starting at the tail of
     * the list. Here, `-1` means the last element, `-2` means the penultimate and so forth.
     *
     * @see {@link https://valkey.io/commands/lset/|valkey.io} for details.
     *
     * @param key - The key of the list.
     * @param index - The index of the element in the list to be set.
     * @param element - The new element to set at the specified index.
     *
     * Command Response - Always "OK".
     */
    public lset(key: string, index: number, element: string): T {
        return this.addAndReturn(createLSet(key, index, element));
    }

    /** Trim an existing list so that it will contain only the specified range of elements specified.
     * The offsets `start` and `end` are zero-based indexes, with 0 being the first element of the list, 1 being the next element and so on.
     * These offsets can also be negative numbers indicating offsets starting at the end of the list,
     * with -1 being the last element of the list, -2 being the penultimate, and so on.
     * @see {@link https://valkey.io/commands/ltrim/|valkey.io} for details.
     *
     * @param key - The key of the list.
     * @param start - The starting point of the range.
     * @param end - The end of the range.
     *
     * Command Response - always "OK".
     * If `start` exceeds the end of the list, or if `start` is greater than `end`, the result will be an empty list (which causes key to be removed).
     * If `end` exceeds the actual end of the list, it will be treated like the last element of the list.
     * If `key` does not exist the command will be ignored.
     */
    public ltrim(key: string, start: number, end: number): T {
        return this.addAndReturn(createLTrim(key, start, end));
    }

    /** Removes the first `count` occurrences of elements equal to `element` from the list stored at `key`.
     * If `count` is positive : Removes elements equal to `element` moving from head to tail.
     * If `count` is negative : Removes elements equal to `element` moving from tail to head.
     * If `count` is 0 or `count` is greater than the occurrences of elements equal to `element`: Removes all elements equal to `element`.
     *
     * @param key - The key of the list.
     * @param count - The count of the occurrences of elements equal to `element` to remove.
     * @param element - The element to remove from the list.
     *
     * Command Response - the number of the removed elements.
     * If `key` does not exist, 0 is returned.
     */
    public lrem(key: string, count: number, element: string): T {
        return this.addAndReturn(createLRem(key, count, element));
    }

    /** Inserts all the specified values at the tail of the list stored at `key`.
     * `elements` are inserted one after the other to the tail of the list, from the leftmost element to the rightmost element.
     * If `key` does not exist, it is created as empty list before performing the push operations.
     * @see {@link https://valkey.io/commands/rpush/|valkey.io} for details.
     *
     * @param key - The key of the list.
     * @param elements - The elements to insert at the tail of the list stored at `key`.
     *
     * Command Response - the length of the list after the push operations.
     */
    public rpush(key: string, elements: string[]): T {
        return this.addAndReturn(createRPush(key, elements));
    }

    /**
     * Inserts specified values at the tail of the `list`, only if `key` already
     * exists and holds a list.
     *
     * @see {@link https://valkey.io/commands/rpushx/|valkey.io} for details.
     *
     * @param key - The key of the list.
     * @param elements - The elements to insert at the tail of the list stored at `key`.
     *
     * Command Response - The length of the list after the push operation.
     */
    public rpushx(key: string, elements: string[]): T {
        return this.addAndReturn(createRPushX(key, elements));
    }

    /** Removes and returns the last elements of the list stored at `key`.
     * The command pops a single element from the end of the list.
     * @see {@link https://valkey.io/commands/rpop/|valkey.io} for details.
     *
     * @param key - The key of the list.
     *
     * Command Response - The value of the last element.
     * If `key` does not exist null will be returned.
     */
    public rpop(key: string): T {
        return this.addAndReturn(createRPop(key));
    }

    /** Removes and returns up to `count` elements from the list stored at `key`, depending on the list's length.
     * @see {@link https://valkey.io/commands/rpop/|valkey.io} for details.
     *
     * @param key - The key of the list.
     * @param count - The count of the elements to pop from the list.
     *
     * Command Response - A list of popped elements will be returned depending on the list's length.
     * If `key` does not exist null will be returned.
     */
    public rpopCount(key: string, count: number): T {
        return this.addAndReturn(createRPop(key, count));
    }

    /** Adds the specified members to the set stored at `key`. Specified members that are already a member of this set are ignored.
     * If `key` does not exist, a new set is created before adding `members`.
     * @see {@link https://valkey.io/commands/sadd/|valkey.io} for details.
     *
     * @param key - The key to store the members to its set.
     * @param members - A list of members to add to the set stored at `key`.
     *
     * Command Response - the number of members that were added to the set, not including all the members already present in the set.
     */
    public sadd(key: string, members: string[]): T {
        return this.addAndReturn(createSAdd(key, members));
    }

    /** Removes the specified members from the set stored at `key`. Specified members that are not a member of this set are ignored.
     * @see {@link https://valkey.io/commands/srem/|valkey.io} for details.
     *
     * @param key - The key to remove the members from its set.
     * @param members - A list of members to remove from the set stored at `key`.
     *
     * Command Response - the number of members that were removed from the set, not including non existing members.
     * If `key` does not exist, it is treated as an empty set and this command returns 0.
     */
    public srem(key: string, members: string[]): T {
        return this.addAndReturn(createSRem(key, members));
    }

    /**
     * Iterates incrementally over a set.
     *
     * @see {@link https://valkey.io/commands/sscan} for details.
     *
     * @param key - The key of the set.
     * @param cursor - The cursor that points to the next iteration of results. A value of `"0"` indicates the start of the search.
     * @param options - The (Optional) {@link BaseScanOptions}.
     *
     * Command Response -  An array of the cursor and the subset of the set held by `key`. The first element is always the `cursor` and for the next iteration of results.
     * The `cursor` will be `"0"` on the last iteration of the set. The second element is always an array of the subset of the set held in `key`.
     */
    public sscan(key: string, cursor: string, options?: BaseScanOptions): T {
        return this.addAndReturn(createSScan(key, cursor, options));
    }

    /** Returns all the members of the set value stored at `key`.
     * @see {@link https://valkey.io/commands/smembers/|valkey.io} for details.
     *
     * @param key - The key to return its members.
     *
     * Command Response - all members of the set.
     * If `key` does not exist, it is treated as an empty set and this command returns empty list.
     */
    public smembers(key: string): T {
        return this.addAndReturn(createSMembers(key), true);
    }

    /** Moves `member` from the set at `source` to the set at `destination`, removing it from the source set.
     * Creates a new destination set if needed. The operation is atomic.
     * @see {@link https://valkey.io/commands/smove/|valkey.io} for more details.
     *
     * @param source - The key of the set to remove the element from.
     * @param destination - The key of the set to add the element to.
     * @param member - The set element to move.
     *
     * Command Response - `true` on success, or `false` if the `source` set does not exist or the element is not a member of the source set.
     */
    public smove(source: string, destination: string, member: string): T {
        return this.addAndReturn(createSMove(source, destination, member));
    }

    /** Returns the set cardinality (number of elements) of the set stored at `key`.
     * @see {@link https://valkey.io/commands/scard/|valkey.io} for details.
     *
     * @param key - The key to return the number of its members.
     *
     * Command Response - the cardinality (number of elements) of the set, or 0 if key does not exist.
     */
    public scard(key: string): T {
        return this.addAndReturn(createSCard(key));
    }

    /** Gets the intersection of all the given sets.
     * When in cluster mode, all `keys` must map to the same hash slot.
     * @see {@link https://valkey.io/commands/sinter/|valkey.io} for details.
     *
     * @param keys - The `keys` of the sets to get the intersection.
     *
     * Command Response - A set of members which are present in all given sets.
     * If one or more sets do not exist, an empty set will be returned.
     */
    public sinter(keys: string[]): T {
        return this.addAndReturn(createSInter(keys), true);
    }

    /**
     * Gets the cardinality of the intersection of all the given sets.
     *
     * @see {@link https://valkey.io/commands/sintercard/|valkey.io} for details.
     * @remarks Since Valkey version 7.0.0.
     *
     * @param keys - The keys of the sets.
     *
     * Command Response - The cardinality of the intersection result. If one or more sets do not exist, `0` is returned.
     */
    public sintercard(keys: string[], limit?: number): T {
        return this.addAndReturn(createSInterCard(keys, limit));
    }

    /**
     * Stores the members of the intersection of all given sets specified by `keys` into a new set at `destination`.
     *
     * @see {@link https://valkey.io/commands/sinterstore/|valkey.io} for details.
     *
     * @param destination - The key of the destination set.
     * @param keys - The keys from which to retrieve the set members.
     *
     * Command Response - The number of elements in the resulting set.
     */
    public sinterstore(destination: string, keys: string[]): T {
        return this.addAndReturn(createSInterStore(destination, keys));
    }

    /**
     * Computes the difference between the first set and all the successive sets in `keys`.
     *
     * @see {@link https://valkey.io/commands/sdiff/|valkey.io} for details.
     *
     * @param keys - The keys of the sets to diff.
     *
     * Command Response - A `Set` of elements representing the difference between the sets.
     * If a key in `keys` does not exist, it is treated as an empty set.
     */
    public sdiff(keys: string[]): T {
        return this.addAndReturn(createSDiff(keys), true);
    }

    /**
     * Stores the difference between the first set and all the successive sets in `keys` into a new set at `destination`.
     *
     * @see {@link https://valkey.io/commands/sdiffstore/|valkey.io} for details.
     *
     * @param destination - The key of the destination set.
     * @param keys - The keys of the sets to diff.
     *
     * Command Response - The number of elements in the resulting set.
     */
    public sdiffstore(destination: string, keys: string[]): T {
        return this.addAndReturn(createSDiffStore(destination, keys));
    }

    /**
     * Gets the union of all the given sets.
     *
     * @see {@link https://valkey.io/commands/sunion/|valkey.io} for details.
     *
     * @param keys - The keys of the sets.
     *
     * Command Response - A `Set` of members which are present in at least one of the given sets.
     * If none of the sets exist, an empty `Set` will be returned.
     */
    public sunion(keys: string[]): T {
        return this.addAndReturn(createSUnion(keys), true);
    }

    /**
     * Stores the members of the union of all given sets specified by `keys` into a new set
     * at `destination`.
     *
     * @see {@link https://valkey.io/commands/sunionstore/|valkey.io} for details.
     *
     * @param destination - The key of the destination set.
     * @param keys - The keys from which to retrieve the set members.
     *
     * Command Response - The number of elements in the resulting set.
     */
    public sunionstore(destination: string, keys: string[]): T {
        return this.addAndReturn(createSUnionStore(destination, keys));
    }

    /** Returns if `member` is a member of the set stored at `key`.
     * @see {@link https://valkey.io/commands/sismember/|valkey.io} for details.
     *
     * @param key - The key of the set.
     * @param member - The member to check for existence in the set.
     *
     * Command Response - `true` if the member exists in the set, `false` otherwise.
     * If `key` doesn't exist, it is treated as an empty set and the command returns `false`.
     */
    public sismember(key: string, member: string): T {
        return this.addAndReturn(createSIsMember(key, member));
    }

    /**
     * Checks whether each member is contained in the members of the set stored at `key`.
     *
     * @see {@link https://valkey.io/commands/smismember/|valkey.io} for details.
     * @remarks Since Valkey version 6.2.0.
     *
     * @param key - The key of the set to check.
     * @param members - A list of members to check for existence in the set.
     *
     * Command Response - An `array` of `boolean` values, each indicating if the respective member exists in the set.
     */
    public smismember(key: string, members: string[]): T {
        return this.addAndReturn(createSMIsMember(key, members));
    }

    /** Removes and returns one random member from the set value store at `key`.
     * @see {@link https://valkey.io/commands/spop/|valkey.io} for details.
     * To pop multiple members, see `spopCount`.
     *
     * @param key - The key of the set.
     *
     * Command Response - the value of the popped member.
     * If `key` does not exist, null will be returned.
     */
    public spop(key: string): T {
        return this.addAndReturn(createSPop(key));
    }

    /** Removes and returns up to `count` random members from the set value store at `key`, depending on the set's length.
     * @see {@link https://valkey.io/commands/spop/|valkey.io} for details.
     *
     * @param key - The key of the set.
     * @param count - The count of the elements to pop from the set.
     *
     * Command Response - A list of popped elements will be returned depending on the set's length.
     * If `key` does not exist, empty list will be returned.
     */
    public spopCount(key: string, count: number): T {
        return this.addAndReturn(createSPop(key, count), true);
    }

    /** Returns a random element from the set value stored at `key`.
     *
     * @see {@link https://valkey.io/commands/srandmember/|valkey.io} for more details.
     *
     * @param key - The key from which to retrieve the set member.
     * Command Response - A random element from the set, or null if `key` does not exist.
     */
    public srandmember(key: string): T {
        return this.addAndReturn(createSRandMember(key));
    }

    /** Returns one or more random elements from the set value stored at `key`.
     *
     * @see {@link https://valkey.io/commands/srandmember/|valkey.io} for more details.
     *
     * @param key - The key of the sorted set.
     * @param count - The number of members to return.
     *                If `count` is positive, returns unique members.
     *                If `count` is negative, allows for duplicates members.
     * Command Response - A list of members from the set. If the set does not exist or is empty, an empty list will be returned.
     */
    public srandmemberCount(key: string, count: number): T {
        return this.addAndReturn(createSRandMember(key, count));
    }

    /** Returns the number of keys in `keys` that exist in the database.
     * @see {@link https://valkey.io/commands/exists/|valkey.io} for details.
     *
     * @param keys - The keys list to check.
     *
     * Command Response - the number of keys that exist. If the same existing key is mentioned in `keys` multiple times,
     * it will be counted multiple times.
     */
    public exists(keys: string[]): T {
        return this.addAndReturn(createExists(keys));
    }

    /** Removes the specified keys. A key is ignored if it does not exist.
     * This command, similar to DEL, removes specified keys and ignores non-existent ones.
     * However, this command does not block the server, while [DEL](https://valkey.io/commands/del) does.
     * @see {@link https://valkey.io/commands/unlink/|valkey.io} for details.
     *
     * @param keys - The keys we wanted to unlink.
     *
     * Command Response - the number of keys that were unlinked.
     */
    public unlink(keys: string[]): T {
        return this.addAndReturn(createUnlink(keys));
    }

    /** Sets a timeout on `key` in seconds. After the timeout has expired, the key will automatically be deleted.
     * If `key` already has an existing expire set, the time to live is updated to the new value.
     * If `seconds` is non-positive number, the key will be deleted rather than expired.
     * The timeout will only be cleared by commands that delete or overwrite the contents of `key`.
     * @see {@link https://valkey.io/commands/expire/|valkey.io} for details.
     *
     * @param key - The key to set timeout on it.
     * @param seconds - The timeout in seconds.
     * @param option - The expire option.
     *
     * Command Response - `true` if the timeout was set. `false` if the timeout was not set. e.g. key doesn't exist,
     * or operation skipped due to the provided arguments.
     */
    public expire(key: string, seconds: number, option?: ExpireOptions): T {
        return this.addAndReturn(createExpire(key, seconds, option));
    }

    /** Sets a timeout on `key`. It takes an absolute Unix timestamp (seconds since January 1, 1970) instead of specifying the number of seconds.
     * A timestamp in the past will delete the key immediately. After the timeout has expired, the key will automatically be deleted.
     * If `key` already has an existing expire set, the time to live is updated to the new value.
     * The timeout will only be cleared by commands that delete or overwrite the contents of `key`.
     * @see {@link https://valkey.io/commands/expireat/|valkey.io} for details.
     *
     * @param key - The key to set timeout on it.
     * @param unixSeconds - The timeout in an absolute Unix timestamp.
     * @param option - The expire option.
     *
     * Command Response - `true` if the timeout was set. `false` if the timeout was not set. e.g. key doesn't exist,
     * or operation skipped due to the provided arguments.
     */
    public expireAt(
        key: string,
        unixSeconds: number,
        option?: ExpireOptions,
    ): T {
        return this.addAndReturn(createExpireAt(key, unixSeconds, option));
    }

    /**
     * Returns the absolute Unix timestamp (since January 1, 1970) at which the given `key` will expire, in seconds.
     * To get the expiration with millisecond precision, use {@link pexpiretime}.
     *
     * @see {@link https://valkey.io/commands/expiretime/|valkey.io} for details.
     * @remarks Since Valkey version 7.0.0.
     *
     * @param key - The `key` to determine the expiration value of.
     *
     * Command Response - The expiration Unix timestamp in seconds, `-2` if `key` does not exist or `-1` if `key` exists but has no associated expire.
     */
    public expireTime(key: string): T {
        return this.addAndReturn(createExpireTime(key));
    }

    /** Sets a timeout on `key` in milliseconds. After the timeout has expired, the key will automatically be deleted.
     * If `key` already has an existing expire set, the time to live is updated to the new value.
     * If `milliseconds` is non-positive number, the key will be deleted rather than expired.
     * The timeout will only be cleared by commands that delete or overwrite the contents of `key`.
     * @see {@link https://valkey.io/commands/pexpire/|valkey.io} for details.
     *
     * @param key - The key to set timeout on it.
     * @param milliseconds - The timeout in milliseconds.
     * @param option - The expire option.
     *
     * Command Response - `true` if the timeout was set. `false` if the timeout was not set. e.g. key doesn't exist,
     * or operation skipped due to the provided arguments.
     */
    public pexpire(
        key: string,
        milliseconds: number,
        option?: ExpireOptions,
    ): T {
        return this.addAndReturn(createPExpire(key, milliseconds, option));
    }

    /** Sets a timeout on `key`. It takes an absolute Unix timestamp (milliseconds since January 1, 1970) instead of specifying the number of milliseconds.
     * A timestamp in the past will delete the key immediately. After the timeout has expired, the key will automatically be deleted.
     * If `key` already has an existing expire set, the time to live is updated to the new value.
     * The timeout will only be cleared by commands that delete or overwrite the contents of `key`.
     * @see {@link https://valkey.io/commands/pexpireat/|valkey.io} for details.
     *
     * @param key - The key to set timeout on it.
     * @param unixMilliseconds - The timeout in an absolute Unix timestamp.
     * @param option - The expire option.
     *
     * Command Response - `true` if the timeout was set. `false` if the timeout was not set. e.g. key doesn't exist,
     * or operation skipped due to the provided arguments.
     */
    public pexpireAt(
        key: string,
        unixMilliseconds: number,
        option?: ExpireOptions,
    ): T {
        return this.addAndReturn(
            createPExpireAt(key, unixMilliseconds, option),
        );
    }

    /**
     * Returns the absolute Unix timestamp (since January 1, 1970) at which the given `key` will expire, in milliseconds.
     *
     * @see {@link https://valkey.io/commands/pexpiretime/|valkey.io} for details.
     * @remarks Since Valkey version 7.0.0.
     *
     * @param key - The `key` to determine the expiration value of.
     *
     * Command Response - The expiration Unix timestamp in seconds, `-2` if `key` does not exist or `-1` if `key` exists but has no associated expire.
     */
    public pexpireTime(key: string): T {
        return this.addAndReturn(createPExpireTime(key));
    }

    /** Returns the remaining time to live of `key` that has a timeout.
     * @see {@link https://valkey.io/commands/ttl/|valkey.io} for details.
     *
     * @param key - The key to return its timeout.
     *
     * Command Response -  TTL in seconds, -2 if `key` does not exist or -1 if `key` exists but has no associated expire.
     */
    public ttl(key: string): T {
        return this.addAndReturn(createTTL(key));
    }

    /** Adds members with their scores to the sorted set stored at `key`.
     * If a member is already a part of the sorted set, its score is updated.
     * @see {@link https://valkey.io/commands/zadd/|valkey.io} for details.
     *
     * @param key - The key of the sorted set.
     * @param membersScoresMap - A mapping of members to their corresponding scores.
     * @param options - The ZAdd options.
     *
     * Command Response - The number of elements added to the sorted set.
     * If `changed` is set, returns the number of elements updated in the sorted set.
     */
    public zadd(
        key: string,
        membersScoresMap: Record<string, number>,
        options?: ZAddOptions,
    ): T {
        return this.addAndReturn(createZAdd(key, membersScoresMap, options));
    }

    /** Increments the score of member in the sorted set stored at `key` by `increment`.
     * If `member` does not exist in the sorted set, it is added with `increment` as its score (as if its previous score was 0.0).
     * If `key` does not exist, a new sorted set with the specified member as its sole member is created.
     * @see {@link https://valkey.io/commands/zadd/|valkey.io} for details.
     *
     * @param key - The key of the sorted set.
     * @param member - A member in the sorted set to increment.
     * @param increment - The score to increment the member.
     * @param options - The ZAdd options.
     *
     * Command Response - The score of the member.
     * If there was a conflict with the options, the operation aborts and null is returned.
     */
    public zaddIncr(
        key: string,
        member: string,
        increment: number,
        options?: ZAddOptions,
    ): T {
        return this.addAndReturn(
            createZAdd(key, { [member]: increment }, options, true),
        );
    }

    /** Removes the specified members from the sorted set stored at `key`.
     * Specified members that are not a member of this set are ignored.
     * @see {@link https://valkey.io/commands/zrem/|valkey.io} for details.
     *
     * @param key - The key of the sorted set.
     * @param members - A list of members to remove from the sorted set.
     *
     * Command Response - The number of members that were removed from the sorted set, not including non-existing members.
     * If `key` does not exist, it is treated as an empty sorted set, and this command returns 0.
     */
    public zrem(key: string, members: string[]): T {
        return this.addAndReturn(createZRem(key, members));
    }

    /** Returns the cardinality (number of elements) of the sorted set stored at `key`.
     * @see {@link https://valkey.io/commands/zcard/|valkey.io} for details.
     *
     * @param key - The key of the sorted set.
     *
     * Command Response - The number of elements in the sorted set.
     * If `key` does not exist, it is treated as an empty sorted set, and this command returns 0.
     */
    public zcard(key: string): T {
        return this.addAndReturn(createZCard(key));
    }

    /**
     * Returns the cardinality of the intersection of the sorted sets specified by `keys`.
     *
     * @see {@link https://valkey.io/commands/zintercard/|valkey.io} for details.
     * @remarks Since Valkey version 7.0.0.
     *
     * @param keys - The keys of the sorted sets to intersect.
     * @param limit - An optional argument that can be used to specify a maximum number for the
     * intersection cardinality. If limit is not supplied, or if it is set to `0`, there will be no limit.
     *
     * Command Response - The cardinality of the intersection of the given sorted sets.
     */
    public zintercard(keys: string[], limit?: number): T {
        return this.addAndReturn(createZInterCard(keys, limit));
    }

    /**
     * Returns the difference between the first sorted set and all the successive sorted sets.
     * To get the elements with their scores, see {@link zdiffWithScores}.
     *
     * @see {@link https://valkey.io/commands/zdiff/|valkey.io} for details.
     * @remarks Since Valkey version 6.2.0.
     *
     * @param keys - The keys of the sorted sets.
     *
     * Command Response - An `array` of elements representing the difference between the sorted sets.
     * If the first key does not exist, it is treated as an empty sorted set, and the command returns an empty `array`.
     */
    public zdiff(keys: string[]): T {
        return this.addAndReturn(createZDiff(keys));
    }

    /**
     * Returns the difference between the first sorted set and all the successive sorted sets, with the associated
     * scores.
     *
     * @see {@link https://valkey.io/commands/zdiff/|valkey.io} for details.
     * @remarks Since Valkey version 6.2.0.
     *
     * @param keys - The keys of the sorted sets.
     *
     * Command Response - A map of elements and their scores representing the difference between the sorted sets.
     * If the first key does not exist, it is treated as an empty sorted set, and the command returns an empty `array`.
     */
    public zdiffWithScores(keys: string[]): T {
        return this.addAndReturn(createZDiffWithScores(keys));
    }

    /**
     * Calculates the difference between the first sorted set and all the successive sorted sets in `keys` and stores
     * the difference as a sorted set to `destination`, overwriting it if it already exists. Non-existent keys are
     * treated as empty sets.
     *
     * @see {@link https://valkey.io/commands/zdiffstore/|valkey.io} for details.
     * @remarks Since Valkey version 6.2.0.
     *
     * @param destination - The key for the resulting sorted set.
     * @param keys - The keys of the sorted sets to compare.
     *
     * Command Response - The number of members in the resulting sorted set stored at `destination`.
     */
    public zdiffstore(destination: string, keys: string[]): T {
        return this.addAndReturn(createZDiffStore(destination, keys));
    }

    /** Returns the score of `member` in the sorted set stored at `key`.
     * @see {@link https://valkey.io/commands/zscore/|valkey.io} for details.
     *
     * @param key - The key of the sorted set.
     * @param member - The member whose score is to be retrieved.
     *
     * Command Response - The score of the member.
     * If `member` does not exist in the sorted set, null is returned.
     * If `key` does not exist, null is returned.
     */
    public zscore(key: string, member: string): T {
        return this.addAndReturn(createZScore(key, member));
    }

    /**
     * Computes the union of sorted sets given by the specified `keys` and stores the result in `destination`.
     * If `destination` already exists, it is overwritten. Otherwise, a new sorted set will be created.
     * To get the result directly, see `zunion_withscores`.
     *
     * @see {@link https://valkey.io/commands/zunionstore/|valkey.io} for details.
     * @param destination - The key of the destination sorted set.
     * @param keys - The keys of the sorted sets with possible formats:
     *  string[] - for keys only.
     *  KeyWeight[] - for weighted keys with score multipliers.
     * @param aggregationType - Specifies the aggregation strategy to apply when combining the scores of elements. See `AggregationType`.
     * Command Response - The number of elements in the resulting sorted set stored at `destination`.
     */
    public zunionstore(
        destination: string,
        keys: string[] | KeyWeight[],
        aggregationType?: AggregationType,
    ): T {
        return this.addAndReturn(
            createZUnionStore(destination, keys, aggregationType),
        );
    }

    /**
     * Returns the scores associated with the specified `members` in the sorted set stored at `key`.
     *
     * @see {@link https://valkey.io/commands/zmscore/|valkey.io} for details.
     * @remarks Since Valkey version 6.2.0.
     *
     * @param key - The key of the sorted set.
     * @param members - A list of members in the sorted set.
     *
     * Command Response - An `array` of scores corresponding to `members`.
     * If a member does not exist in the sorted set, the corresponding value in the list will be `null`.
     */
    public zmscore(key: string, members: string[]): T {
        return this.addAndReturn(createZMScore(key, members));
    }

    /** Returns the number of members in the sorted set stored at `key` with scores between `minScore` and `maxScore`.
     * @see {@link https://valkey.io/commands/zcount/|valkey.io} for details.
     *
     * @param key - The key of the sorted set.
     * @param minScore - The minimum score to count from. Can be positive/negative infinity, or specific score and inclusivity.
     * @param maxScore - The maximum score to count up to. Can be positive/negative infinity, or specific score and inclusivity.
     *
     * Command Response - The number of members in the specified score range.
     * If `key` does not exist, it is treated as an empty sorted set, and the command returns 0.
     * If `minScore` is greater than `maxScore`, 0 is returned.
     */
    public zcount(
        key: string,
        minScore: Boundary<number>,
        maxScore: Boundary<number>,
    ): T {
        return this.addAndReturn(createZCount(key, minScore, maxScore));
    }

    /** Returns the specified range of elements in the sorted set stored at `key`.
     * ZRANGE can perform different types of range queries: by index (rank), by the score, or by lexicographical order.
     *
     * @see {@link https://valkey.io/commands/zrange/|valkey.io} for details.
     * To get the elements with their scores, see `zrangeWithScores`.
     *
     * @param key - The key of the sorted set.
     * @param rangeQuery - The range query object representing the type of range query to perform.
     * - For range queries by index (rank), use {@link RangeByIndex}.
     * - For range queries by lexicographical order, use {@link RangeByLex}.
     * - For range queries by score, use {@link RangeByScore}.
     * @param reverse - If `true`, reverses the sorted set, with index `0` as the element with the highest score.
     *
     * Command Response - A list of elements within the specified range.
     * If `key` does not exist, it is treated as an empty sorted set, and the command returns an empty array.
     */
    public zrange(
        key: string,
        rangeQuery: RangeByScore | RangeByLex | RangeByIndex,
        reverse: boolean = false,
    ): T {
        return this.addAndReturn(createZRange(key, rangeQuery, reverse));
    }

    /** Returns the specified range of elements with their scores in the sorted set stored at `key`.
     * Similar to ZRANGE but with a WITHSCORE flag.
     * @see {@link https://valkey.io/commands/zrange/|valkey.io} for details.
     *
     * @param key - The key of the sorted set.
     * @param rangeQuery - The range query object representing the type of range query to perform.
     * - For range queries by index (rank), use {@link RangeByIndex}.
     * - For range queries by lexicographical order, use {@link RangeByLex}.
     * - For range queries by score, use {@link RangeByScore}.
     * @param reverse - If `true`, reverses the sorted set, with index `0` as the element with the highest score.
     *
     * Command Response - A map of elements and their scores within the specified range.
     * If `key` does not exist, it is treated as an empty sorted set, and the command returns an empty map.
     */
    public zrangeWithScores(
        key: string,
        rangeQuery: RangeByScore | RangeByLex | RangeByIndex,
        reverse: boolean = false,
    ): T {
        return this.addAndReturn(
            createZRangeWithScores(key, rangeQuery, reverse),
        );
    }

    /**
     * Stores a specified range of elements from the sorted set at `source`, into a new
     * sorted set at `destination`. If `destination` doesn't exist, a new sorted
     * set is created; if it exists, it's overwritten.
     *
     * @see {@link https://valkey.io/commands/zrangestore/|valkey.io} for details.
     * @remarks Since Valkey version 6.2.0.
     *
     * @param destination - The key for the destination sorted set.
     * @param source - The key of the source sorted set.
     * @param rangeQuery - The range query object representing the type of range query to perform.
     * - For range queries by index (rank), use {@link RangeByIndex}.
     * - For range queries by lexicographical order, use {@link RangeByLex}.
     * - For range queries by score, use {@link RangeByScore}.
     * @param reverse - If `true`, reverses the sorted set, with index `0` as the element with the highest score.
     *
     * Command Response - The number of elements in the resulting sorted set.
     */
    public zrangeStore(
        destination: string,
        source: string,
        rangeQuery: RangeByScore | RangeByLex | RangeByIndex,
        reverse: boolean = false,
    ): T {
        return this.addAndReturn(
            createZRangeStore(destination, source, rangeQuery, reverse),
        );
    }

    /**
     * Computes the intersection of sorted sets given by the specified `keys` and stores the result in `destination`.
     * If `destination` already exists, it is overwritten. Otherwise, a new sorted set will be created.
     *
     * When in cluster mode, `destination` and all keys in `keys` must map to the same hash slot.
     *
     * @see {@link https://valkey.io/commands/zinterstore/|valkey.io} for details.
     *
     * @param destination - The key of the destination sorted set.
     * @param keys - The keys of the sorted sets with possible formats:
     *  string[] - for keys only.
     *  KeyWeight[] - for weighted keys with score multipliers.
     * @param aggregationType - Specifies the aggregation strategy to apply when combining the scores of elements. See `AggregationType`.
     * Command Response - The number of elements in the resulting sorted set stored at `destination`.
     */
    public zinterstore(
        destination: string,
        keys: string[] | KeyWeight[],
        aggregationType?: AggregationType,
    ): T {
        return this.addAndReturn(
            createZInterstore(destination, keys, aggregationType),
        );
    }

    /**
     * Returns a random member from the sorted set stored at `key`.
     *
     * @see {@link https://valkey.io/commands/zrandmember/|valkey.io} for details.
     *
     * @param keys - The key of the sorted set.
     * Command Response - A string representing a random member from the sorted set.
     *     If the sorted set does not exist or is empty, the response will be `null`.
     */
    public zrandmember(key: string): T {
        return this.addAndReturn(createZRandMember(key));
    }

    /**
     * Returns random members from the sorted set stored at `key`.
     *
     * @see {@link https://valkey.io/commands/zrandmember/|valkey.io} for details.
     *
     * @param keys - The key of the sorted set.
     * @param count - The number of members to return.
     *     If `count` is positive, returns unique members.
     *     If negative, allows for duplicates.
     * Command Response - An `array` of members from the sorted set.
     *     If the sorted set does not exist or is empty, the response will be an empty `array`.
     */
    public zrandmemberWithCount(key: string, count: number): T {
        return this.addAndReturn(createZRandMember(key, count));
    }

    /**
     * Returns random members with scores from the sorted set stored at `key`.
     *
     * @see {@link https://valkey.io/commands/zrandmember/|valkey.io} for details.
     *
     * @param keys - The key of the sorted set.
     * @param count - The number of members to return.
     *     If `count` is positive, returns unique members.
     *     If negative, allows for duplicates.
     * Command Response - A 2D `array` of `[member, score]` `arrays`, where
     *     member is a `string` and score is a `number`.
     *     If the sorted set does not exist or is empty, the response will be an empty `array`.
     */
    public zrandmemberWithCountWithScores(key: string, count: number): T {
        return this.addAndReturn(createZRandMember(key, count, true));
    }

    /** Returns the string representation of the type of the value stored at `key`.
     * @see {@link https://valkey.io/commands/type/|valkey.io} for details.
     *
     * @param key - The key to check its data type.
     *
     * Command Response - If the key exists, the type of the stored value is returned. Otherwise, a "none" string is returned.
     */
    public type(key: string): T {
        return this.addAndReturn(createType(key));
    }

    /** Returns the length of the string value stored at `key`.
     * @see {@link https://valkey.io/commands/strlen/|valkey.io} for details.
     *
     * @param key - The `key` to check its length.
     *
     * Command Response - The length of the string value stored at `key`
     * If `key` does not exist, it is treated as an empty string, and the command returns 0.
     */
    public strlen(key: string): T {
        return this.addAndReturn(createStrlen(key));
    }

    /** Removes and returns the members with the lowest scores from the sorted set stored at `key`.
     * If `count` is provided, up to `count` members with the lowest scores are removed and returned.
     * Otherwise, only one member with the lowest score is removed and returned.
     * @see {@link https://valkey.io/commands/zpopmin/|valkey.io} for more details.
     *
     * @param key - The key of the sorted set.
     * @param count - Specifies the quantity of members to pop. If not specified, pops one member.
     *
     * Command Response - A map of the removed members and their scores, ordered from the one with the lowest score to the one with the highest.
     * If `key` doesn't exist, it will be treated as an empty sorted set and the command returns an empty map.
     * If `count` is higher than the sorted set's cardinality, returns all members and their scores.
     */
    public zpopmin(key: string, count?: number): T {
        return this.addAndReturn(createZPopMin(key, count));
    }

    /**
     * Blocks the connection until it removes and returns a member with the lowest score from the
     * first non-empty sorted set, with the given `key` being checked in the order they
     * are provided.
     * `BZPOPMIN` is the blocking variant of {@link zpopmin}.
     *
     * @see {@link https://valkey.io/commands/bzpopmin/|valkey.io} for details.
     *
     * @param keys - The keys of the sorted sets.
     * @param timeout - The number of seconds to wait for a blocking operation to complete. A value of
     *     `0` will block indefinitely. Since Valkey version 6.0.0: timeout is interpreted as a double instead of an integer.
     *
     * Command Response - An `array` containing the key where the member was popped out, the member, itself, and the member score.
     *     If no member could be popped and the `timeout` expired, returns `null`.
     */
    public bzpopmin(keys: string[], timeout: number): T {
        return this.addAndReturn(createBZPopMin(keys, timeout));
    }

    /** Removes and returns the members with the highest scores from the sorted set stored at `key`.
     * If `count` is provided, up to `count` members with the highest scores are removed and returned.
     * Otherwise, only one member with the highest score is removed and returned.
     * @see {@link https://valkey.io/commands/zpopmax/|valkey.io} for more details.
     *
     * @param key - The key of the sorted set.
     * @param count - Specifies the quantity of members to pop. If not specified, pops one member.
     *
     * Command Response - A map of the removed members and their scores, ordered from the one with the highest score to the one with the lowest.
     * If `key` doesn't exist, it will be treated as an empty sorted set and the command returns an empty map.
     * If `count` is higher than the sorted set's cardinality, returns all members and their scores, ordered from highest to lowest.
     */
    public zpopmax(key: string, count?: number): T {
        return this.addAndReturn(createZPopMax(key, count));
    }

    /**
     * Blocks the connection until it removes and returns a member with the highest score from the
     * first non-empty sorted set, with the given `key` being checked in the order they
     * are provided.
     * `BZPOPMAX` is the blocking variant of {@link zpopmax}.
     *
     * @see {@link https://valkey.io/commands/bzpopmax/|valkey.io} for details.
     *
     * @param keys - The keys of the sorted sets.
     * @param timeout - The number of seconds to wait for a blocking operation to complete. A value of
     *     `0` will block indefinitely. Since 6.0.0: timeout is interpreted as a double instead of an integer.
     *
     * Command Response - An `array` containing the key where the member was popped out, the member, itself, and the member score.
     *     If no member could be popped and the `timeout` expired, returns `null`.
     */
    public bzpopmax(keys: string[], timeout: number): T {
        return this.addAndReturn(createBZPopMax(keys, timeout));
    }

    /** Echoes the provided `message` back.
     * @see {@link https://valkey.io/commands/echo/|valkey.io} for more details.
     *
     * @param message - The message to be echoed back.
     *
     * Command Response - The provided `message`.
     */
    public echo(message: string): T {
        return this.addAndReturn(createEcho(message));
    }

    /** Returns the remaining time to live of `key` that has a timeout, in milliseconds.
     * @see {@link https://valkey.io/commands/pttl/|valkey.io} for more details.
     *
     * @param key - The key to return its timeout.
     *
     * Command Response - TTL in milliseconds. -2 if `key` does not exist, -1 if `key` exists but has no associated expire.
     */
    public pttl(key: string): T {
        return this.addAndReturn(createPTTL(key));
    }

    /** Removes all elements in the sorted set stored at `key` with rank between `start` and `end`.
     * Both `start` and `end` are zero-based indexes with 0 being the element with the lowest score.
     * These indexes can be negative numbers, where they indicate offsets starting at the element with the highest score.
     * @see {@link https://valkey.io/commands/zremrangebyrank/|valkey.io} for details.
     *
     * @param key - The key of the sorted set.
     * @param start - The starting point of the range.
     * @param end - The end of the range.
     *
     * Command Response - The number of members removed.
     * If `start` exceeds the end of the sorted set, or if `start` is greater than `end`, 0 returned.
     * If `end` exceeds the actual end of the sorted set, the range will stop at the actual end of the sorted set.
     * If `key` does not exist 0 will be returned.
     */
    public zremRangeByRank(key: string, start: number, end: number): T {
        return this.addAndReturn(createZRemRangeByRank(key, start, end));
    }

    /**
     * Removes all elements in the sorted set stored at `key` with lexicographical order between `minLex` and `maxLex`.
     *
     * @see {@link https://valkey.io/commands/zremrangebylex/|valkey.io} for details.
     *
     * @param key - The key of the sorted set.
     * @param minLex - The minimum lex to count from. Can be positive/negative infinity, or a specific lex and inclusivity.
     * @param maxLex - The maximum lex to count up to. Can be positive/negative infinity, or a specific lex and inclusivity.
     *
     * Command Response - The number of members removed.
     * If `key` does not exist, it is treated as an empty sorted set, and the command returns 0.
     * If `minLex` is greater than `maxLex`, 0 is returned.
     */
    public zremRangeByLex(
        key: string,
        minLex: Boundary<string>,
        maxLex: Boundary<string>,
    ): T {
        return this.addAndReturn(createZRemRangeByLex(key, minLex, maxLex));
    }

    /** Removes all elements in the sorted set stored at `key` with a score between `minScore` and `maxScore`.
     * @see {@link https://valkey.io/commands/zremrangebyscore/|valkey.io} for details.
     *
     * @param key - The key of the sorted set.
     * @param minScore - The minimum score to remove from. Can be positive/negative infinity, or specific score and inclusivity.
     * @param maxScore - The maximum score to remove to. Can be positive/negative infinity, or specific score and inclusivity.
     *
     * Command Response - the number of members removed.
     * If `key` does not exist, it is treated as an empty sorted set, and the command returns 0.
     * If `minScore` is greater than `maxScore`, 0 is returned.
     */
    public zremRangeByScore(
        key: string,
        minScore: Boundary<number>,
        maxScore: Boundary<number>,
    ): T {
        return this.addAndReturn(
            createZRemRangeByScore(key, minScore, maxScore),
        );
    }

    /**
     * Returns the number of members in the sorted set stored at 'key' with scores between 'minLex' and 'maxLex'.
     *
     * @see {@link https://valkey.io/commands/zlexcount/|valkey.io} for details.
     *
     * @param key - The key of the sorted set.
     * @param minLex - The minimum lex to count from. Can be positive/negative infinity, or a specific lex and inclusivity.
     * @param maxLex - The maximum lex to count up to. Can be positive/negative infinity, or a specific lex and inclusivity.
     *
     * Command Response - The number of members in the specified lex range.
     * If 'key' does not exist, it is treated as an empty sorted set, and the command returns '0'.
     * If maxLex is less than minLex, '0' is returned.
     */
    public zlexcount(
        key: string,
        minLex: Boundary<string>,
        maxLex: Boundary<string>,
    ): T {
        return this.addAndReturn(createZLexCount(key, minLex, maxLex));
    }

    /** Returns the rank of `member` in the sorted set stored at `key`, with scores ordered from low to high.
     * @see {@link https://valkey.io/commands/zrank/|valkey.io} for more details.
     * To get the rank of `member` with its score, see `zrankWithScore`.
     *
     * @param key - The key of the sorted set.
     * @param member - The member whose rank is to be retrieved.
     *
     * Command Response - The rank of `member` in the sorted set.
     * If `key` doesn't exist, or if `member` is not present in the set, null will be returned.
     */
    public zrank(key: string, member: string): T {
        return this.addAndReturn(createZRank(key, member));
    }

    /** Returns the rank of `member` in the sorted set stored at `key` with its score, where scores are ordered from the lowest to highest.
     *
     * @see {@link https://valkey.io/commands/zrank/|valkey.io} for more details.
     * @remarks Since Valkey version 7.2.0.
     *
     * @param key - The key of the sorted set.
     * @param member - The member whose rank is to be retrieved.
     *
     * Command Response - A list containing the rank and score of `member` in the sorted set.
     * If `key` doesn't exist, or if `member` is not present in the set, null will be returned.
     */
    public zrankWithScore(key: string, member: string): T {
        return this.addAndReturn(createZRank(key, member, true));
    }

    /**
     * Returns the rank of `member` in the sorted set stored at `key`, where
     * scores are ordered from the highest to lowest, starting from 0.
     * To get the rank of `member` with its score, see {@link zrevrankWithScore}.
     *
     * @see {@link https://valkey.io/commands/zrevrank/|valkey.io} for details.
     *
     * @param key - The key of the sorted set.
     * @param member - The member whose rank is to be retrieved.
     *
     * Command Response - The rank of `member` in the sorted set, where ranks are ordered from high to low based on scores.
     *     If `key` doesn't exist, or if `member` is not present in the set, `null` will be returned.
     */
    public zrevrank(key: string, member: string): T {
        return this.addAndReturn(createZRevRank(key, member));
    }

    /**
     * Returns the rank of `member` in the sorted set stored at `key` with its
     * score, where scores are ordered from the highest to lowest, starting from 0.
     *
     * @see {@link https://valkey.io/commands/zrevrank/|valkey.io} for details.
     * @remarks Since Valkey version 7.2.0.
     *
     * @param key - The key of the sorted set.
     * @param member - The member whose rank is to be retrieved.
     *
     * Command Response -  A list containing the rank and score of `member` in the sorted set, where ranks
     *     are ordered from high to low based on scores.
     *     If `key` doesn't exist, or if `member` is not present in the set, `null` will be returned.
     */
    public zrevrankWithScore(key: string, member: string): T {
        return this.addAndReturn(createZRevRankWithScore(key, member));
    }

    /** Remove the existing timeout on `key`, turning the key from volatile (a key with an expire set) to
     * persistent (a key that will never expire as no timeout is associated).
     * @see {@link https://valkey.io/commands/persist/|valkey.io} for details.
     *
     * @param key - The key to remove the existing timeout on.
     *
     * Command Response - `false` if `key` does not exist or does not have an associated timeout, `true` if the timeout has been removed.
     */
    public persist(key: string): T {
        return this.addAndReturn(createPersist(key));
    }

    /** Executes a single command, without checking inputs. Every part of the command, including subcommands,
     *  should be added as a separate value in args.
     *
     * @see {@link https://github.com/valkey-io/valkey-glide/wiki/General-Concepts#custom-command|Valkey Glide Wiki} for details on the restrictions and limitations of the custom command API.
     *
     * Command Response - A response from Redis with an `Object`.
     */
    public customCommand(args: GlideString[]): T {
        return this.addAndReturn(createCustomCommand(args));
    }

    /** Returns the element at index `index` in the list stored at `key`.
     * The index is zero-based, so 0 means the first element, 1 the second element and so on.
     * Negative indices can be used to designate elements starting at the tail of the list.
     * Here, -1 means the last element, -2 means the penultimate and so forth.
     * @see {@link https://valkey.io/commands/lindex/|valkey.io} for details.
     *
     * @param key - The `key` of the list.
     * @param index - The `index` of the element in the list to retrieve.
     * Command Response - The element at index in the list stored at `key`.
     * If `index` is out of range or if `key` does not exist, null is returned.
     */
    public lindex(key: string, index: number): T {
        return this.addAndReturn(createLIndex(key, index));
    }

    /**
     * Inserts `element` in the list at `key` either before or after the `pivot`.
     *
     * @see {@link https://valkey.io/commands/linsert/|valkey.io} for details.
     *
     * @param key - The key of the list.
     * @param position - The relative position to insert into - either `InsertPosition.Before` or
     *     `InsertPosition.After` the `pivot`.
     * @param pivot - An element of the list.
     * @param element - The new element to insert.
     *
     * Command Response - The list length after a successful insert operation.
     * If the `key` doesn't exist returns `-1`.
     * If the `pivot` wasn't found, returns `0`.
     */
    public linsert(
        key: string,
        position: InsertPosition,
        pivot: string,
        element: string,
    ): T {
        return this.addAndReturn(createLInsert(key, position, pivot, element));
    }

    /**
     * Adds an entry to the specified stream stored at `key`. If the `key` doesn't exist, the stream is created.
     * @see {@link https://valkey.io/commands/xadd/|valkey.io} for details.
     *
     * @param key - The key of the stream.
     * @param values - field-value pairs to be added to the entry.
     * @param options - (Optional) Stream add options.
     *
     * Command Response - The id of the added entry, or `null` if `options.makeStream` is set to `false` and no stream with the matching `key` exists.
     */
    public xadd(
        key: string,
        values: [string, string][],
        options?: StreamAddOptions,
    ): T {
        return this.addAndReturn(createXAdd(key, values, options));
    }

    /**
     * Removes the specified entries by id from a stream, and returns the number of entries deleted.
     *
     * @see {@link https://valkey.io/commands/xdel/|valkey.io} for more details.
     *
     * @param key - The key of the stream.
     * @param ids - An array of entry ids.
     *
     * Command Response - The number of entries removed from the stream. This number may be less than the number of entries in
     *      `ids`, if the specified `ids` don't exist in the stream.
     */
    public xdel(key: string, ids: string[]): T {
        return this.addAndReturn(createXDel(key, ids));
    }

    /**
     * Trims the stream stored at `key` by evicting older entries.
     * @see {@link https://valkey.io/commands/xtrim/|valkey.io} for details.
     *
     * @param key - the key of the stream
     * @param options - options detailing how to trim the stream.
     *
     * Command Response - The number of entries deleted from the stream. If `key` doesn't exist, 0 is returned.
     */
    public xtrim(key: string, options: StreamTrimOptions): T {
        return this.addAndReturn(createXTrim(key, options));
    }

    /**
     * Returns information about the stream stored at `key`.
     *
     * @param key - The key of the stream.
     * @param fullOptions - If `true`, returns verbose information with a limit of the first 10 PEL entries.
     * If `number` is specified, returns verbose information limiting the returned PEL entries.
     * If `0` is specified, returns verbose information with no limit.
     *
     * Command Response - A {@link ReturnTypeXinfoStream} of detailed stream information for the given `key`.
     *     See example of {@link BaseClient.xinfoStream} for more details.
     */
    public xinfoStream(key: string, fullOptions?: boolean | number): T {
        return this.addAndReturn(createXInfoStream(key, fullOptions ?? false));
    }

    /** Returns the server time.
     * @see {@link https://valkey.io/commands/time/|valkey.io} for details.
     *
     * Command Response - The current server time as a two items `array`:
     * A Unix timestamp and the amount of microseconds already elapsed in the current second.
     * The returned `array` is in a [Unix timestamp, Microseconds already elapsed] format.
     */
    public time(): T {
        return this.addAndReturn(createTime());
    }

    /**
     * Returns stream entries matching a given range of entry IDs.
     *
     * @see {@link https://valkey.io/commands/xrange/|valkey.io} for more details.
     *
     * @param key - The key of the stream.
     * @param start - The starting stream entry ID bound for the range.
     *     - Use `value` to specify a stream entry ID.
     *     - Use `isInclusive: false` to specify an exclusive bounded stream entry ID. This is only available starting with Valkey version 6.2.0.
     *     - Use `InfBoundary.NegativeInfinity` to start with the minimum available ID.
     * @param end - The ending stream ID bound for the range.
     *     - Use `value` to specify a stream entry ID.
     *     - Use `isInclusive: false` to specify an exclusive bounded stream entry ID. This is only available starting with Valkey version 6.2.0.
     *     - Use `InfBoundary.PositiveInfinity` to end with the maximum available ID.
     * @param count - An optional argument specifying the maximum count of stream entries to return.
     *     If `count` is not provided, all stream entries in the range will be returned.
     *
     * Command Response - A map of stream entry ids, to an array of entries, or `null` if `count` is negative.
     */
    public xrange(
        key: string,
        start: Boundary<string>,
        end: Boundary<string>,
        count?: number,
    ): T {
        return this.addAndReturn(createXRange(key, start, end, count));
    }

    /**
     * Reads entries from the given streams.
     * @see {@link https://valkey.io/commands/xread/|valkey.io} for details.
     *
     * @param keys_and_ids - pairs of keys and entry ids to read from. A pair is composed of a stream's key and the id of the entry after which the stream will be read.
     * @param options - options detailing how to read the stream.
     *
     * Command Response - A map between a stream key, and an array of entries in the matching key. The entries are in an [id, fields[]] format.
     */
    public xread(
        keys_and_ids: Record<string, string>,
        options?: StreamReadOptions,
    ): T {
        return this.addAndReturn(createXRead(keys_and_ids, options));
    }

    /**
     * Returns the number of entries in the stream stored at `key`.
     *
     * @see {@link https://valkey.io/commands/xlen/|valkey.io} for details.
     *
     * @param key - The key of the stream.
     *
     * Command Response - The number of entries in the stream. If `key` does not exist, returns `0`.
     */
    public xlen(key: string): T {
        return this.addAndReturn(createXLen(key));
    }

    /**
     * Returns stream message summary information for pending messages matching a given range of IDs.
     *
     * @see {@link https://valkey.io/commands/xpending/|valkey.io} for details.
     * Returns the list of all consumers and their attributes for the given consumer group of the
     * stream stored at `key`.
     *
     * @see {@link https://valkey.io/commands/xinfo-consumers/|valkey.io} for details.
     *
     * @param key - The key of the stream.
     * @param group - The consumer group name.
     *
     * Command Response - An `array` that includes the summary of the pending messages.
     * See example of {@link BaseClient.xpending|xpending} for more details.
     */
    public xpending(key: string, group: string): T {
        return this.addAndReturn(createXPending(key, group));
    }

    /**
     * Returns stream message summary information for pending messages matching a given range of IDs.
     *
     * @see {@link https://valkey.io/commands/xpending/|valkey.io} for details.
     *
     * @param key - The key of the stream.
     * @param group - The consumer group name.
     * @param options - Additional options to filter entries, see {@link StreamPendingOptions}.
     *
     * Command Response - A 2D-`array` of 4-tuples containing extended message information.
     * See example of {@link BaseClient.xpendingWithOptions|xpendingWithOptions} for more details.
     */
    public xpendingWithOptions(
        key: string,
        group: string,
        options: StreamPendingOptions,
    ): T {
        return this.addAndReturn(createXPending(key, group, options));
    }

    /**
     * Returns the list of all consumers and their attributes for the given consumer group of the
     * stream stored at `key`.
     *
     * @see {@link https://valkey.io/commands/xinfo-consumers/|valkey.io} for details.
     *
     * Command Response - An `Array` of `Records`, where each mapping contains the attributes
     *     of a consumer for the given consumer group of the stream at `key`.
     */
    public xinfoConsumers(key: string, group: string): T {
        return this.addAndReturn(createXInfoConsumers(key, group));
    }

    /**
     * Changes the ownership of a pending message.
     *
     * @see {@link https://valkey.io/commands/xclaim/|valkey.io} for details.
     *
     * @param key - The key of the stream.
     * @param group - The consumer group name.
     * @param consumer - The group consumer.
     * @param minIdleTime - The minimum idle time for the message to be claimed.
     * @param ids - An array of entry ids.
     * @param options - (Optional) Stream claim options {@link StreamClaimOptions}.
     *
     * Command Response - A `Record` of message entries that are claimed by the consumer.
     */
    public xclaim(
        key: string,
        group: string,
        consumer: string,
        minIdleTime: number,
        ids: string[],
        options?: StreamClaimOptions,
    ): T {
        return this.addAndReturn(
            createXClaim(key, group, consumer, minIdleTime, ids, options),
        );
    }

    /**
     * Changes the ownership of a pending message. This function returns an `array` with
     * only the message/entry IDs, and is equivalent to using `JUSTID` in the Valkey API.
     *
     * @see {@link https://valkey.io/commands/xclaim/|valkey.io} for details.
     *
     * @param key - The key of the stream.
     * @param group - The consumer group name.
     * @param consumer - The group consumer.
     * @param minIdleTime - The minimum idle time for the message to be claimed.
     * @param ids - An array of entry ids.
     * @param options - (Optional) Stream claim options {@link StreamClaimOptions}.
     *
     * Command Response - An `array` of message ids claimed by the consumer.
     */
    public xclaimJustId(
        key: string,
        group: string,
        consumer: string,
        minIdleTime: number,
        ids: string[],
        options?: StreamClaimOptions,
    ): T {
        return this.addAndReturn(
            createXClaim(key, group, consumer, minIdleTime, ids, options, true),
        );
    }

    /**
     * Transfers ownership of pending stream entries that match the specified criteria.
     *
     * @see {@link https://valkey.io/commands/xautoclaim/|valkey.io} for more details.
     * @remarks Since Valkey version 6.2.0.
     *
     * @param key - The key of the stream.
     * @param group - The consumer group name.
     * @param consumer - The group consumer.
     * @param minIdleTime - The minimum idle time for the message to be claimed.
     * @param start - Filters the claimed entries to those that have an ID equal or greater than the
     *     specified value.
     * @param count - (Optional) Limits the number of claimed entries to the specified value.
     *
     * Command Response - An `array` containing the following elements:
     *   - A stream ID to be used as the start argument for the next call to `XAUTOCLAIM`. This ID is
     *     equivalent to the next ID in the stream after the entries that were scanned, or "0-0" if
     *     the entire stream was scanned.
     *   - A mapping of the claimed entries.
     *   - If you are using Valkey 7.0.0 or above, the response list will also include a list containing
     *     the message IDs that were in the Pending Entries List but no longer exist in the stream.
     *     These IDs are deleted from the Pending Entries List.
     */
    public xautoclaim(
        key: string,
        group: string,
        consumer: string,
        minIdleTime: number,
        start: string,
        count?: number,
    ): T {
        return this.addAndReturn(
            createXAutoClaim(key, group, consumer, minIdleTime, start, count),
        );
    }

    /**
     * Transfers ownership of pending stream entries that match the specified criteria.
     *
     * @see {@link https://valkey.io/commands/xautoclaim/|valkey.io} for more details.
     * @remarks Since Valkey version 6.2.0.
     *
     * @param key - The key of the stream.
     * @param group - The consumer group name.
     * @param consumer - The group consumer.
     * @param minIdleTime - The minimum idle time for the message to be claimed.
     * @param start - Filters the claimed entries to those that have an ID equal or greater than the
     *     specified value.
     * @param count - (Optional) Limits the number of claimed entries to the specified value.
     *
     * Command Response - An `array` containing the following elements:
     *   - A stream ID to be used as the start argument for the next call to `XAUTOCLAIM`. This ID is
     *     equivalent to the next ID in the stream after the entries that were scanned, or "0-0" if
     *     the entire stream was scanned.
     *   - A list of the IDs for the claimed entries.
     *   - If you are using Valkey 7.0.0 or above, the response list will also include a list containing
     *     the message IDs that were in the Pending Entries List but no longer exist in the stream.
     *     These IDs are deleted from the Pending Entries List.
     */
    public xautoclaimJustId(
        key: string,
        group: string,
        consumer: string,
        minIdleTime: number,
        start: string,
        count?: number,
    ): T {
        return this.addAndReturn(
            createXAutoClaim(
                key,
                group,
                consumer,
                minIdleTime,
                start,
                count,
                true,
            ),
        );
    }

    /**
     * Creates a new consumer group uniquely identified by `groupname` for the stream
     * stored at `key`.
     *
     * @see {@link https://valkey.io/commands/xgroup-create/|valkey.io} for details.
     *
     * @param key - The key of the stream.
     * @param groupName - The newly created consumer group name.
     * @param id - Stream entry ID that specifies the last delivered entry in the stream from the new
     *     group’s perspective. The special ID `"$"` can be used to specify the last entry in the stream.
     *
     * Command Response - `"OK"`.
     */
    public xgroupCreate(
        key: string,
        groupName: string,
        id: string,
        options?: StreamGroupOptions,
    ): T {
        return this.addAndReturn(
            createXGroupCreate(key, groupName, id, options),
        );
    }

    /**
     * Destroys the consumer group `groupname` for the stream stored at `key`.
     *
     * @see {@link https://valkey.io/commands/xgroup-destroy/|valkey.io} for details.
     *
     * @param key - The key of the stream.
     * @param groupname - The newly created consumer group name.
     *
     * Command Response - `true` if the consumer group is destroyed. Otherwise, `false`.
     */
    public xgroupDestroy(key: string, groupName: string): T {
        return this.addAndReturn(createXGroupDestroy(key, groupName));
    }

    /**
     * Creates a consumer named `consumerName` in the consumer group `groupName` for the stream stored at `key`.
     *
     * @see {@link https://valkey.io/commands/xgroup-createconsumer/|valkey.io} for more details.
     *
     * @param key - The key of the stream.
     * @param groupName - The consumer group name.
     * @param consumerName - The newly created consumer.
     *
     * Command Response - `true` if the consumer is created. Otherwise, returns `false`.
     */
    public xgroupCreateConsumer(
        key: string,
        groupName: string,
        consumerName: string,
    ): T {
        return this.addAndReturn(
            createXGroupCreateConsumer(key, groupName, consumerName),
        );
    }

    /**
     * Deletes a consumer named `consumerName` in the consumer group `groupName` for the stream stored at `key`.
     *
     * @see {@link https://valkey.io/commands/xgroup-delconsumer/|valkey.io} for more details.
     *
     * @param key - The key of the stream.
     * @param groupName - The consumer group name.
     * @param consumerName - The consumer to delete.
     *
     * Command Response - The number of pending messages the `consumer` had before it was deleted.
     */
    public xgroupDelConsumer(
        key: string,
        groupName: string,
        consumerName: string,
    ): T {
        return this.addAndReturn(
            createXGroupDelConsumer(key, groupName, consumerName),
        );
    }

    /**
     * Renames `key` to `newkey`.
     * If `newkey` already exists it is overwritten.
     * In Cluster mode, both `key` and `newkey` must be in the same hash slot,
     * meaning that in practice only keys that have the same hash tag can be reliably renamed in cluster.
     *
     * @see {@link https://valkey.io/commands/rename/|valkey.io} for details.
     *
     * @param key - The key to rename.
     * @param newKey - The new name of the key.
     *
     * Command Response - If the `key` was successfully renamed, return "OK". If `key` does not exist, an error is thrown.
     */
    public rename(key: string, newKey: string): T {
        return this.addAndReturn(createRename(key, newKey));
    }

    /**
     * Renames `key` to `newkey` if `newkey` does not yet exist.
     * In Cluster mode, both `key` and `newkey` must be in the same hash slot,
     * meaning that in practice only keys that have the same hash tag can be reliably renamed in cluster.
     *
     * @see {@link https://valkey.io/commands/renamenx/|valkey.io} for details.
     *
     * @param key - The key to rename.
     * @param newKey - The new name of the key.
     * Command Response - If the `key` was successfully renamed, returns `true`. Otherwise, returns `false`.
     * If `key` does not exist, an error is thrown.
     */
    public renamenx(key: string, newKey: string): T {
        return this.addAndReturn(createRenameNX(key, newKey));
    }

    /** Blocking list pop primitive.
     * Pop an element from the tail of the first list that is non-empty,
     * with the given `keys` being checked in the order that they are given.
     * Blocks the connection when there are no elements to pop from any of the given lists.
     *
     * @see {@link https://valkey.io/commands/brpop/|valkey.io} for details.
     * @remarks `BRPOP` is a blocking command, see [Blocking Commands](https://github.com/valkey-io/valkey-glide/wiki/General-Concepts#blocking-commands) for more details and best practices.
     *
     * @param keys - The `keys` of the lists to pop from.
     * @param timeout - The `timeout` in seconds.
     *
     * Command Response - An `array` containing the `key` from which the element was popped and the value of the popped element,
     * formatted as [key, value]. If no element could be popped and the timeout expired, returns `null`.
     */
    public brpop(keys: string[], timeout: number): T {
        return this.addAndReturn(createBRPop(keys, timeout));
    }

    /** Blocking list pop primitive.
     * Pop an element from the head of the first list that is non-empty,
     * with the given `keys` being checked in the order that they are given.
     * Blocks the connection when there are no elements to pop from any of the given lists.
     *
     * @see {@link https://valkey.io/commands/blpop/|valkey.io} for details.
     * @remarks `BLPOP` is a blocking command, see [Blocking Commands](https://github.com/valkey-io/valkey-glide/wiki/General-Concepts#blocking-commands) for more details and best practices.
     *
     * @param keys - The `keys` of the lists to pop from.
     * @param timeout - The `timeout` in seconds.
     *
     * Command Response - An `array` containing the `key` from which the element was popped and the value of the popped element,
     * formatted as [key, value]. If no element could be popped and the timeout expired, returns `null`.
     */
    public blpop(keys: string[], timeout: number): T {
        return this.addAndReturn(createBLPop(keys, timeout));
    }

    /** Adds all elements to the HyperLogLog data structure stored at the specified `key`.
     * Creates a new structure if the `key` does not exist.
     * When no elements are provided, and `key` exists and is a HyperLogLog, then no operation is performed.
     *
     * @see {@link https://valkey.io/commands/pfadd/|valkey.io} for details.
     *
     * @param key - The key of the HyperLogLog data structure to add elements into.
     * @param elements - An array of members to add to the HyperLogLog stored at `key`.
     * Command Response - If the HyperLogLog is newly created, or if the HyperLogLog approximated cardinality is
     *     altered, then returns `1`. Otherwise, returns `0`.
     */
    public pfadd(key: string, elements: string[]): T {
        return this.addAndReturn(createPfAdd(key, elements));
    }

    /** Estimates the cardinality of the data stored in a HyperLogLog structure for a single key or
     * calculates the combined cardinality of multiple keys by merging their HyperLogLogs temporarily.
     *
     * @see {@link https://valkey.io/commands/pfcount/|valkey.io} for details.
     *
     * @param keys - The keys of the HyperLogLog data structures to be analyzed.
     * Command Response - The approximated cardinality of given HyperLogLog data structures.
     *     The cardinality of a key that does not exist is `0`.
     */
    public pfcount(keys: string[]): T {
        return this.addAndReturn(createPfCount(keys));
    }

    /**
     * Merges multiple HyperLogLog values into a unique value. If the destination variable exists, it is
     * treated as one of the source HyperLogLog data sets, otherwise a new HyperLogLog is created.
     *
     * @see {@link https://valkey.io/commands/pfmerge/|valkey.io} for details.
     *
     * @param destination - The key of the destination HyperLogLog where the merged data sets will be stored.
     * @param sourceKeys - The keys of the HyperLogLog structures to be merged.
     * Command Response - A simple "OK" response.
     */
    public pfmerge(destination: string, sourceKeys: string[]): T {
        return this.addAndReturn(createPfMerge(destination, sourceKeys));
    }

    /** Returns the internal encoding for the Redis object stored at `key`.
     *
     * @see {@link https://valkey.io/commands/object-encoding/|valkey.io} for more details.
     *
     * @param key - The `key` of the object to get the internal encoding of.
     * Command Response - If `key` exists, returns the internal encoding of the object stored at `key` as a string.
     *     Otherwise, returns None.
     */
    public objectEncoding(key: string): T {
        return this.addAndReturn(createObjectEncoding(key));
    }

    /** Returns the logarithmic access frequency counter of a Redis object stored at `key`.
     *
     * @see {@link https://valkey.io/commands/object-freq/|valkey.io} for more details.
     *
     * @param key - The `key` of the object to get the logarithmic access frequency counter of.
     * Command Response - If `key` exists, returns the logarithmic access frequency counter of
     *     the object stored at `key` as a `number`. Otherwise, returns `null`.
     */
    public objectFreq(key: string): T {
        return this.addAndReturn(createObjectFreq(key));
    }

    /**
     * Returns the time in seconds since the last access to the value stored at `key`.
     *
     * @see {@link https://valkey.io/commands/object-idletime/|valkey.io} for details.
     *
     * @param key - The key of the object to get the idle time of.
     *
     * Command Response - If `key` exists, returns the idle time in seconds. Otherwise, returns `null`.
     */
    public objectIdletime(key: string): T {
        return this.addAndReturn(createObjectIdletime(key));
    }

    /**
     * Returns the reference count of the object stored at `key`.
     *
     * @see {@link https://valkey.io/commands/object-refcount/|valkey.io} for details.
     *
     * @param key - The `key` of the object to get the reference count of.
     *
     * Command Response - If `key` exists, returns the reference count of the object stored at `key` as a `number`.
     * Otherwise, returns `null`.
     */
    public objectRefcount(key: string): T {
        return this.addAndReturn(createObjectRefcount(key));
    }

    /**
     * Displays a piece of generative computer art and the server version.
     *
     * @see {@link https://valkey.io/commands/lolwut/|valkey.io} for details.
     *
     * @param options - The LOLWUT options.
     *
     * Command Response - A piece of generative computer art along with the current server version.
     */
    public lolwut(options?: LolwutOptions): T {
        return this.addAndReturn(createLolwut(options));
    }

    /**
     * Blocks the current client until all the previous write commands are successfully transferred and
     * acknowledged by at least `numreplicas` of replicas. If `timeout` is reached, the command returns
     * the number of replicas that were not yet reached.
     *
     * @see {@link https://valkey.io/commands/wait/|valkey.io} for more details.
     *
     * @param numreplicas - The number of replicas to reach.
     * @param timeout - The timeout value specified in milliseconds. A value of 0 will block indefinitely.
     *
     * Command Response - The number of replicas reached by all the writes performed in the context of the
     *     current connection.
     */
    public wait(numreplicas: number, timeout: number): T {
        return this.addAndReturn(createWait(numreplicas, timeout));
    }

    /**
     * Invokes a previously loaded function.
     *
     * @see {@link https://valkey.io/commands/fcall/|valkey.io} for details.
     * @remarks Since Valkey version 7.0.0.
     *
     * @param func - The function name.
     * @param keys - A list of `keys` accessed by the function. To ensure the correct execution of functions,
     *     all names of keys that a function accesses must be explicitly provided as `keys`.
     * @param args - A list of `function` arguments and it should not represent names of keys.
     *
     * Command Response - The invoked function's return value.
     */
    public fcall(func: string, keys: string[], args: string[]): T {
        return this.addAndReturn(createFCall(func, keys, args));
    }

    /**
     * Invokes a previously loaded read-only function.
     *
     * @see {@link https://valkey.io/commands/fcall/|valkey.io} for details.
     * @remarks Since Valkey version 7.0.0.
     *
     * @param func - The function name.
     * @param keys - A list of `keys` accessed by the function. To ensure the correct execution of functions,
     *     all names of keys that a function accesses must be explicitly provided as `keys`.
     * @param args - A list of `function` arguments and it should not represent names of keys.
     *
     * Command Response - The invoked function's return value.
     */
    public fcallReadonly(func: string, keys: string[], args: string[]): T {
        return this.addAndReturn(createFCallReadOnly(func, keys, args));
    }

    /**
     * Deletes a library and all its functions.
     *
     * @see {@link https://valkey.io/commands/function-delete/|valkey.io} for details.
     * @remarks Since Valkey version 7.0.0.
     *
     * @param libraryCode - The library name to delete.
     *
     * Command Response - `OK`.
     */
    public functionDelete(libraryCode: string): T {
        return this.addAndReturn(createFunctionDelete(libraryCode));
    }

    /**
     * Loads a library to Valkey.
     *
     * @see {@link https://valkey.io/commands/function-load/|valkey.io} for details.
     * @remarks Since Valkey version 7.0.0.
     *
     * @param libraryCode - The source code that implements the library.
     * @param replace - Whether the given library should overwrite a library with the same name if it
     *     already exists.
     *
     * Command Response - The library name that was loaded.
     */
    public functionLoad(libraryCode: string, replace?: boolean): T {
        return this.addAndReturn(createFunctionLoad(libraryCode, replace));
    }

    /**
     * Deletes all function libraries.
     *
     * @see {@link https://valkey.io/commands/function-flush/|valkey.io} for details.
     * @remarks Since Valkey version 7.0.0.
     *
     * @param mode - The flushing mode, could be either {@link FlushMode.SYNC} or {@link FlushMode.ASYNC}.
     * Command Response - `OK`.
     */
    public functionFlush(mode?: FlushMode): T {
        return this.addAndReturn(createFunctionFlush(mode));
    }

    /**
     * Returns information about the functions and libraries.
     *
     * @see {@link https://valkey.io/commands/function-list/|valkey.io} for details.
     * @remarks Since Valkey version 7.0.0.
     *
     * @param options - Parameters to filter and request additional info.
     *
     * Command Response - Info about all or selected libraries and their functions in {@link FunctionListResponse} format.
     */
    public functionList(options?: FunctionListOptions): T {
        return this.addAndReturn(createFunctionList(options));
    }

    /**
     * Returns information about the function that's currently running and information about the
     * available execution engines.
     *
     * @see {@link https://valkey.io/commands/function-stats/|valkey.io} for details.
     * @remarks Since Valkey version 7.0.0.
     *
     * Command Response - A `Record` of type {@link FunctionStatsResponse} with two keys:
     *
     * - `"running_script"` with information about the running script.
     * - `"engines"` with information about available engines and their stats.
     */
    public functionStats(): T {
        return this.addAndReturn(createFunctionStats());
    }

    /**
     * Deletes all the keys of all the existing databases. This command never fails.
     *
     * @see {@link https://valkey.io/commands/flushall/|valkey.io} for details.
     *
     * @param mode - The flushing mode, could be either {@link FlushMode.SYNC} or {@link FlushMode.ASYNC}.
     *
     * Command Response - `OK`.
     */
    public flushall(mode?: FlushMode): T {
        return this.addAndReturn(createFlushAll(mode));
    }

    /**
     * Deletes all the keys of the currently selected database. This command never fails.
     *
     * @see {@link https://valkey.io/commands/flushdb/|valkey.io} for details.
     *
     * @param mode - The flushing mode, could be either {@link FlushMode.SYNC} or {@link FlushMode.ASYNC}.
     *
     * Command Response - `OK`.
     */
    public flushdb(mode?: FlushMode): T {
        return this.addAndReturn(createFlushDB(mode));
    }

    /**
     * Returns the index of the first occurrence of `element` inside the list specified by `key`. If no
     * match is found, `null` is returned. If the `count` option is specified, then the function returns
     * an `array` of indices of matching elements within the list.
     *
     * @see {@link https://valkey.io/commands/lpos/|valkey.io} for details.
     * @remarks Since Valkey version 6.0.6.
     *
     * @param key - The name of the list.
     * @param element - The value to search for within the list.
     * @param options - The LPOS options.
     *
     * Command Response - The index of `element`, or `null` if `element` is not in the list. If the `count`
     * option is specified, then the function returns an `array` of indices of matching elements within the list.
     */
    public lpos(key: string, element: string, options?: LPosOptions): T {
        return this.addAndReturn(createLPos(key, element, options));
    }

    /**
     * Returns the number of keys in the currently selected database.
     *
     * @see {@link https://valkey.io/commands/dbsize/|valkey.io} for details.
     *
     * Command Response - The number of keys in the currently selected database.
     */
    public dbsize(): T {
        return this.addAndReturn(createDBSize());
    }

    /**
     * Counts the number of set bits (population counting) in the string stored at `key`. The `options` argument can
     * optionally be provided to count the number of bits in a specific string interval.
     *
     * @see {@link https://valkey.io/commands/bitcount/|valkey.io} for more details.
     *
     * @param key - The key for the string to count the set bits of.
     * @param options - The offset options.
     *
     * Command Response - If `options` is provided, returns the number of set bits in the string interval specified by `options`.
     *     If `options` is not provided, returns the number of set bits in the string stored at `key`.
     *     Otherwise, if `key` is missing, returns `0` as it is treated as an empty string.
     */
    public bitcount(key: string, options?: BitOffsetOptions): T {
        return this.addAndReturn(createBitCount(key, options));
    }

    /**
     * Adds geospatial members with their positions to the specified sorted set stored at `key`.
     * If a member is already a part of the sorted set, its position is updated.
     *
     * @see {@link https://valkey.io/commands/geoadd/|valkey.io} for details.
     *
     * @param key - The key of the sorted set.
     * @param membersToGeospatialData - A mapping of member names to their corresponding positions - see
     *     {@link GeospatialData}. The command will report an error when the user attempts to index
     *     coordinates outside the specified ranges.
     * @param options - The GeoAdd options - see {@link GeoAddOptions}.
     *
     * Command Response - The number of elements added to the sorted set. If `changed` is set to
     *    `true` in the options, returns the number of elements updated in the sorted set.
     */
    public geoadd(
        key: string,
        membersToGeospatialData: Map<string, GeospatialData>,
        options?: GeoAddOptions,
    ): T {
        return this.addAndReturn(
            createGeoAdd(key, membersToGeospatialData, options),
        );
    }

    /**
     * Returns the members of a sorted set populated with geospatial information using {@link geoadd},
     * which are within the borders of the area specified by a given shape.
     *
     * @see {@link https://valkey.io/commands/geosearch/|valkey.io} for details.
     * @remarks Since Valkey version 6.2.0.
     *
     * @param key - The key of the sorted set.
     * @param searchFrom - The query's center point options, could be one of:
     *
     * - {@link MemberOrigin} to use the position of the given existing member in the sorted set.
     *
     * - {@link CoordOrigin} to use the given longitude and latitude coordinates.
     *
     * @param searchBy - The query's shape options, could be one of:
     *
     * - {@link GeoCircleShape} to search inside circular area according to given radius.
     *
     * - {@link GeoBoxShape} to search inside an axis-aligned rectangle, determined by height and width.
     *
     * @param resultOptions - The optional inputs to request additional information and configure sorting/limiting the results, see {@link GeoSearchResultOptions}.
     *
     * Command Response - By default, returns an `Array` of members (locations) names.
     *     If any of `withCoord`, `withDist` or `withHash` are set to `true` in {@link GeoSearchResultOptions}, a 2D `Array` returned,
     *     where each sub-array represents a single item in the following order:
     *
     * - The member (location) name.
     * - The distance from the center as a floating point `number`, in the same unit specified for `searchBy`.
     * - The geohash of the location as a integer `number`.
     * - The coordinates as a two item `array` of floating point `number`s.
     */
    public geosearch(
        key: string,
        searchFrom: SearchOrigin,
        searchBy: GeoSearchShape,
        resultOptions?: GeoSearchResultOptions,
    ): T {
        return this.addAndReturn(
            createGeoSearch(key, searchFrom, searchBy, resultOptions),
        );
    }

    /**
     * Searches for members in a sorted set stored at `source` representing geospatial data
     * within a circular or rectangular area and stores the result in `destination`.
     *
     * If `destination` already exists, it is overwritten. Otherwise, a new sorted set will be created.
     *
     * To get the result directly, see {@link geosearch}.
     *
     * @see {@link https://valkey.io/commands/geosearchstore/|valkey.io} for details.
     * @remarks Since Valkey version 6.2.0.
     *
     * @param destination - The key of the destination sorted set.
     * @param source - The key of the sorted set.
     * @param searchFrom - The query's center point options, could be one of:
     * - {@link MemberOrigin} to use the position of the given existing member in the sorted set.
     * - {@link CoordOrigin} to use the given longitude and latitude coordinates.
     * @param searchBy - The query's shape options, could be one of:
     * - {@link GeoCircleShape} to search inside circular area according to given radius.
     * - {@link GeoBoxShape} to search inside an axis-aligned rectangle, determined by height and width.
     * @param resultOptions - (Optional) Parameters to request additional information and configure sorting/limiting the results, see {@link GeoSearchStoreResultOptions}.
     *
     * Command Response - The number of elements in the resulting sorted set stored at `destination`.
     */
    public geosearchstore(
        destination: string,
        source: string,
        searchFrom: SearchOrigin,
        searchBy: GeoSearchShape,
        resultOptions?: GeoSearchStoreResultOptions,
    ): T {
        return this.addAndReturn(
            createGeoSearchStore(
                destination,
                source,
                searchFrom,
                searchBy,
                resultOptions,
            ),
        );
    }

    /**
     * Returns the positions (longitude, latitude) of all the specified `members` of the
     * geospatial index represented by the sorted set at `key`.
     *
     * @see {@link https://valkey.io/commands/geopos/|valkey.io} for more details.
     *
     * @param key - The key of the sorted set.
     * @param members - The members for which to get the positions.
     *
     * Command Response - A 2D `Array` which represents positions (longitude and latitude) corresponding to the
     *     given members. The order of the returned positions matches the order of the input members.
     *     If a member does not exist, its position will be `null`.
     */
    public geopos(key: string, members: string[]): T {
        return this.addAndReturn(createGeoPos(key, members));
    }

    /**
     * Pops a member-score pair from the first non-empty sorted set, with the given `keys`
     * being checked in the order they are provided.
     *
     * @see {@link https://valkey.io/commands/zmpop/|valkey.io} for details.
     * @remarks Since Valkey version 7.0.0.
     *
     * @param keys - The keys of the sorted sets.
     * @param modifier - The element pop criteria - either {@link ScoreFilter.MIN} or
     *     {@link ScoreFilter.MAX} to pop the member with the lowest/highest score accordingly.
     * @param count - (Optional) The number of elements to pop. If not supplied, only one element will be popped.
     *
     * Command Response - A two-element `array` containing the key name of the set from which the
     *     element was popped, and a member-score `Record` of the popped element.
     *     If no member could be popped, returns `null`.
     */
    public zmpop(keys: string[], modifier: ScoreFilter, count?: number): T {
        return this.addAndReturn(createZMPop(keys, modifier, count));
    }

    /**
     * Pops a member-score pair from the first non-empty sorted set, with the given `keys` being
     * checked in the order they are provided. Blocks the connection when there are no members
     * to pop from any of the given sorted sets. `BZMPOP` is the blocking variant of {@link zmpop}.
     *
     * @see {@link https://valkey.io/commands/bzmpop/|valkey.io} for details.
     * @remarks `BZMPOP` is a client blocking command, see {@link https://github.com/valkey-io/valkey-glide/wiki/General-Concepts#blocking-commands | Valkey Glide Wiki} for more details and best practices.
     * @remarks Since Valkey version 7.0.0.
     *
     * @param keys - The keys of the sorted sets.
     * @param modifier - The element pop criteria - either {@link ScoreFilter.MIN} or
     *     {@link ScoreFilter.MAX} to pop the member with the lowest/highest score accordingly.
     * @param timeout - The number of seconds to wait for a blocking operation to complete. A value of `0` will block indefinitely.
     * @param count - (Optional) The number of elements to pop. If not supplied, only one element will be popped.
     *
     * Command Response - A two-element `array` containing the key name of the set from which the element
     *     was popped, and a member-score `Record` of the popped element.
     *     If no member could be popped, returns `null`.
     */
    public bzmpop(
        keys: string[],
        modifier: ScoreFilter,
        timeout: number,
        count?: number,
    ): T {
        return this.addAndReturn(createBZMPop(keys, modifier, timeout, count));
    }

    /**
     * Increments the score of `member` in the sorted set stored at `key` by `increment`.
     * If `member` does not exist in the sorted set, it is added with `increment` as its score.
     * If `key` does not exist, a new sorted set is created with the specified member as its sole member.
     *
     * @see {@link https://valkey.io/commands/zincrby/|valkey.io} for details.
     *
     * @param key - The key of the sorted set.
     * @param increment - The score increment.
     * @param member - A member of the sorted set.
     *
     * Command Response - The new score of `member`.
     */
    public zincrby(key: string, increment: number, member: string): T {
        return this.addAndReturn(createZIncrBy(key, increment, member));
    }

    /**
     * Iterates incrementally over a sorted set.
     *
     * @see {@link https://valkey.io/commands/zscan/|valkey.io} for more details.
     *
     * @param key - The key of the sorted set.
     * @param cursor - The cursor that points to the next iteration of results. A value of `"0"` indicates the start of
     *      the search.
     * @param options - (Optional) The zscan options.
     *
     * Command Response - An `Array` of the `cursor` and the subset of the sorted set held by `key`.
     *      The first element is always the `cursor` for the next iteration of results. `0` will be the `cursor`
     *      returned on the last iteration of the sorted set. The second element is always an `Array` of the subset
     *      of the sorted set held in `key`. The `Array` in the second element is always a flattened series of
     *      `String` pairs, where the value is at even indices and the score is at odd indices.
     */
    public zscan(key: string, cursor: string, options?: BaseScanOptions): T {
        return this.addAndReturn(createZScan(key, cursor, options));
    }

    /**
     * Returns the distance between `member1` and `member2` saved in the geospatial index stored at `key`.
     *
     * @see {@link https://valkey.io/commands/geodist/|valkey.io} for details.
     *
     * @param key - The key of the sorted set.
     * @param member1 - The name of the first member.
     * @param member2 - The name of the second member.
     * @param geoUnit - The unit of distance measurement - see {@link GeoUnit}. If not specified, the default unit is {@link GeoUnit.METERS}.
     *
     * Command Response - The distance between `member1` and `member2`. Returns `null`, if one or both members do not exist,
     *     or if the key does not exist.
     */
    public geodist(
        key: string,
        member1: string,
        member2: string,
        geoUnit?: GeoUnit,
    ): T {
        return this.addAndReturn(createGeoDist(key, member1, member2, geoUnit));
    }

    /**
     * Returns the `GeoHash` strings representing the positions of all the specified `members` in the sorted set stored at `key`.
     *
     * @see {@link https://valkey.io/commands/geohash/|valkey.io} for details.
     *
     * @param key - The key of the sorted set.
     * @param members - The array of members whose `GeoHash` strings are to be retrieved.
     *
     * Command Response - An array of `GeoHash` strings representing the positions of the specified members stored at `key`.
     *   If a member does not exist in the sorted set, a `null` value is returned for that member.
     */
    public geohash(key: string, members: string[]): T {
        return this.addAndReturn(createGeoHash(key, members));
    }

    /**
     * Returns `UNIX TIME` of the last DB save timestamp or startup timestamp if no save
     * was made since then.
     *
     * @see {@link https://valkey.io/commands/lastsave/|valkey.io} for details.
     *
     * Command Response - `UNIX TIME` of the last DB save executed with success.
     */
    public lastsave(): T {
        return this.addAndReturn(createLastSave());
    }

    /**
     * Returns all the longest common subsequences combined between strings stored at `key1` and `key2`.
     *
     * @see {@link https://valkey.io/commands/lcs/|valkey.io} for details.
     * @remarks Since Valkey version 7.0.0.
     *
     * @param key1 - The key that stores the first string.
     * @param key2 - The key that stores the second string.
     *
     * Command Response - A `String` containing all the longest common subsequence combined between the 2 strings.
     *     An empty `String` is returned if the keys do not exist or have no common subsequences.
     */
    public lcs(key1: string, key2: string): T {
        return this.addAndReturn(createLCS(key1, key2));
    }

    /**
     * Returns the total length of all the longest common subsequences between strings stored at `key1` and `key2`.
     *
     * @see {@link https://valkey.io/commands/lcs/|valkey.io} for details.
     * @remarks Since Valkey version 7.0.0.
     *
     * @param key1 - The key that stores the first string.
     * @param key2 - The key that stores the second string.
     *
     * Command Response - The total length of all the longest common subsequences between the 2 strings.
     */
    public lcsLen(key1: string, key2: string): T {
        return this.addAndReturn(createLCS(key1, key2, { len: true }));
    }

    /**
     * Returns the indices and lengths of the longest common subsequences between strings stored at
     * `key1` and `key2`.
     *
     * @see {@link https://valkey.io/commands/lcs/|valkey.io} for details.
     * @remarks Since Valkey version 7.0.0.
     *
     * @param key1 - The key that stores the first string.
     * @param key2 - The key that stores the second string.
     * @param withMatchLen - (Optional) If `true`, include the length of the substring matched for the each match.
     * @param minMatchLen - (Optional) The minimum length of matches to include in the result.
     *
     * Command Response - A `Record` containing the indices of the longest common subsequences between the
     *     2 strings and the lengths of the longest common subsequences. The resulting map contains two
     *     keys, "matches" and "len":
     *     - `"len"` is mapped to the total length of the all longest common subsequences between the 2 strings
     *           stored as an integer. This value doesn't count towards the `minMatchLen` filter.
     *     - `"matches"` is mapped to a three dimensional array of integers that stores pairs
     *           of indices that represent the location of the common subsequences in the strings held
     *           by `key1` and `key2`.
     */
    public lcsIdx(
        key1: string,
        key2: string,
        options?: { withMatchLen?: boolean; minMatchLen?: number },
    ): T {
        return this.addAndReturn(createLCS(key1, key2, { idx: options ?? {} }));
    }

    /**
     * Updates the last access time of the specified keys.
     *
     * @see {@link https://valkey.io/commands/touch/|valkey.io} for details.
     *
     * @param keys - The keys to update the last access time of.
     *
     * Command Response - The number of keys that were updated. A key is ignored if it doesn't exist.
     */
    public touch(keys: string[]): T {
        return this.addAndReturn(createTouch(keys));
    }

    /**
     * Returns a random existing key name from the currently selected database.
     *
     * @see {@link https://valkey.io/commands/randomkey/|valkey.io} for details.
     *
     * Command Response - A random existing key name from the currently selected database.
     */
    public randomKey(): T {
        return this.addAndReturn(createRandomKey());
    }

    /**
     * Overwrites part of the string stored at `key`, starting at the specified `offset`,
     * for the entire length of `value`. If the `offset` is larger than the current length of the string at `key`,
     * the string is padded with zero bytes to make `offset` fit. Creates the `key` if it doesn't exist.
     *
     * @see {@link https://valkey.io/commands/setrange/|valkey.io} for details.
     *
     * @param key - The key of the string to update.
     * @param offset - The position in the string where `value` should be written.
     * @param value - The string written with `offset`.
     *
     * Command Response - The length of the string stored at `key` after it was modified.
     */
    public setrange(key: string, offset: number, value: string): T {
        return this.addAndReturn(createSetRange(key, offset, value));
    }

    /**
     * Appends a `value` to a `key`. If `key` does not exist it is created and set as an empty string,
     * so `APPEND` will be similar to {@link set} in this special case.
     *
     * @see {@link https://valkey.io/commands/append/|valkey.io} for details.
     *
     * @param key - The key of the string.
     * @param value - The key of the string.
     *
     * Command Response - The length of the string after appending the value.
     */
    public append(key: string, value: string): T {
        return this.addAndReturn(createAppend(key, value));
    }

    /**
     * Pops one or more elements from the first non-empty list from the provided `keys`.
     *
     * @see {@link https://valkey.io/commands/lmpop/|valkey.io} for details.
     * @remarks Since Valkey version 7.0.0.
     *
     * @param keys - An array of keys to lists.
     * @param direction - The direction based on which elements are popped from - see {@link ListDirection}.
     * @param count - (Optional) The maximum number of popped elements.
     *
     * Command Response - A `Record` of `key` name mapped array of popped elements.
     */
    public lmpop(keys: string[], direction: ListDirection, count?: number): T {
        return this.addAndReturn(createLMPop(keys, direction, count));
    }

    /**
     * Blocks the connection until it pops one or more elements from the first non-empty list from the
     * provided `key`. `BLMPOP` is the blocking variant of {@link lmpop}.
     *
     * @see {@link https://valkey.io/commands/blmpop/|valkey.io} for details.
     * @remarks Since Valkey version 7.0.0.
     *
     * @param keys - An array of keys to lists.
     * @param direction - The direction based on which elements are popped from - see {@link ListDirection}.
     * @param timeout - The number of seconds to wait for a blocking operation to complete. A value of
     *     `0` will block indefinitely.
     * @param count - (Optional) The maximum number of popped elements.
     *
     * Command Response - A `Record` of `key` name mapped array of popped elements.
     *     If no member could be popped and the timeout expired, returns `null`.
     */
    public blmpop(
        keys: string[],
        direction: ListDirection,
        timeout: number,
        count?: number,
    ): T {
        return this.addAndReturn(createBLMPop(timeout, keys, direction, count));
    }

    /**
     * Lists the currently active channels.
     * The command is routed to all nodes, and aggregates the response to a single array.
     *
     * @see {@link https://valkey.io/commands/pubsub-channels/|valkey.io} for more details.
     *
     * @param pattern - A glob-style pattern to match active channels.
     *                  If not provided, all active channels are returned.
     * Command Response - A list of currently active channels matching the given pattern.
     *          If no pattern is specified, all active channels are returned.
     */
    public pubsubChannels(pattern?: string): T {
        return this.addAndReturn(createPubSubChannels(pattern));
    }

    /**
     * Returns the number of unique patterns that are subscribed to by clients.
     *
     * Note: This is the total number of unique patterns all the clients are subscribed to,
     * not the count of clients subscribed to patterns.
     * The command is routed to all nodes, and aggregates the response to the sum of all pattern subscriptions.
     *
     * @see {@link https://valkey.io/commands/pubsub-numpat/|valkey.io} for more details.
     *
     * Command Response - The number of unique patterns.
     */
    public pubsubNumPat(): T {
        return this.addAndReturn(createPubSubNumPat());
    }

    /**
     * Returns the number of subscribers (exclusive of clients subscribed to patterns) for the specified channels.
     *
     * Note that it is valid to call this command without channels. In this case, it will just return an empty map.
     * The command is routed to all nodes, and aggregates the response to a single map of the channels and their number of subscriptions.
     *
     * @see {@link https://valkey.io/commands/pubsub-numsub/|valkey.io} for more details.
     *
     * @param channels - The list of channels to query for the number of subscribers.
     *                   If not provided, returns an empty map.
     * Command Response - A map where keys are the channel names and values are the number of subscribers.
     */
    public pubsubNumSub(channels?: string[]): T {
        return this.addAndReturn(createPubSubNumSub(channels));
    }
}

/**
 * Extends BaseTransaction class for Redis standalone commands.
 * Transactions allow the execution of a group of commands in a single step.
 *
 * Command Response:
 *  An array of command responses is returned by the GlideClient.exec command, in the order they were given.
 *  Each element in the array represents a command given to the transaction.
 *  The response for each command depends on the executed Redis command.
 *  Specific response types are documented alongside each method.
 *
 * @example
 * ```typescript
 * const transaction = new Transaction()
 *    .set("key", "value")
 *    .select(1)  /// Standalone command
 *    .get("key");
 * const result = await GlideClient.exec(transaction);
 * console.log(result); // Output: ['OK', 'OK', null]
 * ```
 */
export class Transaction extends BaseTransaction<Transaction> {
    /// TODO: add MOVE, SLAVEOF and all SENTINEL commands

    /** Change the currently selected Redis database.
     * @see {@link https://valkey.io/commands/select/|valkey.io} for details.
     *
     * @param index - The index of the database to select.
     *
     * Command Response - A simple OK response.
     */
    public select(index: number): Transaction {
        return this.addAndReturn(createSelect(index));
    }

    /**
     * Sorts the elements in the list, set, or sorted set at `key` and returns the result.
     *
     * The `sort` command can be used to sort elements based on different criteria and
     * apply transformations on sorted elements.
     *
     * To store the result into a new key, see {@link sortStore}.
     *
     * @see {@link https://valkey.io/commands/sort/|valkey.io} for more details.
     *
     * @param key - The key of the list, set, or sorted set to be sorted.
     * @param options - (Optional) {@link SortOptions}.
     *
     * Command Response - An `Array` of sorted elements.
     */
    public sort(key: string, options?: SortOptions): Transaction {
        return this.addAndReturn(createSort(key, options));
    }

    /**
     * Sorts the elements in the list, set, or sorted set at `key` and returns the result.
     *
     * The `sortReadOnly` command can be used to sort elements based on different criteria and
     * apply transformations on sorted elements.
     *
     * This command is routed depending on the client's {@link ReadFrom} strategy.
     *
     * @remarks Since Valkey version 7.0.0.
     *
     * @param key - The key of the list, set, or sorted set to be sorted.
     * @param options - (Optional) {@link SortOptions}.
     *
     * Command Response - An `Array` of sorted elements
     */
    public sortReadOnly(key: string, options?: SortOptions): Transaction {
        return this.addAndReturn(createSortReadOnly(key, options));
    }

    /**
     * Sorts the elements in the list, set, or sorted set at `key` and stores the result in
     * `destination`.
     *
     * The `sort` command can be used to sort elements based on different criteria and
     * apply transformations on sorted elements, and store the result in a new key.
     *
     * To get the sort result without storing it into a key, see {@link sort} or {@link sortReadOnly}.
     *
     * @see {@link https://valkey.io/commands/sort/|valkey.io} for more details.
     *
     * @param key - The key of the list, set, or sorted set to be sorted.
     * @param destination - The key where the sorted result will be stored.
     * @param options - (Optional) {@link SortOptions}.
     *
     * Command Response - The number of elements in the sorted key stored at `destination`.
     */
    public sortStore(
        key: string,
        destination: string,
        options?: SortOptions,
    ): Transaction {
        return this.addAndReturn(createSort(key, options, destination));
    }

    /**
     * Copies the value stored at the `source` to the `destination` key. If `destinationDB` is specified,
     * the value will be copied to the database specified, otherwise the current database will be used.
     * When `replace` is true, removes the `destination` key first if it already exists, otherwise performs
     * no action.
     *
     * @see {@link https://valkey.io/commands/copy/|valkey.io} for details.
     * @remarks Since Valkey version 6.2.0.
     *
     * @param source - The key to the source value.
     * @param destination - The key where the value should be copied to.
     * @param destinationDB - (Optional) The alternative logical database index for the destination key.
     *     If not provided, the current database will be used.
     * @param replace - (Optional) If `true`, the `destination` key should be removed before copying the
     *     value to it. If not provided, no action will be performed if the key already exists.
     *
     * Command Response - `true` if `source` was copied, `false` if the `source` was not copied.
     */
    public copy(
        source: string,
        destination: string,
        options?: { destinationDB?: number; replace?: boolean },
    ): Transaction {
        return this.addAndReturn(createCopy(source, destination, options));
    }

    /**
     * Move `key` from the currently selected database to the database specified by `dbIndex`.
     *
     * @see {@link https://valkey.io/commands/move/|valkey.io} for details.
     *
     * @param key - The key to move.
     * @param dbIndex - The index of the database to move `key` to.
     *
     * Command Response - `true` if `key` was moved, or `false` if the `key` already exists in the destination
     *     database or does not exist in the source database.
     */
    public move(key: string, dbIndex: number): Transaction {
        return this.addAndReturn(createMove(key, dbIndex));
    }

    /** Publish a message on pubsub channel.
     *
     * @see {@link https://valkey.io/commands/publish/|valkey.io} for more details.
     *
     * @param message - Message to publish.
     * @param channel - Channel to publish the message on.
     *
     * Command Response -  Number of subscriptions in primary node that received the message.
     * Note that this value does not include subscriptions that configured on replicas.
     */
    public publish(message: string, channel: string): Transaction {
        return this.addAndReturn(createPublish(message, channel));
    }
}

/**
 * Extends BaseTransaction class for cluster mode commands.
 * Transactions allow the execution of a group of commands in a single step.
 *
 * Command Response:
 *  An array of command responses is returned by the GlideClusterClient.exec command, in the order they were given.
 *  Each element in the array represents a command given to the transaction.
 *  The response for each command depends on the executed Redis command.
 *  Specific response types are documented alongside each method.
 *
 */
export class ClusterTransaction extends BaseTransaction<ClusterTransaction> {
    /// TODO: add all CLUSTER commands

    /**
     * Sorts the elements in the list, set, or sorted set at `key` and returns the result.
     *
     * The `sort` command can be used to sort elements based on different criteria and
     * apply transformations on sorted elements.
     *
     * To store the result into a new key, see {@link sortStore}.
     *
     * @see {@link https://valkey.io/commands/sort/|valkey.io} for more details.
     *
     * @param key - The key of the list, set, or sorted set to be sorted.
     * @param options - (Optional) {@link SortClusterOptions}.
     *
     * Command Response - An `Array` of sorted elements.
     */
    public sort(key: string, options?: SortClusterOptions): ClusterTransaction {
        return this.addAndReturn(createSort(key, options));
    }

    /**
     * Sorts the elements in the list, set, or sorted set at `key` and returns the result.
     *
     * The `sortReadOnly` command can be used to sort elements based on different criteria and
     * apply transformations on sorted elements.
     *
     * This command is routed depending on the client's {@link ReadFrom} strategy.
     *
     * @see {@link https://valkey.io/commands/sort/|valkey.io} for more details.
     * @remarks Since Valkey version 7.0.0.
     *
     * @param key - The key of the list, set, or sorted set to be sorted.
     * @param options - (Optional) {@link SortClusterOptions}.
     *
     * Command Response - An `Array` of sorted elements
     */
    public sortReadOnly(
        key: string,
        options?: SortClusterOptions,
    ): ClusterTransaction {
        return this.addAndReturn(createSortReadOnly(key, options));
    }

    /**
     * Sorts the elements in the list, set, or sorted set at `key` and stores the result in
     * `destination`.
     *
     * The `sort` command can be used to sort elements based on different criteria and
     * apply transformations on sorted elements, and store the result in a new key.
     *
     * To get the sort result without storing it into a key, see {@link sort} or {@link sortReadOnly}.
     *
     * @see {@link https://valkey.io/commands/sort|valkey.io} for more details.
     *
     * @param key - The key of the list, set, or sorted set to be sorted.
     * @param destination - The key where the sorted result will be stored.
     * @param options - (Optional) {@link SortClusterOptions}.
     *
     * Command Response - The number of elements in the sorted key stored at `destination`.
     */
    public sortStore(
        key: string,
        destination: string,
        options?: SortClusterOptions,
    ): ClusterTransaction {
        return this.addAndReturn(createSort(key, options, destination));
    }

    /**
     * Copies the value stored at the `source` to the `destination` key. When `replace` is true,
     * removes the `destination` key first if it already exists, otherwise performs no action.
     *
     * @see {@link https://valkey.io/commands/copy/|valkey.io} for details.
     * @remarks Since Valkey version 6.2.0.
     *
     * @param source - The key to the source value.
     * @param destination - The key where the value should be copied to.
     * @param replace - (Optional) If `true`, the `destination` key should be removed before copying the
     *     value to it. If not provided, no action will be performed if the key already exists.
     *
     * Command Response - `true` if `source` was copied, `false` if the `source` was not copied.
     */
    public copy(
        source: string,
        destination: string,
        replace?: boolean,
    ): ClusterTransaction {
        return this.addAndReturn(
            createCopy(source, destination, { replace: replace }),
        );
    }

    /** Publish a message on pubsub channel.
     * This command aggregates PUBLISH and SPUBLISH commands functionalities.
     * The mode is selected using the 'sharded' parameter.
     * For both sharded and non-sharded mode, request is routed using hashed channel as key.
     *
     * @see {@link https://valkey.io/commands/publish} and {@link https://valkey.io/commands/spublish} for more details.
     *
     * @param message - Message to publish.
     * @param channel - Channel to publish the message on.
     * @param sharded - Use sharded pubsub mode. Available since Valkey version 7.0.
     *
     * Command Response -  Number of subscriptions in primary node that received the message.
     */
    public publish(
        message: string,
        channel: string,
        sharded: boolean = false,
    ): ClusterTransaction {
        return this.addAndReturn(createPublish(message, channel, sharded));
    }

    /**
     * Lists the currently active shard channels.
     * The command is routed to all nodes, and aggregates the response to a single array.
     *
     * @see {@link https://valkey.io/commands/pubsub-shardchannels|valkey.io} for more details.
     *
     * @param pattern - A glob-style pattern to match active shard channels.
     *                  If not provided, all active shard channels are returned.
     * Command Response - A list of currently active shard channels matching the given pattern.
     *          If no pattern is specified, all active shard channels are returned.
     */
    public pubsubShardChannels(pattern?: string): ClusterTransaction {
        return this.addAndReturn(createPubsubShardChannels(pattern));
    }

    /**
     * Returns the number of subscribers (exclusive of clients subscribed to patterns) for the specified shard channels.
     *
     * Note that it is valid to call this command without channels. In this case, it will just return an empty map.
     * The command is routed to all nodes, and aggregates the response to a single map of the channels and their number of subscriptions.
     *
     * @see {@link https://valkey.io/commands/pubsub-shardnumsub|valkey.io} for more details.
     *
     * @param channels - The list of shard channels to query for the number of subscribers.
     *                   If not provided, returns an empty map.
     * @returns A map where keys are the shard channel names and values are the number of subscribers.
     */
    public pubsubShardNumSub(channels?: string[]): ClusterTransaction {
        return this.addAndReturn(createPubSubShardNumSub(channels));
    }
}<|MERGE_RESOLUTION|>--- conflicted
+++ resolved
@@ -244,11 +244,8 @@
     createZRevRankWithScore,
     createZScan,
     createZScore,
-<<<<<<< HEAD
     createZUnionStore,
     TimeUnit,
-=======
->>>>>>> 91fae380
 } from "./Commands";
 import { command_request } from "./ProtobufMessage";
 
