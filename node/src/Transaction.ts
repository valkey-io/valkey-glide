/**
 * Copyright Valkey GLIDE Project Contributors - SPDX Identifier: Apache-2.0
 */

import {
    ReadFrom, // eslint-disable-line @typescript-eslint/no-unused-vars
} from "./BaseClient";

import {
    AggregationType,
    BitOffsetOptions,
    BitmapIndexType,
    BitwiseOperation,
    CoordOrigin, // eslint-disable-line @typescript-eslint/no-unused-vars
    ExpireOptions,
    FlushMode,
    FunctionListOptions,
    FunctionListResponse, // eslint-disable-line @typescript-eslint/no-unused-vars
    GeoAddOptions,
    GeoBoxShape, // eslint-disable-line @typescript-eslint/no-unused-vars
    GeoCircleShape, // eslint-disable-line @typescript-eslint/no-unused-vars
    GeoSearchResultOptions,
    GeoSearchShape,
    GeoUnit,
    GeospatialData,
    InfoOptions,
    InsertPosition,
    KeyWeight,
    LPosOptions,
    ListDirection,
    LolwutOptions,
    MemberOrigin, // eslint-disable-line @typescript-eslint/no-unused-vars
    RangeByIndex,
    RangeByLex,
    RangeByScore,
    ScoreBoundary,
    ScoreFilter,
    SearchOrigin,
    SetOptions,
    StreamAddOptions,
    StreamReadOptions,
    StreamTrimOptions,
    ZAddOptions,
    createBLPop,
    createBRPop,
    createBZMPop,
    createBitCount,
    createBitOp,
    createBitPos,
    createClientGetName,
    createClientId,
    createConfigGet,
    createConfigResetStat,
    createConfigRewrite,
    createConfigSet,
    createCopy,
    createCustomCommand,
    createDBSize,
    createDecr,
    createDecrBy,
    createDel,
    createEcho,
    createExists,
    createExpire,
    createExpireAt,
    createFCall,
    createFCallReadOnly,
    createFlushAll,
    createFlushDB,
    createFunctionDelete,
    createFunctionFlush,
    createFunctionList,
    createFunctionLoad,
    createGeoAdd,
    createGeoDist,
    createGeoHash,
    createGeoPos,
    createGeoSearch,
    createGet,
    createGetBit,
    createGetDel,
    createHDel,
    createHExists,
    createHGet,
    createHGetAll,
    createHIncrBy,
    createHIncrByFloat,
    createHLen,
    createHMGet,
    createHSet,
    createHSetNX,
    createHStrlen,
    createHVals,
    createIncr,
    createIncrBy,
    createIncrByFloat,
    createInfo,
    createLIndex,
    createLInsert,
    createLLen,
    createLMove,
    createLPop,
    createLPos,
    createLPush,
    createLPushX,
    createLRange,
    createLRem,
    createLSet,
    createLTrim,
    createLolwut,
    createMGet,
    createMSet,
    createObjectEncoding,
    createObjectFreq,
    createObjectIdletime,
    createObjectRefcount,
    createPExpire,
    createPExpireAt,
    createPTTL,
    createPersist,
    createPfAdd,
    createPfCount,
    createPing,
    createRPop,
    createRPush,
    createRPushX,
    createRename,
    createRenameNX,
    createSAdd,
    createSCard,
    createSDiff,
    createSDiffStore,
    createSInter,
    createSInterCard,
    createSInterStore,
    createSIsMember,
    createSMIsMember,
    createSMembers,
    createSMove,
    createSPop,
    createSRem,
    createSUnion,
    createSUnionStore,
    createSelect,
    createSet,
    createSetBit,
    createStrlen,
    createTTL,
    createTime,
    createType,
    createUnlink,
    createXAdd,
    createXLen,
    createXRead,
    createXTrim,
    createZAdd,
    createZCard,
    createZCount,
    createZDiff,
    createZDiffStore,
    createZDiffWithScores,
    createZIncrBy,
    createZInterCard,
    createZInterstore,
    createZMPop,
    createZMScore,
    createZPopMax,
    createZPopMin,
    createZRandMember,
    createZRange,
    createZRangeWithScores,
    createZRank,
    createZRem,
    createZRemRangeByRank,
    createZRemRangeByScore,
    createZRevRank,
    createZRevRankWithScore,
    createZScore,
<<<<<<< HEAD
    createZIncrBy,
    createSort,
    SortOptions,
    createSortReadOnly,
    SortClusterOptions,
=======
>>>>>>> 089be122
} from "./Commands";
import { command_request } from "./ProtobufMessage";

/**
 * Base class encompassing shared commands for both standalone and cluster mode implementations in a transaction.
 * Transactions allow the execution of a group of commands in a single step.
 *
 * Command Response:
 *  An array of command responses is returned by the client exec command, in the order they were given.
 *  Each element in the array represents a command given to the transaction.
 *  The response for each command depends on the executed Redis command.
 *  Specific response types are documented alongside each method.
 *
 * @example
 * ```typescript
 * const transaction = new BaseTransaction()
 *    .set("key", "value")
 *    .get("key");
 * const result = await client.exec(transaction);
 * console.log(result); // Output: ['OK', 'value']
 * ```
 */
export class BaseTransaction<T extends BaseTransaction<T>> {
    /**
     * @internal
     */
    readonly commands: command_request.Command[] = [];
    /**
     * Array of command indexes indicating commands that need to be converted into a `Set` within the transaction.
     * @internal
     */
    readonly setCommandsIndexes: number[] = [];

    /**
     * Adds a command to the transaction and returns the transaction instance.
     * @param command - The command to add.
     * @param shouldConvertToSet - Indicates if the command should be converted to a `Set`.
     * @returns The updated transaction instance.
     */
    protected addAndReturn(
        command: command_request.Command,
        shouldConvertToSet: boolean = false,
    ): T {
        if (shouldConvertToSet) {
            // The command's index within the transaction is saved for later conversion of its response to a Set type.
            this.setCommandsIndexes.push(this.commands.length);
        }

        this.commands.push(command);
        return this as unknown as T;
    }

    /** Get the value associated with the given key, or null if no such value exists.
     * See https://valkey.io/commands/get/ for details.
     *
     * @param key - The key to retrieve from the database.
     *
     * Command Response - If `key` exists, returns the value of `key` as a string. Otherwise, return null.
     */
    public get(key: string): T {
        return this.addAndReturn(createGet(key));
    }

    /**
     * Gets a string value associated with the given `key`and deletes the key.
     *
     * See https://valkey.io/commands/getdel/ for details.
     *
     * @param key - The key to retrieve from the database.
     *
     * Command Response - If `key` exists, returns the `value` of `key`. Otherwise, return `null`.
     */
    public getdel(key: string): T {
        return this.addAndReturn(createGetDel(key));
    }

    /** Set the given key with the given value. Return value is dependent on the passed options.
     * See https://valkey.io/commands/set/ for details.
     *
     * @param key - The key to store.
     * @param value - The value to store with the given key.
     * @param options - The set options.
     *
     * Command Response - If the value is successfully set, return OK.
     * If `value` isn't set because of `onlyIfExists` or `onlyIfDoesNotExist` conditions, return null.
     * If `returnOldValue` is set, return the old value as a string.
     */
    public set(key: string, value: string, options?: SetOptions): T {
        return this.addAndReturn(createSet(key, value, options));
    }

    /** Ping the Redis server.
     * See https://valkey.io/commands/ping/ for details.
     *
     * @param message - An optional message to include in the PING command.
     * If not provided, the server will respond with "PONG".
     * If provided, the server will respond with a copy of the message.
     *
     * Command Response - "PONG" if `message` is not provided, otherwise return a copy of `message`.
     */
    public ping(message?: string): T {
        return this.addAndReturn(createPing(message));
    }

    /** Get information and statistics about the Redis server.
     * See https://valkey.io/commands/info/ for details.
     *
     * @param options - A list of InfoSection values specifying which sections of information to retrieve.
     * When no parameter is provided, the default option is assumed.
     *
     * Command Response - a string containing the information for the sections requested.
     */
    public info(options?: InfoOptions[]): T {
        return this.addAndReturn(createInfo(options));
    }

    /** Remove the specified keys. A key is ignored if it does not exist.
     * See https://valkey.io/commands/del/ for details.
     *
     * @param keys - A list of keys to be deleted from the database.
     *
     * Command Response - the number of keys that were removed.
     */
    public del(keys: string[]): T {
        return this.addAndReturn(createDel(keys));
    }

    /** Get the name of the connection on which the transaction is being executed.
     * See https://valkey.io/commands/client-getname/ for more details.
     *
     * Command Response - the name of the client connection as a string if a name is set, or null if no name is assigned.
     */
    public clientGetName(): T {
        return this.addAndReturn(createClientGetName());
    }

    /** Rewrite the configuration file with the current configuration.
     * See https://valkey.io/commands/select/ for details.
     *
     * Command Response - "OK" when the configuration was rewritten properly. Otherwise, the transaction fails with an error.
     */
    public configRewrite(): T {
        return this.addAndReturn(createConfigRewrite());
    }

    /** Resets the statistics reported by Redis using the INFO and LATENCY HISTOGRAM commands.
     * See https://valkey.io/commands/config-resetstat/ for details.
     *
     * Command Response - always "OK".
     */
    public configResetStat(): T {
        return this.addAndReturn(createConfigResetStat());
    }

    /** Retrieve the values of multiple keys.
     * See https://valkey.io/commands/mget/ for details.
     *
     * @param keys - A list of keys to retrieve values for.
     *
     * Command Response - A list of values corresponding to the provided keys. If a key is not found,
     * its corresponding value in the list will be null.
     */
    public mget(keys: string[]): T {
        return this.addAndReturn(createMGet(keys));
    }

    /** Set multiple keys to multiple values in a single atomic operation.
     * See https://valkey.io/commands/mset/ for details.
     *
     * @param keyValueMap - A key-value map consisting of keys and their respective values to set.
     *
     * Command Response - always "OK".
     */
    public mset(keyValueMap: Record<string, string>): T {
        return this.addAndReturn(createMSet(keyValueMap));
    }

    /** Increments the number stored at `key` by one. If `key` does not exist, it is set to 0 before performing the operation.
     * See https://valkey.io/commands/incr/ for details.
     *
     * @param key - The key to increment its value.
     *
     * Command Response - the value of `key` after the increment.
     */
    public incr(key: string): T {
        return this.addAndReturn(createIncr(key));
    }

    /** Increments the number stored at `key` by `amount`. If `key` does not exist, it is set to 0 before performing the operation.
     * See https://valkey.io/commands/incrby/ for details.
     *
     * @param key - The key to increment its value.
     * @param amount - The amount to increment.
     *
     * Command Response - the value of `key` after the increment.
     */
    public incrBy(key: string, amount: number): T {
        return this.addAndReturn(createIncrBy(key, amount));
    }

    /** Increment the string representing a floating point number stored at `key` by `amount`.
     * By using a negative amount value, the result is that the value stored at `key` is decremented.
     * If `key` does not exist, it is set to 0 before performing the operation.
     * See https://valkey.io/commands/incrbyfloat/ for details.
     *
     * @param key - The key to increment its value.
     * @param amount - The amount to increment.
     *
     * Command Response - the value of `key` after the increment.
     *
     */
    public incrByFloat(key: string, amount: number): T {
        return this.addAndReturn(createIncrByFloat(key, amount));
    }

    /** Returns the current connection id.
     * See https://valkey.io/commands/client-id/ for details.
     *
     * Command Response - the id of the client.
     */
    public clientId(): T {
        return this.addAndReturn(createClientId());
    }

    /** Decrements the number stored at `key` by one. If `key` does not exist, it is set to 0 before performing the operation.
     * See https://valkey.io/commands/decr/ for details.
     *
     * @param key - The key to decrement its value.
     *
     * Command Response - the value of `key` after the decrement.
     */
    public decr(key: string): T {
        return this.addAndReturn(createDecr(key));
    }

    /** Decrements the number stored at `key` by `amount`. If `key` does not exist, it is set to 0 before performing the operation.
     * See https://valkey.io/commands/decrby/ for details.
     *
     * @param key - The key to decrement its value.
     * @param amount - The amount to decrement.
     *
     * Command Response - the value of `key` after the decrement.
     */
    public decrBy(key: string, amount: number): T {
        return this.addAndReturn(createDecrBy(key, amount));
    }

    /**
     * Perform a bitwise operation between multiple keys (containing string values) and store the result in the
     * `destination`.
     *
     * See https://valkey.io/commands/bitop/ for more details.
     *
     * @param operation - The bitwise operation to perform.
     * @param destination - The key that will store the resulting string.
     * @param keys - The list of keys to perform the bitwise operation on.
     *
     * Command Response - The size of the string stored in `destination`.
     */
    public bitop(
        operation: BitwiseOperation,
        destination: string,
        keys: string[],
    ): T {
        return this.addAndReturn(createBitOp(operation, destination, keys));
    }

    /**
     * Returns the bit value at `offset` in the string value stored at `key`. `offset` must be greater than or equal
     * to zero.
     *
     * See https://valkey.io/commands/getbit/ for more details.
     *
     * @param key - The key of the string.
     * @param offset - The index of the bit to return.
     *
     * Command Response - The bit at the given `offset` of the string. Returns `0` if the key is empty or if the
     * `offset` exceeds the length of the string.
     */
    public getbit(key: string, offset: number): T {
        return this.addAndReturn(createGetBit(key, offset));
    }

    /**
     * Sets or clears the bit at `offset` in the string value stored at `key`. The `offset` is a zero-based index, with
     * `0` being the first element of the list, `1` being the next element, and so on. The `offset` must be less than
     * `2^32` and greater than or equal to `0`. If a key is non-existent then the bit at `offset` is set to `value` and
     * the preceding bits are set to `0`.
     *
     * See https://valkey.io/commands/setbit/ for more details.
     *
     * @param key - The key of the string.
     * @param offset - The index of the bit to be set.
     * @param value - The bit value to set at `offset`. The value must be `0` or `1`.
     *
     * Command Response - The bit value that was previously stored at `offset`.
     */
    public setbit(key: string, offset: number, value: number): T {
        return this.addAndReturn(createSetBit(key, offset, value));
    }

    /**
     * Returns the position of the first bit matching the given `bit` value. The optional starting offset
     * `start` is a zero-based index, with `0` being the first byte of the list, `1` being the next byte and so on.
     * The offset can also be a negative number indicating an offset starting at the end of the list, with `-1` being
     * the last byte of the list, `-2` being the penultimate, and so on.
     *
     * See https://valkey.io/commands/bitpos/ for more details.
     *
     * @param key - The key of the string.
     * @param bit - The bit value to match. Must be `0` or `1`.
     * @param start - (Optional) The starting offset. If not supplied, the search will start at the beginning of the string.
     *
     * Command Response - The position of the first occurrence of `bit` in the binary value of the string held at `key`.
     *      If `start` was provided, the search begins at the offset indicated by `start`.
     */
    public bitpos(key: string, bit: number, start?: number): T {
        return this.addAndReturn(createBitPos(key, bit, start));
    }

    /**
     * Returns the position of the first bit matching the given `bit` value. The offsets are zero-based indexes, with
     * `0` being the first element of the list, `1` being the next, and so on. These offsets can also be negative
     * numbers indicating offsets starting at the end of the list, with `-1` being the last element of the list, `-2`
     * being the penultimate, and so on.
     *
     * If you are using Valkey 7.0.0 or above, the optional `indexType` can also be provided to specify whether the
     * `start` and `end` offsets specify BIT or BYTE offsets. If `indexType` is not provided, BYTE offsets
     * are assumed. If BIT is specified, `start=0` and `end=2` means to look at the first three bits. If BYTE is
     * specified, `start=0` and `end=2` means to look at the first three bytes.
     *
     * See https://valkey.io/commands/bitpos/ for more details.
     *
     * @param key - The key of the string.
     * @param bit - The bit value to match. Must be `0` or `1`.
     * @param start - The starting offset.
     * @param end - The ending offset.
     * @param indexType - (Optional) The index offset type. This option can only be specified if you are using Valkey
     *      version 7.0.0 or above. Could be either {@link BitmapIndexType.BYTE} or {@link BitmapIndexType.BIT}. If no
     *      index type is provided, the indexes will be assumed to be byte indexes.
     *
     * Command Response - The position of the first occurrence from the `start` to the `end` offsets of the `bit` in the
     *      binary value of the string held at `key`.
     */
    public bitposInterval(
        key: string,
        bit: number,
        start: number,
        end: number,
        indexType?: BitmapIndexType,
    ): T {
        return this.addAndReturn(createBitPos(key, bit, start, end, indexType));
    }

    /** Reads the configuration parameters of a running Redis server.
     * See https://valkey.io/commands/config-get/ for details.
     *
     * @param parameters - A list of configuration parameter names to retrieve values for.
     *
     * Command Response - A map of values corresponding to the configuration parameters.
     *
     */
    public configGet(parameters: string[]): T {
        return this.addAndReturn(createConfigGet(parameters));
    }

    /** Set configuration parameters to the specified values.
     * See https://valkey.io/commands/config-set/ for details.
     *
     * @param parameters - A List of keyValuePairs consisting of configuration parameters and their respective values to set.
     *
     * Command Response - "OK" when the configuration was set properly. Otherwise, the transaction fails with an error.
     */
    public configSet(parameters: Record<string, string>): T {
        return this.addAndReturn(createConfigSet(parameters));
    }

    /** Retrieve the value associated with `field` in the hash stored at `key`.
     * See https://valkey.io/commands/hget/ for details.
     *
     * @param key - The key of the hash.
     * @param field - The field in the hash stored at `key` to retrieve from the database.
     *
     * Command Response - the value associated with `field`, or null when `field` is not present in the hash or `key` does not exist.
     */
    public hget(key: string, field: string): T {
        return this.addAndReturn(createHGet(key, field));
    }

    /** Sets the specified fields to their respective values in the hash stored at `key`.
     * See https://valkey.io/commands/hset/ for details.
     *
     * @param key - The key of the hash.
     * @param fieldValueMap - A field-value map consisting of fields and their corresponding values
     * to be set in the hash stored at the specified key.
     *
     * Command Response - The number of fields that were added.
     */
    public hset(key: string, fieldValueMap: Record<string, string>): T {
        return this.addAndReturn(createHSet(key, fieldValueMap));
    }

    /** Sets `field` in the hash stored at `key` to `value`, only if `field` does not yet exist.
     * If `key` does not exist, a new key holding a hash is created.
     * If `field` already exists, this operation has no effect.
     * See https://valkey.io/commands/hsetnx/ for more details.
     *
     * @param key - The key of the hash.
     * @param field - The field to set the value for.
     * @param value - The value to set.
     *
     * Command Response - `true` if the field was set, `false` if the field already existed and was not set.
     */
    public hsetnx(key: string, field: string, value: string): T {
        return this.addAndReturn(createHSetNX(key, field, value));
    }

    /** Removes the specified fields from the hash stored at `key`.
     * Specified fields that do not exist within this hash are ignored.
     * See https://valkey.io/commands/hdel/ for details.
     *
     * @param key - The key of the hash.
     * @param fields - The fields to remove from the hash stored at `key`.
     *
     * Command Response - the number of fields that were removed from the hash, not including specified but non existing fields.
     * If `key` does not exist, it is treated as an empty hash and it returns 0.
     */
    public hdel(key: string, fields: string[]): T {
        return this.addAndReturn(createHDel(key, fields));
    }

    /** Returns the values associated with the specified fields in the hash stored at `key`.
     * See https://valkey.io/commands/hmget/ for details.
     *
     * @param key - The key of the hash.
     * @param fields - The fields in the hash stored at `key` to retrieve from the database.
     *
     * Command Response - a list of values associated with the given fields, in the same order as they are requested.
     * For every field that does not exist in the hash, a null value is returned.
     * If `key` does not exist, it is treated as an empty hash and it returns a list of null values.
     */
    public hmget(key: string, fields: string[]): T {
        return this.addAndReturn(createHMGet(key, fields));
    }

    /** Returns if `field` is an existing field in the hash stored at `key`.
     * See https://valkey.io/commands/hexists/ for details.
     *
     * @param key - The key of the hash.
     * @param field - The field to check in the hash stored at `key`.
     *
     * Command Response - `true` if the hash contains `field`. If the hash does not contain `field`, or if `key` does not exist,
     * the command response will be `false`.
     */
    public hexists(key: string, field: string): T {
        return this.addAndReturn(createHExists(key, field));
    }

    /** Returns all fields and values of the hash stored at `key`.
     * See https://valkey.io/commands/hgetall/ for details.
     *
     * @param key - The key of the hash.
     *
     * Command Response - a map of fields and their values stored in the hash. Every field name in the map is followed by its value.
     * If `key` does not exist, it returns an empty map.
     */
    public hgetall(key: string): T {
        return this.addAndReturn(createHGetAll(key));
    }

    /** Increments the number stored at `field` in the hash stored at `key` by `increment`.
     * By using a negative increment value, the value stored at `field` in the hash stored at `key` is decremented.
     * If `field` or `key` does not exist, it is set to 0 before performing the operation.
     * See https://valkey.io/commands/hincrby/ for details.
     *
     * @param key - The key of the hash.
     * @param amount - The amount to increment.
     * @param field - The field in the hash stored at `key` to increment its value.
     *
     * Command Response - the value of `field` in the hash stored at `key` after the increment.
     */
    public hincrBy(key: string, field: string, amount: number): T {
        return this.addAndReturn(createHIncrBy(key, field, amount));
    }

    /** Increment the string representing a floating point number stored at `field` in the hash stored at `key` by `increment`.
     * By using a negative increment value, the value stored at `field` in the hash stored at `key` is decremented.
     * If `field` or `key` does not exist, it is set to 0 before performing the operation.
     * See https://valkey.io/commands/hincrbyfloat/ for details.
     *
     * @param key - The key of the hash.
     * @param amount - The amount to increment.
     * @param field - The field in the hash stored at `key` to increment its value.
     *
     * Command Response - the value of `field` in the hash stored at `key` after the increment.
     */
    public hincrByFloat(key: string, field: string, amount: number): T {
        return this.addAndReturn(createHIncrByFloat(key, field, amount));
    }

    /** Returns the number of fields contained in the hash stored at `key`.
     * See https://valkey.io/commands/hlen/ for more details.
     *
     * @param key - The key of the hash.
     *
     * Command Response - The number of fields in the hash, or 0 when the key does not exist.
     */
    public hlen(key: string): T {
        return this.addAndReturn(createHLen(key));
    }

    /** Returns all values in the hash stored at key.
     * See https://valkey.io/commands/hvals/ for more details.
     *
     * @param key - The key of the hash.
     *
     * Command Response - a list of values in the hash, or an empty list when the key does not exist.
     */
    public hvals(key: string): T {
        return this.addAndReturn(createHVals(key));
    }

    /**
     * Returns the string length of the value associated with `field` in the hash stored at `key`.
     *
     * See https://valkey.io/commands/hstrlen/ for details.
     *
     * @param key - The key of the hash.
     * @param field - The field in the hash.
     *
     * Command Response - The string length or `0` if `field` or `key` does not exist.
     */
    public hstrlen(key: string, field: string): T {
        return this.addAndReturn(createHStrlen(key, field));
    }

    /** Inserts all the specified values at the head of the list stored at `key`.
     * `elements` are inserted one after the other to the head of the list, from the leftmost element to the rightmost element.
     * If `key` does not exist, it is created as empty list before performing the push operations.
     * See https://valkey.io/commands/lpush/ for details.
     *
     * @param key - The key of the list.
     * @param elements - The elements to insert at the head of the list stored at `key`.
     *
     * Command Response - the length of the list after the push operations.
     */
    public lpush(key: string, elements: string[]): T {
        return this.addAndReturn(createLPush(key, elements));
    }

    /**
     * Inserts specified values at the head of the `list`, only if `key` already
     * exists and holds a list.
     *
     * See https://valkey.io/commands/lpushx/ for details.
     *
     * @param key - The key of the list.
     * @param elements - The elements to insert at the head of the list stored at `key`.
     *
     * Command Response - The length of the list after the push operation.
     */
    public lpushx(key: string, elements: string[]): T {
        return this.addAndReturn(createLPushX(key, elements));
    }

    /** Removes and returns the first elements of the list stored at `key`.
     * The command pops a single element from the beginning of the list.
     * See https://valkey.io/commands/lpop/ for details.
     *
     * @param key - The key of the list.
     *
     * Command Response - The value of the first element.
     * If `key` does not exist null will be returned.
     */
    public lpop(key: string): T {
        return this.addAndReturn(createLPop(key));
    }

    /** Removes and returns up to `count` elements of the list stored at `key`, depending on the list's length.
     * See https://valkey.io/commands/lpop/ for details.
     *
     * @param key - The key of the list.
     * @param count - The count of the elements to pop from the list.
     *
     * Command Response - A list of the popped elements will be returned depending on the list's length.
     * If `key` does not exist null will be returned.
     */
    public lpopCount(key: string, count: number): T {
        return this.addAndReturn(createLPop(key, count));
    }

    /** Returns the specified elements of the list stored at `key`.
     * The offsets `start` and `end` are zero-based indexes, with 0 being the first element of the list, 1 being the next element and so on.
     * These offsets can also be negative numbers indicating offsets starting at the end of the list,
     * with -1 being the last element of the list, -2 being the penultimate, and so on.
     * See https://valkey.io/commands/lrange/ for details.
     *
     * @param key - The key of the list.
     * @param start - The starting point of the range.
     * @param end - The end of the range.
     *
     * Command Response - list of elements in the specified range.
     * If `start` exceeds the end of the list, or if `start` is greater than `end`, an empty list will be returned.
     * If `end` exceeds the actual end of the list, the range will stop at the actual end of the list.
     * If `key` does not exist an empty list will be returned.
     */
    public lrange(key: string, start: number, end: number): T {
        return this.addAndReturn(createLRange(key, start, end));
    }

    /** Returns the length of the list stored at `key`.
     * See https://valkey.io/commands/llen/ for details.
     *
     * @param key - The key of the list.
     *
     * Command Response - the length of the list at `key`.
     * If `key` does not exist, it is interpreted as an empty list and 0 is returned.
     */
    public llen(key: string): T {
        return this.addAndReturn(createLLen(key));
    }

    /**
     * Atomically pops and removes the left/right-most element to the list stored at `source`
     * depending on `whereFrom`, and pushes the element at the first/last element of the list
     * stored at `destination` depending on `whereTo`, see {@link ListDirection}.
     *
     * See https://valkey.io/commands/lmove/ for details.
     *
     * @param source - The key to the source list.
     * @param destination - The key to the destination list.
     * @param whereFrom - The {@link ListDirection} to remove the element from.
     * @param whereTo - The {@link ListDirection} to add the element to.
     *
     * Command Response - The popped element, or `null` if `source` does not exist.
     *
     * since Valkey version 6.2.0.
     */
    public lmove(
        source: string,
        destination: string,
        whereFrom: ListDirection,
        whereTo: ListDirection,
    ): T {
        return this.addAndReturn(
            createLMove(source, destination, whereFrom, whereTo),
        );
    }

    /**
     * Sets the list element at `index` to `element`.
     * The index is zero-based, so `0` means the first element, `1` the second element and so on.
     * Negative indices can be used to designate elements starting at the tail of
     * the list. Here, `-1` means the last element, `-2` means the penultimate and so forth.
     *
     * See https://valkey.io/commands/lset/ for details.
     *
     * @param key - The key of the list.
     * @param index - The index of the element in the list to be set.
     * @param element - The new element to set at the specified index.
     *
     * Command Response - Always "OK".
     */
    public lset(key: string, index: number, element: string): T {
        return this.addAndReturn(createLSet(key, index, element));
    }

    /** Trim an existing list so that it will contain only the specified range of elements specified.
     * The offsets `start` and `end` are zero-based indexes, with 0 being the first element of the list, 1 being the next element and so on.
     * These offsets can also be negative numbers indicating offsets starting at the end of the list,
     * with -1 being the last element of the list, -2 being the penultimate, and so on.
     * See https://valkey.io/commands/ltrim/ for details.
     *
     * @param key - The key of the list.
     * @param start - The starting point of the range.
     * @param end - The end of the range.
     *
     * Command Response - always "OK".
     * If `start` exceeds the end of the list, or if `start` is greater than `end`, the result will be an empty list (which causes key to be removed).
     * If `end` exceeds the actual end of the list, it will be treated like the last element of the list.
     * If `key` does not exist the command will be ignored.
     */
    public ltrim(key: string, start: number, end: number): T {
        return this.addAndReturn(createLTrim(key, start, end));
    }

    /** Removes the first `count` occurrences of elements equal to `element` from the list stored at `key`.
     * If `count` is positive : Removes elements equal to `element` moving from head to tail.
     * If `count` is negative : Removes elements equal to `element` moving from tail to head.
     * If `count` is 0 or `count` is greater than the occurrences of elements equal to `element`: Removes all elements equal to `element`.
     *
     * @param key - The key of the list.
     * @param count - The count of the occurrences of elements equal to `element` to remove.
     * @param element - The element to remove from the list.
     *
     * Command Response - the number of the removed elements.
     * If `key` does not exist, 0 is returned.
     */
    public lrem(key: string, count: number, element: string): T {
        return this.addAndReturn(createLRem(key, count, element));
    }

    /** Inserts all the specified values at the tail of the list stored at `key`.
     * `elements` are inserted one after the other to the tail of the list, from the leftmost element to the rightmost element.
     * If `key` does not exist, it is created as empty list before performing the push operations.
     * See https://valkey.io/commands/rpush/ for details.
     *
     * @param key - The key of the list.
     * @param elements - The elements to insert at the tail of the list stored at `key`.
     *
     * Command Response - the length of the list after the push operations.
     */
    public rpush(key: string, elements: string[]): T {
        return this.addAndReturn(createRPush(key, elements));
    }

    /**
     * Inserts specified values at the tail of the `list`, only if `key` already
     * exists and holds a list.
     *
     * See https://valkey.io/commands/rpushx/ for details.
     *
     * @param key - The key of the list.
     * @param elements - The elements to insert at the tail of the list stored at `key`.
     *
     * Command Response - The length of the list after the push operation.
     */
    public rpushx(key: string, elements: string[]): T {
        return this.addAndReturn(createRPushX(key, elements));
    }

    /** Removes and returns the last elements of the list stored at `key`.
     * The command pops a single element from the end of the list.
     * See https://valkey.io/commands/rpop/ for details.
     *
     * @param key - The key of the list.
     *
     * Command Response - The value of the last element.
     * If `key` does not exist null will be returned.
     */
    public rpop(key: string): T {
        return this.addAndReturn(createRPop(key));
    }

    /** Removes and returns up to `count` elements from the list stored at `key`, depending on the list's length.
     * See https://valkey.io/commands/rpop/ for details.
     *
     * @param key - The key of the list.
     * @param count - The count of the elements to pop from the list.
     *
     * Command Response - A list of popped elements will be returned depending on the list's length.
     * If `key` does not exist null will be returned.
     */
    public rpopCount(key: string, count: number): T {
        return this.addAndReturn(createRPop(key, count));
    }

    /** Adds the specified members to the set stored at `key`. Specified members that are already a member of this set are ignored.
     * If `key` does not exist, a new set is created before adding `members`.
     * See https://valkey.io/commands/sadd/ for details.
     *
     * @param key - The key to store the members to its set.
     * @param members - A list of members to add to the set stored at `key`.
     *
     * Command Response - the number of members that were added to the set, not including all the members already present in the set.
     */
    public sadd(key: string, members: string[]): T {
        return this.addAndReturn(createSAdd(key, members));
    }

    /** Removes the specified members from the set stored at `key`. Specified members that are not a member of this set are ignored.
     * See https://valkey.io/commands/srem/ for details.
     *
     * @param key - The key to remove the members from its set.
     * @param members - A list of members to remove from the set stored at `key`.
     *
     * Command Response - the number of members that were removed from the set, not including non existing members.
     * If `key` does not exist, it is treated as an empty set and this command returns 0.
     */
    public srem(key: string, members: string[]): T {
        return this.addAndReturn(createSRem(key, members));
    }

    /** Returns all the members of the set value stored at `key`.
     * See https://valkey.io/commands/smembers/ for details.
     *
     * @param key - The key to return its members.
     *
     * Command Response - all members of the set.
     * If `key` does not exist, it is treated as an empty set and this command returns empty list.
     */
    public smembers(key: string): T {
        return this.addAndReturn(createSMembers(key), true);
    }

    /** Moves `member` from the set at `source` to the set at `destination`, removing it from the source set.
     * Creates a new destination set if needed. The operation is atomic.
     * See https://valkey.io/commands/smove for more details.
     *
     * @param source - The key of the set to remove the element from.
     * @param destination - The key of the set to add the element to.
     * @param member - The set element to move.
     *
     * Command Response - `true` on success, or `false` if the `source` set does not exist or the element is not a member of the source set.
     */
    public smove(source: string, destination: string, member: string): T {
        return this.addAndReturn(createSMove(source, destination, member));
    }

    /** Returns the set cardinality (number of elements) of the set stored at `key`.
     * See https://valkey.io/commands/scard/ for details.
     *
     * @param key - The key to return the number of its members.
     *
     * Command Response - the cardinality (number of elements) of the set, or 0 if key does not exist.
     */
    public scard(key: string): T {
        return this.addAndReturn(createSCard(key));
    }

    /** Gets the intersection of all the given sets.
     * When in cluster mode, all `keys` must map to the same hash slot.
     * See https://valkey.io/docs/latest/commands/sinter/ for more details.
     *
     * @param keys - The `keys` of the sets to get the intersection.
     *
     * Command Response - A set of members which are present in all given sets.
     * If one or more sets do not exist, an empty set will be returned.
     */
    public sinter(keys: string[]): T {
        return this.addAndReturn(createSInter(keys), true);
    }

    /**
     * Gets the cardinality of the intersection of all the given sets.
     *
     * See https://valkey.io/commands/sintercard/ for more details.
     *
     * @param keys - The keys of the sets.
     *
     * Command Response - The cardinality of the intersection result. If one or more sets do not exist, `0` is returned.
     *
     * since Valkey version 7.0.0.
     */
    public sintercard(keys: string[], limit?: number): T {
        return this.addAndReturn(createSInterCard(keys, limit));
    }

    /**
     * Stores the members of the intersection of all given sets specified by `keys` into a new set at `destination`.
     *
     * See https://valkey.io/commands/sinterstore/ for more details.
     *
     * @param destination - The key of the destination set.
     * @param keys - The keys from which to retrieve the set members.
     *
     * Command Response - The number of elements in the resulting set.
     */
    public sinterstore(destination: string, keys: string[]): T {
        return this.addAndReturn(createSInterStore(destination, keys));
    }

    /**
     * Computes the difference between the first set and all the successive sets in `keys`.
     *
     * See https://valkey.io/commands/sdiff/ for more details.
     *
     * @param keys - The keys of the sets to diff.
     *
     * Command Response - A `Set` of elements representing the difference between the sets.
     * If a key in `keys` does not exist, it is treated as an empty set.
     */
    public sdiff(keys: string[]): T {
        return this.addAndReturn(createSDiff(keys), true);
    }

    /**
     * Stores the difference between the first set and all the successive sets in `keys` into a new set at `destination`.
     *
     * See https://valkey.io/commands/sdiffstore/ for more details.
     *
     * @param destination - The key of the destination set.
     * @param keys - The keys of the sets to diff.
     *
     * Command Response - The number of elements in the resulting set.
     */
    public sdiffstore(destination: string, keys: string[]): T {
        return this.addAndReturn(createSDiffStore(destination, keys));
    }

    /**
     * Gets the union of all the given sets.
     *
     * See https://valkey.io/commands/sunion/ for more details.
     *
     * @param keys - The keys of the sets.
     *
     * Command Response - A `Set` of members which are present in at least one of the given sets.
     * If none of the sets exist, an empty `Set` will be returned.
     */
    public sunion(keys: string[]): T {
        return this.addAndReturn(createSUnion(keys), true);
    }

    /**
     * Stores the members of the union of all given sets specified by `keys` into a new set
     * at `destination`.
     *
     * See https://valkey.io/commands/sunionstore/ for details.
     *
     * @param destination - The key of the destination set.
     * @param keys - The keys from which to retrieve the set members.
     *
     * Command Response - The number of elements in the resulting set.
     */
    public sunionstore(destination: string, keys: string[]): T {
        return this.addAndReturn(createSUnionStore(destination, keys));
    }

    /** Returns if `member` is a member of the set stored at `key`.
     * See https://valkey.io/commands/sismember/ for more details.
     *
     * @param key - The key of the set.
     * @param member - The member to check for existence in the set.
     *
     * Command Response - `true` if the member exists in the set, `false` otherwise.
     * If `key` doesn't exist, it is treated as an empty set and the command returns `false`.
     */
    public sismember(key: string, member: string): T {
        return this.addAndReturn(createSIsMember(key, member));
    }

    /**
     * Checks whether each member is contained in the members of the set stored at `key`.
     *
     * See https://valkey.io/commands/smismember/ for more details.
     *
     * @param key - The key of the set to check.
     * @param members - A list of members to check for existence in the set.
     *
     * Command Response - An `array` of `boolean` values, each indicating if the respective member exists in the set.
     *
     * since Valkey version 6.2.0.
     */
    public smismember(key: string, members: string[]): T {
        return this.addAndReturn(createSMIsMember(key, members));
    }

    /** Removes and returns one random member from the set value store at `key`.
     * See https://valkey.io/commands/spop/ for details.
     * To pop multiple members, see `spopCount`.
     *
     * @param key - The key of the set.
     *
     * Command Response - the value of the popped member.
     * If `key` does not exist, null will be returned.
     */
    public spop(key: string): T {
        return this.addAndReturn(createSPop(key));
    }

    /** Removes and returns up to `count` random members from the set value store at `key`, depending on the set's length.
     * See https://valkey.io/commands/spop/ for details.
     *
     * @param key - The key of the set.
     * @param count - The count of the elements to pop from the set.
     *
     * Command Response - A list of popped elements will be returned depending on the set's length.
     * If `key` does not exist, empty list will be returned.
     */
    public spopCount(key: string, count: number): T {
        return this.addAndReturn(createSPop(key, count), true);
    }

    /** Returns the number of keys in `keys` that exist in the database.
     * See https://valkey.io/commands/exists/ for details.
     *
     * @param keys - The keys list to check.
     *
     * Command Response - the number of keys that exist. If the same existing key is mentioned in `keys` multiple times,
     * it will be counted multiple times.
     */
    public exists(keys: string[]): T {
        return this.addAndReturn(createExists(keys));
    }

    /** Removes the specified keys. A key is ignored if it does not exist.
     * This command, similar to DEL, removes specified keys and ignores non-existent ones.
     * However, this command does not block the server, while [DEL](https://valkey.io/commands/del) does.
     * See https://valkey.io/commands/unlink/ for details.
     *
     * @param keys - The keys we wanted to unlink.
     *
     * Command Response - the number of keys that were unlinked.
     */
    public unlink(keys: string[]): T {
        return this.addAndReturn(createUnlink(keys));
    }

    /** Sets a timeout on `key` in seconds. After the timeout has expired, the key will automatically be deleted.
     * If `key` already has an existing expire set, the time to live is updated to the new value.
     * If `seconds` is non-positive number, the key will be deleted rather than expired.
     * The timeout will only be cleared by commands that delete or overwrite the contents of `key`.
     * See https://valkey.io/commands/expire/ for details.
     *
     * @param key - The key to set timeout on it.
     * @param seconds - The timeout in seconds.
     * @param option - The expire option.
     *
     * Command Response - `true` if the timeout was set. `false` if the timeout was not set. e.g. key doesn't exist,
     * or operation skipped due to the provided arguments.
     */
    public expire(key: string, seconds: number, option?: ExpireOptions): T {
        return this.addAndReturn(createExpire(key, seconds, option));
    }

    /** Sets a timeout on `key`. It takes an absolute Unix timestamp (seconds since January 1, 1970) instead of specifying the number of seconds.
     * A timestamp in the past will delete the key immediately. After the timeout has expired, the key will automatically be deleted.
     * If `key` already has an existing expire set, the time to live is updated to the new value.
     * The timeout will only be cleared by commands that delete or overwrite the contents of `key`.
     * See https://valkey.io/commands/expireat/ for details.
     *
     * @param key - The key to set timeout on it.
     * @param unixSeconds - The timeout in an absolute Unix timestamp.
     * @param option - The expire option.
     *
     * Command Response - `true` if the timeout was set. `false` if the timeout was not set. e.g. key doesn't exist,
     * or operation skipped due to the provided arguments.
     */
    public expireAt(
        key: string,
        unixSeconds: number,
        option?: ExpireOptions,
    ): T {
        return this.addAndReturn(createExpireAt(key, unixSeconds, option));
    }

    /** Sets a timeout on `key` in milliseconds. After the timeout has expired, the key will automatically be deleted.
     * If `key` already has an existing expire set, the time to live is updated to the new value.
     * If `milliseconds` is non-positive number, the key will be deleted rather than expired.
     * The timeout will only be cleared by commands that delete or overwrite the contents of `key`.
     * See https://valkey.io/commands/pexpire/ for details.
     *
     * @param key - The key to set timeout on it.
     * @param milliseconds - The timeout in milliseconds.
     * @param option - The expire option.
     *
     * Command Response - `true` if the timeout was set. `false` if the timeout was not set. e.g. key doesn't exist,
     * or operation skipped due to the provided arguments.
     */
    public pexpire(
        key: string,
        milliseconds: number,
        option?: ExpireOptions,
    ): T {
        return this.addAndReturn(createPExpire(key, milliseconds, option));
    }

    /** Sets a timeout on `key`. It takes an absolute Unix timestamp (milliseconds since January 1, 1970) instead of specifying the number of milliseconds.
     * A timestamp in the past will delete the key immediately. After the timeout has expired, the key will automatically be deleted.
     * If `key` already has an existing expire set, the time to live is updated to the new value.
     * The timeout will only be cleared by commands that delete or overwrite the contents of `key`.
     * See https://valkey.io/commands/pexpireat/ for details.
     *
     * @param key - The key to set timeout on it.
     * @param unixMilliseconds - The timeout in an absolute Unix timestamp.
     * @param option - The expire option.
     *
     * Command Response - `true` if the timeout was set. `false` if the timeout was not set. e.g. key doesn't exist,
     * or operation skipped due to the provided arguments.
     */
    public pexpireAt(
        key: string,
        unixMilliseconds: number,
        option?: ExpireOptions,
    ): T {
        return this.addAndReturn(
            createPExpireAt(key, unixMilliseconds, option),
        );
    }

    /** Returns the remaining time to live of `key` that has a timeout.
     * See https://valkey.io/commands/ttl/ for details.
     *
     * @param key - The key to return its timeout.
     *
     * Command Response -  TTL in seconds, -2 if `key` does not exist or -1 if `key` exists but has no associated expire.
     */
    public ttl(key: string): T {
        return this.addAndReturn(createTTL(key));
    }

    /** Adds members with their scores to the sorted set stored at `key`.
     * If a member is already a part of the sorted set, its score is updated.
     * See https://valkey.io/commands/zadd/ for more details.
     *
     * @param key - The key of the sorted set.
     * @param membersScoresMap - A mapping of members to their corresponding scores.
     * @param options - The ZAdd options.
     *
     * Command Response - The number of elements added to the sorted set.
     * If `changed` is set, returns the number of elements updated in the sorted set.
     */
    public zadd(
        key: string,
        membersScoresMap: Record<string, number>,
        options?: ZAddOptions,
    ): T {
        return this.addAndReturn(createZAdd(key, membersScoresMap, options));
    }

    /** Increments the score of member in the sorted set stored at `key` by `increment`.
     * If `member` does not exist in the sorted set, it is added with `increment` as its score (as if its previous score was 0.0).
     * If `key` does not exist, a new sorted set with the specified member as its sole member is created.
     * See https://valkey.io/commands/zadd/ for more details.
     *
     * @param key - The key of the sorted set.
     * @param member - A member in the sorted set to increment.
     * @param increment - The score to increment the member.
     * @param options - The ZAdd options.
     *
     * Command Response - The score of the member.
     * If there was a conflict with the options, the operation aborts and null is returned.
     */
    public zaddIncr(
        key: string,
        member: string,
        increment: number,
        options?: ZAddOptions,
    ): T {
        return this.addAndReturn(
            createZAdd(key, { [member]: increment }, options, true),
        );
    }

    /** Removes the specified members from the sorted set stored at `key`.
     * Specified members that are not a member of this set are ignored.
     * See https://valkey.io/commands/zrem/ for more details.
     *
     * @param key - The key of the sorted set.
     * @param members - A list of members to remove from the sorted set.
     *
     * Command Response - The number of members that were removed from the sorted set, not including non-existing members.
     * If `key` does not exist, it is treated as an empty sorted set, and this command returns 0.
     */
    public zrem(key: string, members: string[]): T {
        return this.addAndReturn(createZRem(key, members));
    }

    /** Returns the cardinality (number of elements) of the sorted set stored at `key`.
     * See https://valkey.io/commands/zcard/ for more details.
     *
     * @param key - The key of the sorted set.
     *
     * Command Response - The number of elements in the sorted set.
     * If `key` does not exist, it is treated as an empty sorted set, and this command returns 0.
     */
    public zcard(key: string): T {
        return this.addAndReturn(createZCard(key));
    }

    /**
     * Returns the cardinality of the intersection of the sorted sets specified by `keys`.
     *
     * See https://valkey.io/commands/zintercard/ for more details.
     *
     * @param keys - The keys of the sorted sets to intersect.
     * @param limit - An optional argument that can be used to specify a maximum number for the
     * intersection cardinality. If limit is not supplied, or if it is set to `0`, there will be no limit.
     *
     * Command Response - The cardinality of the intersection of the given sorted sets.
     *
     * since - Redis version 7.0.0.
     */
    public zintercard(keys: string[], limit?: number): T {
        return this.addAndReturn(createZInterCard(keys, limit));
    }

    /**
     * Returns the difference between the first sorted set and all the successive sorted sets.
     * To get the elements with their scores, see {@link zdiffWithScores}.
     *
     * See https://valkey.io/commands/zdiff/ for more details.
     *
     * @param keys - The keys of the sorted sets.
     *
     * Command Response - An `array` of elements representing the difference between the sorted sets.
     * If the first key does not exist, it is treated as an empty sorted set, and the command returns an empty `array`.
     *
     * since Valkey version 6.2.0.
     */
    public zdiff(keys: string[]): T {
        return this.addAndReturn(createZDiff(keys));
    }

    /**
     * Returns the difference between the first sorted set and all the successive sorted sets, with the associated
     * scores.
     *
     * See https://valkey.io/commands/zdiff/ for more details.
     *
     * @param keys - The keys of the sorted sets.
     *
     * Command Response - A map of elements and their scores representing the difference between the sorted sets.
     * If the first key does not exist, it is treated as an empty sorted set, and the command returns an empty `array`.
     *
     * since Valkey version 6.2.0.
     */
    public zdiffWithScores(keys: string[]): T {
        return this.addAndReturn(createZDiffWithScores(keys));
    }

    /**
     * Calculates the difference between the first sorted set and all the successive sorted sets in `keys` and stores
     * the difference as a sorted set to `destination`, overwriting it if it already exists. Non-existent keys are
     * treated as empty sets.
     *
     * See https://valkey.io/commands/zdiffstore/ for more details.
     *
     * @param destination - The key for the resulting sorted set.
     * @param keys - The keys of the sorted sets to compare.
     *
     * Command Response - The number of members in the resulting sorted set stored at `destination`.
     *
     * since Valkey version 6.2.0.
     */
    public zdiffstore(destination: string, keys: string[]): T {
        return this.addAndReturn(createZDiffStore(destination, keys));
    }

    /** Returns the score of `member` in the sorted set stored at `key`.
     * See https://valkey.io/commands/zscore/ for more details.
     *
     * @param key - The key of the sorted set.
     * @param member - The member whose score is to be retrieved.
     *
     * Command Response - The score of the member.
     * If `member` does not exist in the sorted set, null is returned.
     * If `key` does not exist, null is returned.
     */
    public zscore(key: string, member: string): T {
        return this.addAndReturn(createZScore(key, member));
    }

    /**
     * Returns the scores associated with the specified `members` in the sorted set stored at `key`.
     *
     * See https://valkey.io/commands/zmscore/ for more details.
     *
     * @param key - The key of the sorted set.
     * @param members - A list of members in the sorted set.
     *
     * Command Response - An `array` of scores corresponding to `members`.
     * If a member does not exist in the sorted set, the corresponding value in the list will be `null`.
     *
     * since Valkey version 6.2.0.
     */
    public zmscore(key: string, members: string[]): T {
        return this.addAndReturn(createZMScore(key, members));
    }

    /** Returns the number of members in the sorted set stored at `key` with scores between `minScore` and `maxScore`.
     * See https://valkey.io/commands/zcount/ for more details.
     *
     * @param key - The key of the sorted set.
     * @param minScore - The minimum score to count from. Can be positive/negative infinity, or specific score and inclusivity.
     * @param maxScore - The maximum score to count up to. Can be positive/negative infinity, or specific score and inclusivity.
     *
     * Command Response - The number of members in the specified score range.
     * If `key` does not exist, it is treated as an empty sorted set, and the command returns 0.
     * If `minScore` is greater than `maxScore`, 0 is returned.
     */
    public zcount(
        key: string,
        minScore: ScoreBoundary<number>,
        maxScore: ScoreBoundary<number>,
    ): T {
        return this.addAndReturn(createZCount(key, minScore, maxScore));
    }

    /** Returns the specified range of elements in the sorted set stored at `key`.
     * ZRANGE can perform different types of range queries: by index (rank), by the score, or by lexicographical order.
     *
     * See https://valkey.io/commands/zrange/ for more details.
     * To get the elements with their scores, see `zrangeWithScores`.
     *
     * @param key - The key of the sorted set.
     * @param rangeQuery - The range query object representing the type of range query to perform.
     * For range queries by index (rank), use RangeByIndex.
     * For range queries by lexicographical order, use RangeByLex.
     * For range queries by score, use RangeByScore.
     * @param reverse - If true, reverses the sorted set, with index 0 as the element with the highest score.
     *
     * Command Response - A list of elements within the specified range.
     * If `key` does not exist, it is treated as an empty sorted set, and the command returns an empty array.
     */
    public zrange(
        key: string,
        rangeQuery: RangeByScore | RangeByLex | RangeByIndex,
        reverse: boolean = false,
    ): T {
        return this.addAndReturn(createZRange(key, rangeQuery, reverse));
    }

    /** Returns the specified range of elements with their scores in the sorted set stored at `key`.
     * Similar to ZRANGE but with a WITHSCORE flag.
     * See https://valkey.io/commands/zrange/ for more details.
     *
     * @param key - The key of the sorted set.
     * @param rangeQuery - The range query object representing the type of range query to perform.
     * For range queries by index (rank), use RangeByIndex.
     * For range queries by lexicographical order, use RangeByLex.
     * For range queries by score, use RangeByScore.
     * @param reverse - If true, reverses the sorted set, with index 0 as the element with the highest score.
     *
     * Command Response - A map of elements and their scores within the specified range.
     * If `key` does not exist, it is treated as an empty sorted set, and the command returns an empty map.
     */
    public zrangeWithScores(
        key: string,
        rangeQuery: RangeByScore | RangeByLex | RangeByIndex,
        reverse: boolean = false,
    ): T {
        return this.addAndReturn(
            createZRangeWithScores(key, rangeQuery, reverse),
        );
    }

    /**
     * Computes the intersection of sorted sets given by the specified `keys` and stores the result in `destination`.
     * If `destination` already exists, it is overwritten. Otherwise, a new sorted set will be created.
     *
     * When in cluster mode, `destination` and all keys in `keys` must map to the same hash slot.
     *
     * See https://valkey.io/commands/zinterstore/ for more details.
     *
     * @param destination - The key of the destination sorted set.
     * @param keys - The keys of the sorted sets with possible formats:
     *  string[] - for keys only.
     *  KeyWeight[] - for weighted keys with score multipliers.
     * @param aggregationType - Specifies the aggregation strategy to apply when combining the scores of elements. See `AggregationType`.
     * Command Response - The number of elements in the resulting sorted set stored at `destination`.
     */
    public zinterstore(
        destination: string,
        keys: string[] | KeyWeight[],
        aggregationType?: AggregationType,
    ): T {
        return this.addAndReturn(
            createZInterstore(destination, keys, aggregationType),
        );
    }

    /**
     * Returns a random member from the sorted set stored at `key`.
     *
     * See https://valkey.io/commands/zrandmember/ for more details.
     *
     * @param keys - The key of the sorted set.
     * Command Response - A string representing a random member from the sorted set.
     *     If the sorted set does not exist or is empty, the response will be `null`.
     */
    public zrandmember(key: string): T {
        return this.addAndReturn(createZRandMember(key));
    }

    /**
     * Returns random members from the sorted set stored at `key`.
     *
     * See https://valkey.io/commands/zrandmember/ for more details.
     *
     * @param keys - The key of the sorted set.
     * @param count - The number of members to return.
     *     If `count` is positive, returns unique members.
     *     If negative, allows for duplicates.
     * Command Response - An `array` of members from the sorted set.
     *     If the sorted set does not exist or is empty, the response will be an empty `array`.
     */
    public zrandmemberWithCount(key: string, count: number): T {
        return this.addAndReturn(createZRandMember(key, count));
    }

    /**
     * Returns random members with scores from the sorted set stored at `key`.
     *
     * See https://valkey.io/commands/zrandmember/ for more details.
     *
     * @param keys - The key of the sorted set.
     * @param count - The number of members to return.
     *     If `count` is positive, returns unique members.
     *     If negative, allows for duplicates.
     * Command Response - A 2D `array` of `[member, score]` `arrays`, where
     *     member is a `string` and score is a `number`.
     *     If the sorted set does not exist or is empty, the response will be an empty `array`.
     */
    public zrandmemberWithCountWithScores(key: string, count: number): T {
        return this.addAndReturn(createZRandMember(key, count, true));
    }

    /** Returns the string representation of the type of the value stored at `key`.
     * See https://valkey.io/commands/type/ for more details.
     *
     * @param key - The key to check its data type.
     *
     * Command Response - If the key exists, the type of the stored value is returned. Otherwise, a "none" string is returned.
     */
    public type(key: string): T {
        return this.addAndReturn(createType(key));
    }

    /** Returns the length of the string value stored at `key`.
     * See https://valkey.io/commands/strlen/ for more details.
     *
     * @param key - The `key` to check its length.
     *
     * Command Response - The length of the string value stored at `key`
     * If `key` does not exist, it is treated as an empty string, and the command returns 0.
     */
    public strlen(key: string): T {
        return this.addAndReturn(createStrlen(key));
    }

    /** Removes and returns the members with the lowest scores from the sorted set stored at `key`.
     * If `count` is provided, up to `count` members with the lowest scores are removed and returned.
     * Otherwise, only one member with the lowest score is removed and returned.
     * See https://valkey.io/commands/zpopmin for more details.
     *
     * @param key - The key of the sorted set.
     * @param count - Specifies the quantity of members to pop. If not specified, pops one member.
     *
     * Command Response - A map of the removed members and their scores, ordered from the one with the lowest score to the one with the highest.
     * If `key` doesn't exist, it will be treated as an empty sorted set and the command returns an empty map.
     * If `count` is higher than the sorted set's cardinality, returns all members and their scores.
     */
    public zpopmin(key: string, count?: number): T {
        return this.addAndReturn(createZPopMin(key, count));
    }

    /** Removes and returns the members with the highest scores from the sorted set stored at `key`.
     * If `count` is provided, up to `count` members with the highest scores are removed and returned.
     * Otherwise, only one member with the highest score is removed and returned.
     * See https://valkey.io/commands/zpopmax for more details.
     *
     * @param key - The key of the sorted set.
     * @param count - Specifies the quantity of members to pop. If not specified, pops one member.
     *
     * Command Response - A map of the removed members and their scores, ordered from the one with the highest score to the one with the lowest.
     * If `key` doesn't exist, it will be treated as an empty sorted set and the command returns an empty map.
     * If `count` is higher than the sorted set's cardinality, returns all members and their scores, ordered from highest to lowest.
     */
    public zpopmax(key: string, count?: number): T {
        return this.addAndReturn(createZPopMax(key, count));
    }

    /** Echoes the provided `message` back.
     * See https://valkey.io/commands/echo for more details.
     *
     * @param message - The message to be echoed back.
     *
     * Command Response - The provided `message`.
     */
    public echo(message: string): T {
        return this.addAndReturn(createEcho(message));
    }

    /** Returns the remaining time to live of `key` that has a timeout, in milliseconds.
     * See https://valkey.io/commands/pttl for more details.
     *
     * @param key - The key to return its timeout.
     *
     * Command Response - TTL in milliseconds. -2 if `key` does not exist, -1 if `key` exists but has no associated expire.
     */
    public pttl(key: string): T {
        return this.addAndReturn(createPTTL(key));
    }

    /** Removes all elements in the sorted set stored at `key` with rank between `start` and `end`.
     * Both `start` and `end` are zero-based indexes with 0 being the element with the lowest score.
     * These indexes can be negative numbers, where they indicate offsets starting at the element with the highest score.
     * See https://valkey.io/commands/zremrangebyrank/ for more details.
     *
     * @param key - The key of the sorted set.
     * @param start - The starting point of the range.
     * @param end - The end of the range.
     *
     * Command Response - The number of members removed.
     * If `start` exceeds the end of the sorted set, or if `start` is greater than `end`, 0 returned.
     * If `end` exceeds the actual end of the sorted set, the range will stop at the actual end of the sorted set.
     * If `key` does not exist 0 will be returned.
     */
    public zremRangeByRank(key: string, start: number, end: number): T {
        return this.addAndReturn(createZRemRangeByRank(key, start, end));
    }

    /** Removes all elements in the sorted set stored at `key` with a score between `minScore` and `maxScore`.
     * See https://valkey.io/commands/zremrangebyscore/ for more details.
     *
     * @param key - The key of the sorted set.
     * @param minScore - The minimum score to remove from. Can be positive/negative infinity, or specific score and inclusivity.
     * @param maxScore - The maximum score to remove to. Can be positive/negative infinity, or specific score and inclusivity.
     *
     * Command Response - the number of members removed.
     * If `key` does not exist, it is treated as an empty sorted set, and the command returns 0.
     * If `minScore` is greater than `maxScore`, 0 is returned.
     */
    public zremRangeByScore(
        key: string,
        minScore: ScoreBoundary<number>,
        maxScore: ScoreBoundary<number>,
    ): T {
        return this.addAndReturn(
            createZRemRangeByScore(key, minScore, maxScore),
        );
    }

    /** Returns the rank of `member` in the sorted set stored at `key`, with scores ordered from low to high.
     * See https://valkey.io/commands/zrank for more details.
     * To get the rank of `member` with its score, see `zrankWithScore`.
     *
     * @param key - The key of the sorted set.
     * @param member - The member whose rank is to be retrieved.
     *
     * Command Response - The rank of `member` in the sorted set.
     * If `key` doesn't exist, or if `member` is not present in the set, null will be returned.
     */
    public zrank(key: string, member: string): T {
        return this.addAndReturn(createZRank(key, member));
    }

    /** Returns the rank of `member` in the sorted set stored at `key` with its score, where scores are ordered from the lowest to highest.
     * See https://valkey.io/commands/zrank for more details.
     *
     * @param key - The key of the sorted set.
     * @param member - The member whose rank is to be retrieved.
     *
     * Command Response - A list containing the rank and score of `member` in the sorted set.
     * If `key` doesn't exist, or if `member` is not present in the set, null will be returned.
     *
     * since - Redis version 7.2.0.
     */
    public zrankWithScore(key: string, member: string): T {
        return this.addAndReturn(createZRank(key, member, true));
    }

    /**
     * Returns the rank of `member` in the sorted set stored at `key`, where
     * scores are ordered from the highest to lowest, starting from 0.
     * To get the rank of `member` with its score, see {@link zrevrankWithScore}.
     *
     * See https://valkey.io/commands/zrevrank/ for more details.
     *
     * @param key - The key of the sorted set.
     * @param member - The member whose rank is to be retrieved.
     *
     * Command Response - The rank of `member` in the sorted set, where ranks are ordered from high to low based on scores.
     *     If `key` doesn't exist, or if `member` is not present in the set, `null` will be returned.
     */
    public zrevrank(key: string, member: string): T {
        return this.addAndReturn(createZRevRank(key, member));
    }

    /**
     * Returns the rank of `member` in the sorted set stored at `key` with its
     * score, where scores are ordered from the highest to lowest, starting from 0.
     *
     * See https://valkey.io/commands/zrevrank/ for more details.
     *
     * @param key - The key of the sorted set.
     * @param member - The member whose rank is to be retrieved.
     *
     * Command Response -  A list containing the rank and score of `member` in the sorted set, where ranks
     *     are ordered from high to low based on scores.
     *     If `key` doesn't exist, or if `member` is not present in the set, `null` will be returned.
     *
     * since - Valkey version 7.2.0.
     */
    public zrevrankWithScore(key: string, member: string): T {
        return this.addAndReturn(createZRevRankWithScore(key, member));
    }

    /** Remove the existing timeout on `key`, turning the key from volatile (a key with an expire set) to
     * persistent (a key that will never expire as no timeout is associated).
     * See https://valkey.io/commands/persist/ for more details.
     *
     * @param key - The key to remove the existing timeout on.
     *
     * Command Response - `false` if `key` does not exist or does not have an associated timeout, `true` if the timeout has been removed.
     */
    public persist(key: string): T {
        return this.addAndReturn(createPersist(key));
    }

    /** Executes a single command, without checking inputs. Every part of the command, including subcommands,
     *  should be added as a separate value in args.
     *
     * See the [Glide for Redis Wiki](https://github.com/valkey-io/valkey-glide/wiki/General-Concepts#custom-command)
     * for details on the restrictions and limitations of the custom command API.
     *
     * Command Response - A response from Redis with an `Object`.
     */
    public customCommand(args: string[]): T {
        return this.addAndReturn(createCustomCommand(args));
    }

    /** Returns the element at index `index` in the list stored at `key`.
     * The index is zero-based, so 0 means the first element, 1 the second element and so on.
     * Negative indices can be used to designate elements starting at the tail of the list.
     * Here, -1 means the last element, -2 means the penultimate and so forth.
     * See https://valkey.io/commands/lindex/ for more details.
     *
     * @param key - The `key` of the list.
     * @param index - The `index` of the element in the list to retrieve.
     * Command Response - The element at index in the list stored at `key`.
     * If `index` is out of range or if `key` does not exist, null is returned.
     */
    public lindex(key: string, index: number): T {
        return this.addAndReturn(createLIndex(key, index));
    }

    /**
     * Inserts `element` in the list at `key` either before or after the `pivot`.
     *
     * See https://valkey.io/commands/linsert/ for more details.
     *
     * @param key - The key of the list.
     * @param position - The relative position to insert into - either `InsertPosition.Before` or
     *     `InsertPosition.After` the `pivot`.
     * @param pivot - An element of the list.
     * @param element - The new element to insert.
     *
     * Command Response - The list length after a successful insert operation.
     * If the `key` doesn't exist returns `-1`.
     * If the `pivot` wasn't found, returns `0`.
     */
    public linsert(
        key: string,
        position: InsertPosition,
        pivot: string,
        element: string,
    ): T {
        return this.addAndReturn(createLInsert(key, position, pivot, element));
    }

    /**
     * Adds an entry to the specified stream stored at `key`. If the `key` doesn't exist, the stream is created.
     * See https://valkey.io/commands/xadd/ for more details.
     *
     * @param key - The key of the stream.
     * @param values - field-value pairs to be added to the entry.
     * @returns The id of the added entry, or `null` if `options.makeStream` is set to `false` and no stream with the matching `key` exists.
     */
    public xadd(
        key: string,
        values: [string, string][],
        options?: StreamAddOptions,
    ): T {
        return this.addAndReturn(createXAdd(key, values, options));
    }

    /**
     * Trims the stream stored at `key` by evicting older entries.
     * See https://valkey.io/commands/xtrim/ for more details.
     *
     * @param key - the key of the stream
     * @param options - options detailing how to trim the stream.
     * @returns The number of entries deleted from the stream. If `key` doesn't exist, 0 is returned.
     */
    public xtrim(key: string, options: StreamTrimOptions): T {
        return this.addAndReturn(createXTrim(key, options));
    }

    /** Returns the server time.
     * See https://valkey.io/commands/time/ for details.
     *
     * @returns - The current server time as a two items `array`:
     * A Unix timestamp and the amount of microseconds already elapsed in the current second.
     * The returned `array` is in a [Unix timestamp, Microseconds already elapsed] format.
     */
    public time(): T {
        return this.addAndReturn(createTime());
    }

    /**
     * Reads entries from the given streams.
     * See https://valkey.io/commands/xread/ for more details.
     *
     * @param keys_and_ids - pairs of keys and entry ids to read from. A pair is composed of a stream's key and the id of the entry after which the stream will be read.
     * @param options - options detailing how to read the stream.
     * @returns A map between a stream key, and an array of entries in the matching key. The entries are in an [id, fields[]] format.
     */
    public xread(
        keys_and_ids: Record<string, string>,
        options?: StreamReadOptions,
    ): T {
        return this.addAndReturn(createXRead(keys_and_ids, options));
    }

    /**
     * Returns the number of entries in the stream stored at `key`.
     *
     * See https://valkey.io/commands/xlen/ for more details.
     *
     * @param key - The key of the stream.
     *
     * Command Response - The number of entries in the stream. If `key` does not exist, returns `0`.
     */
    public xlen(key: string): T {
        return this.addAndReturn(createXLen(key));
    }

    /**
     * Renames `key` to `newkey`.
     * If `newkey` already exists it is overwritten.
     * In Cluster mode, both `key` and `newkey` must be in the same hash slot,
     * meaning that in practice only keys that have the same hash tag can be reliably renamed in cluster.
     * See https://valkey.io/commands/rename/ for more details.
     *
     * @param key - The key to rename.
     * @param newKey - The new name of the key.
     * Command Response - If the `key` was successfully renamed, return "OK". If `key` does not exist, an error is thrown.
     */
    public rename(key: string, newKey: string): T {
        return this.addAndReturn(createRename(key, newKey));
    }

    /**
     * Renames `key` to `newkey` if `newkey` does not yet exist.
     * In Cluster mode, both `key` and `newkey` must be in the same hash slot,
     * meaning that in practice only keys that have the same hash tag can be reliably renamed in cluster.
     * See https://valkey.io/commands/renamenx/ for more details.
     *
     * @param key - The key to rename.
     * @param newKey - The new name of the key.
     * Command Response - If the `key` was successfully renamed, returns `true`. Otherwise, returns `false`.
     * If `key` does not exist, an error is thrown.
     */
    public renamenx(key: string, newKey: string): T {
        return this.addAndReturn(createRenameNX(key, newKey));
    }

    /** Blocking list pop primitive.
     * Pop an element from the tail of the first list that is non-empty,
     * with the given `keys` being checked in the order that they are given.
     * Blocks the connection when there are no elements to pop from any of the given lists.
     * See https://valkey.io/commands/brpop/ for more details.
     * Note: `BRPOP` is a blocking command,
     * see [Blocking Commands](https://github.com/valkey-io/valkey-glide/wiki/General-Concepts#blocking-commands) for more details and best practices.
     *
     * @param keys - The `keys` of the lists to pop from.
     * @param timeout - The `timeout` in seconds.
     * Command Response - An `array` containing the `key` from which the element was popped and the value of the popped element,
     * formatted as [key, value]. If no element could be popped and the timeout expired, returns `null`.
     */
    public brpop(keys: string[], timeout: number): T {
        return this.addAndReturn(createBRPop(keys, timeout));
    }

    /** Blocking list pop primitive.
     * Pop an element from the head of the first list that is non-empty,
     * with the given `keys` being checked in the order that they are given.
     * Blocks the connection when there are no elements to pop from any of the given lists.
     * See https://valkey.io/commands/blpop/ for more details.
     * Note: `BLPOP` is a blocking command,
     * see [Blocking Commands](https://github.com/valkey-io/valkey-glide/wiki/General-Concepts#blocking-commands) for more details and best practices.
     *
     * @param keys - The `keys` of the lists to pop from.
     * @param timeout - The `timeout` in seconds.
     * Command Response - An `array` containing the `key` from which the element was popped and the value of the popped element,
     * formatted as [key, value]. If no element could be popped and the timeout expired, returns `null`.
     */
    public blpop(keys: string[], timeout: number): T {
        return this.addAndReturn(createBLPop(keys, timeout));
    }

    /** Adds all elements to the HyperLogLog data structure stored at the specified `key`.
     * Creates a new structure if the `key` does not exist.
     * When no elements are provided, and `key` exists and is a HyperLogLog, then no operation is performed.
     *
     * See https://valkey.io/commands/pfadd/ for more details.
     *
     * @param key - The key of the HyperLogLog data structure to add elements into.
     * @param elements - An array of members to add to the HyperLogLog stored at `key`.
     * Command Response - If the HyperLogLog is newly created, or if the HyperLogLog approximated cardinality is
     *     altered, then returns `1`. Otherwise, returns `0`.
     */
    public pfadd(key: string, elements: string[]): T {
        return this.addAndReturn(createPfAdd(key, elements));
    }

    /** Estimates the cardinality of the data stored in a HyperLogLog structure for a single key or
     * calculates the combined cardinality of multiple keys by merging their HyperLogLogs temporarily.
     *
     * See https://valkey.io/commands/pfcount/ for more details.
     *
     * @param keys - The keys of the HyperLogLog data structures to be analyzed.
     * Command Response - The approximated cardinality of given HyperLogLog data structures.
     *     The cardinality of a key that does not exist is `0`.
     */
    public pfcount(keys: string[]): T {
        return this.addAndReturn(createPfCount(keys));
    }

    /** Returns the internal encoding for the Redis object stored at `key`.
     *
     * See https://valkey.io/commands/object-encoding for more details.
     *
     * @param key - The `key` of the object to get the internal encoding of.
     * Command Response - If `key` exists, returns the internal encoding of the object stored at `key` as a string.
     *     Otherwise, returns None.
     */
    public objectEncoding(key: string): T {
        return this.addAndReturn(createObjectEncoding(key));
    }

    /** Returns the logarithmic access frequency counter of a Redis object stored at `key`.
     *
     * See https://valkey.io/commands/object-freq for more details.
     *
     * @param key - The `key` of the object to get the logarithmic access frequency counter of.
     * Command Response - If `key` exists, returns the logarithmic access frequency counter of
     *     the object stored at `key` as a `number`. Otherwise, returns `null`.
     */
    public objectFreq(key: string): T {
        return this.addAndReturn(createObjectFreq(key));
    }

    /**
     * Returns the time in seconds since the last access to the value stored at `key`.
     *
     * See https://valkey.io/commands/object-idletime/ for more details.
     *
     * @param key - The key of the object to get the idle time of.
     *
     * Command Response - If `key` exists, returns the idle time in seconds. Otherwise, returns `null`.
     */
    public objectIdletime(key: string): T {
        return this.addAndReturn(createObjectIdletime(key));
    }

    /**
     * Returns the reference count of the object stored at `key`.
     *
     * See https://valkey.io/commands/object-refcount/ for more details.
     *
     * @param key - The `key` of the object to get the reference count of.
     *
     * Command Response - If `key` exists, returns the reference count of the object stored at `key` as a `number`.
     * Otherwise, returns `null`.
     */
    public objectRefcount(key: string): T {
        return this.addAndReturn(createObjectRefcount(key));
    }

    /**
     * Displays a piece of generative computer art and the server version.
     *
     * See https://valkey.io/commands/lolwut/ for more details.
     *
     * @param options - The LOLWUT options.
     *
     * Command Response - A piece of generative computer art along with the current server version.
     */
    public lolwut(options?: LolwutOptions): T {
        return this.addAndReturn(createLolwut(options));
    }

    /**
     * Invokes a previously loaded function.
     *
     * See https://valkey.io/commands/fcall/ for more details.
     *
     * since Valkey version 7.0.0.
     *
     * @param func - The function name.
     * @param keys - A list of `keys` accessed by the function. To ensure the correct execution of functions,
     *     all names of keys that a function accesses must be explicitly provided as `keys`.
     * @param args - A list of `function` arguments and it should not represent names of keys.
     *
     * Command Response - The invoked function's return value.
     */
    public fcall(func: string, keys: string[], args: string[]): T {
        return this.addAndReturn(createFCall(func, keys, args));
    }

    /**
     * Invokes a previously loaded read-only function.
     *
     * See https://valkey.io/commands/fcall/ for more details.
     *
     * since Valkey version 7.0.0.
     *
     * @param func - The function name.
     * @param keys - A list of `keys` accessed by the function. To ensure the correct execution of functions,
     *     all names of keys that a function accesses must be explicitly provided as `keys`.
     * @param args - A list of `function` arguments and it should not represent names of keys.
     *
     * Command Response - The invoked function's return value.
     */
    public fcallReadonly(func: string, keys: string[], args: string[]): T {
        return this.addAndReturn(createFCallReadOnly(func, keys, args));
    }

    /**
     * Deletes a library and all its functions.
     *
     * See https://valkey.io/commands/function-delete/ for details.
     *
     * since Valkey version 7.0.0.
     *
     * @param libraryCode - The library name to delete.
     *
     * Command Response - `OK`.
     */
    public functionDelete(libraryCode: string): T {
        return this.addAndReturn(createFunctionDelete(libraryCode));
    }

    /**
     * Loads a library to Valkey.
     *
     * See https://valkey.io/commands/function-load/ for details.
     *
     * since Valkey version 7.0.0.
     *
     * @param libraryCode - The source code that implements the library.
     * @param replace - Whether the given library should overwrite a library with the same name if it
     *     already exists.
     *
     * Command Response - The library name that was loaded.
     */
    public functionLoad(libraryCode: string, replace?: boolean): T {
        return this.addAndReturn(createFunctionLoad(libraryCode, replace));
    }

    /**
     * Deletes all function libraries.
     *
     * See https://valkey.io/commands/function-flush/ for details.
     *
     * since Valkey version 7.0.0.
     *
     * @param mode - The flushing mode, could be either {@link FlushMode.SYNC} or {@link FlushMode.ASYNC}.
     * Command Response - `OK`.
     */
    public functionFlush(mode?: FlushMode): T {
        return this.addAndReturn(createFunctionFlush(mode));
    }

    /**
     * Returns information about the functions and libraries.
     *
     * See https://valkey.io/commands/function-list/ for details.
     *
     * since Valkey version 7.0.0.
     *
     * @param options - Parameters to filter and request additional info.
     *
     * Command Response - Info about all or selected libraries and their functions in {@link FunctionListResponse} format.
     */
    public functionList(options?: FunctionListOptions): T {
        return this.addAndReturn(createFunctionList(options));
    }

    /**
     * Deletes all the keys of all the existing databases. This command never fails.
     *
     * See https://valkey.io/commands/flushall/ for more details.
     *
     * @param mode - The flushing mode, could be either {@link FlushMode.SYNC} or {@link FlushMode.ASYNC}.
     *
     * Command Response - `OK`.
     */
    public flushall(mode?: FlushMode): T {
        return this.addAndReturn(createFlushAll(mode));
    }

    /**
     * Deletes all the keys of the currently selected database. This command never fails.
     *
     * See https://valkey.io/commands/flushdb/ for more details.
     *
     * @param mode - The flushing mode, could be either {@link FlushMode.SYNC} or {@link FlushMode.ASYNC}.
     *
     * Command Response - `OK`.
     */
    public flushdb(mode?: FlushMode): T {
        return this.addAndReturn(createFlushDB(mode));
    }

    /**
     * Returns the index of the first occurrence of `element` inside the list specified by `key`. If no
     * match is found, `null` is returned. If the `count` option is specified, then the function returns
     * an `array` of indices of matching elements within the list.
     *
     * See https://valkey.io/commands/lpos/ for more details.
     *
     * @param key - The name of the list.
     * @param element - The value to search for within the list.
     * @param options - The LPOS options.
     *
     * Command Response - The index of `element`, or `null` if `element` is not in the list. If the `count`
     * option is specified, then the function returns an `array` of indices of matching elements within the list.
     *
     * since - Valkey version 6.0.6.
     */
    public lpos(key: string, element: string, options?: LPosOptions): T {
        return this.addAndReturn(createLPos(key, element, options));
    }

    /**
     * Returns the number of keys in the currently selected database.
     *
     * See https://valkey.io/commands/dbsize/ for more details.
     *
     * Command Response - The number of keys in the currently selected database.
     */
    public dbsize(): T {
        return this.addAndReturn(createDBSize());
    }

    /**
     * Counts the number of set bits (population counting) in the string stored at `key`. The `options` argument can
     * optionally be provided to count the number of bits in a specific string interval.
     *
     * See https://valkey.io/commands/bitcount for more details.
     *
     * @param key - The key for the string to count the set bits of.
     * @param options - The offset options.
     *
     * Command Response - If `options` is provided, returns the number of set bits in the string interval specified by `options`.
     *     If `options` is not provided, returns the number of set bits in the string stored at `key`.
     *     Otherwise, if `key` is missing, returns `0` as it is treated as an empty string.
     */
    public bitcount(key: string, options?: BitOffsetOptions): T {
        return this.addAndReturn(createBitCount(key, options));
    }

    /**
     * Adds geospatial members with their positions to the specified sorted set stored at `key`.
     * If a member is already a part of the sorted set, its position is updated.
     *
     * See https://valkey.io/commands/geoadd/ for more details.
     *
     * @param key - The key of the sorted set.
     * @param membersToGeospatialData - A mapping of member names to their corresponding positions - see
     *     {@link GeospatialData}. The command will report an error when the user attempts to index
     *     coordinates outside the specified ranges.
     * @param options - The GeoAdd options - see {@link GeoAddOptions}.
     *
     * Command Response - The number of elements added to the sorted set. If `changed` is set to
     *    `true` in the options, returns the number of elements updated in the sorted set.
     */
    public geoadd(
        key: string,
        membersToGeospatialData: Map<string, GeospatialData>,
        options?: GeoAddOptions,
    ): T {
        return this.addAndReturn(
            createGeoAdd(key, membersToGeospatialData, options),
        );
    }

    /**
     * Returns the members of a sorted set populated with geospatial information using {@link geoadd},
     * which are within the borders of the area specified by a given shape.
     *
     * See https://valkey.io/commands/geosearch/ for more details.
     *
     * since - Valkey 6.2.0 and above.
     *
     * @param key - The key of the sorted set.
     * @param searchFrom - The query's center point options, could be one of:
     *
     * - {@link MemberOrigin} to use the position of the given existing member in the sorted set.
     *
     * - {@link CoordOrigin} to use the given longitude and latitude coordinates.
     *
     * @param searchBy - The query's shape options, could be one of:
     *
     * - {@link GeoCircleShape} to search inside circular area according to given radius.
     *
     * - {@link GeoBoxShape} to search inside an axis-aligned rectangle, determined by height and width.
     *
     * @param resultOptions - The optional inputs to request additional information and configure sorting/limiting the results, see {@link GeoSearchResultOptions}.
     *
     * Command Response - By default, returns an `Array` of members (locations) names.
     *     If any of `withCoord`, `withDist` or `withHash` are set to `true` in {@link GeoSearchResultOptions}, a 2D `Array` returned,
     *     where each sub-array represents a single item in the following order:
     *
     * - The member (location) name.
     *
     * - The distance from the center as a floating point `number`, in the same unit specified for `searchBy`.
     *
     * - The geohash of the location as a integer `number`.
     *
     * - The coordinates as a two item `array` of floating point `number`s.
     */
    public geosearch(
        key: string,
        searchFrom: SearchOrigin,
        searchBy: GeoSearchShape,
        resultOptions?: GeoSearchResultOptions,
    ): T {
        return this.addAndReturn(
            createGeoSearch(key, searchFrom, searchBy, resultOptions),
        );
    }

    /**
     * Returns the positions (longitude, latitude) of all the specified `members` of the
     * geospatial index represented by the sorted set at `key`.
     *
     * See https://valkey.io/commands/geopos for more details.
     *
     * @param key - The key of the sorted set.
     * @param members - The members for which to get the positions.
     *
     * Command Response - A 2D `Array` which represents positions (longitude and latitude) corresponding to the
     *     given members. The order of the returned positions matches the order of the input members.
     *     If a member does not exist, its position will be `null`.
     */
    public geopos(key: string, members: string[]): T {
        return this.addAndReturn(createGeoPos(key, members));
    }

    /**
     * Pops a member-score pair from the first non-empty sorted set, with the given `keys`
     * being checked in the order they are provided.
     *
     * See https://valkey.io/commands/zmpop/ for more details.
     *
     * @param keys - The keys of the sorted sets.
     * @param modifier - The element pop criteria - either {@link ScoreFilter.MIN} or
     *     {@link ScoreFilter.MAX} to pop the member with the lowest/highest score accordingly.
     * @param count - (Optional) The number of elements to pop. If not supplied, only one element will be popped.
     *
     * Command Response - A two-element `array` containing the key name of the set from which the
     *     element was popped, and a member-score `Record` of the popped element.
     *     If no member could be popped, returns `null`.
     *
     * since Valkey version 7.0.0.
     */
    public zmpop(keys: string[], modifier: ScoreFilter, count?: number): T {
        return this.addAndReturn(createZMPop(keys, modifier, count));
    }

    /**
     * Pops a member-score pair from the first non-empty sorted set, with the given `keys` being
     * checked in the order they are provided. Blocks the connection when there are no members
     * to pop from any of the given sorted sets. `BZMPOP` is the blocking variant of {@link zmpop}.
     *
     * See https://valkey.io/commands/bzmpop/ for more details.
     *
     * @remarks `BZMPOP` is a client blocking command, see {@link https://github.com/valkey-io/valkey-glide/wiki/General-Concepts#blocking-commands | the wiki}
     * for more details and best practices.
     * @param keys - The keys of the sorted sets.
     * @param modifier - The element pop criteria - either {@link ScoreFilter.MIN} or
     *     {@link ScoreFilter.MAX} to pop the member with the lowest/highest score accordingly.
     * @param timeout - The number of seconds to wait for a blocking operation to complete.
     *     A value of 0 will block indefinitely.
     * @param count - (Optional) The number of elements to pop. If not supplied, only one element will be popped.
     *
     * Command Response - A two-element `array` containing the key name of the set from which the element
     *     was popped, and a member-score `Record` of the popped element.
     *     If no member could be popped, returns `null`.
     *
     * since Valkey version 7.0.0.
     */
    public bzmpop(
        keys: string[],
        modifier: ScoreFilter,
        timeout: number,
        count?: number,
    ): T {
        return this.addAndReturn(createBZMPop(keys, modifier, timeout, count));
    }

    /**
     * Increments the score of `member` in the sorted set stored at `key` by `increment`.
     * If `member` does not exist in the sorted set, it is added with `increment` as its score.
     * If `key` does not exist, a new sorted set is created with the specified member as its sole member.
     *
     * See https://valkey.io/commands/zincrby/ for details.
     *
     * @param key - The key of the sorted set.
     * @param increment - The score increment.
     * @param member - A member of the sorted set.
     *
     * Command Response - The new score of `member`.
     */
    public zincrby(key: string, increment: number, member: string): T {
        return this.addAndReturn(createZIncrBy(key, increment, member));
    }

    /**
     * Returns the distance between `member1` and `member2` saved in the geospatial index stored at `key`.
     *
     * See https://valkey.io/commands/geodist/ for more details.
     *
     * @param key - The key of the sorted set.
     * @param member1 - The name of the first member.
     * @param member2 - The name of the second member.
     * @param geoUnit - The unit of distance measurement - see {@link GeoUnit}. If not specified, the default unit is {@link GeoUnit.METERS}.
     *
     * Command Response - The distance between `member1` and `member2`. Returns `null`, if one or both members do not exist,
     *     or if the key does not exist.
     */
    public geodist(
        key: string,
        member1: string,
        member2: string,
        geoUnit?: GeoUnit,
    ): T {
        return this.addAndReturn(createGeoDist(key, member1, member2, geoUnit));
    }

    /**
     * Returns the `GeoHash` strings representing the positions of all the specified `members` in the sorted set stored at `key`.
     *
     * See https://valkey.io/commands/geohash/ for more details.
     *
     * @param key - The key of the sorted set.
     * @param members - The array of members whose <code>GeoHash</code> strings are to be retrieved.
     *
     * Command Response - An array of `GeoHash` strings representing the positions of the specified members stored at `key`.
     *   If a member does not exist in the sorted set, a `null` value is returned for that member.
     */
    public geohash(key: string, members: string[]): T {
        return this.addAndReturn(createGeoHash(key, members));
    }
}

/**
 * Extends BaseTransaction class for Redis standalone commands.
 * Transactions allow the execution of a group of commands in a single step.
 *
 * Command Response:
 *  An array of command responses is returned by the GlideClient.exec command, in the order they were given.
 *  Each element in the array represents a command given to the transaction.
 *  The response for each command depends on the executed Redis command.
 *  Specific response types are documented alongside each method.
 *
 * @example
 * ```typescript
 * const transaction = new Transaction()
 *    .set("key", "value")
 *    .select(1)  /// Standalone command
 *    .get("key");
 * const result = await GlideClient.exec(transaction);
 * console.log(result); // Output: ['OK', 'OK', null]
 * ```
 */
export class Transaction extends BaseTransaction<Transaction> {
    /// TODO: add MOVE, SLAVEOF and all SENTINEL commands

    /** Change the currently selected Redis database.
     * See https://valkey.io/commands/select/ for details.
     *
     * @param index - The index of the database to select.
     *
     * Command Response - A simple OK response.
     */
    public select(index: number): Transaction {
        return this.addAndReturn(createSelect(index));
    }

    /**
<<<<<<< HEAD
     * Sorts the elements in the list, set, or sorted set at `key` and returns the result.
     *
     * The `sort` command can be used to sort elements based on different criteria and
     * apply transformations on sorted elements.
     *
     * To store the result into a new key, see {@link sortStore}.
     *
     * @param key - The key of the list, set, or sorted set to be sorted.
     * @param options - The {@link SortOptions}.
     *
     * Command Response - An `Array` of sorted elements.
     */
    public sort(key: string, options?: SortOptions): Transaction {
        return this.addAndReturn(createSort(key, options));
    }

    /**
     * Sorts the elements in the list, set, or sorted set at `key` and returns the result.
     *
     * The `sortReadOnly` command can be used to sort elements based on different criteria and
     * apply transformations on sorted elements.
     *
     * This command is routed depending on the client's {@link ReadFrom} strategy.
     *
     * since Valkey version 7.0.0.
     *
     * @param key - The key of the list, set, or sorted set to be sorted.
     * @param options - The {@link SortOptions}.
     *
     * Command Response - An `Array` of sorted elements
     */
    public sortReadOnly(key: string, options?: SortOptions): Transaction {
        return this.addAndReturn(createSortReadOnly(key, options));
    }

    /**
     * Sorts the elements in the list, set, or sorted set at `key` and stores the result in
     * `destination`.
     *
     * The `sort` command can be used to sort elements based on different criteria and
     * apply transformations on sorted elements, and store the result in a new key.
     *
     * To get the sort result without storing it into a key, see {@link sort} or {@link sortReadOnly}.
     *
     * @remarks When in cluster mode, `destination` and `key` must map to the same hash slot.
     * @param key - The key of the list, set, or sorted set to be sorted.
     * @param destination - The key where the sorted result will be stored.
     * @param options - The {@link SortOptions}.
     *
     * Command Response - The number of elements in the sorted key stored at `destination`.
     */
    public sortStore(
        key: string,
        destination: string,
        options?: SortOptions,
    ): Transaction {
        return this.addAndReturn(createSort(key, options, destination));
=======
     * Copies the value stored at the `source` to the `destination` key. If `destinationDB` is specified,
     * the value will be copied to the database specified, otherwise the current database will be used.
     * When `replace` is true, removes the `destination` key first if it already exists, otherwise performs
     * no action.
     *
     * See https://valkey.io/commands/copy/ for more details.
     *
     * @param source - The key to the source value.
     * @param destination - The key where the value should be copied to.
     * @param destinationDB - (Optional) The alternative logical database index for the destination key.
     *     If not provided, the current database will be used.
     * @param replace - (Optional) If `true`, the `destination` key should be removed before copying the
     *     value to it. If not provided, no action will be performed if the key already exists.
     *
     * Command Response - `true` if `source` was copied, `false` if the `source` was not copied.
     *
     * since Valkey version 6.2.0.
     */
    public copy(
        source: string,
        destination: string,
        options?: { destinationDB?: number; replace?: boolean },
    ): Transaction {
        return this.addAndReturn(createCopy(source, destination, options));
>>>>>>> 089be122
    }
}

/**
 * Extends BaseTransaction class for cluster mode commands.
 * Transactions allow the execution of a group of commands in a single step.
 *
 * Command Response:
 *  An array of command responses is returned by the GlideClusterClient.exec command, in the order they were given.
 *  Each element in the array represents a command given to the transaction.
 *  The response for each command depends on the executed Redis command.
 *  Specific response types are documented alongside each method.
 *
 */
export class ClusterTransaction extends BaseTransaction<ClusterTransaction> {
    /// TODO: add all CLUSTER commands

    /**
<<<<<<< HEAD
     * Sorts the elements in the list, set, or sorted set at `key` and returns the result.
     *
     * The `sort` command can be used to sort elements based on different criteria and
     * apply transformations on sorted elements.
     *
     * To store the result into a new key, see {@link sortStore}.
     *
     * @param key - The key of the list, set, or sorted set to be sorted.
     * @param options - The {@link SortClusterOptions}.
     *
     * Command Response - An `Array` of sorted elements.
     */
    public sort(key: string, options?: SortClusterOptions): ClusterTransaction {
        return this.addAndReturn(createSort(key, options));
    }

    /**
     * Sorts the elements in the list, set, or sorted set at `key` and returns the result.
     *
     * The `sortReadOnly` command can be used to sort elements based on different criteria and
     * apply transformations on sorted elements.
     *
     * This command is routed depending on the client's {@link ReadFrom} strategy.
     *
     * since Valkey version 7.0.0.
     *
     * @param key - The key of the list, set, or sorted set to be sorted.
     * @param options - The {@link SortClusterOptions}.
     *
     * Command Response - An `Array` of sorted elements
     */
    public sortReadOnly(
        key: string,
        options?: SortClusterOptions,
    ): ClusterTransaction {
        return this.addAndReturn(createSortReadOnly(key, options));
    }

    /**
     * Sorts the elements in the list, set, or sorted set at `key` and stores the result in
     * `destination`.
     *
     * The `sort` command can be used to sort elements based on different criteria and
     * apply transformations on sorted elements, and store the result in a new key.
     *
     * To get the sort result without storing it into a key, see {@link sort} or {@link sortReadOnly}.
     *
     * @remarks When in cluster mode, `destination` and `key` must map to the same hash slot.
     * @param key - The key of the list, set, or sorted set to be sorted.
     * @param destination - The key where the sorted result will be stored.
     * @param options - The {@link SortClusterOptions}.
     *
     * Command Response - The number of elements in the sorted key stored at `destination`.
     */
    public sortStore(
        key: string,
        destination: string,
        options?: SortClusterOptions,
    ): ClusterTransaction {
        return this.addAndReturn(createSort(key, options, destination));
=======
     * Copies the value stored at the `source` to the `destination` key. When `replace` is true,
     * removes the `destination` key first if it already exists, otherwise performs no action.
     *
     * See https://valkey.io/commands/copy/ for more details.
     *
     * @param source - The key to the source value.
     * @param destination - The key where the value should be copied to.
     * @param replace - (Optional) If `true`, the `destination` key should be removed before copying the
     *     value to it. If not provided, no action will be performed if the key already exists.
     *
     * Command Response - `true` if `source` was copied, `false` if the `source` was not copied.
     *
     * since Valkey version 6.2.0.
     */
    public copy(
        source: string,
        destination: string,
        replace?: boolean,
    ): ClusterTransaction {
        return this.addAndReturn(
            createCopy(source, destination, { replace: replace }),
        );
>>>>>>> 089be122
    }
}<|MERGE_RESOLUTION|>--- conflicted
+++ resolved
@@ -176,14 +176,10 @@
     createZRevRank,
     createZRevRankWithScore,
     createZScore,
-<<<<<<< HEAD
-    createZIncrBy,
     createSort,
     SortOptions,
     createSortReadOnly,
     SortClusterOptions,
-=======
->>>>>>> 089be122
 } from "./Commands";
 import { command_request } from "./ProtobufMessage";
 
@@ -2451,7 +2447,6 @@
     }
 
     /**
-<<<<<<< HEAD
      * Sorts the elements in the list, set, or sorted set at `key` and returns the result.
      *
      * The `sort` command can be used to sort elements based on different criteria and
@@ -2509,7 +2504,9 @@
         options?: SortOptions,
     ): Transaction {
         return this.addAndReturn(createSort(key, options, destination));
-=======
+    }
+
+    /**
      * Copies the value stored at the `source` to the `destination` key. If `destinationDB` is specified,
      * the value will be copied to the database specified, otherwise the current database will be used.
      * When `replace` is true, removes the `destination` key first if it already exists, otherwise performs
@@ -2534,7 +2531,6 @@
         options?: { destinationDB?: number; replace?: boolean },
     ): Transaction {
         return this.addAndReturn(createCopy(source, destination, options));
->>>>>>> 089be122
     }
 }
 
@@ -2553,7 +2549,6 @@
     /// TODO: add all CLUSTER commands
 
     /**
-<<<<<<< HEAD
      * Sorts the elements in the list, set, or sorted set at `key` and returns the result.
      *
      * The `sort` command can be used to sort elements based on different criteria and
@@ -2614,7 +2609,9 @@
         options?: SortClusterOptions,
     ): ClusterTransaction {
         return this.addAndReturn(createSort(key, options, destination));
-=======
+    }
+
+    /**
      * Copies the value stored at the `source` to the `destination` key. When `replace` is true,
      * removes the `destination` key first if it already exists, otherwise performs no action.
      *
@@ -2637,6 +2634,5 @@
         return this.addAndReturn(
             createCopy(source, destination, { replace: replace }),
         );
->>>>>>> 089be122
     }
 }