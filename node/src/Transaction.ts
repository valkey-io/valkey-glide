--- conflicted
+++ resolved
@@ -1725,19 +1725,11 @@
      * @see {@link https://valkey.io/commands/zadd/|valkey.io} for details.
      *
      * @param key - The key of the sorted set.
-<<<<<<< HEAD
      * @param membersAndScores - A list of members and their corresponding scores or a mapping of members to their corresponding scores.
      * @param options - (Optional) The `ZADD` options - see {@link ZAddOptions}.
      *
      * Command Response - The number of elements added to the sorted set.
      * If {@link ZAddOptions.changed} is set to `true`, returns the number of elements updated in the sorted set.
-=======
-     * @param membersScoresMap - A mapping of members to their corresponding scores.
-     * @param options - (Optional) The ZAdd options - see {@link ZAddOptions}.
-     *
-     * Command Response - The number of elements added to the sorted set.
-     * If {@link ZAddOptions.changed|changed} is set, returns the number of elements updated in the sorted set.
->>>>>>> 8d482bef
      */
     public zadd(
         key: GlideString,
@@ -1757,11 +1749,7 @@
      * @param key - The key of the sorted set.
      * @param member - A member in the sorted set to increment.
      * @param increment - The score to increment the member.
-<<<<<<< HEAD
      * @param options - (Optional) The `ZADD` options - see {@link ZAddOptions}.
-=======
-     * @param options - (Optional) The ZAdd options - see {@link ZAddOptions}.
->>>>>>> 8d482bef
      *
      * Command Response - The score of the member.
      * If there was a conflict with the options, the operation aborts and `null` is returned.
