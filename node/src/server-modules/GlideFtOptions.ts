/**
 * Copyright Valkey GLIDE Project Contributors - SPDX Identifier: Apache-2.0
 */

<<<<<<< HEAD
import { SortOrder } from "src/Commands";
import { GlideString } from "../BaseClient";
import { GlideFt } from "./GlideFt"; // eslint-disable-line @typescript-eslint/no-unused-vars
=======
import { GlideRecord, GlideString } from "../BaseClient";
>>>>>>> db7b1bb8

interface BaseField {
    /** The name of the field. */
    name: GlideString;
    /** An alias for field. */
    alias?: GlideString;
}

/**
 * Field contains any blob of data.
 */
export type TextField = BaseField & {
    /** Field identifier */
    type: "TEXT";
};

/**
 * Tag fields are similar to full-text fields, but they interpret the text as a simple list of
 * tags delimited by a separator character.
 *
 * For HASH fields, separator default is a comma (`,`). For JSON fields, there is no default
 * separator; you must declare one explicitly if needed.
 */
export type TagField = BaseField & {
    /** Field identifier */
    type: "TAG";
    /** Specify how text in the attribute is split into individual tags. Must be a single character. */
    separator?: GlideString;
    /** Preserve the original letter cases of tags. If set to `false`, characters are converted to lowercase by default. */
    caseSensitive?: boolean;
};

/**
 * Field contains a number.
 */
export type NumericField = BaseField & {
    /** Field identifier */
    type: "NUMERIC";
};

/**
 * Superclass for vector field implementations, contains common logic.
 */
export type VectorField = BaseField & {
    /** Field identifier */
    type: "VECTOR";
    /** Additional attributes to be passed with the vector field after the algorithm name. */
    attributes: VectorFieldAttributesFlat | VectorFieldAttributesHnsw;
};

/**
 * Base class for defining vector field attributes to be used after the vector algorithm name.
 */
export interface VectorFieldAttributes {
    /** Number of dimensions in the vector. Equivalent to `DIM` in the module API. */
    dimensions: number;
    /**
     * The distance metric used in vector type field. Can be one of `[L2 | IP | COSINE]`. Equivalent to `DISTANCE_METRIC` in the module API.
     */
    distanceMetric: "L2" | "IP" | "COSINE";
    /** Vector type. The only supported type is FLOAT32. */
    type?: "FLOAT32";
    /**
     * Initial vector capacity in the index affecting memory allocation size of the index. Defaults to `1024`. Equivalent to `INITIAL_CAP` in the module API.
     */
    initialCap?: number;
}

/**
 * Vector field that supports vector search by FLAT (brute force) algorithm.
 *
 * The algorithm is a brute force linear processing of each vector in the index, yielding exact
 * answers within the bounds of the precision of the distance computations.
 */
export type VectorFieldAttributesFlat = VectorFieldAttributes & {
    algorithm: "FLAT";
};

/**
 * Vector field that supports vector search by HNSM (Hierarchical Navigable Small World) algorithm.
 *
 * The algorithm provides an approximation of the correct answer in exchange for substantially
 * lower execution times.
 */
export type VectorFieldAttributesHnsw = VectorFieldAttributes & {
    algorithm: "HNSW";
    /**
     * Number of maximum allowed outgoing edges for each node in the graph in each layer. Default is `16`, maximum is `512`.
     * Equivalent to `M` in the module API.
     */
    numberOfEdges?: number;
    /**
     * Controls the number of vectors examined during index construction. Default value is `200`, Maximum value is `4096`.
     * Equivalent to `EF_CONSTRUCTION` in the module API.
     */
    vectorsExaminedOnConstruction?: number;
    /**
     * Controls the number of vectors examined during query operations. Default value is `10`, Maximum value is `4096`.
     * Equivalent to `EF_RUNTIME` in the module API.
     */
    vectorsExaminedOnRuntime?: number;
};

export type Field = TextField | TagField | NumericField | VectorField;

/**
 * Represents the input options to be used in the {@link GlideFt.create | FT.CREATE} command.
 * All fields in this class are optional inputs for FT.CREATE.
 */
export interface FtCreateOptions {
    /** The type of data to be indexed using FT.CREATE. */
    dataType: "JSON" | "HASH";
    /** The prefix of the key to be indexed. */
    prefixes?: GlideString[];
}

<<<<<<< HEAD
/** Additional parameters for {@link GlideFt.aggregate | FT.AGGREGATE} command. */
export type FtAggregateOptions = {
    /** Query timeout in milliseconds. */
    timeout?: number;
    /**
     * {@link FtAggregateFilter | FILTER}, {@link FtAggregateLimit | LIMIT}, {@link FtAggregateGroupBy | GROUPBY},
     * {@link FtAggregateSortBy | SORTBY} and {@link FtAggregateApply | APPLY} clauses, that can be repeated
     * multiple times in any order and be freely intermixed. They are applied in the order specified,
     * with the output of one clause feeding the input of the next clause.
     */
    clauses?: (
        | FtAggregateLimit
        | FtAggregateFilter
        | FtAggregateGroupBy
        | FtAggregateSortBy
        | FtAggregateApply
    )[];
    /** The key/value pairs can be referenced from within the query expression. */
    params?: [GlideString, GlideString][];
} & (
    | {
          /** List of fields to load from the index. */
          loadFields?: GlideString[];
          /** `loadAll` and `loadFields` are mutually exclusive. */
          loadAll?: never;
      }
    | {
          /** Option to load all fields declared in the index */
          loadAll?: boolean;
          /** `loadAll` and `loadFields` are mutually exclusive. */
          loadFields?: never;
      }
);

/** A clause for limiting the number of retained records. */
export interface FtAggregateLimit {
    type: "LIMIT";
    /** Starting point from which the records have to be retained. */
    offset: number;
    /** The total number of records to be retained. */
    count: number;
}

/**
 * A clause for filtering the results using predicate expression relating to values in each result.
 * It is applied post query and relate to the current state of the pipeline.
 */
export interface FtAggregateFilter {
    type: "FILTER";
    /** The expression to filter the results. */
    expression: GlideString;
}

/** A clause for grouping the results in the pipeline based on one or more properties. */
export interface FtAggregateGroupBy {
    type: "GROUPBY";
    /** The list of properties to be used for grouping the results in the pipeline. */
    properties: GlideString[];
    /** The list of functions that handles the group entries by performing multiple aggregate operations. */
    reducers: FtAggregateReducer[];
}

/**
 * A clause for reducing the matching results in each group using a reduction function.
 * The matching results are reduced into a single record.
 */
export interface FtAggregateReducer {
    /** The reduction function name for the respective group. */
    function: string;
    /** The list of arguments for the reducer. */
    args: GlideString[];
    /** User defined property name for the reducer. */
    name?: GlideString;
}

/** A clause for sorting the pipeline up until the point of SORTBY, using a list of properties. */
export interface FtAggregateSortBy {
    type: "SORTBY";
    /** A list of sorting parameters for the sort operation. */
    properties: FtAggregateSortProperty[];
    /** The MAX value for optimizing the sorting, by sorting only for the n-largest elements. */
    max?: number;
}

/** A single property for the {@link FtAggregateSortBy | SORTBY} clause. */
export interface FtAggregateSortProperty {
    /** The sorting parameter. */
    property: GlideString;
    /** The order for the sorting. */
    order: SortOrder;
}

/**
 * A clause for applying a 1-to-1 transformation on one or more properties and stores the result
 * as a new property down the pipeline or replaces any property using this transformation.
 */
export interface FtAggregateApply {
    type: "APPLY";
    /** The transformation expression. */
    expression: GlideString;
    /** The new property name to store the result of apply. This name can be referenced by further operations down the pipeline. */
    name: GlideString;
}
=======
/**
 * Represents the input options to be used in the FT.SEARCH command.
 * All fields in this class are optional inputs for FT.SEARCH.
 */
export type FtSearchOptions = {
    /**
     * Add a field to be returned.
     * @param fieldIdentifier field name to return.
     * @param alias optional alias for the field name to return.
     */
    returnFields?: { fieldIdentifier: GlideString; alias?: GlideString }[];

    /** Query timeout in milliseconds. */
    timeout?: number;

    /**
     * Query parameters, which could be referenced in the query by `$` sign, followed by
     * the parameter name.
     */
    params?: GlideRecord<GlideString>;
} & (
    | {
          /**
           * Configure query pagination. By default only first 10 documents are returned.
           *
           * @param offset Zero-based offset.
           * @param count Number of elements to return.
           */
          limit?: { offset: number; count: number };
          /** `limit` and `count` are mutually exclusive. */
          count?: never;
      }
    | {
          /**
           * Once set, the query will return only the number of documents in the result set without actually
           * returning them.
           */
          count?: boolean;
          /** `limit` and `count` are mutually exclusive. */
          limit?: never;
      }
);
>>>>>>> db7b1bb8
<|MERGE_RESOLUTION|>--- conflicted
+++ resolved
@@ -2,13 +2,9 @@
  * Copyright Valkey GLIDE Project Contributors - SPDX Identifier: Apache-2.0
  */
 
-<<<<<<< HEAD
 import { SortOrder } from "src/Commands";
-import { GlideString } from "../BaseClient";
+import { GlideRecord, GlideString } from "../BaseClient";
 import { GlideFt } from "./GlideFt"; // eslint-disable-line @typescript-eslint/no-unused-vars
-=======
-import { GlideRecord, GlideString } from "../BaseClient";
->>>>>>> db7b1bb8
 
 interface BaseField {
     /** The name of the field. */
@@ -125,7 +121,6 @@
     prefixes?: GlideString[];
 }
 
-<<<<<<< HEAD
 /** Additional parameters for {@link GlideFt.aggregate | FT.AGGREGATE} command. */
 export type FtAggregateOptions = {
     /** Query timeout in milliseconds. */
@@ -229,7 +224,6 @@
     /** The new property name to store the result of apply. This name can be referenced by further operations down the pipeline. */
     name: GlideString;
 }
-=======
 /**
  * Represents the input options to be used in the FT.SEARCH command.
  * All fields in this class are optional inputs for FT.SEARCH.
@@ -271,5 +265,4 @@
           /** `limit` and `count` are mutually exclusive. */
           limit?: never;
       }
-);
->>>>>>> db7b1bb8
+);