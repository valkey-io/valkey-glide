/**
 * Copyright Valkey GLIDE Project Contributors - SPDX Identifier: Apache-2.0
 */

import {
    convertGlideRecordToRecord,
    Decoder,
    DecoderOption,
    GlideRecord,
    GlideString,
} from "../BaseClient";
import { GlideClient } from "../GlideClient";
import { GlideClusterClient } from "../GlideClusterClient";
import { Field, FtCreateOptions, FtSearchOptions } from "./GlideFtOptions";

/** Response type of {@link GlideFt.info | ft.info} command. */
export type FtInfoReturnType = Record<
    string,
    | GlideString
    | number
    | GlideString[]
    | Record<string, GlideString | Record<string, GlideString | number>[]>
>;

/**
 * Response type for the {@link GlideFt.search | ft.search} command.
 */
export type FtSearchReturnType = [
    number,
    GlideRecord<GlideRecord<GlideString>>,
];

/** Module for Vector Search commands. */
export class GlideFt {
    /**
     * Creates an index and initiates a backfill of that index.
     *
     * @param client - The client to execute the command.
     * @param indexName - The index name for the index to be created.
     * @param schema - The fields of the index schema, specifying the fields and their types.
     * @param options - (Optional) Options for the `FT.CREATE` command. See {@link FtCreateOptions}.
     *
     * @returns If the index is successfully created, returns "OK".
     *
     * @example
     * ```typescript
     * // Example usage of FT.CREATE to create a 6-dimensional JSON index using the HNSW algorithm
     * await GlideFt.create(client, "json_idx1", [{
     *      type: "VECTOR",
     *      name: "$.vec",
     *      alias: "VEC",
     *      attributes: {
     *          algorithm: "HNSW",
     *          type: "FLOAT32",
     *          dimension: 6,
     *          distanceMetric: "L2",
     *          numberOfEdges: 32,
     *      },
     *  }], {
     *      dataType: "JSON",
     *      prefixes: ["json:"]
     *  });
     * ```
     */
    static async create(
        client: GlideClient | GlideClusterClient,
        indexName: GlideString,
        schema: Field[],
        options?: FtCreateOptions,
    ): Promise<"OK"> {
        const args: GlideString[] = ["FT.CREATE", indexName];

        if (options) {
            if ("dataType" in options) {
                args.push("ON", options.dataType);
            }

            if ("prefixes" in options && options.prefixes) {
                args.push(
                    "PREFIX",
                    options.prefixes.length.toString(),
                    ...options.prefixes,
                );
            }
        }

        args.push("SCHEMA");

        schema.forEach((f) => {
            args.push(f.name);

            if (f.alias) {
                args.push("AS", f.alias);
            }

            args.push(f.type);

            switch (f.type) {
                case "TAG": {
                    if (f.separator) {
                        args.push("SEPARATOR", f.separator);
                    }

                    if (f.caseSensitive) {
                        args.push("CASESENSITIVE");
                    }

                    break;
                }

                case "VECTOR": {
                    if (f.attributes) {
                        args.push(f.attributes.algorithm);

                        const attributes: GlideString[] = [];

                        // all VectorFieldAttributes attributes
                        if (f.attributes.dimensions) {
                            attributes.push(
                                "DIM",
                                f.attributes.dimensions.toString(),
                            );
                        }

                        if (f.attributes.distanceMetric) {
                            attributes.push(
                                "DISTANCE_METRIC",
                                f.attributes.distanceMetric.toString(),
                            );
                        }

                        if (f.attributes.type) {
                            attributes.push(
                                "TYPE",
                                f.attributes.type.toString(),
                            );
                        } else {
                            attributes.push("TYPE", "FLOAT32");
                        }

                        if (f.attributes.initialCap) {
                            attributes.push(
                                "INITIAL_CAP",
                                f.attributes.initialCap.toString(),
                            );
                        }

                        // VectorFieldAttributesHnsw attributes
                        if ("m" in f.attributes && f.attributes.m) {
                            attributes.push("M", f.attributes.m.toString());
                        }

                        if (
                            "efContruction" in f.attributes &&
                            f.attributes.efContruction
                        ) {
                            attributes.push(
                                "EF_CONSTRUCTION",
                                f.attributes.efContruction.toString(),
                            );
                        }

                        if (
                            "efRuntime" in f.attributes &&
                            f.attributes.efRuntime
                        ) {
                            attributes.push(
                                "EF_RUNTIME",
                                f.attributes.efRuntime.toString(),
                            );
                        }

                        args.push(attributes.length.toString(), ...attributes);
                    }

                    break;
                }

                default:
                // no-op
            }
        });

        return _handleCustomCommand(client, args, {
            decoder: Decoder.String,
        }) as Promise<"OK">;
    }

    /**
     * Deletes an index and associated content. Indexed document keys are unaffected.
     *
     * @param client - The client to execute the command.
     * @param indexName - The index name.
     *
     * @returns "OK"
     *
     * @example
     * ```typescript
     * // Example usage of FT.DROPINDEX to drop an index
     * await GlideFt.dropindex(client, "json_idx1"); // "OK"
     * ```
     */
    static async dropindex(
        client: GlideClient | GlideClusterClient,
        indexName: GlideString,
    ): Promise<"OK"> {
        const args: GlideString[] = ["FT.DROPINDEX", indexName];

        return _handleCustomCommand(client, args, {
            decoder: Decoder.String,
        }) as Promise<"OK">;
    }

    /**
     * Returns information about a given index.
     *
     * @param client - The client to execute the command.
     * @param indexName - The index name.
     * @param options - (Optional) See {@link DecoderOption}.
     *
     * @returns Nested maps with info about the index. See example for more details.
     *
     * @example
     * ```typescript
     * const info = await GlideFt.info(client, "myIndex");
     * console.log(info); // Output:
     * // {
     * //     index_name: 'myIndex',
     * //     index_status: 'AVAILABLE',
     * //     key_type: 'JSON',
     * //     creation_timestamp: 1728348101728771,
     * //     key_prefixes: [ 'json:' ],
     * //     num_indexed_vectors: 0,
     * //     space_usage: 653471,
     * //     num_docs: 0,
     * //     vector_space_usage: 653471,
     * //     index_degradation_percentage: 0,
     * //     fulltext_space_usage: 0,
     * //     current_lag: 0,
     * //     fields: [
     * //         {
     * //             identifier: '$.vec',
     * //             type: 'VECTOR',
     * //             field_name: 'VEC',
     * //             option: '',
     * //             vector_params: {
     * //                 data_type: 'FLOAT32',
     * //                 initial_capacity: 1000,
     * //                 current_capacity: 1000,
     * //                 distance_metric: 'L2',
     * //                 dimension: 6,
     * //                 block_size: 1024,
     * //                 algorithm: 'FLAT'
     * //             }
     * //         },
     * //         {
     * //             identifier: 'name',
     * //             type: 'TEXT',
     * //             field_name: 'name',
     * //             option: ''
     * //         },
     * //     ]
     * // }
     * ```
     */
    static async info(
        client: GlideClient | GlideClusterClient,
        indexName: GlideString,
        options?: DecoderOption,
    ): Promise<FtInfoReturnType> {
        const args: GlideString[] = ["FT.INFO", indexName];

        return (
            _handleCustomCommand(client, args, options) as Promise<
                GlideRecord<GlideString>
            >
        ).then(convertGlideRecordToRecord);
    }

    /**
<<<<<<< HEAD
     * Parse a query and return information about how that query was parsed.
     *
     * @param client - The client to execute the command.
     * @param indexName - The index name.
     * @param query - The text query to search. It is the same as the query passed as
     * an argument to {@link search | FT.SEARCH} or {@link aggregate | FT.AGGREGATE}.
     * @param options - (Optional) See {@link DecoderOption}.
     * @returns A query execution plan.
     *
     * @example
     * ```typescript
     * const result = GlideFt.explain(client, "myIndex", "@price:[0 10]");
     * console.log(result); // Output: "Field {\n\tprice\n\t0\n\t10\n}"
     * ```
     */
    static explain(
        client: GlideClient | GlideClusterClient,
        indexName: GlideString,
        query: GlideString,
        options?: DecoderOption,
    ): Promise<GlideString> {
        const args = ["FT.EXPLAIN", indexName, query];

        return _handleCustomCommand(client, args, options);
    }

    /**
     * Parse a query and return information about how that query was parsed.
     * Same as {@link explain | FT.EXPLAIN}, except that the results are
     * displayed in a different format.
     *
     * @param client - The client to execute the command.
     * @param indexName - The index name.
     * @param query - The text query to search. It is the same as the query passed as
     * an argument to {@link search | FT.SEARCH} or {@link aggregate | FT.AGGREGATE}.
     * @param options - (Optional) See {@link DecoderOption}.
     * @returns A query execution plan.
     * 
     * @example
     * ```typescript
     * const result = GlideFt.explaincli(client, "myIndex", "@price:[0 10]");
     * console.log(result); // Output: ["Field {", "price", "0", "10", "}"]
     * ```
     */
    static explaincli(
        client: GlideClient | GlideClusterClient,
        indexName: GlideString,
        query: GlideString,
        options?: DecoderOption,
    ): Promise<GlideString[]> {
        const args = ["FT.EXPLAINCLI", indexName, query];

        return _handleCustomCommand(client, args, options);
=======
     * Uses the provided query expression to locate keys within an index. Once located, the count
     * and/or content of indexed fields within those keys can be returned.
     *
     * @param client - The client to execute the command.
     * @param indexName - The index name to search into.
     * @param query - The text query to search.
     * @param options - (Optional) See {@link FtSearchOptions} and {@link DecoderOption}.
     *
     * @returns A two-element array, where the first element is the number of documents in the result set, and the
     * second element has the format: `GlideRecord<GlideRecord<GlideString>>`:
     * a mapping between document names and a map of their attributes.
     *
     * If `count` or `limit` with values `{offset: 0, count: 0}` is
     * set, the command returns array with only one element: the number of documents.
     *
     * @example
     * ```typescript
     * //
     * const vector = Buffer.alloc(24);
     * const result = await GlideFt.search(client, "json_idx1", "*=>[KNN 2 @VEC $query_vec]", {params: [{key: "query_vec", value: vector}]});
     * console.log(result); // Output:
     * // [
     * //   2,
     * //   [
     * //     {
     * //       key: "json:2",
     * //       value: [
     * //         {
     * //           key: "$",
     * //           value: '{"vec":[1.1,1.2,1.3,1.4,1.5,1.6]}',
     * //         },
     * //         {
     * //           key: "__VEC_score",
     * //           value: "11.1100006104",
     * //         },
     * //       ],
     * //     },
     * //     {
     * //       key: "json:0",
     * //       value: [
     * //         {
     * //           key: "$",
     * //           value: '{"vec":[1,2,3,4,5,6]}',
     * //         },
     * //         {
     * //           key: "__VEC_score",
     * //           value: "91",
     * //         },
     * //       ],
     * //     },
     * //   ],
     * // ]
     * ```
     */
    static async search(
        client: GlideClient | GlideClusterClient,
        indexName: GlideString,
        query: GlideString,
        options?: FtSearchOptions & DecoderOption,
    ): Promise<FtSearchReturnType> {
        const args: GlideString[] = ["FT.SEARCH", indexName, query];

        if (options) {
            // RETURN
            if (options.returnFields) {
                const returnFields: GlideString[] = [];
                options.returnFields.forEach((returnField) =>
                    returnField.alias
                        ? returnFields.push(
                              returnField.fieldIdentifier,
                              "AS",
                              returnField.alias,
                          )
                        : returnFields.push(returnField.fieldIdentifier),
                );
                args.push(
                    "RETURN",
                    returnFields.length.toString(),
                    ...returnFields,
                );
            }

            // TIMEOUT
            if (options.timeout) {
                args.push("TIMEOUT", options.timeout.toString());
            }

            // PARAMS
            if (options.params) {
                args.push("PARAMS", (options.params.length * 2).toString());
                options.params.forEach((param) =>
                    args.push(param.key, param.value),
                );
            }

            // LIMIT
            if (options.limit) {
                args.push(
                    "LIMIT",
                    options.limit.offset.toString(),
                    options.limit.count.toString(),
                );
            }

            // COUNT
            if (options.count) {
                args.push("COUNT");
            }
        }

        return _handleCustomCommand(client, args, options) as Promise<
            [number, GlideRecord<GlideRecord<GlideString>>]
        >;
>>>>>>> db7b1bb8
    }
}

/**
 * @internal
 */
async function _handleCustomCommand<T>(
    client: GlideClient | GlideClusterClient,
    args: GlideString[],
<<<<<<< HEAD
    decoderOption?: DecoderOption,
): Promise<T> {
=======
    decoderOption: DecoderOption = {},
): Promise<GlideReturnType> {
>>>>>>> db7b1bb8
    return client instanceof GlideClient
        ? ((client as GlideClient).customCommand(
              args,
              decoderOption,
          ) as Promise<T>)
        : ((client as GlideClusterClient).customCommand(
              args,
              decoderOption,
          ) as Promise<T>);
}<|MERGE_RESOLUTION|>--- conflicted
+++ resolved
@@ -278,7 +278,6 @@
     }
 
     /**
-<<<<<<< HEAD
      * Parse a query and return information about how that query was parsed.
      *
      * @param client - The client to execute the command.
@@ -316,7 +315,7 @@
      * an argument to {@link search | FT.SEARCH} or {@link aggregate | FT.AGGREGATE}.
      * @param options - (Optional) See {@link DecoderOption}.
      * @returns A query execution plan.
-     * 
+     *
      * @example
      * ```typescript
      * const result = GlideFt.explaincli(client, "myIndex", "@price:[0 10]");
@@ -332,7 +331,9 @@
         const args = ["FT.EXPLAINCLI", indexName, query];
 
         return _handleCustomCommand(client, args, options);
-=======
+    }
+
+    /**
      * Uses the provided query expression to locate keys within an index. Once located, the count
      * and/or content of indexed fields within those keys can be returned.
      *
@@ -446,7 +447,6 @@
         return _handleCustomCommand(client, args, options) as Promise<
             [number, GlideRecord<GlideRecord<GlideString>>]
         >;
->>>>>>> db7b1bb8
     }
 }
 
@@ -456,13 +456,8 @@
 async function _handleCustomCommand<T>(
     client: GlideClient | GlideClusterClient,
     args: GlideString[],
-<<<<<<< HEAD
-    decoderOption?: DecoderOption,
+    decoderOption: DecoderOption = {},
 ): Promise<T> {
-=======
-    decoderOption: DecoderOption = {},
-): Promise<GlideReturnType> {
->>>>>>> db7b1bb8
     return client instanceof GlideClient
         ? ((client as GlideClient).customCommand(
               args,
