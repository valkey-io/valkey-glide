--- conflicted
+++ resolved
@@ -218,7 +218,6 @@
     }
 
     /**
-<<<<<<< HEAD
      * Lists all indexes.
      *
      * @param client - The client to execute the command.
@@ -236,7 +235,10 @@
     ): Promise<GlideString[]> {
         return _handleCustomCommand(client, ["FT._LIST"], options) as Promise<
             GlideString[]
-=======
+        >;
+    }
+
+    /**
      * Runs a search query on an index, and perform aggregate transformations on the results.
      *
      * @param client - The client to execute the command.
@@ -387,7 +389,6 @@
 
         return _handleCustomCommand(client, args, options) as Promise<
             GlideRecord<GlideReturnType>[]
->>>>>>> 735218f1
         >;
     }
 
