/**
 * Copyright Valkey GLIDE Project Contributors - SPDX Identifier: Apache-2.0
 */

import {
    convertGlideRecordToRecord,
    Decoder,
    DecoderOption,
    GlideRecord,
    GlideReturnType,
    GlideString,
} from "../BaseClient";
import { GlideClient } from "../GlideClient";
import { GlideClusterClient } from "../GlideClusterClient";
<<<<<<< HEAD
import { Field, FtAggregateOptions, FtCreateOptions } from "./GlideFtOptions";
=======
import { Field, FtCreateOptions, FtSearchOptions } from "./GlideFtOptions";
>>>>>>> db7b1bb8

/** Response type of {@link GlideFt.info | ft.info} command. */
export type FtInfoReturnType = Record<
    string,
    | GlideString
    | number
    | GlideString[]
    | Record<string, GlideString | Record<string, GlideString | number>[]>
>;

/**
 * Response type for the {@link GlideFt.search | ft.search} command.
 */
export type FtSearchReturnType = [
    number,
    GlideRecord<GlideRecord<GlideString>>,
];

/** Module for Vector Search commands. */
export class GlideFt {
    /**
     * Creates an index and initiates a backfill of that index.
     *
     * @param client - The client to execute the command.
     * @param indexName - The index name for the index to be created.
     * @param schema - The fields of the index schema, specifying the fields and their types.
     * @param options - (Optional) Options for the `FT.CREATE` command. See {@link FtCreateOptions}.
     *
     * @returns If the index is successfully created, returns "OK".
     *
     * @example
     * ```typescript
     * // Example usage of FT.CREATE to create a 6-dimensional JSON index using the HNSW algorithm
     * await GlideFt.create(client, "json_idx1", [{
     *      type: "VECTOR",
     *      name: "$.vec",
     *      alias: "VEC",
     *      attributes: {
     *          algorithm: "HNSW",
     *          type: "FLOAT32",
     *          dimension: 6,
     *          distanceMetric: "L2",
     *          numberOfEdges: 32,
     *      },
     *  }], {
     *      dataType: "JSON",
     *      prefixes: ["json:"]
     *  });
     * ```
     */
    static async create(
        client: GlideClient | GlideClusterClient,
        indexName: GlideString,
        schema: Field[],
        options?: FtCreateOptions,
    ): Promise<"OK"> {
        const args: GlideString[] = ["FT.CREATE", indexName];

        if (options) {
            if ("dataType" in options) {
                args.push("ON", options.dataType);
            }

            if ("prefixes" in options && options.prefixes) {
                args.push(
                    "PREFIX",
                    options.prefixes.length.toString(),
                    ...options.prefixes,
                );
            }
        }

        args.push("SCHEMA");

        schema.forEach((f) => {
            args.push(f.name);

            if (f.alias) {
                args.push("AS", f.alias);
            }

            args.push(f.type);

            switch (f.type) {
                case "TAG": {
                    if (f.separator) {
                        args.push("SEPARATOR", f.separator);
                    }

                    if (f.caseSensitive) {
                        args.push("CASESENSITIVE");
                    }

                    break;
                }

                case "VECTOR": {
                    if (f.attributes) {
                        args.push(f.attributes.algorithm);

                        const attributes: GlideString[] = [];

                        // all VectorFieldAttributes attributes
                        if (f.attributes.dimensions) {
                            attributes.push(
                                "DIM",
                                f.attributes.dimensions.toString(),
                            );
                        }

                        if (f.attributes.distanceMetric) {
                            attributes.push(
                                "DISTANCE_METRIC",
                                f.attributes.distanceMetric.toString(),
                            );
                        }

                        if (f.attributes.type) {
                            attributes.push(
                                "TYPE",
                                f.attributes.type.toString(),
                            );
                        } else {
                            attributes.push("TYPE", "FLOAT32");
                        }

                        if (f.attributes.initialCap) {
                            attributes.push(
                                "INITIAL_CAP",
                                f.attributes.initialCap.toString(),
                            );
                        }

                        // VectorFieldAttributesHnsw attributes
                        if ("m" in f.attributes && f.attributes.m) {
                            attributes.push("M", f.attributes.m.toString());
                        }

                        if (
                            "efContruction" in f.attributes &&
                            f.attributes.efContruction
                        ) {
                            attributes.push(
                                "EF_CONSTRUCTION",
                                f.attributes.efContruction.toString(),
                            );
                        }

                        if (
                            "efRuntime" in f.attributes &&
                            f.attributes.efRuntime
                        ) {
                            attributes.push(
                                "EF_RUNTIME",
                                f.attributes.efRuntime.toString(),
                            );
                        }

                        args.push(attributes.length.toString(), ...attributes);
                    }

                    break;
                }

                default:
                // no-op
            }
        });

        return _handleCustomCommand(client, args, {
            decoder: Decoder.String,
        }) as Promise<"OK">;
    }

    /**
     * Deletes an index and associated content. Indexed document keys are unaffected.
     *
     * @param client - The client to execute the command.
     * @param indexName - The index name.
     *
     * @returns "OK"
     *
     * @example
     * ```typescript
     * // Example usage of FT.DROPINDEX to drop an index
     * await GlideFt.dropindex(client, "json_idx1"); // "OK"
     * ```
     */
    static async dropindex(
        client: GlideClient | GlideClusterClient,
        indexName: GlideString,
    ): Promise<"OK"> {
        const args: GlideString[] = ["FT.DROPINDEX", indexName];

        return _handleCustomCommand(client, args, {
            decoder: Decoder.String,
        }) as Promise<"OK">;
    }

    /**
     * Runs a search query on an index, and perform aggregate transformations on the results.
     *
     * @param client - The client to execute the command.
     * @param indexName - The index name.
     * @param query - The text query to search.
     * @param options - Additional parameters for the command - see {@link FtAggregateOptions} and {@link DecoderOption}.
     * @returns Results of the last stage of the pipeline.
     *
     * @example
     * ```typescript
     * const options: FtAggregateOptions = {
     *      loadFields: ["__key"],
     *      clauses: [
     *          {
     *              type: "GROUPBY",
     *              properties: ["@condition"],
     *              reducers: [
     *                  {
     *                      function: "TOLIST",
     *                      args: ["__key"],
     *                      name: "bicycles",
     *                  },
     *              ],
     *          },
     *      ],
     *  };
     * const result = await GlideFt.aggregate("myIndex", "*", options);
     * console.log(result); // Output:
     * // [
     * //     [
     * //         {
     * //             key: "condition",
     * //             value: "refurbished"
     * //         },
     * //         {
     * //             key: "bicycles",
     * //             value: [ "bicycle:9" ]
     * //         }
     * //     ],
     * //     [
     * //         {
     * //             key: "condition",
     * //             value: "used"
     * //         },
     * //         {
     * //             key: "bicycles",
     * //             value: [ "bicycle:1", "bicycle:2", "bicycle:3" ]
     * //         }
     * //     ],
     * //     [
     * //         {
     * //             key: "condition",
     * //             value: "new"
     * //         },
     * //         {
     * //             key: "bicycles",
     * //             value: [ "bicycle:0", "bicycle:5" ]
     * //         }
     * //     ]
     * // ]
     * ```
     */
    static async aggregate(
        client: GlideClient | GlideClusterClient,
        indexName: GlideString,
        query: GlideString,
        options?: DecoderOption & FtAggregateOptions,
    ): Promise<GlideRecord<GlideReturnType>[]> {
        const args: GlideString[] = ["FT.AGGREGATE", indexName, query];

        if (options) {
            if (options.loadAll) args.push("LOAD", "*");
            else if (options.loadFields)
                args.push(
                    "LOAD",
                    options.loadFields.length.toString(),
                    ...options.loadFields,
                );

            if (options.timeout)
                args.push("TIMEOUT", options.timeout.toString());

            if (options.params) {
                args.push(
                    "PARAMS",
                    (options.params.length * 2).toString(),
                    ...options.params.flatMap((pair) => pair),
                );
            }

            if (options.clauses) {
                for (const clause of options.clauses) {
                    switch (clause.type) {
                        case "LIMIT":
                            args.push(
                                clause.type,
                                clause.offset.toString(),
                                clause.count.toString(),
                            );
                            break;
                        case "FILTER":
                            args.push(clause.type, clause.expression);
                            break;
                        case "GROUPBY":
                            args.push(
                                clause.type,
                                clause.properties.length.toString(),
                                ...clause.properties,
                            );

                            for (const reducer of clause.reducers) {
                                args.push(
                                    "REDUCE",
                                    reducer.function,
                                    reducer.args.length.toString(),
                                    ...reducer.args,
                                );
                                if (reducer.name) args.push("AS", reducer.name);
                            }

                            break;
                        case "SORTBY":
                            args.push(
                                clause.type,
                                (clause.properties.length * 2).toString(),
                            );
                            for (const property of clause.properties)
                                args.push(property.property, property.order);
                            if (clause.max)
                                args.push("MAX", clause.max.toString());
                            break;
                        case "APPLY":
                            args.push(
                                clause.type,
                                clause.expression,
                                "AS",
                                clause.name,
                            );
                            break;
                        default:
                            throw new Error(
                                "Unknown clause type in FtAggregateOptions",
                            );
                    }
                }
            }
        }

        return _handleCustomCommand(client, args, options) as Promise<
            GlideRecord<GlideReturnType>[]
        >;
    }

    /**
     * Returns information about a given index.
     *
     * @param client - The client to execute the command.
     * @param indexName - The index name.
     * @param options - (Optional) See {@link DecoderOption}.
     *
     * @returns Nested maps with info about the index. See example for more details.
     *
     * @example
     * ```typescript
     * const info = await GlideFt.info(client, "myIndex");
     * console.log(info); // Output:
     * // {
     * //     index_name: 'myIndex',
     * //     index_status: 'AVAILABLE',
     * //     key_type: 'JSON',
     * //     creation_timestamp: 1728348101728771,
     * //     key_prefixes: [ 'json:' ],
     * //     num_indexed_vectors: 0,
     * //     space_usage: 653471,
     * //     num_docs: 0,
     * //     vector_space_usage: 653471,
     * //     index_degradation_percentage: 0,
     * //     fulltext_space_usage: 0,
     * //     current_lag: 0,
     * //     fields: [
     * //         {
     * //             identifier: '$.vec',
     * //             type: 'VECTOR',
     * //             field_name: 'VEC',
     * //             option: '',
     * //             vector_params: {
     * //                 data_type: 'FLOAT32',
     * //                 initial_capacity: 1000,
     * //                 current_capacity: 1000,
     * //                 distance_metric: 'L2',
     * //                 dimension: 6,
     * //                 block_size: 1024,
     * //                 algorithm: 'FLAT'
     * //             }
     * //         },
     * //         {
     * //             identifier: 'name',
     * //             type: 'TEXT',
     * //             field_name: 'name',
     * //             option: ''
     * //         },
     * //     ]
     * // }
     * ```
     */
    static async info(
        client: GlideClient | GlideClusterClient,
        indexName: GlideString,
        options?: DecoderOption,
    ): Promise<FtInfoReturnType> {
        const args: GlideString[] = ["FT.INFO", indexName];

        return (
            _handleCustomCommand(client, args, options) as Promise<
                GlideRecord<GlideString>
            >
        ).then(convertGlideRecordToRecord);
    }

    /**
     * Uses the provided query expression to locate keys within an index. Once located, the count
     * and/or content of indexed fields within those keys can be returned.
     *
     * @param client - The client to execute the command.
     * @param indexName - The index name to search into.
     * @param query - The text query to search.
     * @param options - (Optional) See {@link FtSearchOptions} and {@link DecoderOption}.
     *
     * @returns A two-element array, where the first element is the number of documents in the result set, and the
     * second element has the format: `GlideRecord<GlideRecord<GlideString>>`:
     * a mapping between document names and a map of their attributes.
     *
     * If `count` or `limit` with values `{offset: 0, count: 0}` is
     * set, the command returns array with only one element: the number of documents.
     *
     * @example
     * ```typescript
     * //
     * const vector = Buffer.alloc(24);
     * const result = await GlideFt.search(client, "json_idx1", "*=>[KNN 2 @VEC $query_vec]", {params: [{key: "query_vec", value: vector}]});
     * console.log(result); // Output:
     * // [
     * //   2,
     * //   [
     * //     {
     * //       key: "json:2",
     * //       value: [
     * //         {
     * //           key: "$",
     * //           value: '{"vec":[1.1,1.2,1.3,1.4,1.5,1.6]}',
     * //         },
     * //         {
     * //           key: "__VEC_score",
     * //           value: "11.1100006104",
     * //         },
     * //       ],
     * //     },
     * //     {
     * //       key: "json:0",
     * //       value: [
     * //         {
     * //           key: "$",
     * //           value: '{"vec":[1,2,3,4,5,6]}',
     * //         },
     * //         {
     * //           key: "__VEC_score",
     * //           value: "91",
     * //         },
     * //       ],
     * //     },
     * //   ],
     * // ]
     * ```
     */
    static async search(
        client: GlideClient | GlideClusterClient,
        indexName: GlideString,
        query: GlideString,
        options?: FtSearchOptions & DecoderOption,
    ): Promise<FtSearchReturnType> {
        const args: GlideString[] = ["FT.SEARCH", indexName, query];

        if (options) {
            // RETURN
            if (options.returnFields) {
                const returnFields: GlideString[] = [];
                options.returnFields.forEach((returnField) =>
                    returnField.alias
                        ? returnFields.push(
                              returnField.fieldIdentifier,
                              "AS",
                              returnField.alias,
                          )
                        : returnFields.push(returnField.fieldIdentifier),
                );
                args.push(
                    "RETURN",
                    returnFields.length.toString(),
                    ...returnFields,
                );
            }

            // TIMEOUT
            if (options.timeout) {
                args.push("TIMEOUT", options.timeout.toString());
            }

            // PARAMS
            if (options.params) {
                args.push("PARAMS", (options.params.length * 2).toString());
                options.params.forEach((param) =>
                    args.push(param.key, param.value),
                );
            }

            // LIMIT
            if (options.limit) {
                args.push(
                    "LIMIT",
                    options.limit.offset.toString(),
                    options.limit.count.toString(),
                );
            }

            // COUNT
            if (options.count) {
                args.push("COUNT");
            }
        }

        return _handleCustomCommand(client, args, options) as Promise<
            [number, GlideRecord<GlideRecord<GlideString>>]
        >;
    }
}

/**
 * @internal
 */
async function _handleCustomCommand(
    client: GlideClient | GlideClusterClient,
    args: GlideString[],
    decoderOption: DecoderOption = {},
): Promise<GlideReturnType> {
    return client instanceof GlideClient
        ? (client as GlideClient).customCommand(args, decoderOption)
        : (client as GlideClusterClient).customCommand(args, decoderOption);
}<|MERGE_RESOLUTION|>--- conflicted
+++ resolved
@@ -12,11 +12,12 @@
 } from "../BaseClient";
 import { GlideClient } from "../GlideClient";
 import { GlideClusterClient } from "../GlideClusterClient";
-<<<<<<< HEAD
-import { Field, FtAggregateOptions, FtCreateOptions } from "./GlideFtOptions";
-=======
-import { Field, FtCreateOptions, FtSearchOptions } from "./GlideFtOptions";
->>>>>>> db7b1bb8
+import {
+    Field,
+    FtAggregateOptions,
+    FtCreateOptions,
+    FtSearchOptions,
+} from "./GlideFtOptions";
 
 /** Response type of {@link GlideFt.info | ft.info} command. */
 export type FtInfoReturnType = Record<
