--- conflicted
+++ resolved
@@ -342,64 +342,14 @@
     }
 
     /**
-<<<<<<< HEAD
-     * Searches for the first occurrence of a `scalar` JSON value in the arrays at the `path`.
-     * Out of range errors are treated by rounding the index to the array's `start` and `end.
-     * If `start` > `end`, return -1 (not found).
-=======
      * Trims an array at the specified `path` within the JSON document stored at `key` so that it becomes a subarray [start, end], both inclusive.
      * If `start` < 0, it is treated as 0.
      * If `end` >= size (size of the array), it is treated as size-1.
      * If `start` >= size or `start` > `end`, the array is emptied and 0 is returned.
->>>>>>> 23689db8
      *
      * @param client - The client to execute the command.
      * @param key - The key of the JSON document.
      * @param path - The path within the JSON document.
-<<<<<<< HEAD
-     * @param scalar - The scalar value to search for.
-     * @param options - (Optional) Additional parameters:
-     * - (Optional) `start`: The start index, inclusive. Default to 0 if not provided.
-     * - (Optional) `end`: The end index, exclusive. Default to 0 if not provided.
-     * @returns
-     * - For JSONPath (path starts with `$`):
-     *       Returns an array with a list of integers for every possible path,
-     *       indicating the index of the matching element. The value is -1 if not found.
-     *       If a value is not an array, its corresponding return value is `null`.
-     * - For legacy path (path doesn't start with `$`):
-     *       Returns an integer representing the index of matching element, or -1 if
-     *       not found. If the value at the `path` is not an array, an error is raised.
-     *
-     * @example
-     * ```typescript
-     * await GlideJson.set(client, "doc", "$", '{"a": ["value", 3], "b": {"a": [3, ["value", false], 5]}}');
-     * console.log(await GlideJson.arrindex(client, "doc", "$..a", 3, { start: 3, end: 3 }); // Output: [2, -1]
-     * ```
-     */
-    static async arrindex(
-        client: BaseClient,
-        key: GlideString,
-        path: GlideString,
-        scalar: GlideString | number | boolean | null,
-        options?: { start: number; end?: number },
-    ): Promise<ReturnTypeJson<number>> {
-        const args = ["JSON.ARRINDEX", key, path];
-
-        if (typeof scalar === `number`) {
-            args.push(scalar.toString());
-        } else if (typeof scalar === `boolean`) {
-            args.push(scalar ? `true` : `false`);
-        } else if (scalar !== null) {
-            args.push(scalar);
-        } else {
-            args.push(`null`);
-        }
-
-        if (options?.start !== undefined) args.push(options?.start.toString());
-        if (options?.end !== undefined) args.push(options?.end.toString());
-
-        return _executeCommand(client, args);
-=======
      * @param start - The start index, inclusive.
      * @param end - The end index, inclusive.
      * @returns
@@ -452,7 +402,58 @@
             end.toString(),
         ];
         return _executeCommand<ReturnTypeJson<number>>(client, args);
->>>>>>> 23689db8
+    }
+
+    /**
+     * Searches for the first occurrence of a `scalar` JSON value in the arrays at the `path`.
+     * Out of range errors are treated by rounding the index to the array's `start` and `end.
+     * If `start` > `end`, return -1 (not found).
+     *
+     * @param client - The client to execute the command.
+     * @param key - The key of the JSON document.
+     * @param path - The path within the JSON document.
+     * @param scalar - The scalar value to search for.
+     * @param options - (Optional) Additional parameters:
+     * - (Optional) `start`: The start index, inclusive. Default to 0 if not provided.
+     * - (Optional) `end`: The end index, exclusive. Default to 0 if not provided.
+     * @returns
+     * - For JSONPath (path starts with `$`):
+     *       Returns an array with a list of integers for every possible path,
+     *       indicating the index of the matching element. The value is -1 if not found.
+     *       If a value is not an array, its corresponding return value is `null`.
+     * - For legacy path (path doesn't start with `$`):
+     *       Returns an integer representing the index of matching element, or -1 if
+     *       not found. If the value at the `path` is not an array, an error is raised.
+     *
+     * @example
+     * ```typescript
+     * await GlideJson.set(client, "doc", "$", '{"a": ["value", 3], "b": {"a": [3, ["value", false], 5]}}');
+     * console.log(await GlideJson.arrindex(client, "doc", "$..a", 3, { start: 3, end: 3 }); // Output: [2, -1]
+     * ```
+     */
+    static async arrindex(
+        client: BaseClient,
+        key: GlideString,
+        path: GlideString,
+        scalar: GlideString | number | boolean | null,
+        options?: { start: number; end?: number },
+    ): Promise<ReturnTypeJson<number>> {
+        const args = ["JSON.ARRINDEX", key, path];
+
+        if (typeof scalar === `number`) {
+            args.push(scalar.toString());
+        } else if (typeof scalar === `boolean`) {
+            args.push(scalar ? `true` : `false`);
+        } else if (scalar !== null) {
+            args.push(scalar);
+        } else {
+            args.push(`null`);
+        }
+
+        if (options?.start !== undefined) args.push(options?.start.toString());
+        if (options?.end !== undefined) args.push(options?.end.toString());
+
+        return _executeCommand(client, args);
     }
 
     /**
