--- conflicted
+++ resolved
@@ -347,11 +347,7 @@
      * @param client - The client to execute the command.
      * @param key - The key of the JSON document.
      * @param options - (Optional) Additional parameters:
-<<<<<<< HEAD
      * - (Optional) `path`: The path within the JSON document. Defaults to the root (`"."`) if not specified.
-=======
-     * - (Optional) `path`:  The JSONPath to specify. Defaults to root (`"."`) if not provided.
->>>>>>> 8ef77b62
      * @returns - For JSONPath (`path` starts with `$`), returns a list of boolean replies for every possible path, with the toggled boolean value,
      * or `null` for JSON values matching the path that are not boolean.
      * - For legacy path (`path` doesn't starts with `$`), returns the value of the toggled boolean in `path`.
