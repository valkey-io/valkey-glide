/**
 * Copyright Valkey GLIDE Project Contributors - SPDX Identifier: Apache-2.0
 */

import * as net from "net";
import {
    BaseClient,
    BaseClientConfiguration,
    Decoder,
    DecoderOption,
    GlideRecord,
    GlideString,
    PubSubMsg,
    ReadFrom, // eslint-disable-line @typescript-eslint/no-unused-vars
    ReturnType,
    convertGlideRecordToRecord,
} from "./BaseClient";
import {
    FlushMode,
    FunctionListOptions,
    FunctionListResponse,
    FunctionRestorePolicy,
    FunctionStatsSingleResponse,
    InfoOptions,
    LolwutOptions,
    SortClusterOptions,
    createClientGetName,
    createClientId,
    createConfigGet,
    createConfigResetStat,
    createConfigRewrite,
    createConfigSet,
    createCopy,
    createCustomCommand,
    createDBSize,
    createEcho,
    createFCall,
    createFCallReadOnly,
    createFlushAll,
    createFlushDB,
    createFunctionDelete,
    createFunctionDump,
    createFunctionFlush,
    createFunctionKill,
    createFunctionList,
    createFunctionLoad,
    createFunctionRestore,
    createFunctionStats,
    createInfo,
    createLastSave,
    createLolwut,
    createPing,
    createPubSubShardNumSub,
    createPublish,
    createPubsubShardChannels,
    createRandomKey,
    createSort,
    createSortReadOnly,
    createTime,
    createUnWatch,
} from "./Commands";
import { connection_request } from "./ProtobufMessage";
import { ClusterTransaction } from "./Transaction";

/** An extension to command option types with {@link Routes}. */
export type RouteOption = {
    /**
     * Specifies the routing configuration for the command.
     * The client will route the command to the nodes defined by `route`.
     */
    route?: Routes;
};

/**
 * Represents a manually configured interval for periodic checks.
 */
export type PeriodicChecksManualInterval = {
    /**
     * The duration in seconds for the interval between periodic checks.
     */
    duration_in_sec: number;
};

/**
 * Periodic checks configuration.
 */
export type PeriodicChecks =
    /**
     * Enables the periodic checks with the default configurations.
     */
    | "enabledDefaultConfigs"
    /**
     * Disables the periodic checks.
     */
    | "disabled"
    /**
     * Manually configured interval for periodic checks.
     */
    | PeriodicChecksManualInterval;

/* eslint-disable-next-line @typescript-eslint/no-namespace */
export namespace GlideClusterClientConfiguration {
    /**
     * Enum representing pubsub subscription modes.
     * @see {@link https://valkey.io/docs/topics/pubsub/|Valkey PubSub Documentation} for more details.
     */
    export enum PubSubChannelModes {
        /**
         * Use exact channel names.
         */
        Exact = 0,

        /**
         * Use channel name patterns.
         */
        Pattern = 1,

        /**
         * Use sharded pubsub. Available since Valkey version 7.0.
         */
        Sharded = 2,
    }

    export type PubSubSubscriptions = {
        /**
         * Channels and patterns by modes.
         */
        channelsAndPatterns: Partial<Record<PubSubChannelModes, Set<string>>>;

        /**
         * Optional callback to accept the incoming messages.
         */
        /* eslint-disable-next-line @typescript-eslint/no-explicit-any */
        callback?: (msg: PubSubMsg, context: any) => void;

        /**
         * Arbitrary context to pass to the callback.
         */
        /* eslint-disable-next-line @typescript-eslint/no-explicit-any */
        context?: any;
    };
}
export type GlideClusterClientConfiguration = BaseClientConfiguration & {
    /**
     * Configure the periodic topology checks.
     * These checks evaluate changes in the cluster's topology, triggering a slot refresh when detected.
     * Periodic checks ensure a quick and efficient process by querying a limited number of nodes.
     * If not set, `enabledDefaultConfigs` will be used.
     */
    periodicChecks?: PeriodicChecks;

    /**
     * PubSub subscriptions to be used for the client.
     * Will be applied via SUBSCRIBE/PSUBSCRIBE/SSUBSCRIBE commands during connection establishment.
     */
    pubsubSubscriptions?: GlideClusterClientConfiguration.PubSubSubscriptions;
};

/**
 * If the command's routing is to one node we will get T as a response type,
 * otherwise, we will get a dictionary of address: nodeResponse, address is of type string and nodeResponse is of type T.
 */
export type ClusterResponse<T> = T | Record<string, T>;

/**
 * @internal
 * Type which returns GLIDE core for commands routed to multiple nodes.
 * Should be converted to {@link ClusterResponse}.
 */
type ClusterGlideRecord<T> = GlideRecord<T> | T;

/**
 * @internal
 * Convert {@link ClusterGlideRecord} to {@link ClusterResponse}.
 *
 * @param res - Value received from Glide core.
 * @param isRoutedToSingleNodeByDefault - Default routing policy.
 * @param route - The route.
 * @returns Converted value.
 */
function convertClusterGlideRecord<T>(
    res: ClusterGlideRecord<T>,
    isRoutedToSingleNodeByDefault: boolean,
    route?: Routes,
): ClusterResponse<T> {
    const isSingleNodeResponse =
        // route not given and command is routed by default to a random node
        (!route && isRoutedToSingleNodeByDefault) ||
        // or route is given and it is a single node route
        (Boolean(route) && route !== "allPrimaries" && route !== "allNodes");

    return isSingleNodeResponse
        ? (res as T)
        : convertGlideRecordToRecord(res as GlideRecord<T>);
}

export type SlotIdTypes = {
    /**
     * `replicaSlotId` overrides the `readFrom` configuration. If it's used the request
     * will be routed to a replica, even if the strategy is `alwaysFromPrimary`.
     */
    type: "primarySlotId" | "replicaSlotId";
    /**
     * Slot number. There are 16384 slots in a redis cluster, and each shard manages a slot range.
     * Unless the slot is known, it's better to route using `SlotKeyTypes`
     */
    id: number;
};

export type SlotKeyTypes = {
    /**
     * `replicaSlotKey` overrides the `readFrom` configuration. If it's used the request
     * will be routed to a replica, even if the strategy is `alwaysFromPrimary`.
     */
    type: "primarySlotKey" | "replicaSlotKey";
    /**
     * The request will be sent to nodes managing this key.
     */
    key: string;
};

/// Route command to specific node.
export type RouteByAddress = {
    type: "routeByAddress";
    /**
     *The endpoint of the node. If `port` is not provided, should be in the `${address}:${port}` format, where `address` is the preferred endpoint as shown in the output of the `CLUSTER SLOTS` command.
     */
    host: string;
    /**
     * The port to access on the node. If port is not provided, `host` is assumed to be in the format `${address}:${port}`.
     */
    port?: number;
};

export type Routes =
    | SingleNodeRoute
    /**
     * Route request to all primary nodes.
     */
    | "allPrimaries"
    /**
     * Route request to all nodes.
     */
    | "allNodes";

export type SingleNodeRoute =
    /**
     * Route request to a random node.
     */
    | "randomNode"
    /**
     * Route request to the node that contains the slot with the given id.
     */
    | SlotIdTypes
    /**
     * Route request to the node that contains the slot that the given key matches.
     */
    | SlotKeyTypes
    | RouteByAddress;

/**
 * Client used for connection to cluster Redis servers.
 *
 * @see For full documentation refer to {@link https://github.com/valkey-io/valkey-glide/wiki/NodeJS-wrapper#cluster|Valkey Glide Wiki}.
 */
export class GlideClusterClient extends BaseClient {
    /**
     * @internal
     */
    protected createClientRequest(
        options: GlideClusterClientConfiguration,
    ): connection_request.IConnectionRequest {
        const configuration = super.createClientRequest(options);
        configuration.clusterModeEnabled = true;

        // "enabledDefaultConfigs" is the default configuration and doesn't need setting
        if (
            options.periodicChecks !== undefined &&
            options.periodicChecks !== "enabledDefaultConfigs"
        ) {
            if (options.periodicChecks === "disabled") {
                configuration.periodicChecksDisabled =
                    connection_request.PeriodicChecksDisabled.create();
            } else {
                configuration.periodicChecksManualInterval =
                    connection_request.PeriodicChecksManualInterval.create({
                        durationInSec: options.periodicChecks.duration_in_sec,
                    });
            }
        }

        this.configurePubsub(options, configuration);
        return configuration;
    }

    public static async createClient(
        options: GlideClusterClientConfiguration,
    ): Promise<GlideClusterClient> {
        return await super.createClientInternal(
            options,
            (socket: net.Socket, options?: GlideClusterClientConfiguration) =>
                new GlideClusterClient(socket, options),
        );
    }

    static async __createClient(
        options: BaseClientConfiguration,
        connectedSocket: net.Socket,
    ): Promise<GlideClusterClient> {
        return super.__createClientInternal(
            options,
            connectedSocket,
            (socket, options) => new GlideClusterClient(socket, options),
        );
    }

    /** Executes a single command, without checking inputs. Every part of the command, including subcommands,
     *  should be added as a separate value in args.
     *  The command will be routed automatically based on the passed command's default request policy, unless `route` is provided,
     *  in which case the client will route the command to the nodes defined by `route`.
     *
     * Note: An error will occur if the string decoder is used with commands that return only bytes as a response.
     *
     * @see {@link https://github.com/valkey-io/valkey-glide/wiki/General-Concepts#custom-command|Glide for Valkey Wiki} for details on the restrictions and limitations of the custom command API.
     *
     * @param args - A list including the command name and arguments for the custom command.
     * @param options - (Optional) See {@link RouteOption} and {@link DecoderOption}
     * @returns The executed custom command return value.
     *
     * @example
     * ```typescript
     * // Example usage of customCommand method to retrieve pub/sub clients with routing to all primary nodes
     * const result = await client.customCommand(["CLIENT", "LIST", "TYPE", "PUBSUB"], {route: "allPrimaries", decoder: Decoder.String});
     * console.log(result); // Output: Returns a list of all pub/sub clients
     * ```
     */
    public async customCommand(
        args: GlideString[],
        options?: RouteOption & DecoderOption,
    ): Promise<ClusterResponse<ReturnType>> {
        const command = createCustomCommand(args);
        return super.createWritePromise(command, options);
    }

    /**
     * Execute a transaction by processing the queued commands.
     *
     * @see {@link https://github.com/valkey-io/valkey-glide/wiki/NodeJS-wrapper#transaction|Valkey Glide Wiki} for details on Valkey Transactions.
     *
     * @param transaction - A {@link ClusterTransaction} object containing a list of commands to be executed.
     *
     *  @param options - (Optional) Additional parameters:
     * - (Optional) `route`: If `route` is not provided, the transaction will be routed to the slot owner of the first key found in the transaction.
     *     If no key is found, the command will be sent to a random node.
     *     If `route` is provided, the client will route the command to the nodes defined by `route`.
     * - (Optional) `decoder`: See {@link DecoderOption}.
     * @returns A list of results corresponding to the execution of each command in the transaction.
     *     If a command returns a value, it will be included in the list. If a command doesn't return a value,
     *     the list entry will be `null`.
     *     If the transaction failed due to a `WATCH` command, `exec` will return `null`.
     */
    public async exec(
        transaction: ClusterTransaction,
        options?: {
            route?: SingleNodeRoute;
        } & DecoderOption,
    ): Promise<ReturnType[] | null> {
        return this.createWritePromise<ReturnType[] | null>(
            transaction.commands,
            options,
        ).then((result) =>
            this.processResultWithSetCommands(
                result,
                transaction.setCommandsIndexes,
            ),
        );
    }

    /**
     * Pings the server.
     *
     * The command will be routed to all primary nodes, unless `route` is provided.
     *
     * @see {@link https://valkey.io/commands/ping/|valkey.io} for details.
     *
     * @param options - (Optional) Additional parameters:
     * - (Optional) `message` : a message to include in the `PING` command.
     *   + If not provided, the server will respond with `"PONG"`.
     *   + If provided, the server will respond with a copy of the message.
     * - (Optional) `route`: see {@link RouteOption}.
     * - (Optional) `decoder`: see {@link DecoderOption}.
     * @returns `"PONG"` if `message` is not provided, otherwise return a copy of `message`.
     *
     * @example
     * ```typescript
     * // Example usage of ping method without any message
     * const result = await client.ping();
     * console.log(result); // Output: 'PONG'
     * ```
     *
     * @example
     * ```typescript
     * // Example usage of ping method with a message
     * const result = await client.ping("Hello");
     * console.log(result); // Output: 'Hello'
     * ```
     */
    public async ping(
        options?: {
            message?: GlideString;
        } & RouteOption &
            DecoderOption,
    ): Promise<GlideString> {
        return this.createWritePromise(createPing(options?.message), options);
    }

    /**
     * Gets information and statistics about the server.
     *
     * The command will be routed to all primary nodes, unless `route` is provided.
     *
     * @see {@link https://valkey.io/commands/info/|valkey.io} for details.
     *
     * @param options - (Optional) Additional parameters:
     * - (Optional) `sections`: a list of {@link InfoOptions} values specifying which sections of information to retrieve.
     *     When no parameter is provided, {@link InfoOptions.Default|Default} is assumed.
     * - (Optional) `route`: see {@link RouteOption}.
     * @returns A string containing the information for the sections requested.
     * When specifying a route other than a single node,
     *     it returns a dictionary where each address is the key and its corresponding node response is the value.
     */
    public async info(
        options?: { sections?: InfoOptions[] } & RouteOption,
    ): Promise<ClusterResponse<string>> {
        return this.createWritePromise<ClusterGlideRecord<string>>(
            createInfo(options?.sections),
<<<<<<< HEAD
            { route: toProtobufRoute(options?.route), decoder: Decoder.String },
        ).then((res) => convertClusterGlideRecord(res, false, options?.route));
=======
            { decoder: Decoder.String, ...options },
        );
>>>>>>> 9d35b306
    }

    /**
     * Gets the name of the connection to which the request is routed.
     *
     * The command will be routed to a random node, unless `route` is provided.
     *
     * @see {@link https://valkey.io/commands/client-getname/|valkey.io} for details.
     *
     * @param options - (Optional) See {@link RouteOption} and {@link DecoderOption}.
     *
     * @returns - The name of the client connection as a string if a name is set, or `null` if no name is assigned.
     *     When specifying a route other than a single node, it returns a dictionary where each address is the key and
     *     its corresponding node response is the value.
     *
     * @example
     * ```typescript
     * // Example usage of client_getname method
     * const result = await client.client_getname();
     * console.log(result); // Output: 'Connection Name'
     * ```
     *
     * @example
     * ```typescript
     * // Example usage of clientGetName method with routing to all nodes
     * const result = await client.clientGetName('allNodes');
     * console.log(result); // Output: {'addr': 'Connection Name', 'addr2': 'Connection Name', 'addr3': 'Connection Name'}
     * ```
     */
    public async clientGetName(
        options?: RouteOption & DecoderOption,
    ): Promise<ClusterResponse<GlideString | null>> {
        return this.createWritePromise<ClusterGlideRecord<GlideString | null>>(
            createClientGetName(),
<<<<<<< HEAD
            {
                route: toProtobufRoute(options?.route),
                decoder: options?.decoder,
            },
        ).then((res) => convertClusterGlideRecord(res, true, options?.route));
=======
            options,
        );
>>>>>>> 9d35b306
    }

    /**
     * Rewrites the configuration file with the current configuration.
     *
     * The command will be routed to a all nodes, unless `route` is provided.
     *
     * @see {@link https://valkey.io/commands/config-rewrite/|valkey.io} for details.
     *
     * @param options - (Optional) See {@link RouteOption}.
     * @returns `"OK"` when the configuration was rewritten properly. Otherwise, an error is thrown.
     *
     * @example
     * ```typescript
     * // Example usage of configRewrite command
     * const result = await client.configRewrite();
     * console.log(result); // Output: 'OK'
     * ```
     */
    public async configRewrite(options?: RouteOption): Promise<"OK"> {
        return this.createWritePromise(createConfigRewrite(), {
            decoder: Decoder.String,
            ...options,
        });
    }

    /**
     * Resets the statistics reported by the server using the `INFO` and `LATENCY HISTOGRAM` commands.
     *
     * The command will be routed to all nodes, unless `route` is provided.
     *
     * @see {@link https://valkey.io/commands/config-resetstat/|valkey.io} for details.
     *
     * @param options - (Optional) See {@link RouteOption}.
     * @returns always `"OK"`.
     *
     * @example
     * ```typescript
     * // Example usage of configResetStat command
     * const result = await client.configResetStat();
     * console.log(result); // Output: 'OK'
     * ```
     */
    public async configResetStat(options?: RouteOption): Promise<"OK"> {
        return this.createWritePromise(createConfigResetStat(), {
            decoder: Decoder.String,
            ...options,
        });
    }

    /**
     * Returns the current connection ID.
     *
     * The command will be routed to a random node, unless `route` is provided.
     *
     * @see {@link https://valkey.io/commands/client-id/|valkey.io} for details.
     *
     * @param options - (Optional) See {@link RouteOption}.
     * @returns The ID of the connection. When specifying a route other than a single node,
     *     it returns a dictionary where each address is the key and its corresponding node response is the value.
     *
     * @example
     * ```typescript
     * const result = await client.clientId();
     * console.log("Connection id: " + result);
     * ```
     */
    public async clientId(
        options?: RouteOption,
    ): Promise<ClusterResponse<number>> {
        return this.createWritePromise<ClusterGlideRecord<number>>(
            createClientId(),
<<<<<<< HEAD
            { route: toProtobufRoute(options?.route) },
        ).then((res) => convertClusterGlideRecord(res, true, options?.route));
=======
            options,
        );
>>>>>>> 9d35b306
    }

    /**
     * Reads the configuration parameters of the running server.
     *
     * The command will be routed to a random node, unless `route` is provided.
     *
     * @see {@link https://valkey.io/commands/config-get/|valkey.io} for details.
     *
     * @param parameters - A list of configuration parameter names to retrieve values for.
     * @param options - (Optional) See {@link RouteOption} and {@link DecoderOption}.
     *
     * @returns A map of values corresponding to the configuration parameters. When specifying a route other than a single node,
     *     it returns a dictionary where each address is the key and its corresponding node response is the value.
     *
     * @example
     * ```typescript
     * // Example usage of config_get method with a single configuration parameter with routing to a random node
     * const result = await client.config_get(["timeout"], "randomNode");
     * console.log(result); // Output: {'timeout': '1000'}
     * ```
     *
     * @example
     * ```typescript
     * // Example usage of configGet method with multiple configuration parameters
     * const result = await client.configGet(["timeout", "maxmemory"]);
     * console.log(result); // Output: {'timeout': '1000', 'maxmemory': '1GB'}
     * ```
     */
    public async configGet(
        parameters: string[],
        options?: RouteOption & DecoderOption,
    ): Promise<ClusterResponse<Record<string, GlideString>>> {
<<<<<<< HEAD
        return this.createWritePromise<
            ClusterGlideRecord<GlideRecord<GlideString>>
        >(createConfigGet(parameters), {
            route: toProtobufRoute(options?.route),
            decoder: options?.decoder,
        }).then((res) =>
            convertGlideRecordToRecord(res as GlideRecord<string>),
        );
=======
        return this.createWritePromise(createConfigGet(parameters), options);
>>>>>>> 9d35b306
    }

    /**
     * Sets configuration parameters to the specified values.
     *
     * The command will be routed to all nodes, unless `route` is provided.
     *
     * @see {@link https://valkey.io/commands/config-set/|valkey.io} for details.
     *
     * @param parameters - A map consisting of configuration parameters and their respective values to set.
     * @param options - (Optional) See {@link RouteOption}.
     * @returns "OK" when the configuration was set properly. Otherwise an error is thrown.
     *
     * @example
     * ```typescript
     * // Example usage of configSet method to set multiple configuration parameters
     * const result = await client.configSet({ timeout: "1000", maxmemory, "1GB" });
     * console.log(result); // Output: 'OK'
     * ```
     */
    public async configSet(
        parameters: Record<string, GlideString>,
        options?: RouteOption,
    ): Promise<"OK"> {
        return this.createWritePromise(createConfigSet(parameters), {
            decoder: Decoder.String,
            ...options,
        });
    }

    /**
     * Echoes the provided `message` back.
     *
     * The command will be routed to a random node, unless `route` is provided.
     *
     * @see {@link https://valkey.io/commands/echo/|valkey.io} for details.
     *
     * @param message - The message to be echoed back.
     * @param options - (Optional) See {@link RouteOption} and {@link DecoderOption}.
     * @returns The provided `message`. When specifying a route other than a single node,
     *     it returns a dictionary where each address is the key and its corresponding node response is the value.
     *
     * @example
     * ```typescript
     * // Example usage of the echo command
     * const echoedMessage = await client.echo("valkey-glide");
     * console.log(echoedMessage); // Output: "valkey-glide"
     * ```
     * @example
     * ```typescript
     * // Example usage of the echo command with routing to all nodes
     * const echoedMessage = await client.echo("valkey-glide", "allNodes");
     * console.log(echoedMessage); // Output: {'addr': 'valkey-glide', 'addr2': 'valkey-glide', 'addr3': 'valkey-glide'}
     * ```
     */
    public async echo(
        message: GlideString,
        options?: RouteOption & DecoderOption,
    ): Promise<ClusterResponse<GlideString>> {
<<<<<<< HEAD
        return this.createWritePromise<ClusterGlideRecord<GlideString>>(
            createEcho(message),
            {
                route: toProtobufRoute(options?.route),
                decoder: options?.decoder,
            },
        ).then((res) => convertClusterGlideRecord(res, true, options?.route));
=======
        return this.createWritePromise(createEcho(message), options);
>>>>>>> 9d35b306
    }

    /**
     * Returns the server time.
     *
     * The command will be routed to a random node, unless `route` is provided.
     *
     * @see {@link https://valkey.io/commands/time/|valkey.io} for details.
     *
     * @param options - (Optional) See {@link RouteOption}.
     *
     * @returns The current server time as an `array` with two items:
     * - A Unix timestamp,
     * - The amount of microseconds already elapsed in the current second.
     *
     * When specifying a route other than a single node, it returns a dictionary where each address is the key and
     * its corresponding node response is the value.
     *
     * @example
     * ```typescript
     * // Example usage of time method without any argument
     * const result = await client.time();
     * console.log(result); // Output: ['1710925775', '913580']
     * ```
     *
     * @example
     * ```typescript
     * // Example usage of time method with routing to all nodes
     * const result = await client.time('allNodes');
     * console.log(result); // Output: {'addr': ['1710925775', '913580'], 'addr2': ['1710925775', '913580'], 'addr3': ['1710925775', '913580']}
     * ```
     */
    public async time(
        options?: RouteOption,
    ): Promise<ClusterResponse<[string, string]>> {
<<<<<<< HEAD
        return this.createWritePromise<ClusterGlideRecord<[string, string]>>(
            createTime(),
            {
                route: toProtobufRoute(options?.route),
                decoder: Decoder.String,
            },
        ).then((res) => convertClusterGlideRecord(res, true, options?.route));
=======
        return this.createWritePromise(createTime(), {
            decoder: Decoder.String,
            ...options,
        });
>>>>>>> 9d35b306
    }

    /**
     * Copies the value stored at the `source` to the `destination` key. When `replace` is `true`,
     * removes the `destination` key first if it already exists, otherwise performs no action.
     *
     * @see {@link https://valkey.io/commands/copy/|valkey.io} for details.
     * @remarks When in cluster mode, `source` and `destination` must map to the same hash slot.
     * @remarks Since Valkey version 6.2.0.
     *
     * @param source - The key to the source value.
     * @param destination - The key where the value should be copied to.
     * @param replace - (Optional) If `true`, the `destination` key should be removed before copying the
     *     value to it. If not provided, no action will be performed if the key already exists.
     * @returns `true` if `source` was copied, `false` if the `source` was not copied.
     *
     * @example
     * ```typescript
     * const result = await client.copy("set1", "set2", true);
     * console.log(result); // Output: true - "set1" was copied to "set2".
     * ```
     */
    public async copy(
        source: GlideString,
        destination: GlideString,
        replace?: boolean,
    ): Promise<boolean> {
        return this.createWritePromise(
            createCopy(source, destination, { replace: replace }),
        );
    }

    /**
     * Displays a piece of generative computer art and the server version.
     *
     * The command will be routed to a random node, unless `route` is provided.
     *
     * @see {@link https://valkey.io/commands/lolwut/|valkey.io} for details.
     *
     * @param options - (Optional) The LOLWUT options - see {@link LolwutOptions} and {@link RouteOption}.
     * @returns A piece of generative computer art along with the current server version.
     *
     * @example
     * ```typescript
     * const response = await client.lolwut({ version: 6, parameters: [40, 20] }, "allNodes");
     * console.log(response); // Output: "Redis ver. 7.2.3" - Indicates the current server version.
     * ```
     */
    public async lolwut(
        options?: LolwutOptions & RouteOption,
    ): Promise<ClusterResponse<string>> {
<<<<<<< HEAD
        return this.createWritePromise<ClusterGlideRecord<string>>(
            createLolwut(options),
            {
                route: toProtobufRoute(options?.route),
                decoder: Decoder.String,
            },
        ).then((res) => convertClusterGlideRecord(res, true, options?.route));
=======
        return this.createWritePromise(createLolwut(options), {
            decoder: Decoder.String,
            ...options,
        });
>>>>>>> 9d35b306
    }

    /**
     * Invokes a previously loaded function.
     *
     * The command will be routed to a random node, unless `route` is provided.
     *
     * @see {@link https://valkey.io/commands/fcall/|valkey.io} for details.
     * @remarks Since Valkey version 7.0.0.
     *
     * @param func - The function name.
     * @param args - A list of `function` arguments and it should not represent names of keys.
     * @param options - (Optional) See {@link RouteOption} and {@link DecoderOption}.
     * @returns The invoked function's return value.
     *
     * @example
     * ```typescript
     * const response = await client.fcallWithRoute("Deep_Thought", [], "randomNode");
     * console.log(response); // Output: Returns the function's return value.
     * ```
     */
    public async fcallWithRoute(
        func: GlideString,
        args: GlideString[],
        options?: RouteOption & DecoderOption,
    ): Promise<ClusterResponse<ReturnType>> {
<<<<<<< HEAD
        return this.createWritePromise<ClusterGlideRecord<ReturnType>>(
            createFCall(func, [], args),
            {
                route: toProtobufRoute(options?.route),
                decoder: options?.decoder,
            },
        ).then((res) => convertClusterGlideRecord(res, true, options?.route));
=======
        return this.createWritePromise(createFCall(func, [], args), options);
>>>>>>> 9d35b306
    }

    /**
     * Invokes a previously loaded read-only function.
     *
     * The command will be routed to a random node, unless `route` is provided.
     *
     * @see {@link https://valkey.io/commands/fcall/|valkey.io} for details.
     * @remarks Since Valkey version 7.0.0.
     *
     * @param func - The function name.
     * @param args - A list of `function` arguments and it should not represent names of keys.
     * @param options - (Optional) See {@link RouteOption} and {@link DecoderOption}.
     * @returns The invoked function's return value.
     *
     * @example
     * ```typescript
     * const response = await client.fcallReadonlyWithRoute("Deep_Thought", ["Answer", "to", "the", "Ultimate",
     *            "Question", "of", "Life,", "the", "Universe,", "and", "Everything"], "randomNode");
     * console.log(response); // Output: 42 # The return value on the function that was execute.
     * ```
     */
    public async fcallReadonlyWithRoute(
        func: GlideString,
        args: GlideString[],
        options?: RouteOption & DecoderOption,
    ): Promise<ClusterResponse<ReturnType>> {
<<<<<<< HEAD
        return this.createWritePromise<ClusterGlideRecord<ReturnType>>(
            createFCallReadOnly(func, [], args),
            {
                route: toProtobufRoute(options?.route),
                decoder: options?.decoder,
            },
        ).then((res) => convertClusterGlideRecord(res, true, options?.route));
=======
        return this.createWritePromise(
            createFCallReadOnly(func, [], args),
            options,
        );
>>>>>>> 9d35b306
    }

    /**
     * Deletes a library and all its functions.
     *
     * @see {@link https://valkey.io/commands/function-delete/|valkey.io} for details.
     * @remarks Since Valkey version 7.0.0.
     *
     * @param libraryCode - The library name to delete.
     * @param route - (Optional) The command will be routed to all primary node, unless `route` is provided, in which
     *     case the client will route the command to the nodes defined by `route`.
     * @returns A simple `"OK"` response.
     *
     * @example
     * ```typescript
     * const result = await client.functionDelete("libName");
     * console.log(result); // Output: 'OK'
     * ```
     */
    public async functionDelete(
        libraryCode: GlideString,
        options?: RouteOption,
    ): Promise<"OK"> {
        return this.createWritePromise(createFunctionDelete(libraryCode), {
            decoder: Decoder.String,
            ...options,
        });
    }

    /**
     * Loads a library to Valkey.
     *
     * @see {@link https://valkey.io/commands/function-load/|valkey.io} for details.
     * @remarks Since Valkey version 7.0.0.
     *
     * @param libraryCode - The source code that implements the library.
     * @param options - (Optional) Additional parameters:
     * - (Optional) `replace`: whether the given library should overwrite a library with the same name if it
     *     already exists.
     * - (Optional) `route`: see {@link RouteOption}.
     * - (Optional) `decoder`: see {@link DecoderOption}.
     * @returns The library name that was loaded.
     *
     * @example
     * ```typescript
     * const code = "#!lua name=mylib \n redis.register_function('myfunc', function(keys, args) return args[1] end)";
     * const result = await client.functionLoad(code, true, 'allNodes');
     * console.log(result); // Output: 'mylib'
     * ```
     */
    public async functionLoad(
        libraryCode: GlideString,
        options?: {
            replace?: boolean;
        } & RouteOption &
            DecoderOption,
    ): Promise<GlideString> {
        return this.createWritePromise(
            createFunctionLoad(libraryCode, options?.replace),
            options,
        );
    }

    /**
     * Deletes all function libraries.
     *
     * @see {@link https://valkey.io/commands/function-flush/|valkey.io} for details.
     * @remarks Since Valkey version 7.0.0.
     *
     * @param options - (Optional) Additional parameters:
     * - (Optional) `mode`: the flushing mode, could be either {@link FlushMode.SYNC} or {@link FlushMode.ASYNC}.
     * - (Optional) `route`: see {@link RouteOption}.
     * @returns A simple `"OK"` response.
     *
     * @example
     * ```typescript
     * const result = await client.functionFlush(FlushMode.SYNC);
     * console.log(result); // Output: 'OK'
     * ```
     */
    public async functionFlush(
        options?: {
            mode?: FlushMode;
        } & RouteOption,
    ): Promise<"OK"> {
        return this.createWritePromise(createFunctionFlush(options?.mode), {
            decoder: Decoder.String,
            ...options,
        });
    }

    /**
     * Returns information about the functions and libraries.
     *
     * The command will be routed to a random node, unless `route` is provided.
     *
     * @see {@link https://valkey.io/commands/function-list/|valkey.io} for details.
     * @remarks Since Valkey version 7.0.0.
     *
     * @param options - (Optional) See {@link FunctionListOptions}, {@link DecoderOption}, and {@link RouteOption}.
     * @returns Info about all or selected libraries and their functions in {@link FunctionListResponse} format.
     *
     * @example
     * ```typescript
     * // Request info for specific library including the source code
     * const result1 = await client.functionList({ libNamePattern: "myLib*", withCode: true });
     * // Request info for all libraries
     * const result2 = await client.functionList();
     * console.log(result2); // Output:
     * // [{
     * //     "library_name": "myLib5_backup",
     * //     "engine": "LUA",
     * //     "functions": [{
     * //         "name": "myfunc",
     * //         "description": null,
     * //         "flags": [ "no-writes" ],
     * //     }],
     * //     "library_code": "#!lua name=myLib5_backup \n redis.register_function('myfunc', function(keys, args) return args[1] end)"
     * // }]
     * ```
     */
    public async functionList(
        options?: FunctionListOptions & DecoderOption & RouteOption,
    ): Promise<ClusterResponse<FunctionListResponse>> {
<<<<<<< HEAD
        return this.createWritePromise<
            GlideRecord<unknown> | GlideRecord<unknown>[]
        >(createFunctionList(options), {
            route: toProtobufRoute(options?.route),
            decoder: options?.decoder,
        }).then((res) =>
            res.length == 0
                ? (res as FunctionListResponse) // no libs
                : ((Array.isArray(res[0])
                      ? // single node response
                        ((res as GlideRecord<unknown>[]).map(
                            convertGlideRecordToRecord,
                        ) as FunctionListResponse)
                      : // multi node response
                        convertGlideRecordToRecord(
                            res as GlideRecord<unknown>,
                        )) as ClusterResponse<FunctionListResponse>),
        );
=======
        return this.createWritePromise(createFunctionList(options), options);
>>>>>>> 9d35b306
    }

    /**
     * Returns information about the function that's currently running and information about the
     * available execution engines.
     *
     * The command will be routed to all primary nodes, unless `route` is provided.
     *
     * @see {@link https://valkey.io/commands/function-stats/|valkey.io} for details.
     * @remarks Since Valkey version 7.0.0.
     *
     * @param options - (Optional) See {@link DecoderOption} and {@link RouteOption}.
     * @returns A `Record` with two keys:
     *     - `"running_script"` with information about the running script.
     *     - `"engines"` with information about available engines and their stats.
     *     - See example for more details.
     *
     * @example
     * ```typescript
     * const response = await client.functionStats("randomNode");
     * console.log(response); // Output:
     * // {
     * //     "running_script":
     * //     {
     * //         "name": "deep_thought",
     * //         "command": ["fcall", "deep_thought", "0"],
     * //         "duration_ms": 5008
     * //     },
     * //     "engines":
     * //     {
     * //         "LUA":
     * //         {
     * //             "libraries_count": 2,
     * //             "functions_count": 3
     * //         }
     * //     }
     * // }
     * // Output if no scripts running:
     * // {
     * //     "running_script": null
     * //     "engines":
     * //     {
     * //         "LUA":
     * //         {
     * //             "libraries_count": 2,
     * //             "functions_count": 3
     * //         }
     * //     }
     * // }
     * ```
     */
    public async functionStats(
        options?: RouteOption & DecoderOption,
    ): Promise<ClusterResponse<FunctionStatsSingleResponse>> {
<<<<<<< HEAD
        return this.createWritePromise<
            ClusterGlideRecord<GlideRecord<unknown>>
        >(createFunctionStats(), {
            route: toProtobufRoute(options?.route),
            decoder: options?.decoder,
        }).then(
            (res) =>
                convertGlideRecordToRecord(
                    res,
                ) as ClusterResponse<FunctionStatsSingleResponse>,
        );
=======
        return this.createWritePromise(createFunctionStats(), options);
>>>>>>> 9d35b306
    }

    /**
     * Kills a function that is currently executing.
     * `FUNCTION KILL` terminates read-only functions only.
     *
     * @see {@link https://valkey.io/commands/function-kill/|valkey.io} for details.
     * @remarks Since Valkey version 7.0.0.
     *
     * @param options - (Optional) See {@link RouteOption}.
     * @returns `"OK"` if function is terminated. Otherwise, throws an error.
     *
     * @example
     * ```typescript
     * await client.functionKill();
     * ```
     */
    public async functionKill(options?: RouteOption): Promise<"OK"> {
        return this.createWritePromise(createFunctionKill(), {
            decoder: Decoder.String,
            ...options,
        });
    }

    /**
     * Returns the serialized payload of all loaded libraries.
     *
     * @see {@link https://valkey.io/commands/function-dump/|valkey.io} for details.
     * @remarks Since Valkey version 7.0.0.
     *
     * @param options - (Optional) See {@link RouteOption}.
     * @returns The serialized payload of all loaded libraries.
     *
     * @example
     * ```typescript
     * const data = await client.functionDump();
     * // data can be used to restore loaded functions on any Valkey instance
     * ```
     */
    public async functionDump(
        options?: RouteOption,
    ): Promise<ClusterResponse<Buffer>> {
<<<<<<< HEAD
        return this.createWritePromise<ClusterGlideRecord<Buffer>>(
            createFunctionDump(),
            {
                route: toProtobufRoute(route),
                decoder: Decoder.Bytes,
            },
        ).then((res) => convertClusterGlideRecord(res, true, route));
=======
        return this.createWritePromise(createFunctionDump(), {
            decoder: Decoder.Bytes,
            ...options,
        });
>>>>>>> 9d35b306
    }

    /**
     * Restores libraries from the serialized payload returned by {@link functionDump}.
     *
     * @see {@link https://valkey.io/commands/function-restore/|valkey.io} for details.
     * @remarks Since Valkey version 7.0.0.
     *
     * @param payload - The serialized data from {@link functionDump}.
     * @param options - (Optional) Additional parameters:
     * - (Optional) `policy`: a policy for handling existing libraries, see {@link FunctionRestorePolicy}.
     *     {@link FunctionRestorePolicy.APPEND} is used by default.
     * - (Optional) `route`: see {@link RouteOption}.
     * @returns `"OK"`.
     *
     * @example
     * ```typescript
     * await client.functionRestore(data, { policy: FunctionRestorePolicy.FLUSH, route: "allPrimaries" });
     * ```
     */
    public async functionRestore(
        payload: Buffer,
        options?: { policy?: FunctionRestorePolicy } & RouteOption,
    ): Promise<"OK"> {
        return this.createWritePromise(
            createFunctionRestore(payload, options?.policy),
            { decoder: Decoder.String, ...options },
        );
    }

    /**
     * Deletes all the keys of all the existing databases. This command never fails.
     *
     * The command will be routed to all primary nodes, unless `route` is provided.
     *
     * @see {@link https://valkey.io/commands/flushall/|valkey.io} for details.
     *
     * @param options - (Optional) Additional parameters:
     * - (Optional) `mode`: the flushing mode, could be either {@link FlushMode.SYNC} or {@link FlushMode.ASYNC}.
     * - (Optional) `route`: see {@link RouteOption}.
     * @returns `OK`.
     *
     * @example
     * ```typescript
     * const result = await client.flushall(FlushMode.SYNC);
     * console.log(result); // Output: 'OK'
     * ```
     */
    public async flushall(
        options?: {
            mode?: FlushMode;
        } & RouteOption,
    ): Promise<"OK"> {
        return this.createWritePromise(createFlushAll(options?.mode), {
            decoder: Decoder.String,
            ...options,
        });
    }

    /**
     * Deletes all the keys of the currently selected database. This command never fails.
     *
     * The command will be routed to all primary nodes, unless `route` is provided.
     *
     * @see {@link https://valkey.io/commands/flushdb/|valkey.io} for details.
     *
     * @param options - (Optional) Additional parameters:
     * - (Optional) `mode`: the flushing mode, could be either {@link FlushMode.SYNC} or {@link FlushMode.ASYNC}.
     * - (Optional) `route`: see {@link RouteOption}.
     * @returns `OK`.
     *
     * @example
     * ```typescript
     * const result = await client.flushdb(FlushMode.SYNC);
     * console.log(result); // Output: 'OK'
     * ```
     */
    public async flushdb(
        options?: {
            mode?: FlushMode;
        } & RouteOption,
    ): Promise<"OK"> {
        return this.createWritePromise(createFlushDB(options?.mode), {
            decoder: Decoder.String,
            ...options,
        });
    }

    /**
     * Returns the number of keys in the database.
     *
     * The command will be routed to all nodes, unless `route` is provided.
     *
     * @see {@link https://valkey.io/commands/dbsize/|valkey.io} for details.
     *
     * @param options - (Optional) See {@link RouteOption}.
     * @returns The number of keys in the database.
     *     In the case of routing the query to multiple nodes, returns the aggregated number of keys across the different nodes.
     *
     * @example
     * ```typescript
     * const numKeys = await client.dbsize("allPrimaries");
     * console.log("Number of keys across all primary nodes: ", numKeys);
     * ```
     */
<<<<<<< HEAD
    public async dbsize(options?: RouteOption): Promise<number> {
        return this.createWritePromise<number>(createDBSize(), {
            route: toProtobufRoute(options?.route),
        });
=======
    public async dbsize(
        options?: RouteOption,
    ): Promise<ClusterResponse<number>> {
        return this.createWritePromise(createDBSize(), options);
>>>>>>> 9d35b306
    }

    /** Publish a message on pubsub channel.
     * This command aggregates PUBLISH and SPUBLISH commands functionalities.
     * The mode is selected using the 'sharded' parameter.
     * For both sharded and non-sharded mode, request is routed using hashed channel as key.
     *
     * @see {@link https://valkey.io/commands/publish} and {@link https://valkey.io/commands/spublish} for more details.
     *
     * @param message - Message to publish.
     * @param channel - Channel to publish the message on.
     * @param sharded - Use sharded pubsub mode. Available since Valkey version 7.0.
     * @returns -  Number of subscriptions in primary node that received the message.
     *
     * @example
     * ```typescript
     * // Example usage of publish command
     * const result = await client.publish("Hi all!", "global-channel");
     * console.log(result); // Output: 1 - This message was posted to 1 subscription which is configured on primary node
     * ```
     *
     * @example
     * ```typescript
     * // Example usage of spublish command
     * const result = await client.publish("Hi all!", "global-channel", true);
     * console.log(result); // Output: 2 - Published 2 instances of "Hi to sharded channel1!" message on channel1 using sharded mode
     * ```
     */
    public async publish(
        message: GlideString,
        channel: GlideString,
        sharded: boolean = false,
    ): Promise<number> {
        return this.createWritePromise(
            createPublish(message, channel, sharded),
        );
    }

    /**
     * Lists the currently active shard channels.
     * The command is routed to all nodes, and aggregates the response to a single array.
     *
     * @see {@link https://valkey.io/commands/pubsub-shardchannels/|valkey.io} for details.
     *
     * @param options - (Optional) Additional parameters:
     * - (Optional) `pattern`: A glob-style pattern to match active shard channels.
     *     If not provided, all active shard channels are returned.
     * - (Optional) `decoder`: see {@link DecoderOption}.
     * @returns A list of currently active shard channels matching the given pattern.
     *          If no pattern is specified, all active shard channels are returned.
     *
     * @example
     * ```typescript
     * const allChannels = await client.pubsubShardchannels();
     * console.log(allChannels); // Output: ["channel1", "channel2"]
     *
     * const filteredChannels = await client.pubsubShardchannels("channel*");
     * console.log(filteredChannels); // Output: ["channel1", "channel2"]
     * ```
     */
    public async pubsubShardChannels(
        options?: {
            pattern?: GlideString;
        } & DecoderOption,
    ): Promise<GlideString[]> {
        return this.createWritePromise(
            createPubsubShardChannels(options?.pattern),
            options,
        );
    }

    /**
     * Returns the number of subscribers (exclusive of clients subscribed to patterns) for the specified shard channels.
     *
     * @see {@link https://valkey.io/commands/pubsub-shardnumsub/|valkey.io} for details.
     * @remarks The command is routed to all nodes, and aggregates the response into a single list.
     *
     * @param channels - The list of shard channels to query for the number of subscribers.
     * @param options - (Optional) see {@link DecoderOption}.
     * @returns A list of the shard channel names and their numbers of subscribers.
     *
     * @example
     * ```typescript
     * const result1 = await client.pubsubShardnumsub(["channel1", "channel2"]);
     * console.log(result1); // Output:
     * // [{ channel: "channel1", numSub: 3}, { channel: "channel2", numSub: 5 }]
     *
     * const result2 = await client.pubsubShardnumsub([]);
     * console.log(result2); // Output: []
     * ```
     */
    public async pubsubShardNumSub(
        channels: GlideString[],
        options?: DecoderOption,
    ): Promise<{ channel: GlideString; numSub: number }[]> {
        return this.createWritePromise<GlideRecord<number>>(
            createPubSubShardNumSub(channels),
            options,
        ).then((res) =>
            res.map((r) => {
                return { channel: r.key, numSub: r.value };
            }),
        );
    }

    /**
     * Sorts the elements in the list, set, or sorted set at `key` and returns the result.
     *
     * The `sort` command can be used to sort elements based on different criteria and
     * apply transformations on sorted elements.
     *
     * To store the result into a new key, see {@link sortStore}.
     *
     * @see {@link https://valkey.io/commands/sort/|valkey.io} for details.
     *
     * @param key - The key of the list, set, or sorted set to be sorted.
     * @param options - (Optional) {@link SortClusterOptions} and {@link DecoderOption}.
     * @returns An `Array` of sorted elements.
     *
     * @example
     * ```typescript
     * await client.lpush("mylist", ["3", "1", "2", "a"]);
     * const result = await client.sort("mylist", { alpha: true, orderBy: SortOrder.DESC, limit: { offset: 0, count: 3 } });
     * console.log(result); // Output: [ 'a', '3', '2' ] - List is sorted in descending order lexicographically
     * ```
     */
    public async sort(
        key: GlideString,
        options?: SortClusterOptions & DecoderOption,
    ): Promise<GlideString[]> {
        return this.createWritePromise(createSort(key, options), options);
    }

    /**
     * Sorts the elements in the list, set, or sorted set at `key` and returns the result.
     *
     * The `sortReadOnly` command can be used to sort elements based on different criteria and
     * apply transformations on sorted elements.
     *
     * This command is routed depending on the client's {@link ReadFrom} strategy.
     *
     * @remarks Since Valkey version 7.0.0.
     *
     * @param key - The key of the list, set, or sorted set to be sorted.
     * @param options - (Optional) See {@link SortClusterOptions} and {@link DecoderOption}.
     * @returns An `Array` of sorted elements
     *
     * @example
     * ```typescript
     * await client.lpush("mylist", ["3", "1", "2", "a"]);
     * const result = await client.sortReadOnly("mylist", { alpha: true, orderBy: SortOrder.DESC, limit: { offset: 0, count: 3 } });
     * console.log(result); // Output: [ 'a', '3', '2' ] - List is sorted in descending order lexicographically
     * ```
     */
    public async sortReadOnly(
        key: GlideString,
        options?: SortClusterOptions & DecoderOption,
    ): Promise<GlideString[]> {
        return this.createWritePromise(
            createSortReadOnly(key, options),
            options,
        );
    }

    /**
     * Sorts the elements in the list, set, or sorted set at `key` and stores the result in
     * `destination`.
     *
     * The `sort` command can be used to sort elements based on different criteria and
     * apply transformations on sorted elements, and store the result in a new key.
     *
     * To get the sort result without storing it into a key, see {@link sort} or {@link sortReadOnly}.
     *
     * @see {@link https://valkey.io/commands/sort/|valkey.io} for details.
     * @remarks When in cluster mode, `destination` and `key` must map to the same hash slot.
     *
     * @param key - The key of the list, set, or sorted set to be sorted.
     * @param destination - The key where the sorted result will be stored.
     * @param options - (Optional) See {@link SortClusterOptions}.
     * @returns The number of elements in the sorted key stored at `destination`.
     *
     * @example
     * ```typescript
     * await client.lpush("mylist", ["3", "1", "2", "a"]);
     * const sortedElements = await client.sortReadOnly("mylist", "sortedList", { alpha: true, orderBy: SortOrder.DESC, limit: { offset: 0, count: 3 } });
     * console.log(sortedElements); // Output: 3 - number of elements sorted and stored
     * console.log(await client.lrange("sortedList", 0, -1)); // Output: [ 'a', '3', '2' ] - List is sorted in descending order lexicographically and stored in `sortedList`
     * ```
     */
    public async sortStore(
        key: GlideString,
        destination: GlideString,
        options?: SortClusterOptions,
    ): Promise<number> {
        return this.createWritePromise(createSort(key, options, destination));
    }

    /**
     * Returns `UNIX TIME` of the last DB save timestamp or startup timestamp if no save
     * was made since then.
     *
     * The command will be routed to a random node, unless `route` is provided.
     *
     * @see {@link https://valkey.io/commands/lastsave/|valkey.io} for details.
     *
     * @param options - (Optional) See {@link RouteOption}.
     * @returns `UNIX TIME` of the last DB save executed with success.
     *
     * @example
     * ```typescript
     * const timestamp = await client.lastsave();
     * console.log("Last DB save was done at " + timestamp);
     * ```
     */
    public async lastsave(
        options?: RouteOption,
    ): Promise<ClusterResponse<number>> {
<<<<<<< HEAD
        return this.createWritePromise<ClusterGlideRecord<number>>(
            createLastSave(),
            {
                route: toProtobufRoute(options?.route),
            },
        ).then((res) => convertClusterGlideRecord(res, true, options?.route));
=======
        return this.createWritePromise(createLastSave(), options);
>>>>>>> 9d35b306
    }

    /**
     * Returns a random existing key name.
     *
     * The command will be routed to all primary nodes, unless `route` is provided.
     *
     * @see {@link https://valkey.io/commands/randomkey/|valkey.io} for details.
     *
     * @param options - (Optional) See {@link RouteOption} and {@link DecoderOption}.
     * @returns A random existing key name.
     *
     * @example
     * ```typescript
     * const result = await client.randomKey();
     * console.log(result); // Output: "key12" - "key12" is a random existing key name.
     * ```
     */
    public async randomKey(
        options?: DecoderOption & RouteOption,
    ): Promise<GlideString | null> {
        return this.createWritePromise(createRandomKey(), options);
    }

    /**
     * Flushes all the previously watched keys for a transaction. Executing a transaction will
     * automatically flush all previously watched keys.
     *
     * The command will be routed to all primary nodes, unless `route` is provided
     *
     * @see {@link https://valkey.io/commands/unwatch/|valkey.io} and {@link https://valkey.io/topics/transactions/#cas|Valkey Glide Wiki} for more details.
     *
     * @param options - (Optional) See {@link RouteOption}.
     * @returns A simple `"OK"` response.
     *
     * @example
     * ```typescript
     * let response = await client.watch(["sampleKey"]);
     * console.log(response); // Output: "OK"
     * response = await client.unwatch();
     * console.log(response); // Output: "OK"
     * ```
     */
    public async unwatch(options?: RouteOption): Promise<"OK"> {
        return this.createWritePromise(createUnWatch(), {
            decoder: Decoder.String,
            ...options,
        });
    }
}<|MERGE_RESOLUTION|>--- conflicted
+++ resolved
@@ -434,13 +434,8 @@
     ): Promise<ClusterResponse<string>> {
         return this.createWritePromise<ClusterGlideRecord<string>>(
             createInfo(options?.sections),
-<<<<<<< HEAD
-            { route: toProtobufRoute(options?.route), decoder: Decoder.String },
+            { decoder: Decoder.String, ...options },
         ).then((res) => convertClusterGlideRecord(res, false, options?.route));
-=======
-            { decoder: Decoder.String, ...options },
-        );
->>>>>>> 9d35b306
     }
 
     /**
@@ -475,16 +470,8 @@
     ): Promise<ClusterResponse<GlideString | null>> {
         return this.createWritePromise<ClusterGlideRecord<GlideString | null>>(
             createClientGetName(),
-<<<<<<< HEAD
-            {
-                route: toProtobufRoute(options?.route),
-                decoder: options?.decoder,
-            },
+            options,
         ).then((res) => convertClusterGlideRecord(res, true, options?.route));
-=======
-            options,
-        );
->>>>>>> 9d35b306
     }
 
     /**
@@ -557,13 +544,8 @@
     ): Promise<ClusterResponse<number>> {
         return this.createWritePromise<ClusterGlideRecord<number>>(
             createClientId(),
-<<<<<<< HEAD
-            { route: toProtobufRoute(options?.route) },
+            options,
         ).then((res) => convertClusterGlideRecord(res, true, options?.route));
-=======
-            options,
-        );
->>>>>>> 9d35b306
     }
 
     /**
@@ -597,18 +579,11 @@
         parameters: string[],
         options?: RouteOption & DecoderOption,
     ): Promise<ClusterResponse<Record<string, GlideString>>> {
-<<<<<<< HEAD
         return this.createWritePromise<
             ClusterGlideRecord<GlideRecord<GlideString>>
-        >(createConfigGet(parameters), {
-            route: toProtobufRoute(options?.route),
-            decoder: options?.decoder,
-        }).then((res) =>
+        >(createConfigGet(parameters), options).then((res) =>
             convertGlideRecordToRecord(res as GlideRecord<string>),
         );
-=======
-        return this.createWritePromise(createConfigGet(parameters), options);
->>>>>>> 9d35b306
     }
 
     /**
@@ -668,17 +643,10 @@
         message: GlideString,
         options?: RouteOption & DecoderOption,
     ): Promise<ClusterResponse<GlideString>> {
-<<<<<<< HEAD
         return this.createWritePromise<ClusterGlideRecord<GlideString>>(
             createEcho(message),
-            {
-                route: toProtobufRoute(options?.route),
-                decoder: options?.decoder,
-            },
+            options,
         ).then((res) => convertClusterGlideRecord(res, true, options?.route));
-=======
-        return this.createWritePromise(createEcho(message), options);
->>>>>>> 9d35b306
     }
 
     /**
@@ -714,20 +682,10 @@
     public async time(
         options?: RouteOption,
     ): Promise<ClusterResponse<[string, string]>> {
-<<<<<<< HEAD
         return this.createWritePromise<ClusterGlideRecord<[string, string]>>(
             createTime(),
-            {
-                route: toProtobufRoute(options?.route),
-                decoder: Decoder.String,
-            },
+            options,
         ).then((res) => convertClusterGlideRecord(res, true, options?.route));
-=======
-        return this.createWritePromise(createTime(), {
-            decoder: Decoder.String,
-            ...options,
-        });
->>>>>>> 9d35b306
     }
 
     /**
@@ -779,20 +737,10 @@
     public async lolwut(
         options?: LolwutOptions & RouteOption,
     ): Promise<ClusterResponse<string>> {
-<<<<<<< HEAD
         return this.createWritePromise<ClusterGlideRecord<string>>(
             createLolwut(options),
-            {
-                route: toProtobufRoute(options?.route),
-                decoder: Decoder.String,
-            },
+            options,
         ).then((res) => convertClusterGlideRecord(res, true, options?.route));
-=======
-        return this.createWritePromise(createLolwut(options), {
-            decoder: Decoder.String,
-            ...options,
-        });
->>>>>>> 9d35b306
     }
 
     /**
@@ -819,17 +767,10 @@
         args: GlideString[],
         options?: RouteOption & DecoderOption,
     ): Promise<ClusterResponse<ReturnType>> {
-<<<<<<< HEAD
         return this.createWritePromise<ClusterGlideRecord<ReturnType>>(
             createFCall(func, [], args),
-            {
-                route: toProtobufRoute(options?.route),
-                decoder: options?.decoder,
-            },
+            options,
         ).then((res) => convertClusterGlideRecord(res, true, options?.route));
-=======
-        return this.createWritePromise(createFCall(func, [], args), options);
->>>>>>> 9d35b306
     }
 
     /**
@@ -857,20 +798,10 @@
         args: GlideString[],
         options?: RouteOption & DecoderOption,
     ): Promise<ClusterResponse<ReturnType>> {
-<<<<<<< HEAD
         return this.createWritePromise<ClusterGlideRecord<ReturnType>>(
             createFCallReadOnly(func, [], args),
-            {
-                route: toProtobufRoute(options?.route),
-                decoder: options?.decoder,
-            },
+            options,
         ).then((res) => convertClusterGlideRecord(res, true, options?.route));
-=======
-        return this.createWritePromise(
-            createFCallReadOnly(func, [], args),
-            options,
-        );
->>>>>>> 9d35b306
     }
 
     /**
@@ -995,13 +926,9 @@
     public async functionList(
         options?: FunctionListOptions & DecoderOption & RouteOption,
     ): Promise<ClusterResponse<FunctionListResponse>> {
-<<<<<<< HEAD
         return this.createWritePromise<
             GlideRecord<unknown> | GlideRecord<unknown>[]
-        >(createFunctionList(options), {
-            route: toProtobufRoute(options?.route),
-            decoder: options?.decoder,
-        }).then((res) =>
+        >(createFunctionList(options), options).then((res) =>
             res.length == 0
                 ? (res as FunctionListResponse) // no libs
                 : ((Array.isArray(res[0])
@@ -1014,9 +941,6 @@
                             res as GlideRecord<unknown>,
                         )) as ClusterResponse<FunctionListResponse>),
         );
-=======
-        return this.createWritePromise(createFunctionList(options), options);
->>>>>>> 9d35b306
     }
 
     /**
@@ -1071,21 +995,14 @@
     public async functionStats(
         options?: RouteOption & DecoderOption,
     ): Promise<ClusterResponse<FunctionStatsSingleResponse>> {
-<<<<<<< HEAD
         return this.createWritePromise<
             ClusterGlideRecord<GlideRecord<unknown>>
-        >(createFunctionStats(), {
-            route: toProtobufRoute(options?.route),
-            decoder: options?.decoder,
-        }).then(
+        >(createFunctionStats(), options).then(
             (res) =>
                 convertGlideRecordToRecord(
                     res,
                 ) as ClusterResponse<FunctionStatsSingleResponse>,
         );
-=======
-        return this.createWritePromise(createFunctionStats(), options);
->>>>>>> 9d35b306
     }
 
     /**
@@ -1128,20 +1045,10 @@
     public async functionDump(
         options?: RouteOption,
     ): Promise<ClusterResponse<Buffer>> {
-<<<<<<< HEAD
         return this.createWritePromise<ClusterGlideRecord<Buffer>>(
             createFunctionDump(),
-            {
-                route: toProtobufRoute(route),
-                decoder: Decoder.Bytes,
-            },
-        ).then((res) => convertClusterGlideRecord(res, true, route));
-=======
-        return this.createWritePromise(createFunctionDump(), {
-            decoder: Decoder.Bytes,
-            ...options,
-        });
->>>>>>> 9d35b306
+            options,
+        ).then((res) => convertClusterGlideRecord(res, true, options?.route));
     }
 
     /**
@@ -1247,17 +1154,8 @@
      * console.log("Number of keys across all primary nodes: ", numKeys);
      * ```
      */
-<<<<<<< HEAD
     public async dbsize(options?: RouteOption): Promise<number> {
-        return this.createWritePromise<number>(createDBSize(), {
-            route: toProtobufRoute(options?.route),
-        });
-=======
-    public async dbsize(
-        options?: RouteOption,
-    ): Promise<ClusterResponse<number>> {
-        return this.createWritePromise(createDBSize(), options);
->>>>>>> 9d35b306
+        return this.createWritePromise<number>(createDBSize(), options);
     }
 
     /** Publish a message on pubsub channel.
@@ -1475,16 +1373,10 @@
     public async lastsave(
         options?: RouteOption,
     ): Promise<ClusterResponse<number>> {
-<<<<<<< HEAD
         return this.createWritePromise<ClusterGlideRecord<number>>(
             createLastSave(),
-            {
-                route: toProtobufRoute(options?.route),
-            },
+            options,
         ).then((res) => convertClusterGlideRecord(res, true, options?.route));
-=======
-        return this.createWritePromise(createLastSave(), options);
->>>>>>> 9d35b306
     }
 
     /**
