/**
 * Copyright Valkey GLIDE Project Contributors - SPDX Identifier: Apache-2.0
 */

import * as net from "net";
import {
    BaseClient,
    BaseClientConfiguration,
    PubSubMsg,
    ReturnType,
} from "./BaseClient";
import {
<<<<<<< HEAD
    FunctionListOptions,
    FunctionListResponse,
=======
    FlushMode,
>>>>>>> 596ebea1
    InfoOptions,
    LolwutOptions,
    createClientGetName,
    createClientId,
    createConfigGet,
    createConfigResetStat,
    createConfigRewrite,
    createConfigSet,
    createCustomCommand,
    createDBSize,
    createEcho,
    createFCall,
    createFCallReadOnly,
    createFlushAll,
    createFlushDB,
    createFunctionDelete,
    createFunctionFlush,
    createFunctionList,
    createFunctionLoad,
    createInfo,
    createLolwut,
    createPing,
    createPublish,
    createTime,
} from "./Commands";
import { RequestError } from "./Errors";
import { command_request, connection_request } from "./ProtobufMessage";
import { ClusterTransaction } from "./Transaction";

/**
 * Represents a manually configured interval for periodic checks.
 */
export type PeriodicChecksManualInterval = {
    /**
     * The duration in seconds for the interval between periodic checks.
     */
    duration_in_sec: number;
};

/**
 * Periodic checks configuration.
 */
export type PeriodicChecks =
    /**
     * Enables the periodic checks with the default configurations.
     */
    | "enabledDefaultConfigs"
    /**
     * Disables the periodic checks.
     */
    | "disabled"
    /**
     * Manually configured interval for periodic checks.
     */
    | PeriodicChecksManualInterval;

/* eslint-disable-next-line @typescript-eslint/no-namespace */
export namespace ClusterClientConfiguration {
    /**
     * Enum representing pubsub subscription modes.
     * See [Valkey PubSub Documentation](https://valkey.io/docs/topics/pubsub/) for more details.
     */
    export enum PubSubChannelModes {
        /**
         * Use exact channel names.
         */
        Exact = 0,

        /**
         * Use channel name patterns.
         */
        Pattern = 1,

        /**
         * Use sharded pubsub. Available since Valkey version 7.0.
         */
        Sharded = 2,
    }

    export type PubSubSubscriptions = {
        /**
         * Channels and patterns by modes.
         */
        channelsAndPatterns: Partial<Record<PubSubChannelModes, Set<string>>>;

        /**
         * Optional callback to accept the incoming messages.
         */
        /* eslint-disable-next-line @typescript-eslint/no-explicit-any */
        callback?: (msg: PubSubMsg, context: any) => void;

        /**
         * Arbitrary context to pass to the callback.
         */
        /* eslint-disable-next-line @typescript-eslint/no-explicit-any */
        context?: any;
    };
}
export type ClusterClientConfiguration = BaseClientConfiguration & {
    /**
     * Configure the periodic topology checks.
     * These checks evaluate changes in the cluster's topology, triggering a slot refresh when detected.
     * Periodic checks ensure a quick and efficient process by querying a limited number of nodes.
     * If not set, `enabledDefaultConfigs` will be used.
     */
    periodicChecks?: PeriodicChecks;

    /**
     * PubSub subscriptions to be used for the client.
     * Will be applied via SUBSCRIBE/PSUBSCRIBE/SSUBSCRIBE commands during connection establishment.
     */
    pubsubSubscriptions?: ClusterClientConfiguration.PubSubSubscriptions;
};

/**
 * If the command's routing is to one node we will get T as a response type,
 * otherwise, we will get a dictionary of address: nodeResponse, address is of type string and nodeResponse is of type T.
 */
export type ClusterResponse<T> = T | Record<string, T>;

export type SlotIdTypes = {
    /**
     * `replicaSlotId` overrides the `readFrom` configuration. If it's used the request
     * will be routed to a replica, even if the strategy is `alwaysFromPrimary`.
     */
    type: "primarySlotId" | "replicaSlotId";
    /**
     * Slot number. There are 16384 slots in a redis cluster, and each shard manages a slot range.
     * Unless the slot is known, it's better to route using `SlotKeyTypes`
     */
    id: number;
};

export type SlotKeyTypes = {
    /**
     * `replicaSlotKey` overrides the `readFrom` configuration. If it's used the request
     * will be routed to a replica, even if the strategy is `alwaysFromPrimary`.
     */
    type: "primarySlotKey" | "replicaSlotKey";
    /**
     * The request will be sent to nodes managing this key.
     */
    key: string;
};

/// Route command to specific node.
export type RouteByAddress = {
    type: "routeByAddress";
    /**
     *The endpoint of the node. If `port` is not provided, should be in the `${address}:${port}` format, where `address` is the preferred endpoint as shown in the output of the `CLUSTER SLOTS` command.
     */
    host: string;
    /**
     * The port to access on the node. If port is not provided, `host` is assumed to be in the format `${address}:${port}`.
     */
    port?: number;
};

export type Routes =
    | SingleNodeRoute
    /**
     * Route request to all primary nodes.
     */
    | "allPrimaries"
    /**
     * Route request to all nodes.
     */
    | "allNodes";

export type SingleNodeRoute =
    /**
     * Route request to a random node.
     */
    | "randomNode"
    /**
     * Route request to the node that contains the slot with the given id.
     */
    | SlotIdTypes
    /**
     * Route request to the node that contains the slot that the given key matches.
     */
    | SlotKeyTypes
    | RouteByAddress;

function toProtobufRoute(
    route: Routes | undefined,
): command_request.Routes | undefined {
    if (route === undefined) {
        return undefined;
    }

    if (route === "allPrimaries") {
        return command_request.Routes.create({
            simpleRoutes: command_request.SimpleRoutes.AllPrimaries,
        });
    } else if (route === "allNodes") {
        return command_request.Routes.create({
            simpleRoutes: command_request.SimpleRoutes.AllNodes,
        });
    } else if (route === "randomNode") {
        return command_request.Routes.create({
            simpleRoutes: command_request.SimpleRoutes.Random,
        });
    } else if (route.type === "primarySlotKey") {
        return command_request.Routes.create({
            slotKeyRoute: command_request.SlotKeyRoute.create({
                slotType: command_request.SlotTypes.Primary,
                slotKey: route.key,
            }),
        });
    } else if (route.type === "replicaSlotKey") {
        return command_request.Routes.create({
            slotKeyRoute: command_request.SlotKeyRoute.create({
                slotType: command_request.SlotTypes.Replica,
                slotKey: route.key,
            }),
        });
    } else if (route.type === "primarySlotId") {
        return command_request.Routes.create({
            slotKeyRoute: command_request.SlotIdRoute.create({
                slotType: command_request.SlotTypes.Primary,
                slotId: route.id,
            }),
        });
    } else if (route.type === "replicaSlotId") {
        return command_request.Routes.create({
            slotKeyRoute: command_request.SlotIdRoute.create({
                slotType: command_request.SlotTypes.Replica,
                slotId: route.id,
            }),
        });
    } else if (route.type === "routeByAddress") {
        let port = route.port;
        let host = route.host;

        if (port === undefined) {
            const split = host.split(":");

            if (split.length !== 2) {
                throw new RequestError(
                    "No port provided, expected host to be formatted as `{hostname}:{port}`. Received " +
                        host,
                );
            }

            host = split[0];
            port = Number(split[1]);
        }

        return command_request.Routes.create({
            byAddressRoute: { host, port },
        });
    }
}

/**
 * Client used for connection to cluster Redis servers.
 * For full documentation, see
 * https://github.com/valkey-io/valkey-glide/wiki/NodeJS-wrapper#cluster
 */
export class GlideClusterClient extends BaseClient {
    /**
     * @internal
     */
    protected createClientRequest(
        options: ClusterClientConfiguration,
    ): connection_request.IConnectionRequest {
        const configuration = super.createClientRequest(options);
        configuration.clusterModeEnabled = true;

        // "enabledDefaultConfigs" is the default configuration and doesn't need setting
        if (
            options.periodicChecks !== undefined &&
            options.periodicChecks !== "enabledDefaultConfigs"
        ) {
            if (options.periodicChecks === "disabled") {
                configuration.periodicChecksDisabled =
                    connection_request.PeriodicChecksDisabled.create();
            } else {
                configuration.periodicChecksManualInterval =
                    connection_request.PeriodicChecksManualInterval.create({
                        durationInSec: options.periodicChecks.duration_in_sec,
                    });
            }
        }

        this.configurePubsub(options, configuration);
        return configuration;
    }

    public static async createClient(
        options: ClusterClientConfiguration,
    ): Promise<GlideClusterClient> {
        return await super.createClientInternal(
            options,
            (socket: net.Socket, options?: ClusterClientConfiguration) =>
                new GlideClusterClient(socket, options),
        );
    }

    static async __createClient(
        options: BaseClientConfiguration,
        connectedSocket: net.Socket,
    ): Promise<GlideClusterClient> {
        return super.__createClientInternal(
            options,
            connectedSocket,
            (socket, options) => new GlideClusterClient(socket, options),
        );
    }

    /** Executes a single command, without checking inputs. Every part of the command, including subcommands,
     *  should be added as a separate value in args.
     *  The command will be routed automatically based on the passed command's default request policy, unless `route` is provided,
     *  in which case the client will route the command to the nodes defined by `route`.
     *
     * See the [Glide for Redis Wiki](https://github.com/valkey-io/valkey-glide/wiki/General-Concepts#custom-command)
     * for details on the restrictions and limitations of the custom command API.
     *
     * @example
     * ```typescript
     * // Example usage of customCommand method to retrieve pub/sub clients with routing to all primary nodes
     * const result = await client.customCommand(["CLIENT", "LIST", "TYPE", "PUBSUB"], "allPrimaries");
     * console.log(result); // Output: Returns a list of all pub/sub clients
     * ```
     */
    public customCommand(args: string[], route?: Routes): Promise<ReturnType> {
        const command = createCustomCommand(args);
        return super.createWritePromise(command, toProtobufRoute(route));
    }

    /** Execute a transaction by processing the queued commands.
     *   See https://redis.io/topics/Transactions/ for details on Redis Transactions.
     *
     * @param transaction - A ClusterTransaction object containing a list of commands to be executed.
     * @param route - If `route` is not provided, the transaction will be routed to the slot owner of the first key found in the transaction.
     *   If no key is found, the command will be sent to a random node.
     *   If `route` is provided, the client will route the command to the nodes defined by `route`.
     * @returns A list of results corresponding to the execution of each command in the transaction.
     *      If a command returns a value, it will be included in the list. If a command doesn't return a value,
     *      the list entry will be null.
     *      If the transaction failed due to a WATCH command, `exec` will return `null`.
     */
    public exec(
        transaction: ClusterTransaction,
        route?: SingleNodeRoute,
    ): Promise<ReturnType[] | null> {
        return this.createWritePromise<ReturnType[] | null>(
            transaction.commands,
            toProtobufRoute(route),
        ).then((result: ReturnType[] | null) => {
            return this.processResultWithSetCommands(
                result,
                transaction.setCommandsIndexes,
            );
        });
    }

    /** Ping the Redis server.
     * See https://valkey.io/commands/ping/ for details.
     *
     * @param message - An optional message to include in the PING command.
     * If not provided, the server will respond with "PONG".
     * If provided, the server will respond with a copy of the message.
     * @param route - The command will be routed to all primaries, unless `route` is provided, in which
     *   case the client will route the command to the nodes defined by `route`.
     * @returns - "PONG" if `message` is not provided, otherwise return a copy of `message`.
     *
     * @example
     * ```typescript
     * // Example usage of ping method without any message
     * const result = await client.ping();
     * console.log(result); // Output: 'PONG'
     * ```
     *
     * @example
     * ```typescript
     * // Example usage of ping method with a message
     * const result = await client.ping("Hello");
     * console.log(result); // Output: 'Hello'
     * ```
     */
    public ping(message?: string, route?: Routes): Promise<string> {
        return this.createWritePromise(
            createPing(message),
            toProtobufRoute(route),
        );
    }

    /** Get information and statistics about the Redis server.
     *  See https://valkey.io/commands/info/ for details.
     *
     * @param options - A list of InfoSection values specifying which sections of information to retrieve.
     *  When no parameter is provided, the default option is assumed.
     * @param route - The command will be routed to all primaries, unless `route` is provided, in which
     *   case the client will route the command to the nodes defined by `route`.
     * @returns a string containing the information for the sections requested. When specifying a route other than a single node,
     * it returns a dictionary where each address is the key and its corresponding node response is the value.
     */
    public info(
        options?: InfoOptions[],
        route?: Routes,
    ): Promise<ClusterResponse<string>> {
        return this.createWritePromise<ClusterResponse<string>>(
            createInfo(options),
            toProtobufRoute(route),
        );
    }

    /** Get the name of the connection to which the request is routed.
     *  See https://valkey.io/commands/client-getname/ for more details.
     *
     * @param route - The command will be routed a random node, unless `route` is provided, in which
     *   case the client will route the command to the nodes defined by `route`.
     *
     * @returns - the name of the client connection as a string if a name is set, or null if no name is assigned.
     * When specifying a route other than a single node, it returns a dictionary where each address is the key and
     * its corresponding node response is the value.
     *
     * @example
     * ```typescript
     * // Example usage of client_getname method
     * const result = await client.client_getname();
     * console.log(result); // Output: 'Connection Name'
     * ```
     *
     * @example
     * ```typescript
     * // Example usage of clientGetName method with routing to all nodes
     * const result = await client.clientGetName('allNodes');
     * console.log(result); // Output: {'addr': 'Connection Name', 'addr2': 'Connection Name', 'addr3': 'Connection Name'}
     * ```
     */
    public clientGetName(
        route?: Routes,
    ): Promise<ClusterResponse<string | null>> {
        return this.createWritePromise<ClusterResponse<string | null>>(
            createClientGetName(),
            toProtobufRoute(route),
        );
    }

    /** Rewrite the configuration file with the current configuration.
     * See https://valkey.io/commands/config-rewrite/ for details.
     *
     * @param route - The command will be routed to all nodes, unless `route` is provided, in which
     *   case the client will route the command to the nodes defined by `route`.
     *
     * @returns "OK" when the configuration was rewritten properly. Otherwise, an error is thrown.
     *
     * @example
     * ```typescript
     * // Example usage of configRewrite command
     * const result = await client.configRewrite();
     * console.log(result); // Output: 'OK'
     * ```
     */
    public configRewrite(route?: Routes): Promise<"OK"> {
        return this.createWritePromise(
            createConfigRewrite(),
            toProtobufRoute(route),
        );
    }

    /** Resets the statistics reported by Redis using the INFO and LATENCY HISTOGRAM commands.
     * See https://valkey.io/commands/config-resetstat/ for details.
     *
     * @param route - The command will be routed to all nodes, unless `route` is provided, in which
     *   case the client will route the command to the nodes defined by `route`.
     *
     * @returns always "OK".
     *
     * @example
     * ```typescript
     * // Example usage of configResetStat command
     * const result = await client.configResetStat();
     * console.log(result); // Output: 'OK'
     * ```
     */
    public configResetStat(route?: Routes): Promise<"OK"> {
        return this.createWritePromise(
            createConfigResetStat(),
            toProtobufRoute(route),
        );
    }

    /** Returns the current connection id.
     * See https://valkey.io/commands/client-id/ for details.
     *
     * @param route - The command will be routed to a random node, unless `route` is provided, in which
     *   case the client will route the command to the nodes defined by `route`.
     * @returns the id of the client. When specifying a route other than a single node,
     * it returns a dictionary where each address is the key and its corresponding node response is the value.
     */
    public clientId(route?: Routes): Promise<ClusterResponse<number>> {
        return this.createWritePromise<ClusterResponse<number>>(
            createClientId(),
            toProtobufRoute(route),
        );
    }

    /** Reads the configuration parameters of a running Redis server.
     *  See https://valkey.io/commands/config-get/ for details.
     *
     * @param parameters - A list of configuration parameter names to retrieve values for.
     * @param route - The command will be routed to a random node, unless `route` is provided, in which
     *  case the client will route the command to the nodes defined by `route`.
     *  If `route` is not provided, the command will be sent to a random node.
     *
     * @returns A map of values corresponding to the configuration parameters. When specifying a route other than a single node,
     *  it returns a dictionary where each address is the key and its corresponding node response is the value.
     *
     * @example
     * ```typescript
     * // Example usage of config_get method with a single configuration parameter with routing to a random node
     * const result = await client.config_get(["timeout"], "randomNode");
     * console.log(result); // Output: {'timeout': '1000'}
     * ```
     *
     * @example
     * ```typescript
     * // Example usage of configGet method with multiple configuration parameters
     * const result = await client.configGet(["timeout", "maxmemory"]);
     * console.log(result); // Output: {'timeout': '1000', 'maxmemory': '1GB'}
     * ```
     */
    public configGet(
        parameters: string[],
        route?: Routes,
    ): Promise<ClusterResponse<Record<string, string>>> {
        return this.createWritePromise<ClusterResponse<Record<string, string>>>(
            createConfigGet(parameters),
            toProtobufRoute(route),
        );
    }

    /** Set configuration parameters to the specified values.
     *   See https://valkey.io/commands/config-set/ for details.
     *
     * @param parameters - A List of keyValuePairs consisting of configuration parameters and their respective values to set.
     * @param route - The command will be routed to all nodes, unless `route` is provided, in which
     *   case the client will route the command to the nodes defined by `route`.
     *   If `route` is not provided, the command will be sent to the all nodes.
     *
     * @returns "OK" when the configuration was set properly. Otherwise an error is thrown.
     *
     * @example
     * ```typescript
     * // Example usage of configSet method to set multiple configuration parameters
     * const result = await client.configSet({ timeout: "1000", maxmemory, "1GB" });
     * console.log(result); // Output: 'OK'
     * ```
     */
    public configSet(
        parameters: Record<string, string>,
        route?: Routes,
    ): Promise<"OK"> {
        return this.createWritePromise(
            createConfigSet(parameters),
            toProtobufRoute(route),
        );
    }

    /** Echoes the provided `message` back.
     * See https://valkey.io/commands/echo for more details.
     *
     * @param message - The message to be echoed back.
     * @param route - The command will be routed to a random node, unless `route` is provided, in which
     *  case the client will route the command to the nodes defined by `route`.
     * @returns The provided `message`. When specifying a route other than a single node,
     *  it returns a dictionary where each address is the key and its corresponding node response is the value.
     *
     * @example
     * ```typescript
     * // Example usage of the echo command
     * const echoedMessage = await client.echo("valkey-glide");
     * console.log(echoedMessage); // Output: "valkey-glide"
     * ```
     * @example
     * ```typescript
     * // Example usage of the echo command with routing to all nodes
     * const echoedMessage = await client.echo("valkey-glide", "allNodes");
     * console.log(echoedMessage); // Output: {'addr': 'valkey-glide', 'addr2': 'valkey-glide', 'addr3': 'valkey-glide'}
     * ```
     */
    public echo(
        message: string,
        route?: Routes,
    ): Promise<ClusterResponse<string>> {
        return this.createWritePromise(
            createEcho(message),
            toProtobufRoute(route),
        );
    }

    /** Returns the server time.
     * See https://valkey.io/commands/time/ for details.
     *
     * @param route - The command will be routed to a random node, unless `route` is provided, in which
     *  case the client will route the command to the nodes defined by `route`.
     *
     * @returns - The current server time as a two items `array`:
     * A Unix timestamp and the amount of microseconds already elapsed in the current second.
     * The returned `array` is in a [Unix timestamp, Microseconds already elapsed] format.
     * When specifying a route other than a single node, it returns a dictionary where each address is the key and
     * its corresponding node response is the value.
     *
     * @example
     * ```typescript
     * // Example usage of time method without any argument
     * const result = await client.time();
     * console.log(result); // Output: ['1710925775', '913580']
     * ```
     *
     * @example
     * ```typescript
     * // Example usage of time method with routing to all nodes
     * const result = await client.time('allNodes');
     * console.log(result); // Output: {'addr': ['1710925775', '913580'], 'addr2': ['1710925775', '913580'], 'addr3': ['1710925775', '913580']}
     * ```
     */
    public time(route?: Routes): Promise<ClusterResponse<[string, string]>> {
        return this.createWritePromise(createTime(), toProtobufRoute(route));
    }

    /**
     * Displays a piece of generative computer art and the server version.
     *
     * See https://valkey.io/commands/lolwut/ for more details.
     *
     * @param options - The LOLWUT options.
     * @param route - The command will be routed to a random node, unless `route` is provided, in which
     *  case the client will route the command to the nodes defined by `route`.
     * @returns A piece of generative computer art along with the current server version.
     *
     * @example
     * ```typescript
     * const response = await client.lolwut({ version: 6, parameters: [40, 20] }, "allNodes");
     * console.log(response); // Output: "Redis ver. 7.2.3" - Indicates the current server version.
     * ```
     */
    public lolwut(
        options?: LolwutOptions,
        route?: Routes,
    ): Promise<ClusterResponse<string>> {
        return this.createWritePromise(
            createLolwut(options),
            toProtobufRoute(route),
        );
    }

    /**
     * Invokes a previously loaded function.
     *
     * See https://valkey.io/commands/fcall/ for more details.
     *
     * since Valkey version 7.0.0.
     *
     * @param func - The function name.
     * @param args - A list of `function` arguments and it should not represent names of keys.
     * @param route - The command will be routed to a random node, unless `route` is provided, in which
     *     case the client will route the command to the nodes defined by `route`.
     * @returns The invoked function's return value.
     *
     * @example
     * ```typescript
     * const response = await client.fcallWithRoute("Deep_Thought", [], "randomNode");
     * console.log(response); // Output: Returns the function's return value.
     * ```
     */
    public fcallWithRoute(
        func: string,
        args: string[],
        route?: Routes,
    ): Promise<ReturnType> {
        return this.createWritePromise(
            createFCall(func, [], args),
            toProtobufRoute(route),
        );
    }

    /**
     * Invokes a previously loaded read-only function.
     *
     * See https://valkey.io/commands/fcall/ for more details.
     *
     * since Valkey version 7.0.0.
     *
     * @param func - The function name.
     * @param args - A list of `function` arguments and it should not represent names of keys.
     * @param route - The command will be routed to a random node, unless `route` is provided, in which
     *     case the client will route the command to the nodes defined by `route`.
     * @returns The invoked function's return value.
     *
     * @example
     * ```typescript
     * const response = await client.fcallReadonlyWithRoute("Deep_Thought", ["Answer", "to", "the", "Ultimate",
     *            "Question", "of", "Life,", "the", "Universe,", "and", "Everything"], "randomNode");
     * console.log(response); // Output: 42 # The return value on the function that was execute.
     * ```
     */
    public fcallReadonlyWithRoute(
        func: string,
        args: string[],
        route?: Routes,
    ): Promise<ReturnType> {
        return this.createWritePromise(
            createFCallReadOnly(func, [], args),
            toProtobufRoute(route),
        );
    }

    /**
     * Deletes a library and all its functions.
     *
     * See https://valkey.io/commands/function-delete/ for details.
     *
     * since Valkey version 7.0.0.
     *
     * @param libraryCode - The library name to delete.
     * @param route - The command will be routed to all primary node, unless `route` is provided, in which
     *     case the client will route the command to the nodes defined by `route`.
     * @returns A simple OK response.
     *
     * @example
     * ```typescript
     * const result = await client.functionDelete("libName");
     * console.log(result); // Output: 'OK'
     * ```
     */
    public functionDelete(
        libraryCode: string,
        route?: Routes,
    ): Promise<string> {
        return this.createWritePromise(
            createFunctionDelete(libraryCode),
            toProtobufRoute(route),
        );
    }

    /**
     * Loads a library to Valkey.
     *
     * See https://valkey.io/commands/function-load/ for details.
     *
     * since Valkey version 7.0.0.
     *
     * @param libraryCode - The source code that implements the library.
     * @param replace - Whether the given library should overwrite a library with the same name if it
     *     already exists.
     * @param route - The command will be routed to a random node, unless `route` is provided, in which
     *     case the client will route the command to the nodes defined by `route`.
     * @returns The library name that was loaded.
     *
     * @example
     * ```typescript
     * const code = "#!lua name=mylib \n redis.register_function('myfunc', function(keys, args) return args[1] end)";
     * const result = await client.functionLoad(code, true, 'allNodes');
     * console.log(result); // Output: 'mylib'
     * ```
     */
    public functionLoad(
        libraryCode: string,
        replace?: boolean,
        route?: Routes,
    ): Promise<string> {
        return this.createWritePromise(
            createFunctionLoad(libraryCode, replace),
            toProtobufRoute(route),
        );
    }

    /**
     * Deletes all function libraries.
     *
     * See https://valkey.io/commands/function-flush/ for details.
     *
     * since Valkey version 7.0.0.
     *
     * @param mode - The flushing mode, could be either {@link FlushMode.SYNC} or {@link FlushMode.ASYNC}.
     * @param route - The command will be routed to all primary node, unless `route` is provided, in which
     *   case the client will route the command to the nodes defined by `route`.
     * @returns A simple OK response.
     *
     * @example
     * ```typescript
     * const result = await client.functionFlush(FlushMode.SYNC);
     * console.log(result); // Output: 'OK'
     * ```
     */
    public functionFlush(mode?: FlushMode, route?: Routes): Promise<string> {
        return this.createWritePromise(
            createFunctionFlush(mode),
            toProtobufRoute(route),
        );
    }

    /**
     * Returns information about the functions and libraries.
     *
     * See https://valkey.io/commands/function-list/ for details.
     *
     * since Valkey version 7.0.0.
     *
     * @param options - Parameters to filter and request additional info.
     * @param route - The client will route the command to the nodes defined by `route`.
     *     If not defined, the command will be routed to a random route.
     * @returns Info about all or selected libraries and their functions in {@link FunctionListResponse} format.
     *
     * @example
     * ```typescript
     * // Request info for specific library including the source code
     * const result1 = await client.functionList({ libNamePattern: "myLib*", withCode: true });
     * // Request info for all libraries
     * const result2 = await client.functionList();
     * console.log(result2); // Output:
     * // [{
     * //     "library_name": "myLib5_backup",
     * //     "engine": "LUA",
     * //     "functions": [{
     * //         "name": "myfunc",
     * //         "description": null,
     * //         "flags": [ "no-writes" ],
     * //     }],
     * //     "library_code": "#!lua name=myLib5_backup \n redis.register_function('myfunc', function(keys, args) return args[1] end)"
     * // }]
     * ```
     */
    public async functionList(
        options?: FunctionListOptions,
        route?: Routes,
    ): Promise<ClusterResponse<FunctionListResponse>> {
        return this.createWritePromise(
            createFunctionList(options),
            toProtobufRoute(route),
        );
    }

    /**
     * Deletes all the keys of all the existing databases. This command never fails.
     *
     * See https://valkey.io/commands/flushall/ for more details.
     *
     * @param mode - The flushing mode, could be either {@link FlushMode.SYNC} or {@link FlushMode.ASYNC}.
     * @param route - The command will be routed to all primary nodes, unless `route` is provided, in which
     *     case the client will route the command to the nodes defined by `route`.
     * @returns `OK`.
     *
     * @example
     * ```typescript
     * const result = await client.flushall(FlushMode.SYNC);
     * console.log(result); // Output: 'OK'
     * ```
     */
    public flushall(mode?: FlushMode, route?: Routes): Promise<string> {
        return this.createWritePromise(
            createFlushAll(mode),
            toProtobufRoute(route),
        );
    }

    /**
     * Deletes all the keys of the currently selected database. This command never fails.
     *
     * See https://valkey.io/commands/flushdb/ for more details.
     *
     * @param mode - The flushing mode, could be either {@link FlushMode.SYNC} or {@link FlushMode.ASYNC}.
     * @param route - The command will be routed to all primary nodes, unless `route` is provided, in which
     *     case the client will route the command to the nodes defined by `route`.
     * @returns `OK`.
     *
     * @example
     * ```typescript
     * const result = await client.flushdb(FlushMode.SYNC);
     * console.log(result); // Output: 'OK'
     * ```
     */
    public flushdb(mode?: FlushMode, route?: Routes): Promise<string> {
        return this.createWritePromise(
            createFlushDB(mode),
            toProtobufRoute(route),
        );
    }

    /**
     * Returns the number of keys in the database.
     *
     * See https://valkey.io/commands/dbsize/ for more details.

     * @param route - The command will be routed to all primaries, unless `route` is provided, in which
     *     case the client will route the command to the nodes defined by `route`.
     * @returns The number of keys in the database.
     *     In the case of routing the query to multiple nodes, returns the aggregated number of keys across the different nodes.
     *
     * @example
     * ```typescript
     * const numKeys = await client.dbsize("allPrimaries");
     * console.log("Number of keys across all primary nodes: ", numKeys);
     * ```
     */
    public dbsize(route?: Routes): Promise<ClusterResponse<number>> {
        return this.createWritePromise(createDBSize(), toProtobufRoute(route));
    }

    /** Publish a message on pubsub channel.
     * This command aggregates PUBLISH and SPUBLISH commands functionalities.
     * The mode is selected using the 'sharded' parameter.
     * For both sharded and non-sharded mode, request is routed using hashed channel as key.
     * See https://valkey.io/commands/publish and https://valkey.io/commands/spublish for more details.
     *
     * @param message - Message to publish.
     * @param channel - Channel to publish the message on.
     * @param sharded - Use sharded pubsub mode. Available since Valkey version 7.0.
     * @returns -  Number of subscriptions in primary node that received the message.
     *
     * @example
     * ```typescript
     * // Example usage of publish command
     * const result = await client.publish("Hi all!", "global-channel");
     * console.log(result); // Output: 1 - This message was posted to 1 subscription which is configured on primary node
     * ```
     *
     * @example
     * ```typescript
     * // Example usage of spublish command
     * const result = await client.publish("Hi all!", "global-channel", true);
     * console.log(result); // Output: 2 - Published 2 instances of "Hi to sharded channel1!" message on channel1 using sharded mode
     * ```
     */
    public publish(
        message: string,
        channel: string,
        sharded: boolean = false,
    ): Promise<number> {
        return this.createWritePromise(
            createPublish(message, channel, sharded),
        );
    }
}<|MERGE_RESOLUTION|>--- conflicted
+++ resolved
@@ -10,12 +10,9 @@
     ReturnType,
 } from "./BaseClient";
 import {
-<<<<<<< HEAD
+    FlushMode,
     FunctionListOptions,
     FunctionListResponse,
-=======
-    FlushMode,
->>>>>>> 596ebea1
     InfoOptions,
     LolwutOptions,
     createClientGetName,
