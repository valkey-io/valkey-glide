--- conflicted
+++ resolved
@@ -356,15 +356,9 @@
      * ```
      */
     public customCommand(
-<<<<<<< HEAD
-        args: string[],
-        route?: Routes,
-    ): Promise<ClusterResponse<ReturnType>> {
-=======
         args: GlideString[],
         options?: { route?: Routes; decoder?: Decoder },
-    ): Promise<ReturnType> {
->>>>>>> 3a206836
+    ): Promise<ClusterResponse<ReturnType>> {
         const command = createCustomCommand(args);
         return super.createWritePromise(command, {
             route: toProtobufRoute(options?.route),
