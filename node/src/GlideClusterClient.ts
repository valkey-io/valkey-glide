--- conflicted
+++ resolved
@@ -613,14 +613,10 @@
         command.cursor = cursor;
 
         if (options?.match) {
-<<<<<<< HEAD
-            command.matchPattern = Buffer.from(options.match as string);
-=======
             command.matchPattern =
                 typeof options.match === "string"
                     ? Buffer.from(options.match)
                     : options.match;
->>>>>>> cd86f5f6
         }
 
         if (options?.count) {
@@ -1800,13 +1796,9 @@
         const scriptInvocation = command_request.ScriptInvocation.create({
             hash: script.getHash(),
             keys: [],
-<<<<<<< HEAD
-            args: options?.args?.map((arg) => Buffer.from(arg as string)),
-=======
             args: options?.args?.map((arg) =>
                 typeof arg === "string" ? Buffer.from(arg) : arg,
             ),
->>>>>>> cd86f5f6
         });
         return this.createScriptInvocationWithRoutePromise<
             ClusterGlideRecord<GlideReturnType>
