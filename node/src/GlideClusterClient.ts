/**
 * Copyright Valkey GLIDE Project Contributors - SPDX Identifier: Apache-2.0
 */

import * as net from "net";
import {
    BaseClient,
    BaseClientConfiguration,
    Decoder,
    DecoderOption, // eslint-disable-line @typescript-eslint/no-unused-vars
    GlideReturnType,
    GlideString,
    PubSubMsg,
    ReadFrom, // eslint-disable-line @typescript-eslint/no-unused-vars
} from "./BaseClient";
import {
    FlushMode,
    FunctionListOptions,
    FunctionListResponse,
    FunctionRestorePolicy,
    FunctionStatsSingleResponse,
    InfoOptions,
    LolwutOptions,
    SortClusterOptions,
    createClientGetName,
    createClientId,
    createConfigGet,
    createConfigResetStat,
    createConfigRewrite,
    createConfigSet,
    createCopy,
    createCustomCommand,
    createDBSize,
    createEcho,
    createFCall,
    createFCallReadOnly,
    createFlushAll,
    createFlushDB,
    createFunctionDelete,
    createFunctionDump,
    createFunctionFlush,
    createFunctionKill,
    createFunctionList,
    createFunctionLoad,
    createFunctionRestore,
    createFunctionStats,
    createInfo,
    createLastSave,
    createLolwut,
    createPing,
    createPubSubShardNumSub,
    createPublish,
    createPubsubShardChannels,
    createRandomKey,
    createSort,
    createSortReadOnly,
    createTime,
    createUnWatch,
} from "./Commands";
import { connection_request } from "./ProtobufMessage";
import { ClusterTransaction } from "./Transaction";

/** An extension to command option types with {@link Routes}. */
export type RouteOption = {
    /**
     * Specifies the routing configuration for the command.
     * The client will route the command to the nodes defined by `route`.
     */
    route?: Routes;
};

/**
 * Represents a manually configured interval for periodic checks.
 */
export type PeriodicChecksManualInterval = {
    /**
     * The duration in seconds for the interval between periodic checks.
     */
    duration_in_sec: number;
};

/**
 * Periodic checks configuration.
 */
export type PeriodicChecks =
    /**
     * Enables the periodic checks with the default configurations.
     */
    | "enabledDefaultConfigs"
    /**
     * Disables the periodic checks.
     */
    | "disabled"
    /**
     * Manually configured interval for periodic checks.
     */
    | PeriodicChecksManualInterval;

/* eslint-disable-next-line @typescript-eslint/no-namespace */
export namespace GlideClusterClientConfiguration {
    /**
     * Enum representing pubsub subscription modes.
     * @see {@link https://valkey.io/docs/topics/pubsub/|Valkey PubSub Documentation} for more details.
     */
    export enum PubSubChannelModes {
        /**
         * Use exact channel names.
         */
        Exact = 0,

        /**
         * Use channel name patterns.
         */
        Pattern = 1,

        /**
         * Use sharded pubsub. Available since Valkey version 7.0.
         */
        Sharded = 2,
    }

    export type PubSubSubscriptions = {
        /**
         * Channels and patterns by modes.
         */
        channelsAndPatterns: Partial<Record<PubSubChannelModes, Set<string>>>;

        /**
         * Optional callback to accept the incoming messages.
         */
        /* eslint-disable-next-line @typescript-eslint/no-explicit-any */
        callback?: (msg: PubSubMsg, context: any) => void;

        /**
         * Arbitrary context to pass to the callback.
         */
        /* eslint-disable-next-line @typescript-eslint/no-explicit-any */
        context?: any;
    };
}
export type GlideClusterClientConfiguration = BaseClientConfiguration & {
    /**
     * Configure the periodic topology checks.
     * These checks evaluate changes in the cluster's topology, triggering a slot refresh when detected.
     * Periodic checks ensure a quick and efficient process by querying a limited number of nodes.
     * If not set, `enabledDefaultConfigs` will be used.
     */
    periodicChecks?: PeriodicChecks;

    /**
     * PubSub subscriptions to be used for the client.
     * Will be applied via SUBSCRIBE/PSUBSCRIBE/SSUBSCRIBE commands during connection establishment.
     */
    pubsubSubscriptions?: GlideClusterClientConfiguration.PubSubSubscriptions;
};

/**
 * If the command's routing is to one node we will get T as a response type,
 * otherwise, we will get a dictionary of address: nodeResponse, address is of type string and nodeResponse is of type T.
 */
export type ClusterResponse<T> = T | Record<string, T>;

export type SlotIdTypes = {
    /**
     * `replicaSlotId` overrides the `readFrom` configuration. If it's used the request
     * will be routed to a replica, even if the strategy is `alwaysFromPrimary`.
     */
    type: "primarySlotId" | "replicaSlotId";
    /**
     * Slot number. There are 16384 slots in a redis cluster, and each shard manages a slot range.
     * Unless the slot is known, it's better to route using `SlotKeyTypes`
     */
    id: number;
};

export type SlotKeyTypes = {
    /**
     * `replicaSlotKey` overrides the `readFrom` configuration. If it's used the request
     * will be routed to a replica, even if the strategy is `alwaysFromPrimary`.
     */
    type: "primarySlotKey" | "replicaSlotKey";
    /**
     * The request will be sent to nodes managing this key.
     */
    key: string;
};

/// Route command to specific node.
export type RouteByAddress = {
    type: "routeByAddress";
    /**
     *The endpoint of the node. If `port` is not provided, should be in the `${address}:${port}` format, where `address` is the preferred endpoint as shown in the output of the `CLUSTER SLOTS` command.
     */
    host: string;
    /**
     * The port to access on the node. If port is not provided, `host` is assumed to be in the format `${address}:${port}`.
     */
    port?: number;
};

export type Routes =
    | SingleNodeRoute
    /**
     * Route request to all primary nodes.
     */
    | "allPrimaries"
    /**
     * Route request to all nodes.
     */
    | "allNodes";

export type SingleNodeRoute =
    /**
     * Route request to a random node.
     */
    | "randomNode"
    /**
     * Route request to the node that contains the slot with the given id.
     */
    | SlotIdTypes
    /**
     * Route request to the node that contains the slot that the given key matches.
     */
    | SlotKeyTypes
    | RouteByAddress;

/**
 * Client used for connection to cluster Redis servers.
 *
 * @see For full documentation refer to {@link https://github.com/valkey-io/valkey-glide/wiki/NodeJS-wrapper#cluster|Valkey Glide Wiki}.
 */
export class GlideClusterClient extends BaseClient {
    /**
     * @internal
     */
    protected createClientRequest(
        options: GlideClusterClientConfiguration,
    ): connection_request.IConnectionRequest {
        const configuration = super.createClientRequest(options);
        configuration.clusterModeEnabled = true;

        // "enabledDefaultConfigs" is the default configuration and doesn't need setting
        if (
            options.periodicChecks !== undefined &&
            options.periodicChecks !== "enabledDefaultConfigs"
        ) {
            if (options.periodicChecks === "disabled") {
                configuration.periodicChecksDisabled =
                    connection_request.PeriodicChecksDisabled.create();
            } else {
                configuration.periodicChecksManualInterval =
                    connection_request.PeriodicChecksManualInterval.create({
                        durationInSec: options.periodicChecks.duration_in_sec,
                    });
            }
        }

        this.configurePubsub(options, configuration);
        return configuration;
    }

    public static async createClient(
        options: GlideClusterClientConfiguration,
    ): Promise<GlideClusterClient> {
        return await super.createClientInternal(
            options,
            (socket: net.Socket, options?: GlideClusterClientConfiguration) =>
                new GlideClusterClient(socket, options),
        );
    }

    static async __createClient(
        options: BaseClientConfiguration,
        connectedSocket: net.Socket,
    ): Promise<GlideClusterClient> {
        return super.__createClientInternal(
            options,
            connectedSocket,
            (socket, options) => new GlideClusterClient(socket, options),
        );
    }

    /** Executes a single command, without checking inputs. Every part of the command, including subcommands,
     *  should be added as a separate value in args.
     *  The command will be routed automatically based on the passed command's default request policy, unless `route` is provided,
     *  in which case the client will route the command to the nodes defined by `route`.
     *
     * Note: An error will occur if the string decoder is used with commands that return only bytes as a response.
     *
     * @see {@link https://github.com/valkey-io/valkey-glide/wiki/General-Concepts#custom-command|Glide for Valkey Wiki} for details on the restrictions and limitations of the custom command API.
     *
     * @param args - A list including the command name and arguments for the custom command.
     * @param options - (Optional) See {@link RouteOption} and {@link DecoderOption}
     * @returns The executed custom command return value.
     *
     * @example
     * ```typescript
     * // Example usage of customCommand method to retrieve pub/sub clients with routing to all primary nodes
     * const result = await client.customCommand(["CLIENT", "LIST", "TYPE", "PUBSUB"], {route: "allPrimaries", decoder: Decoder.String});
     * console.log(result); // Output: Returns a list of all pub/sub clients
     * ```
     */
    public async customCommand(
        args: GlideString[],
<<<<<<< HEAD
        options?: { route?: Routes; decoder?: Decoder },
    ): Promise<ClusterResponse<GlideReturnType>> {
=======
        options?: RouteOption & DecoderOption,
    ): Promise<ClusterResponse<ReturnType>> {
>>>>>>> 9d35b306
        const command = createCustomCommand(args);
        return super.createWritePromise(command, options);
    }

    /**
     * Execute a transaction by processing the queued commands.
     *
     * @see {@link https://github.com/valkey-io/valkey-glide/wiki/NodeJS-wrapper#transaction|Valkey Glide Wiki} for details on Valkey Transactions.
     *
     * @param transaction - A {@link ClusterTransaction} object containing a list of commands to be executed.
     *
     *  @param options - (Optional) Additional parameters:
     * - (Optional) `route`: If `route` is not provided, the transaction will be routed to the slot owner of the first key found in the transaction.
     *     If no key is found, the command will be sent to a random node.
     *     If `route` is provided, the client will route the command to the nodes defined by `route`.
     * - (Optional) `decoder`: See {@link DecoderOption}.
     * @returns A list of results corresponding to the execution of each command in the transaction.
     *     If a command returns a value, it will be included in the list. If a command doesn't return a value,
     *     the list entry will be `null`.
     *     If the transaction failed due to a `WATCH` command, `exec` will return `null`.
     */
    public async exec(
        transaction: ClusterTransaction,
        options?: {
            route?: SingleNodeRoute;
<<<<<<< HEAD
            decoder?: Decoder;
        },
    ): Promise<GlideReturnType[] | null> {
        return this.createWritePromise<GlideReturnType[] | null>(
=======
        } & DecoderOption,
    ): Promise<ReturnType[] | null> {
        return this.createWritePromise<ReturnType[] | null>(
>>>>>>> 9d35b306
            transaction.commands,
            options,
        ).then((result) =>
            this.processResultWithSetCommands(
                result,
                transaction.setCommandsIndexes,
            ),
        );
    }

    /**
     * Pings the server.
     *
     * The command will be routed to all primary nodes, unless `route` is provided.
     *
     * @see {@link https://valkey.io/commands/ping/|valkey.io} for details.
     *
     * @param options - (Optional) Additional parameters:
     * - (Optional) `message` : a message to include in the `PING` command.
     *   + If not provided, the server will respond with `"PONG"`.
     *   + If provided, the server will respond with a copy of the message.
     * - (Optional) `route`: see {@link RouteOption}.
     * - (Optional) `decoder`: see {@link DecoderOption}.
     * @returns `"PONG"` if `message` is not provided, otherwise return a copy of `message`.
     *
     * @example
     * ```typescript
     * // Example usage of ping method without any message
     * const result = await client.ping();
     * console.log(result); // Output: 'PONG'
     * ```
     *
     * @example
     * ```typescript
     * // Example usage of ping method with a message
     * const result = await client.ping("Hello");
     * console.log(result); // Output: 'Hello'
     * ```
     */
    public async ping(
        options?: {
            message?: GlideString;
        } & RouteOption &
            DecoderOption,
    ): Promise<GlideString> {
        return this.createWritePromise(createPing(options?.message), options);
    }

    /**
     * Gets information and statistics about the server.
     *
     * The command will be routed to all primary nodes, unless `route` is provided.
     *
     * @see {@link https://valkey.io/commands/info/|valkey.io} for details.
     *
     * @param options - (Optional) Additional parameters:
     * - (Optional) `sections`: a list of {@link InfoOptions} values specifying which sections of information to retrieve.
     *     When no parameter is provided, {@link InfoOptions.Default|Default} is assumed.
     * - (Optional) `route`: see {@link RouteOption}.
     * @returns A string containing the information for the sections requested.
     * When specifying a route other than a single node,
     *     it returns a dictionary where each address is the key and its corresponding node response is the value.
     */
    public async info(
        options?: { sections?: InfoOptions[] } & RouteOption,
    ): Promise<ClusterResponse<string>> {
        return this.createWritePromise<ClusterResponse<string>>(
            createInfo(options?.sections),
            { decoder: Decoder.String, ...options },
        );
    }

    /**
     * Gets the name of the connection to which the request is routed.
     *
     * The command will be routed to a random node, unless `route` is provided.
     *
     * @see {@link https://valkey.io/commands/client-getname/|valkey.io} for details.
     *
     * @param options - (Optional) See {@link RouteOption} and {@link DecoderOption}.
     *
     * @returns - The name of the client connection as a string if a name is set, or `null` if no name is assigned.
     *     When specifying a route other than a single node, it returns a dictionary where each address is the key and
     *     its corresponding node response is the value.
     *
     * @example
     * ```typescript
     * // Example usage of client_getname method
     * const result = await client.client_getname();
     * console.log(result); // Output: 'Connection Name'
     * ```
     *
     * @example
     * ```typescript
     * // Example usage of clientGetName method with routing to all nodes
     * const result = await client.clientGetName('allNodes');
     * console.log(result); // Output: {'addr': 'Connection Name', 'addr2': 'Connection Name', 'addr3': 'Connection Name'}
     * ```
     */
    public async clientGetName(
        options?: RouteOption & DecoderOption,
    ): Promise<ClusterResponse<GlideString | null>> {
        return this.createWritePromise<ClusterResponse<GlideString | null>>(
            createClientGetName(),
            options,
        );
    }

    /**
     * Rewrites the configuration file with the current configuration.
     *
     * The command will be routed to a all nodes, unless `route` is provided.
     *
     * @see {@link https://valkey.io/commands/config-rewrite/|valkey.io} for details.
     *
     * @param options - (Optional) See {@link RouteOption}.
     * @returns `"OK"` when the configuration was rewritten properly. Otherwise, an error is thrown.
     *
     * @example
     * ```typescript
     * // Example usage of configRewrite command
     * const result = await client.configRewrite();
     * console.log(result); // Output: 'OK'
     * ```
     */
    public async configRewrite(options?: RouteOption): Promise<"OK"> {
        return this.createWritePromise(createConfigRewrite(), {
            decoder: Decoder.String,
            ...options,
        });
    }

    /**
     * Resets the statistics reported by the server using the `INFO` and `LATENCY HISTOGRAM` commands.
     *
     * The command will be routed to all nodes, unless `route` is provided.
     *
     * @see {@link https://valkey.io/commands/config-resetstat/|valkey.io} for details.
     *
     * @param options - (Optional) See {@link RouteOption}.
     * @returns always `"OK"`.
     *
     * @example
     * ```typescript
     * // Example usage of configResetStat command
     * const result = await client.configResetStat();
     * console.log(result); // Output: 'OK'
     * ```
     */
    public async configResetStat(options?: RouteOption): Promise<"OK"> {
        return this.createWritePromise(createConfigResetStat(), {
            decoder: Decoder.String,
            ...options,
        });
    }

    /**
     * Returns the current connection ID.
     *
     * The command will be routed to a random node, unless `route` is provided.
     *
     * @see {@link https://valkey.io/commands/client-id/|valkey.io} for details.
     *
     * @param options - (Optional) See {@link RouteOption}.
     * @returns The ID of the connection. When specifying a route other than a single node,
     *     it returns a dictionary where each address is the key and its corresponding node response is the value.
     *
     * @example
     * ```typescript
     * const result = await client.clientId();
     * console.log("Connection id: " + result);
     * ```
     */
    public async clientId(
        options?: RouteOption,
    ): Promise<ClusterResponse<number>> {
        return this.createWritePromise<ClusterResponse<number>>(
            createClientId(),
            options,
        );
    }

    /**
     * Reads the configuration parameters of the running server.
     *
     * The command will be routed to a random node, unless `route` is provided.
     *
     * @see {@link https://valkey.io/commands/config-get/|valkey.io} for details.
     *
     * @param parameters - A list of configuration parameter names to retrieve values for.
     * @param options - (Optional) See {@link RouteOption} and {@link DecoderOption}.
     *
     * @returns A map of values corresponding to the configuration parameters. When specifying a route other than a single node,
     *     it returns a dictionary where each address is the key and its corresponding node response is the value.
     *
     * @example
     * ```typescript
     * // Example usage of config_get method with a single configuration parameter with routing to a random node
     * const result = await client.config_get(["timeout"], "randomNode");
     * console.log(result); // Output: {'timeout': '1000'}
     * ```
     *
     * @example
     * ```typescript
     * // Example usage of configGet method with multiple configuration parameters
     * const result = await client.configGet(["timeout", "maxmemory"]);
     * console.log(result); // Output: {'timeout': '1000', 'maxmemory': '1GB'}
     * ```
     */
    public async configGet(
        parameters: string[],
        options?: RouteOption & DecoderOption,
    ): Promise<ClusterResponse<Record<string, GlideString>>> {
        return this.createWritePromise(createConfigGet(parameters), options);
    }

    /**
     * Sets configuration parameters to the specified values.
     *
     * The command will be routed to all nodes, unless `route` is provided.
     *
     * @see {@link https://valkey.io/commands/config-set/|valkey.io} for details.
     *
     * @param parameters - A map consisting of configuration parameters and their respective values to set.
     * @param options - (Optional) See {@link RouteOption}.
     * @returns "OK" when the configuration was set properly. Otherwise an error is thrown.
     *
     * @example
     * ```typescript
     * // Example usage of configSet method to set multiple configuration parameters
     * const result = await client.configSet({ timeout: "1000", maxmemory, "1GB" });
     * console.log(result); // Output: 'OK'
     * ```
     */
    public async configSet(
        parameters: Record<string, GlideString>,
        options?: RouteOption,
    ): Promise<"OK"> {
        return this.createWritePromise(createConfigSet(parameters), {
            decoder: Decoder.String,
            ...options,
        });
    }

    /**
     * Echoes the provided `message` back.
     *
     * The command will be routed to a random node, unless `route` is provided.
     *
     * @see {@link https://valkey.io/commands/echo/|valkey.io} for details.
     *
     * @param message - The message to be echoed back.
     * @param options - (Optional) See {@link RouteOption} and {@link DecoderOption}.
     * @returns The provided `message`. When specifying a route other than a single node,
     *     it returns a dictionary where each address is the key and its corresponding node response is the value.
     *
     * @example
     * ```typescript
     * // Example usage of the echo command
     * const echoedMessage = await client.echo("valkey-glide");
     * console.log(echoedMessage); // Output: "valkey-glide"
     * ```
     * @example
     * ```typescript
     * // Example usage of the echo command with routing to all nodes
     * const echoedMessage = await client.echo("valkey-glide", "allNodes");
     * console.log(echoedMessage); // Output: {'addr': 'valkey-glide', 'addr2': 'valkey-glide', 'addr3': 'valkey-glide'}
     * ```
     */
    public async echo(
        message: GlideString,
        options?: RouteOption & DecoderOption,
    ): Promise<ClusterResponse<GlideString>> {
        return this.createWritePromise(createEcho(message), options);
    }

    /**
     * Returns the server time.
     *
     * The command will be routed to a random node, unless `route` is provided.
     *
     * @see {@link https://valkey.io/commands/time/|valkey.io} for details.
     *
     * @param options - (Optional) See {@link RouteOption}.
     *
     * @returns The current server time as an `array` with two items:
     * - A Unix timestamp,
     * - The amount of microseconds already elapsed in the current second.
     *
     * When specifying a route other than a single node, it returns a dictionary where each address is the key and
     * its corresponding node response is the value.
     *
     * @example
     * ```typescript
     * // Example usage of time method without any argument
     * const result = await client.time();
     * console.log(result); // Output: ['1710925775', '913580']
     * ```
     *
     * @example
     * ```typescript
     * // Example usage of time method with routing to all nodes
     * const result = await client.time('allNodes');
     * console.log(result); // Output: {'addr': ['1710925775', '913580'], 'addr2': ['1710925775', '913580'], 'addr3': ['1710925775', '913580']}
     * ```
     */
    public async time(
        options?: RouteOption,
    ): Promise<ClusterResponse<[string, string]>> {
        return this.createWritePromise(createTime(), {
            decoder: Decoder.String,
            ...options,
        });
    }

    /**
     * Copies the value stored at the `source` to the `destination` key. When `replace` is `true`,
     * removes the `destination` key first if it already exists, otherwise performs no action.
     *
     * @see {@link https://valkey.io/commands/copy/|valkey.io} for details.
     * @remarks When in cluster mode, `source` and `destination` must map to the same hash slot.
     * @remarks Since Valkey version 6.2.0.
     *
     * @param source - The key to the source value.
     * @param destination - The key where the value should be copied to.
     * @param replace - (Optional) If `true`, the `destination` key should be removed before copying the
     *     value to it. If not provided, no action will be performed if the key already exists.
     * @returns `true` if `source` was copied, `false` if the `source` was not copied.
     *
     * @example
     * ```typescript
     * const result = await client.copy("set1", "set2", true);
     * console.log(result); // Output: true - "set1" was copied to "set2".
     * ```
     */
    public async copy(
        source: GlideString,
        destination: GlideString,
        replace?: boolean,
    ): Promise<boolean> {
        return this.createWritePromise(
            createCopy(source, destination, { replace: replace }),
        );
    }

    /**
     * Displays a piece of generative computer art and the server version.
     *
     * The command will be routed to a random node, unless `route` is provided.
     *
     * @see {@link https://valkey.io/commands/lolwut/|valkey.io} for details.
     *
     * @param options - (Optional) The LOLWUT options - see {@link LolwutOptions} and {@link RouteOption}.
     * @returns A piece of generative computer art along with the current server version.
     *
     * @example
     * ```typescript
     * const response = await client.lolwut({ version: 6, parameters: [40, 20] }, "allNodes");
     * console.log(response); // Output: "Redis ver. 7.2.3" - Indicates the current server version.
     * ```
     */
    public async lolwut(
        options?: LolwutOptions & RouteOption,
    ): Promise<ClusterResponse<string>> {
        return this.createWritePromise(createLolwut(options), {
            decoder: Decoder.String,
            ...options,
        });
    }

    /**
     * Invokes a previously loaded function.
     *
     * @see {@link https://valkey.io/commands/fcall/|valkey.io} for details.
     * @remarks Since Valkey version 7.0.0.
     *
     * @param func - The function name.
     * @param args - A list of `function` arguments and it should not represent names of keys.
     * @param options - (Optional) See {@link RouteOption} and {@link DecoderOption}.
     * @returns The invoked function's return value.
     *
     * @example
     * ```typescript
     * const response = await client.fcallWithRoute("Deep_Thought", [], "randomNode");
     * console.log(response); // Output: Returns the function's return value.
     * ```
     */
    public async fcallWithRoute(
        func: GlideString,
        args: GlideString[],
        options?: RouteOption & DecoderOption,
<<<<<<< HEAD
    ): Promise<ClusterResponse<GlideReturnType>> {
        return this.createWritePromise(createFCall(func, [], args), {
            route: toProtobufRoute(options?.route),
            decoder: options?.decoder,
        });
=======
    ): Promise<ClusterResponse<ReturnType>> {
        return this.createWritePromise(createFCall(func, [], args), options);
>>>>>>> 9d35b306
    }

    /**
     * Invokes a previously loaded read-only function.
     *
     * @see {@link https://valkey.io/commands/fcall/|valkey.io} for details.
     * @remarks Since Valkey version 7.0.0.
     *
     * @param func - The function name.
     * @param args - A list of `function` arguments and it should not represent names of keys.
     * @param options - (Optional) See {@link RouteOption} and {@link DecoderOption}.
     * @returns The invoked function's return value.
     *
     * @example
     * ```typescript
     * const response = await client.fcallReadonlyWithRoute("Deep_Thought", ["Answer", "to", "the", "Ultimate",
     *            "Question", "of", "Life,", "the", "Universe,", "and", "Everything"], "randomNode");
     * console.log(response); // Output: 42 # The return value on the function that was execute.
     * ```
     */
    public async fcallReadonlyWithRoute(
        func: GlideString,
        args: GlideString[],
        options?: RouteOption & DecoderOption,
<<<<<<< HEAD
    ): Promise<ClusterResponse<GlideReturnType>> {
        return this.createWritePromise(createFCallReadOnly(func, [], args), {
            route: toProtobufRoute(options?.route),
            decoder: options?.decoder,
        });
=======
    ): Promise<ClusterResponse<ReturnType>> {
        return this.createWritePromise(
            createFCallReadOnly(func, [], args),
            options,
        );
>>>>>>> 9d35b306
    }

    /**
     * Deletes a library and all its functions.
     *
     * @see {@link https://valkey.io/commands/function-delete/|valkey.io} for details.
     * @remarks Since Valkey version 7.0.0.
     *
     * @param libraryCode - The library name to delete.
     * @param route - (Optional) The command will be routed to all primary node, unless `route` is provided, in which
     *     case the client will route the command to the nodes defined by `route`.
     * @returns A simple `"OK"` response.
     *
     * @example
     * ```typescript
     * const result = await client.functionDelete("libName");
     * console.log(result); // Output: 'OK'
     * ```
     */
    public async functionDelete(
        libraryCode: GlideString,
        options?: RouteOption,
    ): Promise<"OK"> {
        return this.createWritePromise(createFunctionDelete(libraryCode), {
            decoder: Decoder.String,
            ...options,
        });
    }

    /**
     * Loads a library to Valkey.
     *
     * @see {@link https://valkey.io/commands/function-load/|valkey.io} for details.
     * @remarks Since Valkey version 7.0.0.
     *
     * @param libraryCode - The source code that implements the library.
     * @param options - (Optional) Additional parameters:
     * - (Optional) `replace`: whether the given library should overwrite a library with the same name if it
     *     already exists.
     * - (Optional) `route`: see {@link RouteOption}.
     * - (Optional) `decoder`: see {@link DecoderOption}.
     * @returns The library name that was loaded.
     *
     * @example
     * ```typescript
     * const code = "#!lua name=mylib \n redis.register_function('myfunc', function(keys, args) return args[1] end)";
     * const result = await client.functionLoad(code, true, 'allNodes');
     * console.log(result); // Output: 'mylib'
     * ```
     */
    public async functionLoad(
        libraryCode: GlideString,
        options?: {
            replace?: boolean;
        } & RouteOption &
            DecoderOption,
    ): Promise<GlideString> {
        return this.createWritePromise(
            createFunctionLoad(libraryCode, options?.replace),
            options,
        );
    }

    /**
     * Deletes all function libraries.
     *
     * @see {@link https://valkey.io/commands/function-flush/|valkey.io} for details.
     * @remarks Since Valkey version 7.0.0.
     *
     * @param options - (Optional) Additional parameters:
     * - (Optional) `mode`: the flushing mode, could be either {@link FlushMode.SYNC} or {@link FlushMode.ASYNC}.
     * - (Optional) `route`: see {@link RouteOption}.
     * @returns A simple `"OK"` response.
     *
     * @example
     * ```typescript
     * const result = await client.functionFlush(FlushMode.SYNC);
     * console.log(result); // Output: 'OK'
     * ```
     */
    public async functionFlush(
        options?: {
            mode?: FlushMode;
        } & RouteOption,
    ): Promise<"OK"> {
        return this.createWritePromise(createFunctionFlush(options?.mode), {
            decoder: Decoder.String,
            ...options,
        });
    }

    /**
     * Returns information about the functions and libraries.
     *
     * @see {@link https://valkey.io/commands/function-list/|valkey.io} for details.
     * @remarks Since Valkey version 7.0.0.
     *
     * @param options - (Optional) See {@link FunctionListOptions}, {@link DecoderOption}, and {@link RouteOption}.
     * @returns Info about all or selected libraries and their functions in {@link FunctionListResponse} format.
     *
     * @example
     * ```typescript
     * // Request info for specific library including the source code
     * const result1 = await client.functionList({ libNamePattern: "myLib*", withCode: true });
     * // Request info for all libraries
     * const result2 = await client.functionList();
     * console.log(result2); // Output:
     * // [{
     * //     "library_name": "myLib5_backup",
     * //     "engine": "LUA",
     * //     "functions": [{
     * //         "name": "myfunc",
     * //         "description": null,
     * //         "flags": [ "no-writes" ],
     * //     }],
     * //     "library_code": "#!lua name=myLib5_backup \n redis.register_function('myfunc', function(keys, args) return args[1] end)"
     * // }]
     * ```
     */
    public async functionList(
        options?: FunctionListOptions & DecoderOption & RouteOption,
    ): Promise<ClusterResponse<FunctionListResponse>> {
        return this.createWritePromise(createFunctionList(options), options);
    }

    /**
     * Returns information about the function that's currently running and information about the
     * available execution engines.
     *
     * @see {@link https://valkey.io/commands/function-stats/|valkey.io} for details.
     * @remarks Since Valkey version 7.0.0.
     *
     * @param options - (Optional) See {@link DecoderOption} and {@link RouteOption}.
     * @returns A `Record` with two keys:
     *     - `"running_script"` with information about the running script.
     *     - `"engines"` with information about available engines and their stats.
     *     - See example for more details.
     *
     * @example
     * ```typescript
     * const response = await client.functionStats("randomNode");
     * console.log(response); // Output:
     * // {
     * //     "running_script":
     * //     {
     * //         "name": "deep_thought",
     * //         "command": ["fcall", "deep_thought", "0"],
     * //         "duration_ms": 5008
     * //     },
     * //     "engines":
     * //     {
     * //         "LUA":
     * //         {
     * //             "libraries_count": 2,
     * //             "functions_count": 3
     * //         }
     * //     }
     * // }
     * // Output if no scripts running:
     * // {
     * //     "running_script": null
     * //     "engines":
     * //     {
     * //         "LUA":
     * //         {
     * //             "libraries_count": 2,
     * //             "functions_count": 3
     * //         }
     * //     }
     * // }
     * ```
     */
    public async functionStats(
        options?: RouteOption & DecoderOption,
    ): Promise<ClusterResponse<FunctionStatsSingleResponse>> {
        return this.createWritePromise(createFunctionStats(), options);
    }

    /**
     * Kills a function that is currently executing.
     * `FUNCTION KILL` terminates read-only functions only.
     *
     * @see {@link https://valkey.io/commands/function-kill/|valkey.io} for details.
     * @remarks Since Valkey version 7.0.0.
     *
     * @param options - (Optional) See {@link RouteOption}.
     * @returns `"OK"` if function is terminated. Otherwise, throws an error.
     *
     * @example
     * ```typescript
     * await client.functionKill();
     * ```
     */
    public async functionKill(options?: RouteOption): Promise<"OK"> {
        return this.createWritePromise(createFunctionKill(), {
            decoder: Decoder.String,
            ...options,
        });
    }

    /**
     * Returns the serialized payload of all loaded libraries.
     *
     * @see {@link https://valkey.io/commands/function-dump/|valkey.io} for details.
     * @remarks Since Valkey version 7.0.0.
     *
     * @param options - (Optional) See {@link RouteOption}.
     * @returns The serialized payload of all loaded libraries.
     *
     * @example
     * ```typescript
     * const data = await client.functionDump();
     * // data can be used to restore loaded functions on any Valkey instance
     * ```
     */
    public async functionDump(
        options?: RouteOption,
    ): Promise<ClusterResponse<Buffer>> {
        return this.createWritePromise(createFunctionDump(), {
            decoder: Decoder.Bytes,
            ...options,
        });
    }

    /**
     * Restores libraries from the serialized payload returned by {@link functionDump}.
     *
     * @see {@link https://valkey.io/commands/function-restore/|valkey.io} for details.
     * @remarks Since Valkey version 7.0.0.
     *
     * @param payload - The serialized data from {@link functionDump}.
     * @param options - (Optional) Additional parameters:
     * - (Optional) `policy`: a policy for handling existing libraries, see {@link FunctionRestorePolicy}.
     *     {@link FunctionRestorePolicy.APPEND} is used by default.
     * - (Optional) `route`: see {@link RouteOption}.
     * @returns `"OK"`.
     *
     * @example
     * ```typescript
     * await client.functionRestore(data, { policy: FunctionRestorePolicy.FLUSH, route: "allPrimaries" });
     * ```
     */
    public async functionRestore(
        payload: Buffer,
        options?: { policy?: FunctionRestorePolicy } & RouteOption,
    ): Promise<"OK"> {
        return this.createWritePromise(
            createFunctionRestore(payload, options?.policy),
            { decoder: Decoder.String, ...options },
        );
    }

    /**
     * Deletes all the keys of all the existing databases. This command never fails.
     *
     * The command will be routed to all primary nodes, unless `route` is provided.
     *
     * @see {@link https://valkey.io/commands/flushall/|valkey.io} for details.
     *
     * @param options - (Optional) Additional parameters:
     * - (Optional) `mode`: the flushing mode, could be either {@link FlushMode.SYNC} or {@link FlushMode.ASYNC}.
     * - (Optional) `route`: see {@link RouteOption}.
     * @returns `OK`.
     *
     * @example
     * ```typescript
     * const result = await client.flushall(FlushMode.SYNC);
     * console.log(result); // Output: 'OK'
     * ```
     */
    public async flushall(
        options?: {
            mode?: FlushMode;
        } & RouteOption,
    ): Promise<"OK"> {
        return this.createWritePromise(createFlushAll(options?.mode), {
            decoder: Decoder.String,
            ...options,
        });
    }

    /**
     * Deletes all the keys of the currently selected database. This command never fails.
     *
     * The command will be routed to all primary nodes, unless `route` is provided.
     *
     * @see {@link https://valkey.io/commands/flushdb/|valkey.io} for details.
     *
     * @param options - (Optional) Additional parameters:
     * - (Optional) `mode`: the flushing mode, could be either {@link FlushMode.SYNC} or {@link FlushMode.ASYNC}.
     * - (Optional) `route`: see {@link RouteOption}.
     * @returns `OK`.
     *
     * @example
     * ```typescript
     * const result = await client.flushdb(FlushMode.SYNC);
     * console.log(result); // Output: 'OK'
     * ```
     */
    public async flushdb(
        options?: {
            mode?: FlushMode;
        } & RouteOption,
    ): Promise<"OK"> {
        return this.createWritePromise(createFlushDB(options?.mode), {
            decoder: Decoder.String,
            ...options,
        });
    }

    /**
     * Returns the number of keys in the database.
     *
     * The command will be routed to all nodes, unless `route` is provided.
     *
     * @see {@link https://valkey.io/commands/dbsize/|valkey.io} for details.
     *
     * @param options - (Optional) See {@link RouteOption}.
     * @returns The number of keys in the database.
     *     In the case of routing the query to multiple nodes, returns the aggregated number of keys across the different nodes.
     *
     * @example
     * ```typescript
     * const numKeys = await client.dbsize("allPrimaries");
     * console.log("Number of keys across all primary nodes: ", numKeys);
     * ```
     */
    public async dbsize(
        options?: RouteOption,
    ): Promise<ClusterResponse<number>> {
        return this.createWritePromise(createDBSize(), options);
    }

    /** Publish a message on pubsub channel.
     * This command aggregates PUBLISH and SPUBLISH commands functionalities.
     * The mode is selected using the 'sharded' parameter.
     * For both sharded and non-sharded mode, request is routed using hashed channel as key.
     *
     * @see {@link https://valkey.io/commands/publish} and {@link https://valkey.io/commands/spublish} for more details.
     *
     * @param message - Message to publish.
     * @param channel - Channel to publish the message on.
     * @param sharded - Use sharded pubsub mode. Available since Valkey version 7.0.
     * @returns -  Number of subscriptions in primary node that received the message.
     *
     * @example
     * ```typescript
     * // Example usage of publish command
     * const result = await client.publish("Hi all!", "global-channel");
     * console.log(result); // Output: 1 - This message was posted to 1 subscription which is configured on primary node
     * ```
     *
     * @example
     * ```typescript
     * // Example usage of spublish command
     * const result = await client.publish("Hi all!", "global-channel", true);
     * console.log(result); // Output: 2 - Published 2 instances of "Hi to sharded channel1!" message on channel1 using sharded mode
     * ```
     */
    public async publish(
        message: GlideString,
        channel: GlideString,
        sharded: boolean = false,
    ): Promise<number> {
        return this.createWritePromise(
            createPublish(message, channel, sharded),
        );
    }

    /**
     * Lists the currently active shard channels.
     * The command is routed to all nodes, and aggregates the response to a single array.
     *
     * @see {@link https://valkey.io/commands/pubsub-shardchannels/|valkey.io} for details.
     *
     * @param options - (Optional) Additional parameters:
     * - (Optional) `pattern`: A glob-style pattern to match active shard channels.
     *     If not provided, all active shard channels are returned.
     * - (Optional) `decoder`: see {@link DecoderOption}.
     * @returns A list of currently active shard channels matching the given pattern.
     *          If no pattern is specified, all active shard channels are returned.
     *
     * @example
     * ```typescript
     * const allChannels = await client.pubsubShardchannels();
     * console.log(allChannels); // Output: ["channel1", "channel2"]
     *
     * const filteredChannels = await client.pubsubShardchannels("channel*");
     * console.log(filteredChannels); // Output: ["channel1", "channel2"]
     * ```
     */
    public async pubsubShardChannels(
        options?: {
            pattern?: GlideString;
        } & DecoderOption,
    ): Promise<GlideString[]> {
        return this.createWritePromise(
            createPubsubShardChannels(options?.pattern),
            options,
        );
    }

    /**
     * Returns the number of subscribers (exclusive of clients subscribed to patterns) for the specified shard channels.
     *
     * Note that it is valid to call this command without channels. In this case, it will just return an empty map.
     * The command is routed to all nodes, and aggregates the response to a single map of the channels and their number of subscriptions.
     *
     * @see {@link https://valkey.io/commands/pubsub-shardnumsub/|valkey.io} for details.
     *
     * @param channels - The list of shard channels to query for the number of subscribers.
     *                   If not provided, returns an empty map.
     * @returns A map where keys are the shard channel names and values are the number of subscribers.
     *
     * @example
     * ```typescript
     * const result1 = await client.pubsubShardnumsub(["channel1", "channel2"]);
     * console.log(result1); // Output: { "channel1": 3, "channel2": 5 }
     *
     * const result2 = await client.pubsubShardnumsub();
     * console.log(result2); // Output: {}
     * ```
     */
    public async pubsubShardNumSub(
        channels?: string[],
    ): Promise<Record<string, number>> {
        return this.createWritePromise(createPubSubShardNumSub(channels));
    }

    /**
     * Sorts the elements in the list, set, or sorted set at `key` and returns the result.
     *
     * The `sort` command can be used to sort elements based on different criteria and
     * apply transformations on sorted elements.
     *
     * To store the result into a new key, see {@link sortStore}.
     *
     * @see {@link https://valkey.io/commands/sort/|valkey.io} for details.
     *
     * @param key - The key of the list, set, or sorted set to be sorted.
     * @param options - (Optional) {@link SortClusterOptions} and {@link DecoderOption}.
     * @returns An `Array` of sorted elements.
     *
     * @example
     * ```typescript
     * await client.lpush("mylist", ["3", "1", "2", "a"]);
     * const result = await client.sort("mylist", { alpha: true, orderBy: SortOrder.DESC, limit: { offset: 0, count: 3 } });
     * console.log(result); // Output: [ 'a', '3', '2' ] - List is sorted in descending order lexicographically
     * ```
     */
    public async sort(
        key: GlideString,
        options?: SortClusterOptions & DecoderOption,
    ): Promise<GlideString[]> {
        return this.createWritePromise(createSort(key, options), options);
    }

    /**
     * Sorts the elements in the list, set, or sorted set at `key` and returns the result.
     *
     * The `sortReadOnly` command can be used to sort elements based on different criteria and
     * apply transformations on sorted elements.
     *
     * This command is routed depending on the client's {@link ReadFrom} strategy.
     *
     * @remarks Since Valkey version 7.0.0.
     *
     * @param key - The key of the list, set, or sorted set to be sorted.
     * @param options - (Optional) See {@link SortClusterOptions} and {@link DecoderOption}.
     * @returns An `Array` of sorted elements
     *
     * @example
     * ```typescript
     * await client.lpush("mylist", ["3", "1", "2", "a"]);
     * const result = await client.sortReadOnly("mylist", { alpha: true, orderBy: SortOrder.DESC, limit: { offset: 0, count: 3 } });
     * console.log(result); // Output: [ 'a', '3', '2' ] - List is sorted in descending order lexicographically
     * ```
     */
    public async sortReadOnly(
        key: GlideString,
        options?: SortClusterOptions & DecoderOption,
    ): Promise<GlideString[]> {
        return this.createWritePromise(
            createSortReadOnly(key, options),
            options,
        );
    }

    /**
     * Sorts the elements in the list, set, or sorted set at `key` and stores the result in
     * `destination`.
     *
     * The `sort` command can be used to sort elements based on different criteria and
     * apply transformations on sorted elements, and store the result in a new key.
     *
     * To get the sort result without storing it into a key, see {@link sort} or {@link sortReadOnly}.
     *
     * @see {@link https://valkey.io/commands/sort/|valkey.io} for details.
     * @remarks When in cluster mode, `destination` and `key` must map to the same hash slot.
     *
     * @param key - The key of the list, set, or sorted set to be sorted.
     * @param destination - The key where the sorted result will be stored.
     * @param options - (Optional) See {@link SortClusterOptions}.
     * @returns The number of elements in the sorted key stored at `destination`.
     *
     * @example
     * ```typescript
     * await client.lpush("mylist", ["3", "1", "2", "a"]);
     * const sortedElements = await client.sortReadOnly("mylist", "sortedList", { alpha: true, orderBy: SortOrder.DESC, limit: { offset: 0, count: 3 } });
     * console.log(sortedElements); // Output: 3 - number of elements sorted and stored
     * console.log(await client.lrange("sortedList", 0, -1)); // Output: [ 'a', '3', '2' ] - List is sorted in descending order lexicographically and stored in `sortedList`
     * ```
     */
    public async sortStore(
        key: GlideString,
        destination: GlideString,
        options?: SortClusterOptions,
    ): Promise<number> {
        return this.createWritePromise(createSort(key, options, destination));
    }

    /**
     * Returns `UNIX TIME` of the last DB save timestamp or startup timestamp if no save
     * was made since then.
     *
     * The command will be routed to a random node, unless `route` is provided.
     *
     * @see {@link https://valkey.io/commands/lastsave/|valkey.io} for details.
     *
     * @param options - (Optional) See {@link RouteOption}.
     * @returns `UNIX TIME` of the last DB save executed with success.
     *
     * @example
     * ```typescript
     * const timestamp = await client.lastsave();
     * console.log("Last DB save was done at " + timestamp);
     * ```
     */
    public async lastsave(
        options?: RouteOption,
    ): Promise<ClusterResponse<number>> {
        return this.createWritePromise(createLastSave(), options);
    }

    /**
     * Returns a random existing key name.
     *
     * The command will be routed to all primary nodes, unless `route` is provided.
     *
     * @see {@link https://valkey.io/commands/randomkey/|valkey.io} for details.
     *
     * @param options - (Optional) See {@link RouteOption} and {@link DecoderOption}.
     * @returns A random existing key name.
     *
     * @example
     * ```typescript
     * const result = await client.randomKey();
     * console.log(result); // Output: "key12" - "key12" is a random existing key name.
     * ```
     */
    public async randomKey(
        options?: DecoderOption & RouteOption,
    ): Promise<GlideString | null> {
        return this.createWritePromise(createRandomKey(), options);
    }

    /**
     * Flushes all the previously watched keys for a transaction. Executing a transaction will
     * automatically flush all previously watched keys.
     *
     * The command will be routed to all primary nodes, unless `route` is provided
     *
     * @see {@link https://valkey.io/commands/unwatch/|valkey.io} and {@link https://valkey.io/topics/transactions/#cas|Valkey Glide Wiki} for more details.
     *
     * @param options - (Optional) See {@link RouteOption}.
     * @returns A simple `"OK"` response.
     *
     * @example
     * ```typescript
     * let response = await client.watch(["sampleKey"]);
     * console.log(response); // Output: "OK"
     * response = await client.unwatch();
     * console.log(response); // Output: "OK"
     * ```
     */
    public async unwatch(options?: RouteOption): Promise<"OK"> {
        return this.createWritePromise(createUnWatch(), {
            decoder: Decoder.String,
            ...options,
        });
    }
}<|MERGE_RESOLUTION|>--- conflicted
+++ resolved
@@ -302,13 +302,8 @@
      */
     public async customCommand(
         args: GlideString[],
-<<<<<<< HEAD
-        options?: { route?: Routes; decoder?: Decoder },
+        options?: RouteOption & DecoderOption,
     ): Promise<ClusterResponse<GlideReturnType>> {
-=======
-        options?: RouteOption & DecoderOption,
-    ): Promise<ClusterResponse<ReturnType>> {
->>>>>>> 9d35b306
         const command = createCustomCommand(args);
         return super.createWritePromise(command, options);
     }
@@ -334,16 +329,9 @@
         transaction: ClusterTransaction,
         options?: {
             route?: SingleNodeRoute;
-<<<<<<< HEAD
-            decoder?: Decoder;
-        },
+        } & DecoderOption,
     ): Promise<GlideReturnType[] | null> {
         return this.createWritePromise<GlideReturnType[] | null>(
-=======
-        } & DecoderOption,
-    ): Promise<ReturnType[] | null> {
-        return this.createWritePromise<ReturnType[] | null>(
->>>>>>> 9d35b306
             transaction.commands,
             options,
         ).then((result) =>
@@ -735,16 +723,8 @@
         func: GlideString,
         args: GlideString[],
         options?: RouteOption & DecoderOption,
-<<<<<<< HEAD
     ): Promise<ClusterResponse<GlideReturnType>> {
-        return this.createWritePromise(createFCall(func, [], args), {
-            route: toProtobufRoute(options?.route),
-            decoder: options?.decoder,
-        });
-=======
-    ): Promise<ClusterResponse<ReturnType>> {
         return this.createWritePromise(createFCall(func, [], args), options);
->>>>>>> 9d35b306
     }
 
     /**
@@ -769,19 +749,11 @@
         func: GlideString,
         args: GlideString[],
         options?: RouteOption & DecoderOption,
-<<<<<<< HEAD
     ): Promise<ClusterResponse<GlideReturnType>> {
-        return this.createWritePromise(createFCallReadOnly(func, [], args), {
-            route: toProtobufRoute(options?.route),
-            decoder: options?.decoder,
-        });
-=======
-    ): Promise<ClusterResponse<ReturnType>> {
         return this.createWritePromise(
             createFCallReadOnly(func, [], args),
             options,
         );
->>>>>>> 9d35b306
     }
 
     /**
