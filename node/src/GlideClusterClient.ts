/**
 * Copyright Valkey GLIDE Project Contributors - SPDX Identifier: Apache-2.0
 */

import * as net from "net";
import {
    BaseClient,
    BaseClientConfiguration,
    Decoder,
    GlideString,
    PubSubMsg,
    ReadFrom, // eslint-disable-line @typescript-eslint/no-unused-vars
    ReturnType,
} from "./BaseClient";
import {
    FlushMode,
    FunctionListOptions,
    FunctionListResponse,
    FunctionRestorePolicy,
    FunctionStatsResponse,
    InfoOptions,
    LolwutOptions,
    SortClusterOptions,
    createClientGetName,
    createClientId,
    createConfigGet,
    createConfigResetStat,
    createConfigRewrite,
    createConfigSet,
    createCopy,
    createCustomCommand,
    createDBSize,
    createEcho,
    createFCall,
    createFCallReadOnly,
    createFlushAll,
    createFlushDB,
    createFunctionDelete,
    createFunctionDump,
    createFunctionFlush,
    createFunctionKill,
    createFunctionList,
    createFunctionLoad,
    createFunctionRestore,
    createFunctionStats,
    createInfo,
    createLastSave,
    createLolwut,
    createPing,
    createPubSubShardNumSub,
    createPublish,
    createPubsubShardChannels,
    createRandomKey,
    createSort,
    createSortReadOnly,
    createTime,
    createUnWatch,
} from "./Commands";
import { RequestError } from "./Errors";
import { command_request, connection_request } from "./ProtobufMessage";
import { ClusterTransaction } from "./Transaction";

/**
 * Represents a manually configured interval for periodic checks.
 */
export type PeriodicChecksManualInterval = {
    /**
     * The duration in seconds for the interval between periodic checks.
     */
    duration_in_sec: number;
};

/**
 * Periodic checks configuration.
 */
export type PeriodicChecks =
    /**
     * Enables the periodic checks with the default configurations.
     */
    | "enabledDefaultConfigs"
    /**
     * Disables the periodic checks.
     */
    | "disabled"
    /**
     * Manually configured interval for periodic checks.
     */
    | PeriodicChecksManualInterval;

/* eslint-disable-next-line @typescript-eslint/no-namespace */
export namespace GlideClusterClientConfiguration {
    /**
     * Enum representing pubsub subscription modes.
     * @see {@link https://valkey.io/docs/topics/pubsub/|Valkey PubSub Documentation} for more details.
     */
    export enum PubSubChannelModes {
        /**
         * Use exact channel names.
         */
        Exact = 0,

        /**
         * Use channel name patterns.
         */
        Pattern = 1,

        /**
         * Use sharded pubsub. Available since Valkey version 7.0.
         */
        Sharded = 2,
    }

    export type PubSubSubscriptions = {
        /**
         * Channels and patterns by modes.
         */
        channelsAndPatterns: Partial<Record<PubSubChannelModes, Set<string>>>;

        /**
         * Optional callback to accept the incoming messages.
         */
        /* eslint-disable-next-line @typescript-eslint/no-explicit-any */
        callback?: (msg: PubSubMsg, context: any) => void;

        /**
         * Arbitrary context to pass to the callback.
         */
        /* eslint-disable-next-line @typescript-eslint/no-explicit-any */
        context?: any;
    };
}
export type GlideClusterClientConfiguration = BaseClientConfiguration & {
    /**
     * Configure the periodic topology checks.
     * These checks evaluate changes in the cluster's topology, triggering a slot refresh when detected.
     * Periodic checks ensure a quick and efficient process by querying a limited number of nodes.
     * If not set, `enabledDefaultConfigs` will be used.
     */
    periodicChecks?: PeriodicChecks;

    /**
     * PubSub subscriptions to be used for the client.
     * Will be applied via SUBSCRIBE/PSUBSCRIBE/SSUBSCRIBE commands during connection establishment.
     */
    pubsubSubscriptions?: GlideClusterClientConfiguration.PubSubSubscriptions;
};

/**
 * If the command's routing is to one node we will get T as a response type,
 * otherwise, we will get a dictionary of address: nodeResponse, address is of type string and nodeResponse is of type T.
 */
export type ClusterResponse<T> = T | Record<string, T>;

export type SlotIdTypes = {
    /**
     * `replicaSlotId` overrides the `readFrom` configuration. If it's used the request
     * will be routed to a replica, even if the strategy is `alwaysFromPrimary`.
     */
    type: "primarySlotId" | "replicaSlotId";
    /**
     * Slot number. There are 16384 slots in a redis cluster, and each shard manages a slot range.
     * Unless the slot is known, it's better to route using `SlotKeyTypes`
     */
    id: number;
};

export type SlotKeyTypes = {
    /**
     * `replicaSlotKey` overrides the `readFrom` configuration. If it's used the request
     * will be routed to a replica, even if the strategy is `alwaysFromPrimary`.
     */
    type: "primarySlotKey" | "replicaSlotKey";
    /**
     * The request will be sent to nodes managing this key.
     */
    key: string;
};

/// Route command to specific node.
export type RouteByAddress = {
    type: "routeByAddress";
    /**
     *The endpoint of the node. If `port` is not provided, should be in the `${address}:${port}` format, where `address` is the preferred endpoint as shown in the output of the `CLUSTER SLOTS` command.
     */
    host: string;
    /**
     * The port to access on the node. If port is not provided, `host` is assumed to be in the format `${address}:${port}`.
     */
    port?: number;
};

export type Routes =
    | SingleNodeRoute
    /**
     * Route request to all primary nodes.
     */
    | "allPrimaries"
    /**
     * Route request to all nodes.
     */
    | "allNodes";

export type SingleNodeRoute =
    /**
     * Route request to a random node.
     */
    | "randomNode"
    /**
     * Route request to the node that contains the slot with the given id.
     */
    | SlotIdTypes
    /**
     * Route request to the node that contains the slot that the given key matches.
     */
    | SlotKeyTypes
    | RouteByAddress;

function toProtobufRoute(
    route: Routes | undefined,
): command_request.Routes | undefined {
    if (route === undefined) {
        return undefined;
    }

    if (route === "allPrimaries") {
        return command_request.Routes.create({
            simpleRoutes: command_request.SimpleRoutes.AllPrimaries,
        });
    } else if (route === "allNodes") {
        return command_request.Routes.create({
            simpleRoutes: command_request.SimpleRoutes.AllNodes,
        });
    } else if (route === "randomNode") {
        return command_request.Routes.create({
            simpleRoutes: command_request.SimpleRoutes.Random,
        });
    } else if (route.type === "primarySlotKey") {
        return command_request.Routes.create({
            slotKeyRoute: command_request.SlotKeyRoute.create({
                slotType: command_request.SlotTypes.Primary,
                slotKey: route.key,
            }),
        });
    } else if (route.type === "replicaSlotKey") {
        return command_request.Routes.create({
            slotKeyRoute: command_request.SlotKeyRoute.create({
                slotType: command_request.SlotTypes.Replica,
                slotKey: route.key,
            }),
        });
    } else if (route.type === "primarySlotId") {
        return command_request.Routes.create({
            slotKeyRoute: command_request.SlotIdRoute.create({
                slotType: command_request.SlotTypes.Primary,
                slotId: route.id,
            }),
        });
    } else if (route.type === "replicaSlotId") {
        return command_request.Routes.create({
            slotKeyRoute: command_request.SlotIdRoute.create({
                slotType: command_request.SlotTypes.Replica,
                slotId: route.id,
            }),
        });
    } else if (route.type === "routeByAddress") {
        let port = route.port;
        let host = route.host;

        if (port === undefined) {
            const split = host.split(":");

            if (split.length !== 2) {
                throw new RequestError(
                    "No port provided, expected host to be formatted as `{hostname}:{port}`. Received " +
                        host,
                );
            }

            host = split[0];
            port = Number(split[1]);
        }

        return command_request.Routes.create({
            byAddressRoute: { host, port },
        });
    }
}

/**
 * Client used for connection to cluster Redis servers.
 *
 * @see For full documentation refer to {@link https://github.com/valkey-io/valkey-glide/wiki/NodeJS-wrapper#cluster|Valkey Glide Wiki}.
 */
export class GlideClusterClient extends BaseClient {
    /**
     * @internal
     */
    protected createClientRequest(
        options: GlideClusterClientConfiguration,
    ): connection_request.IConnectionRequest {
        const configuration = super.createClientRequest(options);
        configuration.clusterModeEnabled = true;

        // "enabledDefaultConfigs" is the default configuration and doesn't need setting
        if (
            options.periodicChecks !== undefined &&
            options.periodicChecks !== "enabledDefaultConfigs"
        ) {
            if (options.periodicChecks === "disabled") {
                configuration.periodicChecksDisabled =
                    connection_request.PeriodicChecksDisabled.create();
            } else {
                configuration.periodicChecksManualInterval =
                    connection_request.PeriodicChecksManualInterval.create({
                        durationInSec: options.periodicChecks.duration_in_sec,
                    });
            }
        }

        this.configurePubsub(options, configuration);
        return configuration;
    }

    public static async createClient(
        options: GlideClusterClientConfiguration,
    ): Promise<GlideClusterClient> {
        return await super.createClientInternal(
            options,
            (socket: net.Socket, options?: GlideClusterClientConfiguration) =>
                new GlideClusterClient(socket, options),
        );
    }

    static async __createClient(
        options: BaseClientConfiguration,
        connectedSocket: net.Socket,
    ): Promise<GlideClusterClient> {
        return super.__createClientInternal(
            options,
            connectedSocket,
            (socket, options) => new GlideClusterClient(socket, options),
        );
    }

    /** Executes a single command, without checking inputs. Every part of the command, including subcommands,
     *  should be added as a separate value in args.
     *  The command will be routed automatically based on the passed command's default request policy, unless `route` is provided,
     *  in which case the client will route the command to the nodes defined by `route`.
     *
     * Note: An error will occur if the string decoder is used with commands that return only bytes as a response.
     *
     * @see {@link https://github.com/valkey-io/valkey-glide/wiki/General-Concepts#custom-command|Glide for Valkey Wiki} for details on the restrictions and limitations of the custom command API.
     *
     * @example
     * ```typescript
     * // Example usage of customCommand method to retrieve pub/sub clients with routing to all primary nodes
     * const result = await client.customCommand(["CLIENT", "LIST", "TYPE", "PUBSUB"], {route: "allPrimaries", decoder: Decoder.String});
     * console.log(result); // Output: Returns a list of all pub/sub clients
     * ```
     */
    public async customCommand(
        args: GlideString[],
        options?: { route?: Routes; decoder?: Decoder },
    ): Promise<ReturnType> {
        const command = createCustomCommand(args);
        return super.createWritePromise(command, {
            route: toProtobufRoute(options?.route),
            decoder: options?.decoder,
        });
    }

    /**
     * Execute a transaction by processing the queued commands.
<<<<<<< HEAD
     *
     * @see {@link https://valkey.io/topics/transactions/} for details on Valkey Transactions.
=======
     * @see {@link https://redis.io/topics/Transactions/|Valkey Glide Wiki} for details on Redis Transactions.
>>>>>>> 65fcb42d
     *
     * @param transaction - A {@link ClusterTransaction} object containing a list of commands to be executed.
     * @param route - (Optional) If `route` is not provided, the transaction will be routed to the slot owner of the first key found in the transaction.
     *     If no key is found, the command will be sent to a random node.
     *     If `route` is provided, the client will route the command to the nodes defined by `route`.
     * @param decoder - (Optional) {@link Decoder} type which defines how to handle the response.
     *     If not set, the {@link BaseClientConfiguration.defaultDecoder|default decoder} will be used.
     * @returns A list of results corresponding to the execution of each command in the transaction.
     *     If a command returns a value, it will be included in the list. If a command doesn't return a value,
     *     the list entry will be `null`.
     *     If the transaction failed due to a `WATCH` command, `exec` will return `null`.
     */
    public async exec(
        transaction: ClusterTransaction,
        options?: {
            route?: SingleNodeRoute;
            decoder?: Decoder;
        },
    ): Promise<ReturnType[] | null> {
        if (
            options?.decoder == Decoder.String &&
            transaction.requiresBinaryDecorer
        ) {
            throw new RequestError(
                "Transaction has a command which requres `Decoder.Bytes`.",
            );
        }

        const decoder =
            options?.decoder ??
            (transaction.requiresBinaryDecorer
                ? Decoder.Bytes
                : this.defaultDecoder);
        return this.createWritePromise<ReturnType[] | null>(
            transaction.commands,
            {
                route: toProtobufRoute(options?.route),
                decoder: decoder,
            },
        ).then((result) =>
            this.processResultWithSetCommands(
                result,
                transaction.setCommandsIndexes,
            ),
        );
    }

    /** Ping the Redis server.
     *
     * @see {@link https://valkey.io/commands/ping/|valkey.io} for details.
     *
     * @param message - An optional message to include in the PING command.
     * If not provided, the server will respond with "PONG".
     * If provided, the server will respond with a copy of the message.
     * @param route - The command will be routed to all primaries, unless `route` is provided, in which
     *   case the client will route the command to the nodes defined by `route`.
     * @param decoder - (Optional) {@link Decoder} type which defines how to handle the response. If not set, the default decoder from the client config will be used.
     * @returns - "PONG" if `message` is not provided, otherwise return a copy of `message`.
     *
     * @example
     * ```typescript
     * // Example usage of ping method without any message
     * const result = await client.ping();
     * console.log(result); // Output: 'PONG'
     * ```
     *
     * @example
     * ```typescript
     * // Example usage of ping method with a message
     * const result = await client.ping("Hello");
     * console.log(result); // Output: 'Hello'
     * ```
     */
    public async ping(options?: {
        message?: GlideString;
        route?: Routes;
        decoder?: Decoder;
    }): Promise<GlideString> {
        return this.createWritePromise(createPing(options?.message), {
            route: toProtobufRoute(options?.route),
            decoder: options?.decoder,
        });
    }

    /** Get information and statistics about the Redis server.
     * @see {@link https://valkey.io/commands/info/|valkey.io} for details.
     *
     * @param options - A list of InfoSection values specifying which sections of information to retrieve.
     *  When no parameter is provided, the default option is assumed.
     * @param route - The command will be routed to all primaries, unless `route` is provided, in which
     *   case the client will route the command to the nodes defined by `route`.
     * @returns a string containing the information for the sections requested. When specifying a route other than a single node,
     * it returns a dictionary where each address is the key and its corresponding node response is the value.
     */
    public async info(
        options?: InfoOptions[],
        route?: Routes,
    ): Promise<ClusterResponse<string>> {
        return this.createWritePromise<ClusterResponse<string>>(
            createInfo(options),
            { route: toProtobufRoute(route) },
        );
    }

    /** Get the name of the connection to which the request is routed.
     * @see {@link https://valkey.io/commands/client-getname/|valkey.io} for details.
     *
     * @param route - The command will be routed a random node, unless `route` is provided, in which
     *   case the client will route the command to the nodes defined by `route`.
     *
     * @returns - the name of the client connection as a string if a name is set, or null if no name is assigned.
     * When specifying a route other than a single node, it returns a dictionary where each address is the key and
     * its corresponding node response is the value.
     *
     * @example
     * ```typescript
     * // Example usage of client_getname method
     * const result = await client.client_getname();
     * console.log(result); // Output: 'Connection Name'
     * ```
     *
     * @example
     * ```typescript
     * // Example usage of clientGetName method with routing to all nodes
     * const result = await client.clientGetName('allNodes');
     * console.log(result); // Output: {'addr': 'Connection Name', 'addr2': 'Connection Name', 'addr3': 'Connection Name'}
     * ```
     */
    public async clientGetName(
        route?: Routes,
    ): Promise<ClusterResponse<string | null>> {
        return this.createWritePromise<ClusterResponse<string | null>>(
            createClientGetName(),
            { route: toProtobufRoute(route) },
        );
    }

    /** Rewrite the configuration file with the current configuration.
     * @see {@link https://valkey.io/commands/config-rewrite/|valkey.io} for details.
     *
     * @param route - The command will be routed to all nodes, unless `route` is provided, in which
     *   case the client will route the command to the nodes defined by `route`.
     * @returns "OK" when the configuration was rewritten properly. Otherwise, an error is thrown.
     *
     * @example
     * ```typescript
     * // Example usage of configRewrite command
     * const result = await client.configRewrite();
     * console.log(result); // Output: 'OK'
     * ```
     */
    public async configRewrite(route?: Routes): Promise<"OK"> {
        return this.createWritePromise(createConfigRewrite(), {
            route: toProtobufRoute(route),
        });
    }

    /** Resets the statistics reported by Redis using the INFO and LATENCY HISTOGRAM commands.
     * @see {@link https://valkey.io/commands/config-resetstat/|valkey.io} for details.
     *
     * @param route - The command will be routed to all nodes, unless `route` is provided, in which
     *   case the client will route the command to the nodes defined by `route`.
     * @returns always "OK".
     *
     * @example
     * ```typescript
     * // Example usage of configResetStat command
     * const result = await client.configResetStat();
     * console.log(result); // Output: 'OK'
     * ```
     */
    public async configResetStat(route?: Routes): Promise<"OK"> {
        return this.createWritePromise(createConfigResetStat(), {
            route: toProtobufRoute(route),
        });
    }

    /** Returns the current connection id.
     * @see {@link https://valkey.io/commands/client-id/|valkey.io} for details.
     *
     * @param route - The command will be routed to a random node, unless `route` is provided, in which
     *   case the client will route the command to the nodes defined by `route`.
     * @returns the id of the client. When specifying a route other than a single node,
     * it returns a dictionary where each address is the key and its corresponding node response is the value.
     */
    public async clientId(route?: Routes): Promise<ClusterResponse<number>> {
        return this.createWritePromise<ClusterResponse<number>>(
            createClientId(),
            { route: toProtobufRoute(route) },
        );
    }

    /** Reads the configuration parameters of a running Redis server.
     * @see {@link https://valkey.io/commands/config-get/|valkey.io} for details.
     *
     * @param parameters - A list of configuration parameter names to retrieve values for.
     * @param route - The command will be routed to a random node, unless `route` is provided, in which
     *  case the client will route the command to the nodes defined by `route`.
     *  If `route` is not provided, the command will be sent to a random node.
     *
     * @returns A map of values corresponding to the configuration parameters. When specifying a route other than a single node,
     *  it returns a dictionary where each address is the key and its corresponding node response is the value.
     *
     * @example
     * ```typescript
     * // Example usage of config_get method with a single configuration parameter with routing to a random node
     * const result = await client.config_get(["timeout"], "randomNode");
     * console.log(result); // Output: {'timeout': '1000'}
     * ```
     *
     * @example
     * ```typescript
     * // Example usage of configGet method with multiple configuration parameters
     * const result = await client.configGet(["timeout", "maxmemory"]);
     * console.log(result); // Output: {'timeout': '1000', 'maxmemory': '1GB'}
     * ```
     */
    public async configGet(
        parameters: string[],
        route?: Routes,
    ): Promise<ClusterResponse<Record<string, string>>> {
        return this.createWritePromise<ClusterResponse<Record<string, string>>>(
            createConfigGet(parameters),
            { route: toProtobufRoute(route) },
        );
    }

    /** Set configuration parameters to the specified values.
     * @see {@link https://valkey.io/commands/config-set/|valkey.io} for details.
     *
     * @param parameters - A List of keyValuePairs consisting of configuration parameters and their respective values to set.
     * @param route - The command will be routed to all nodes, unless `route` is provided, in which
     *   case the client will route the command to the nodes defined by `route`.
     *   If `route` is not provided, the command will be sent to the all nodes.
     * @returns "OK" when the configuration was set properly. Otherwise an error is thrown.
     *
     * @example
     * ```typescript
     * // Example usage of configSet method to set multiple configuration parameters
     * const result = await client.configSet({ timeout: "1000", maxmemory, "1GB" });
     * console.log(result); // Output: 'OK'
     * ```
     */
    public async configSet(
        parameters: Record<string, string>,
        route?: Routes,
    ): Promise<"OK"> {
        return this.createWritePromise(createConfigSet(parameters), {
            route: toProtobufRoute(route),
        });
    }

    /** Echoes the provided `message` back.
     * @see {@link https://valkey.io/commands/echo/|valkey.io} for details.
     *
     * @param message - The message to be echoed back.
     * @param route - The command will be routed to a random node, unless `route` is provided, in which
     *  case the client will route the command to the nodes defined by `route`.
     * @returns The provided `message`. When specifying a route other than a single node,
     *  it returns a dictionary where each address is the key and its corresponding node response is the value.
     *
     * @example
     * ```typescript
     * // Example usage of the echo command
     * const echoedMessage = await client.echo("valkey-glide");
     * console.log(echoedMessage); // Output: "valkey-glide"
     * ```
     * @example
     * ```typescript
     * // Example usage of the echo command with routing to all nodes
     * const echoedMessage = await client.echo("valkey-glide", "allNodes");
     * console.log(echoedMessage); // Output: {'addr': 'valkey-glide', 'addr2': 'valkey-glide', 'addr3': 'valkey-glide'}
     * ```
     */
    public async echo(
        message: string,
        route?: Routes,
    ): Promise<ClusterResponse<string>> {
        return this.createWritePromise(createEcho(message), {
            route: toProtobufRoute(route),
        });
    }

    /** Returns the server time.
     * @see {@link https://valkey.io/commands/time/|valkey.io} for details.
     *
     * @param route - The command will be routed to a random node, unless `route` is provided, in which
     *  case the client will route the command to the nodes defined by `route`.
     *
     * @returns - The current server time as a two items `array`:
     * A Unix timestamp and the amount of microseconds already elapsed in the current second.
     * The returned `array` is in a [Unix timestamp, Microseconds already elapsed] format.
     * When specifying a route other than a single node, it returns a dictionary where each address is the key and
     * its corresponding node response is the value.
     *
     * @example
     * ```typescript
     * // Example usage of time method without any argument
     * const result = await client.time();
     * console.log(result); // Output: ['1710925775', '913580']
     * ```
     *
     * @example
     * ```typescript
     * // Example usage of time method with routing to all nodes
     * const result = await client.time('allNodes');
     * console.log(result); // Output: {'addr': ['1710925775', '913580'], 'addr2': ['1710925775', '913580'], 'addr3': ['1710925775', '913580']}
     * ```
     */
    public async time(
        route?: Routes,
    ): Promise<ClusterResponse<[string, string]>> {
        return this.createWritePromise(createTime(), {
            route: toProtobufRoute(route),
        });
    }

    /**
     * Copies the value stored at the `source` to the `destination` key. When `replace` is `true`,
     * removes the `destination` key first if it already exists, otherwise performs no action.
     *
     * @see {@link https://valkey.io/commands/copy/|valkey.io} for details.
     * @remarks When in cluster mode, `source` and `destination` must map to the same hash slot.
     * @remarks Since Valkey version 6.2.0.
     *
     * @param source - The key to the source value.
     * @param destination - The key where the value should be copied to.
     * @param replace - (Optional) If `true`, the `destination` key should be removed before copying the
     *     value to it. If not provided, no action will be performed if the key already exists.
     * @returns `true` if `source` was copied, `false` if the `source` was not copied.
     *
     * @example
     * ```typescript
     * const result = await client.copy("set1", "set2", true);
     * console.log(result); // Output: true - "set1" was copied to "set2".
     * ```
     */
    public async copy(
        source: string,
        destination: string,
        replace?: boolean,
    ): Promise<boolean> {
        return this.createWritePromise(
            createCopy(source, destination, { replace: replace }),
        );
    }

    /**
     * Displays a piece of generative computer art and the server version.
     *
     * @see {@link https://valkey.io/commands/lolwut/|valkey.io} for details.
     *
     * @param options - The LOLWUT options.
     * @param route - The command will be routed to a random node, unless `route` is provided, in which
     *  case the client will route the command to the nodes defined by `route`.
     * @returns A piece of generative computer art along with the current server version.
     *
     * @example
     * ```typescript
     * const response = await client.lolwut({ version: 6, parameters: [40, 20] }, "allNodes");
     * console.log(response); // Output: "Redis ver. 7.2.3" - Indicates the current server version.
     * ```
     */
    public async lolwut(
        options?: LolwutOptions,
        route?: Routes,
    ): Promise<ClusterResponse<string>> {
        return this.createWritePromise(createLolwut(options), {
            decoder: options?.decoder,
            route: toProtobufRoute(route),
        });
    }

    /**
     * Invokes a previously loaded function.
     *
     * @see {@link https://valkey.io/commands/fcall/|valkey.io} for details.
     * @remarks Since Valkey version 7.0.0.
     *
     * @param func - The function name.
     * @param args - A list of `function` arguments and it should not represent names of keys.
     * @param route - The command will be routed to a random node, unless `route` is provided, in which
     *     case the client will route the command to the nodes defined by `route`.
     * @returns The invoked function's return value.
     *
     * @example
     * ```typescript
     * const response = await client.fcallWithRoute("Deep_Thought", [], "randomNode");
     * console.log(response); // Output: Returns the function's return value.
     * ```
     */
    public async fcallWithRoute(
        func: string,
        args: string[],
        route?: Routes,
    ): Promise<ClusterResponse<ReturnType>> {
        return this.createWritePromise(createFCall(func, [], args), {
            route: toProtobufRoute(route),
        });
    }

    /**
     * Invokes a previously loaded read-only function.
     *
     * @see {@link https://valkey.io/commands/fcall/|valkey.io} for details.
     * @remarks Since Valkey version 7.0.0.
     *
     * @param func - The function name.
     * @param args - A list of `function` arguments and it should not represent names of keys.
     * @param route - The command will be routed to a random node, unless `route` is provided, in which
     *     case the client will route the command to the nodes defined by `route`.
     * @returns The invoked function's return value.
     *
     * @example
     * ```typescript
     * const response = await client.fcallReadonlyWithRoute("Deep_Thought", ["Answer", "to", "the", "Ultimate",
     *            "Question", "of", "Life,", "the", "Universe,", "and", "Everything"], "randomNode");
     * console.log(response); // Output: 42 # The return value on the function that was execute.
     * ```
     */
    public async fcallReadonlyWithRoute(
        func: string,
        args: string[],
        route?: Routes,
    ): Promise<ClusterResponse<ReturnType>> {
        return this.createWritePromise(createFCallReadOnly(func, [], args), {
            route: toProtobufRoute(route),
        });
    }

    /**
     * Deletes a library and all its functions.
     *
     * @see {@link https://valkey.io/commands/function-delete/|valkey.io} for details.
     * @remarks Since Valkey version 7.0.0.
     *
     * @param libraryCode - The library name to delete.
     * @param route - The command will be routed to all primary node, unless `route` is provided, in which
     *     case the client will route the command to the nodes defined by `route`.
     * @returns A simple OK response.
     *
     * @example
     * ```typescript
     * const result = await client.functionDelete("libName");
     * console.log(result); // Output: 'OK'
     * ```
     */
    public async functionDelete(
        libraryCode: string,
        route?: Routes,
    ): Promise<string> {
        return this.createWritePromise(createFunctionDelete(libraryCode), {
            route: toProtobufRoute(route),
        });
    }

    /**
     * Loads a library to Valkey.
     *
     * @see {@link https://valkey.io/commands/function-load/|valkey.io} for details.
     * @remarks Since Valkey version 7.0.0.
     *
     * @param libraryCode - The source code that implements the library.
     * @param replace - Whether the given library should overwrite a library with the same name if it
     *     already exists.
     * @param route - The command will be routed to a random node, unless `route` is provided, in which
     *     case the client will route the command to the nodes defined by `route`.
     * @returns The library name that was loaded.
     *
     * @example
     * ```typescript
     * const code = "#!lua name=mylib \n redis.register_function('myfunc', function(keys, args) return args[1] end)";
     * const result = await client.functionLoad(code, true, 'allNodes');
     * console.log(result); // Output: 'mylib'
     * ```
     */
    public async functionLoad(
        libraryCode: string,
        replace?: boolean,
        route?: Routes,
    ): Promise<string> {
        return this.createWritePromise(
            createFunctionLoad(libraryCode, replace),
            { route: toProtobufRoute(route) },
        );
    }

    /**
     * Deletes all function libraries.
     *
     * @see {@link https://valkey.io/commands/function-flush/|valkey.io} for details.
     * @remarks Since Valkey version 7.0.0.
     *
     * @param mode - The flushing mode, could be either {@link FlushMode.SYNC} or {@link FlushMode.ASYNC}.
     * @param route - The command will be routed to all primary nodes, unless `route` is provided, in which
     *   case the client will route the command to the nodes defined by `route`.
     * @returns A simple OK response.
     *
     * @example
     * ```typescript
     * const result = await client.functionFlush(FlushMode.SYNC);
     * console.log(result); // Output: 'OK'
     * ```
     */
    public async functionFlush(
        mode?: FlushMode,
        route?: Routes,
    ): Promise<string> {
        return this.createWritePromise(createFunctionFlush(mode), {
            route: toProtobufRoute(route),
        });
    }

    /**
     * Returns information about the functions and libraries.
     *
     * @see {@link https://valkey.io/commands/function-list/|valkey.io} for details.
     * @remarks Since Valkey version 7.0.0.
     *
     * @param options - Parameters to filter and request additional info.
     * @param route - The client will route the command to the nodes defined by `route`.
     *     If not defined, the command will be routed to a random node.
     * @returns Info about all or selected libraries and their functions in {@link FunctionListResponse} format.
     *
     * @example
     * ```typescript
     * // Request info for specific library including the source code
     * const result1 = await client.functionList({ libNamePattern: "myLib*", withCode: true });
     * // Request info for all libraries
     * const result2 = await client.functionList();
     * console.log(result2); // Output:
     * // [{
     * //     "library_name": "myLib5_backup",
     * //     "engine": "LUA",
     * //     "functions": [{
     * //         "name": "myfunc",
     * //         "description": null,
     * //         "flags": [ "no-writes" ],
     * //     }],
     * //     "library_code": "#!lua name=myLib5_backup \n redis.register_function('myfunc', function(keys, args) return args[1] end)"
     * // }]
     * ```
     */
    public async functionList(
        options?: FunctionListOptions,
        route?: Routes,
    ): Promise<ClusterResponse<FunctionListResponse>> {
        return this.createWritePromise(createFunctionList(options), {
            route: toProtobufRoute(route),
        });
    }

    /**
     * Returns information about the function that's currently running and information about the
     * available execution engines.
     *
     * @see {@link https://valkey.io/commands/function-stats/|valkey.io} for details.
     * @remarks Since Valkey version 7.0.0.
     *
     * @param route - The client will route the command to the nodes defined by `route`.
     *     If not defined, the command will be routed to all primary nodes.
     * @returns A `Record` with two keys:
     *     - `"running_script"` with information about the running script.
     *     - `"engines"` with information about available engines and their stats.
     *     - See example for more details.
     *
     * @example
     * ```typescript
     * const response = await client.functionStats("randomNode");
     * console.log(response); // Output:
     * // {
     * //     "running_script":
     * //     {
     * //         "name": "deep_thought",
     * //         "command": ["fcall", "deep_thought", "0"],
     * //         "duration_ms": 5008
     * //     },
     * //     "engines":
     * //     {
     * //         "LUA":
     * //         {
     * //             "libraries_count": 2,
     * //             "functions_count": 3
     * //         }
     * //     }
     * // }
     * // Output if no scripts running:
     * // {
     * //     "running_script": null
     * //     "engines":
     * //     {
     * //         "LUA":
     * //         {
     * //             "libraries_count": 2,
     * //             "functions_count": 3
     * //         }
     * //     }
     * // }
     * ```
     */
    public async functionStats(
        route?: Routes,
    ): Promise<ClusterResponse<FunctionStatsResponse>> {
        return this.createWritePromise(createFunctionStats(), {
            route: toProtobufRoute(route),
        });
    }

    /**
     * Kills a function that is currently executing.
     * `FUNCTION KILL` terminates read-only functions only.
     *
     * @see {@link https://valkey.io/commands/function-kill/|valkey.io} for details.
     * @remarks Since Valkey version 7.0.0.
     *
     * @param route - (Optional) The client will route the command to the nodes defined by `route`.
     *     If not defined, the command will be routed to all primary nodes.
     * @returns `OK` if function is terminated. Otherwise, throws an error.
     *
     * @example
     * ```typescript
     * await client.functionKill();
     * ```
     */
    public async functionKill(route?: Routes): Promise<"OK"> {
        return this.createWritePromise(createFunctionKill(), {
            route: toProtobufRoute(route),
        });
    }

    /**
     * Returns the serialized payload of all loaded libraries.
     *
     * @see {@link https://valkey.io/commands/function-dump/|valkey.io} for details.
     * @remarks Since Valkey version 7.0.0.
     *
     * @param route - (Optional) The client will route the command to the nodes defined by `route`.
     *     If not defined, the command will be routed a random node.
     * @returns The serialized payload of all loaded libraries.
     *
     * @example
     * ```typescript
     * const data = await client.functionDump();
     * // data can be used to restore loaded functions on any Valkey instance
     * ```
     */
    public async functionDump(
        route?: Routes,
    ): Promise<ClusterResponse<Buffer>> {
        return this.createWritePromise(createFunctionDump(), {
            decoder: Decoder.Bytes,
            route: toProtobufRoute(route),
        });
    }

    /**
     * Restores libraries from the serialized payload returned by {@link functionDump}.
     *
     * @see {@link https://valkey.io/commands/function-restore/|valkey.io} for details.
     * @remarks Since Valkey version 7.0.0.
     *
     * @param payload - The serialized data from {@link functionDump}.
     * @param policy - (Optional) A policy for handling existing libraries.
     * @param route - (Optional) The client will route the command to the nodes defined by `route`.
     *     If not defined, the command will be routed all primary nodes.
     * @returns `"OK"`.
     *
     * @example
     * ```typescript
     * await client.functionRestore(data, { policy: FunctionRestorePolicy.FLUSH, route: "allPrimaries" });
     * ```
     */
    public async functionRestore(
        payload: Buffer,
        options?: { policy?: FunctionRestorePolicy; route?: Routes },
    ): Promise<"OK"> {
        return this.createWritePromise(
            createFunctionRestore(payload, options?.policy),
            { decoder: Decoder.String, route: toProtobufRoute(options?.route) },
        );
    }

    /**
     * Deletes all the keys of all the existing databases. This command never fails.
     *
     * @see {@link https://valkey.io/commands/flushall/|valkey.io} for details.
     *
     * @param mode - The flushing mode, could be either {@link FlushMode.SYNC} or {@link FlushMode.ASYNC}.
     * @param route - The command will be routed to all primary nodes, unless `route` is provided, in which
     *     case the client will route the command to the nodes defined by `route`.
     * @returns `OK`.
     *
     * @example
     * ```typescript
     * const result = await client.flushall(FlushMode.SYNC);
     * console.log(result); // Output: 'OK'
     * ```
     */
    public async flushall(mode?: FlushMode, route?: Routes): Promise<string> {
        return this.createWritePromise(createFlushAll(mode), {
            route: toProtobufRoute(route),
        });
    }

    /**
     * Deletes all the keys of the currently selected database. This command never fails.
     *
     * @see {@link https://valkey.io/commands/flushdb/|valkey.io} for details.
     *
     * @param mode - The flushing mode, could be either {@link FlushMode.SYNC} or {@link FlushMode.ASYNC}.
     * @param route - The command will be routed to all primary nodes, unless `route` is provided, in which
     *     case the client will route the command to the nodes defined by `route`.
     * @returns `OK`.
     *
     * @example
     * ```typescript
     * const result = await client.flushdb(FlushMode.SYNC);
     * console.log(result); // Output: 'OK'
     * ```
     */
    public async flushdb(mode?: FlushMode, route?: Routes): Promise<string> {
        return this.createWritePromise(createFlushDB(mode), {
            route: toProtobufRoute(route),
        });
    }

    /**
     * Returns the number of keys in the database.
     *
     * @see {@link https://valkey.io/commands/dbsize/|valkey.io} for details.

     * @param route - The command will be routed to all primary nodes, unless `route` is provided, in which
     *     case the client will route the command to the nodes defined by `route`.
     * @returns The number of keys in the database.
     *     In the case of routing the query to multiple nodes, returns the aggregated number of keys across the different nodes.
     *
     * @example
     * ```typescript
     * const numKeys = await client.dbsize("allPrimaries");
     * console.log("Number of keys across all primary nodes: ", numKeys);
     * ```
     */
    public async dbsize(route?: Routes): Promise<ClusterResponse<number>> {
        return this.createWritePromise(createDBSize(), {
            route: toProtobufRoute(route),
        });
    }

    /** Publish a message on pubsub channel.
     * This command aggregates PUBLISH and SPUBLISH commands functionalities.
     * The mode is selected using the 'sharded' parameter.
     * For both sharded and non-sharded mode, request is routed using hashed channel as key.
     *
     * @see {@link https://valkey.io/commands/publish} and {@link https://valkey.io/commands/spublish} for more details.
     *
     * @param message - Message to publish.
     * @param channel - Channel to publish the message on.
     * @param sharded - Use sharded pubsub mode. Available since Valkey version 7.0.
     * @returns -  Number of subscriptions in primary node that received the message.
     *
     * @example
     * ```typescript
     * // Example usage of publish command
     * const result = await client.publish("Hi all!", "global-channel");
     * console.log(result); // Output: 1 - This message was posted to 1 subscription which is configured on primary node
     * ```
     *
     * @example
     * ```typescript
     * // Example usage of spublish command
     * const result = await client.publish("Hi all!", "global-channel", true);
     * console.log(result); // Output: 2 - Published 2 instances of "Hi to sharded channel1!" message on channel1 using sharded mode
     * ```
     */
    public async publish(
        message: string,
        channel: string,
        sharded: boolean = false,
    ): Promise<number> {
        return this.createWritePromise(
            createPublish(message, channel, sharded),
        );
    }

    /**
     * Lists the currently active shard channels.
     * The command is routed to all nodes, and aggregates the response to a single array.
     *
     * @see {@link https://valkey.io/commands/pubsub-shardchannels/|valkey.io} for details.
     *
     * @param pattern - A glob-style pattern to match active shard channels.
     *                  If not provided, all active shard channels are returned.
     * @returns A list of currently active shard channels matching the given pattern.
     *          If no pattern is specified, all active shard channels are returned.
     *
     * @example
     * ```typescript
     * const allChannels = await client.pubsubShardchannels();
     * console.log(allChannels); // Output: ["channel1", "channel2"]
     *
     * const filteredChannels = await client.pubsubShardchannels("channel*");
     * console.log(filteredChannels); // Output: ["channel1", "channel2"]
     * ```
     */
    public async pubsubShardChannels(pattern?: string): Promise<string[]> {
        return this.createWritePromise(createPubsubShardChannels(pattern));
    }

    /**
     * Returns the number of subscribers (exclusive of clients subscribed to patterns) for the specified shard channels.
     *
     * Note that it is valid to call this command without channels. In this case, it will just return an empty map.
     * The command is routed to all nodes, and aggregates the response to a single map of the channels and their number of subscriptions.
     *
     * @see {@link https://valkey.io/commands/pubsub-shardnumsub/|valkey.io} for details.
     *
     * @param channels - The list of shard channels to query for the number of subscribers.
     *                   If not provided, returns an empty map.
     * @returns A map where keys are the shard channel names and values are the number of subscribers.
     *
     * @example
     * ```typescript
     * const result1 = await client.pubsubShardnumsub(["channel1", "channel2"]);
     * console.log(result1); // Output: { "channel1": 3, "channel2": 5 }
     *
     * const result2 = await client.pubsubShardnumsub();
     * console.log(result2); // Output: {}
     * ```
     */
    public async pubsubShardNumSub(
        channels?: string[],
    ): Promise<Record<string, number>> {
        return this.createWritePromise(createPubSubShardNumSub(channels));
    }

    /**
     * Sorts the elements in the list, set, or sorted set at `key` and returns the result.
     *
     * The `sort` command can be used to sort elements based on different criteria and
     * apply transformations on sorted elements.
     *
     * To store the result into a new key, see {@link sortStore}.
     *
     * @see {@link https://valkey.io/commands/sort/|valkey.io} for details.
     *
     * @param key - The key of the list, set, or sorted set to be sorted.
     * @param options - (Optional) {@link SortClusterOptions}.
     * @returns An `Array` of sorted elements.
     *
     * @example
     * ```typescript
     * await client.lpush("mylist", ["3", "1", "2", "a"]);
     * const result = await client.sort("mylist", { alpha: true, orderBy: SortOrder.DESC, limit: { offset: 0, count: 3 } });
     * console.log(result); // Output: [ 'a', '3', '2' ] - List is sorted in descending order lexicographically
     * ```
     */
    public async sort(
        key: string,
        options?: SortClusterOptions,
    ): Promise<string[]> {
        return this.createWritePromise(createSort(key, options));
    }

    /**
     * Sorts the elements in the list, set, or sorted set at `key` and returns the result.
     *
     * The `sortReadOnly` command can be used to sort elements based on different criteria and
     * apply transformations on sorted elements.
     *
     * This command is routed depending on the client's {@link ReadFrom} strategy.
     *
     * @remarks Since Valkey version 7.0.0.
     *
     * @param key - The key of the list, set, or sorted set to be sorted.
     * @param options - (Optional) {@link SortClusterOptions}.
     * @returns An `Array` of sorted elements
     *
     * @example
     * ```typescript
     * await client.lpush("mylist", ["3", "1", "2", "a"]);
     * const result = await client.sortReadOnly("mylist", { alpha: true, orderBy: SortOrder.DESC, limit: { offset: 0, count: 3 } });
     * console.log(result); // Output: [ 'a', '3', '2' ] - List is sorted in descending order lexicographically
     * ```
     */
    public async sortReadOnly(
        key: string,
        options?: SortClusterOptions,
    ): Promise<string[]> {
        return this.createWritePromise(createSortReadOnly(key, options));
    }

    /**
     * Sorts the elements in the list, set, or sorted set at `key` and stores the result in
     * `destination`.
     *
     * The `sort` command can be used to sort elements based on different criteria and
     * apply transformations on sorted elements, and store the result in a new key.
     *
     * To get the sort result without storing it into a key, see {@link sort} or {@link sortReadOnly}.
     *
     * @see {@link https://valkey.io/commands/sort/|valkey.io} for details.
     * @remarks When in cluster mode, `destination` and `key` must map to the same hash slot.
     *
     * @param key - The key of the list, set, or sorted set to be sorted.
     * @param destination - The key where the sorted result will be stored.
     * @param options - (Optional) {@link SortClusterOptions}.
     * @returns The number of elements in the sorted key stored at `destination`.
     *
     * @example
     * ```typescript
     * await client.lpush("mylist", ["3", "1", "2", "a"]);
     * const sortedElements = await client.sortReadOnly("mylist", "sortedList", { alpha: true, orderBy: SortOrder.DESC, limit: { offset: 0, count: 3 } });
     * console.log(sortedElements); // Output: 3 - number of elements sorted and stored
     * console.log(await client.lrange("sortedList", 0, -1)); // Output: [ 'a', '3', '2' ] - List is sorted in descending order lexicographically and stored in `sortedList`
     * ```
     */
    public async sortStore(
        key: string,
        destination: string,
        options?: SortClusterOptions,
    ): Promise<number> {
        return this.createWritePromise(createSort(key, options, destination));
    }

    /**
     * Returns `UNIX TIME` of the last DB save timestamp or startup timestamp if no save
     * was made since then.
     *
     * @see {@link https://valkey.io/commands/lastsave/|valkey.io} for details.
     *
     * @param route - (Optional) The command will be routed to a random node, unless `route` is provided, in which
     *     case the client will route the command to the nodes defined by `route`.
     * @returns `UNIX TIME` of the last DB save executed with success.
     * @example
     * ```typescript
     * const timestamp = await client.lastsave();
     * console.log("Last DB save was done at " + timestamp);
     * ```
     */
    public async lastsave(route?: Routes): Promise<ClusterResponse<number>> {
        return this.createWritePromise(createLastSave(), {
            route: toProtobufRoute(route),
        });
    }

    /**
     * Returns a random existing key name.
     *
     * @see {@link https://valkey.io/commands/randomkey/|valkey.io} for details.
     *
     * @param route - (Optional) The command will be routed to all primary nodes, unless `route` is provided,
     *      in which case the client will route the command to the nodes defined by `route`.
     * @returns A random existing key name.
     *
     * @example
     * ```typescript
     * const result = await client.randomKey();
     * console.log(result); // Output: "key12" - "key12" is a random existing key name.
     * ```
     */
    public async randomKey(route?: Routes): Promise<string | null> {
        return this.createWritePromise(createRandomKey(), {
            route: toProtobufRoute(route),
        });
    }

    /**
     * Flushes all the previously watched keys for a transaction. Executing a transaction will
     * automatically flush all previously watched keys.
     *
     * @see {@link https://valkey.io/commands/unwatch/|valkey.io} and {@link https://valkey.io/topics/transactions/#cas|Valkey Glide Wiki} for more details.
     *
     * @param route - (Optional) The command will be routed to all primary nodes, unless `route` is provided,
     *      in which case the client will route the command to the nodes defined by `route`.
     * @returns A simple "OK" response.
     *
     * @example
     * ```typescript
     * let response = await client.watch(["sampleKey"]);
     * console.log(response); // Output: "OK"
     * response = await client.unwatch();
     * console.log(response); // Output: "OK"
     * ```
     */
    public async unwatch(route?: Routes): Promise<"OK"> {
        return this.createWritePromise(createUnWatch(), {
            route: toProtobufRoute(route),
        });
    }
}<|MERGE_RESOLUTION|>--- conflicted
+++ resolved
@@ -371,12 +371,8 @@
 
     /**
      * Execute a transaction by processing the queued commands.
-<<<<<<< HEAD
-     *
-     * @see {@link https://valkey.io/topics/transactions/} for details on Valkey Transactions.
-=======
+     *
      * @see {@link https://redis.io/topics/Transactions/|Valkey Glide Wiki} for details on Redis Transactions.
->>>>>>> 65fcb42d
      *
      * @param transaction - A {@link ClusterTransaction} object containing a list of commands to be executed.
      * @param route - (Optional) If `route` is not provided, the transaction will be routed to the slot owner of the first key found in the transaction.
