--- conflicted
+++ resolved
@@ -46,13 +46,10 @@
     SearchOrigin,
     SetOptions,
     StreamAddOptions,
-<<<<<<< HEAD
-    StreamRangeBound,
-=======
     StreamClaimOptions,
     StreamGroupOptions,
     StreamPendingOptions,
->>>>>>> ce69945d
+    StreamRangeBound,
     StreamReadOptions,
     StreamTrimOptions,
     ZAddOptions,
@@ -175,11 +172,8 @@
     createXGroupCreateConsumer,
     createXGroupDelConsumer,
     createXLen,
-<<<<<<< HEAD
+    createXPending,
     createXRange,
-=======
-    createXPending,
->>>>>>> ce69945d
     createXRead,
     createXTrim,
     createZAdd,
