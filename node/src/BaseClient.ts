/**
 * Copyright Valkey GLIDE Project Contributors - SPDX Identifier: Apache-2.0
 */
import {
    DEFAULT_TIMEOUT_IN_MILLISECONDS,
    Script,
    StartSocketConnection,
    valueFromSplitPointer,
} from "glide-rs";
import * as net from "net";
import { Buffer, BufferWriter, Reader, Writer } from "protobufjs";
import {
    AggregationType,
    BaseScanOptions,
    BitFieldGet,
    BitFieldIncrBy, // eslint-disable-line @typescript-eslint/no-unused-vars
    BitFieldOverflow, // eslint-disable-line @typescript-eslint/no-unused-vars
    BitFieldSet, // eslint-disable-line @typescript-eslint/no-unused-vars
    BitFieldSubCommands,
    BitOffset, // eslint-disable-line @typescript-eslint/no-unused-vars
    BitOffsetMultiplier, // eslint-disable-line @typescript-eslint/no-unused-vars
    BitOffsetOptions,
    BitmapIndexType,
    BitwiseOperation,
    CoordOrigin, // eslint-disable-line @typescript-eslint/no-unused-vars
    ExpireOptions,
    GeoAddOptions,
    GeoBoxShape, // eslint-disable-line @typescript-eslint/no-unused-vars
    GeoCircleShape, // eslint-disable-line @typescript-eslint/no-unused-vars
    GeoSearchResultOptions,
    GeoSearchShape,
    GeoUnit,
    GeospatialData,
    InsertPosition,
    KeyWeight, // eslint-disable-line @typescript-eslint/no-unused-vars
    LPosOptions,
    ListDirection,
    MemberOrigin, // eslint-disable-line @typescript-eslint/no-unused-vars
    RangeByIndex,
    RangeByLex,
    RangeByScore,
    ScoreBoundary,
    ScoreFilter,
    SearchOrigin,
    SetOptions,
    StreamAddOptions,
    StreamReadOptions,
    StreamTrimOptions,
    ZAddOptions,
    createBLMove,
    createBLPop,
    createBRPop,
    createBZMPop,
    createBitCount,
    createBitField,
    createBitOp,
    createBitPos,
    createDecr,
    createDecrBy,
    createDel,
    createExists,
    createExpire,
    createExpireAt,
    createFCall,
    createFCallReadOnly,
    createGeoAdd,
    createGeoDist,
    createGeoHash,
    createGeoPos,
    createGeoSearch,
    createGet,
    createGetBit,
    createGetDel,
    createHDel,
    createHExists,
    createHGet,
    createHGetAll,
    createHIncrBy,
    createHIncrByFloat,
    createHLen,
    createHMGet,
    createHSet,
    createHSetNX,
    createHStrlen,
    createHVals,
    createIncr,
    createIncrBy,
    createIncrByFloat,
    createLCS,
    createLIndex,
    createLInsert,
    createLLen,
    createLMove,
    createLPop,
    createLPos,
    createLPush,
    createLPushX,
    createLRange,
    createLRem,
    createLSet,
    createLTrim,
    createMGet,
    createMSet,
    createMSetNX,
    createObjectEncoding,
    createObjectFreq,
    createObjectIdletime,
    createObjectRefcount,
    createPExpire,
    createPExpireAt,
    createPTTL,
    createPersist,
    createPfAdd,
    createPfCount,
    createPfMerge,
    createRPop,
    createRPush,
    createRPushX,
    createRename,
    createRenameNX,
    createSAdd,
    createSCard,
    createSDiff,
    createSDiffStore,
    createSInter,
    createSInterCard,
    createSInterStore,
    createSIsMember,
    createSMIsMember,
    createSMembers,
    createSMove,
    createSPop,
    createSRem,
    createSUnion,
    createSUnionStore,
    createSet,
    createSetBit,
    createSetRange,
    createStrlen,
    createTTL,
    createTouch,
    createType,
    createUnlink,
    createWatch,
    createXAdd,
    createXDel,
    createXLen,
    createXRead,
    createXTrim,
    createZAdd,
    createZCard,
    createZCount,
    createZDiff,
    createZDiffStore,
    createZDiffWithScores,
    createZIncrBy,
    createZInterCard,
    createZInterstore,
    createZLexCount,
    createZMPop,
    createZMScore,
    createZPopMax,
    createZPopMin,
    createZRandMember,
    createZRange,
    createZRangeWithScores,
    createZRank,
    createZRem,
    createZRemRangeByLex,
    createZRemRangeByRank,
    createZRemRangeByScore,
    createZRevRank,
    createZRevRankWithScore,
    createZScore,
    createZScan,
} from "./Commands";
import {
    ClosingError,
    ConfigurationError,
    ConnectionError,
    ExecAbortError,
    RedisError,
    RequestError,
    TimeoutError,
} from "./Errors";
import { GlideClientConfiguration } from "./GlideClient";
import { GlideClusterClientConfiguration } from "./GlideClusterClient";
import { Logger } from "./Logger";
import {
    command_request,
    connection_request,
    response,
} from "./ProtobufMessage";

/* eslint-disable-next-line @typescript-eslint/no-explicit-any */
type PromiseFunction = (value?: any) => void;
type ErrorFunction = (error: RedisError) => void;
export type ReturnTypeRecord = { [key: string]: ReturnType };
export type ReturnTypeMap = Map<string, ReturnType>;
export type ReturnTypeAttribute = {
    value: ReturnType;
    attributes: ReturnTypeRecord;
};
export enum ProtocolVersion {
    /** Use RESP2 to communicate with the server nodes. */
    RESP2 = connection_request.ProtocolVersion.RESP2,
    /** Use RESP3 to communicate with the server nodes. */
    RESP3 = connection_request.ProtocolVersion.RESP3,
}
export type ReturnType =
    | "OK"
    | string
    | number
    | null
    | boolean
    | bigint
    | Buffer
    | Set<ReturnType>
    | ReturnTypeRecord
    | ReturnTypeMap
    | ReturnTypeAttribute
    | ReturnType[];

/** Represents the credentials for connecting to a server. */
export type RedisCredentials = {
    /**
     * The username that will be used for authenticating connections to the Redis servers.
     * If not supplied, "default" will be used.
     */
    username?: string;
    /**
     * The password that will be used for authenticating connections to the Redis servers.
     */
    password: string;
};

/** Represents the client's read from strategy. */
export type ReadFrom =
    /** Always get from primary, in order to get the freshest data.*/
    | "primary"
    /** Spread the requests between all replicas in a round robin manner.
        If no replica is available, route the requests to the primary.*/
    | "preferReplica";

/**
 * Configuration settings for creating a client. Shared settings for standalone and cluster clients.
 */
export type BaseClientConfiguration = {
    /**
     * DNS Addresses and ports of known nodes in the cluster.
     * If the server is in cluster mode the list can be partial, as the client will attempt to map out the cluster and find all nodes.
     * If the server is in standalone mode, only nodes whose addresses were provided will be used by the client.
     *
     * @example
     * ```typescript
     * configuration.addresses =
     * [
     *   { address: sample-address-0001.use1.cache.amazonaws.com, port:6378 },
     *   { address: sample-address-0002.use2.cache.amazonaws.com }
     *   { address: sample-address-0003.use2.cache.amazonaws.com, port:6380 }
     * ]
     * ```
     */
    addresses: {
        host: string;
        /**
         * If port isn't supplied, 6379 will be used
         */
        port?: number;
    }[];
    /**
     * True if communication with the cluster should use Transport Level Security.
     * Should match the TLS configuration of the server/cluster,
     * otherwise the connection attempt will fail.
     */
    useTLS?: boolean;
    /**
     * Credentials for authentication process.
     * If none are set, the client will not authenticate itself with the server.
     */
    credentials?: RedisCredentials;
    /**
     * The duration in milliseconds that the client should wait for a request to complete.
     * This duration encompasses sending the request, awaiting for a response from the server, and any required reconnections or retries.
     * If the specified timeout is exceeded for a pending request, it will result in a timeout error.
     * If not set, a default value will be used.
     * Value must be an integer.
     */
    requestTimeout?: number;
    /**
     * Represents the client's read from strategy.
     * If not set, `Primary` will be used.
     */
    readFrom?: ReadFrom;
    /**
     * Choose the Redis protocol to be used with the server.
     * If not set, `RESP3` will be used.
     */
    protocol?: ProtocolVersion;
    /**
     * Client name to be used for the client. Will be used with CLIENT SETNAME command during connection establishment.
     */
    clientName?: string;
};

export type ScriptOptions = {
    /**
     * The keys that are used in the script.
     */
    keys?: (string | Uint8Array)[];
    /**
     * The arguments for the script.
     */
    args?: (string | Uint8Array)[];
};

function getRequestErrorClass(
    type: response.RequestErrorType | null | undefined,
): typeof RequestError {
    if (type === response.RequestErrorType.Disconnect) {
        return ConnectionError;
    }

    if (type === response.RequestErrorType.ExecAbort) {
        return ExecAbortError;
    }

    if (type === response.RequestErrorType.Timeout) {
        return TimeoutError;
    }

    if (type === response.RequestErrorType.Unspecified) {
        return RequestError;
    }

    return RequestError;
}

export type PubSubMsg = {
    message: string;
    channel: string;
    pattern?: string | null;
};
export class BaseClient {
    private socket: net.Socket;
    private readonly promiseCallbackFunctions: [
        PromiseFunction,
        ErrorFunction,
    ][] = [];
    private readonly availableCallbackSlots: number[] = [];
    private requestWriter = new BufferWriter();
    private writeInProgress = false;
    private remainingReadData: Uint8Array | undefined;
    private readonly requestTimeout: number; // Timeout in milliseconds
    private isClosed = false;
    private readonly pubsubFutures: [PromiseFunction, ErrorFunction][] = [];
    private pendingPushNotification: response.Response[] = [];
    private config: BaseClientConfiguration | undefined;

    protected configurePubsub(
        options: GlideClusterClientConfiguration | GlideClientConfiguration,
        configuration: connection_request.IConnectionRequest,
    ) {
        if (options.pubsubSubscriptions) {
            if (options.protocol == ProtocolVersion.RESP2) {
                throw new ConfigurationError(
                    "PubSub subscriptions require RESP3 protocol, but RESP2 was configured.",
                );
            }

            const { context, callback } = options.pubsubSubscriptions;

            if (context && !callback) {
                throw new ConfigurationError(
                    "PubSub subscriptions with a context require a callback function to be configured.",
                );
            }

            configuration.pubsubSubscriptions =
                connection_request.PubSubSubscriptions.create({});

            for (const [channelType, channelsPatterns] of Object.entries(
                options.pubsubSubscriptions.channelsAndPatterns,
            )) {
                let entry =
                    configuration.pubsubSubscriptions!
                        .channelsOrPatternsByType![parseInt(channelType)];

                if (!entry) {
                    entry = connection_request.PubSubChannelsOrPatterns.create({
                        channelsOrPatterns: [],
                    });
                    configuration.pubsubSubscriptions!.channelsOrPatternsByType![
                        parseInt(channelType)
                    ] = entry;
                }

                for (const channelPattern of channelsPatterns) {
                    entry.channelsOrPatterns!.push(Buffer.from(channelPattern));
                }
            }
        }
    }
    private handleReadData(data: Buffer) {
        const buf = this.remainingReadData
            ? Buffer.concat([this.remainingReadData, data])
            : data;
        let lastPos = 0;
        const reader = Reader.create(buf);

        while (reader.pos < reader.len) {
            lastPos = reader.pos;
            let message = undefined;

            try {
                message = response.Response.decodeDelimited(reader);
            } catch (err) {
                if (err instanceof RangeError) {
                    // Partial response received, more data is required
                    this.remainingReadData = buf.slice(lastPos);
                    return;
                } else {
                    // Unhandled error
                    const err_message = `Failed to decode the response: ${err}`;
                    Logger.log("error", "connection", err_message);
                    this.close(err_message);
                    return;
                }
            }

            if (message.isPush) {
                this.processPush(message);
            } else {
                this.processResponse(message);
            }
        }

        this.remainingReadData = undefined;
    }

    processResponse(message: response.Response) {
        if (message.closingError != null) {
            this.close(message.closingError);
            return;
        }

        const [resolve, reject] =
            this.promiseCallbackFunctions[message.callbackIdx];
        this.availableCallbackSlots.push(message.callbackIdx);

        if (message.requestError != null) {
            const errorType = getRequestErrorClass(message.requestError.type);
            reject(new errorType(message.requestError.message ?? undefined));
        } else if (message.respPointer != null) {
            const pointer = message.respPointer;

            if (typeof pointer === "number") {
                // TODO: change according to https://github.com/valkey-io/valkey-glide/pull/2052
                resolve(valueFromSplitPointer(0, pointer, true));
            } else {
                // TODO: change according to https://github.com/valkey-io/valkey-glide/pull/2052
                resolve(valueFromSplitPointer(pointer.high, pointer.low, true));
            }
        } else if (message.constantResponse === response.ConstantResponse.OK) {
            resolve("OK");
        } else {
            resolve(null);
        }
    }

    processPush(response: response.Response) {
        if (response.closingError != null || !response.respPointer) {
            const errMsg = response.closingError
                ? response.closingError
                : "Client Error - push notification without resp_pointer";

            this.close(errMsg);
            return;
        }

        const [callback, context] = this.getPubsubCallbackAndContext(
            this.config!,
        );

        if (callback) {
            const pubsubMessage =
                this.notificationToPubSubMessageSafe(response);

            if (pubsubMessage) {
                callback(pubsubMessage, context);
            }
        } else {
            this.pendingPushNotification.push(response);
            this.completePubSubFuturesSafe();
        }
    }

    /**
     * @internal
     */
    protected constructor(
        socket: net.Socket,
        options?: BaseClientConfiguration,
    ) {
        // if logger has been initialized by the external-user on info level this log will be shown
        Logger.log("info", "Client lifetime", `construct client`);
        this.config = options;
        this.requestTimeout =
            options?.requestTimeout ?? DEFAULT_TIMEOUT_IN_MILLISECONDS;
        this.socket = socket;
        this.socket
            .on("data", (data) => this.handleReadData(data))
            .on("error", (err) => {
                console.error(`Server closed: ${err}`);
                this.close();
            });
    }

    private getCallbackIndex(): number {
        return (
            this.availableCallbackSlots.pop() ??
            this.promiseCallbackFunctions.length
        );
    }

    private writeBufferedRequestsToSocket() {
        this.writeInProgress = true;
        const requests = this.requestWriter.finish();
        this.requestWriter.reset();

        this.socket.write(requests, undefined, () => {
            if (this.requestWriter.len > 0) {
                this.writeBufferedRequestsToSocket();
            } else {
                this.writeInProgress = false;
            }
        });
    }

    /**
     * @internal
     */
    protected createWritePromise<T>(
        command:
            | command_request.Command
            | command_request.Command[]
            | command_request.ScriptInvocation,
        route?: command_request.Routes,
    ): Promise<T> {
        if (this.isClosed) {
            throw new ClosingError(
                "Unable to execute requests; the client is closed. Please create a new client.",
            );
        }

        return new Promise((resolve, reject) => {
            const callbackIndex = this.getCallbackIndex();
            this.promiseCallbackFunctions[callbackIndex] = [resolve, reject];
            this.writeOrBufferCommandRequest(callbackIndex, command, route);
        });
    }

    private writeOrBufferCommandRequest(
        callbackIdx: number,
        command:
            | command_request.Command
            | command_request.Command[]
            | command_request.ScriptInvocation,
        route?: command_request.Routes,
    ) {
        const message = Array.isArray(command)
            ? command_request.CommandRequest.create({
                  callbackIdx,
                  transaction: command_request.Transaction.create({
                      commands: command,
                  }),
              })
            : command instanceof command_request.Command
              ? command_request.CommandRequest.create({
                    callbackIdx,
                    singleCommand: command,
                })
              : command_request.CommandRequest.create({
                    callbackIdx,
                    scriptInvocation: command,
                });
        message.route = route;

        this.writeOrBufferRequest(
            message,
            (message: command_request.CommandRequest, writer: Writer) => {
                command_request.CommandRequest.encodeDelimited(message, writer);
            },
        );
    }

    private writeOrBufferRequest<TRequest>(
        message: TRequest,
        encodeDelimited: (message: TRequest, writer: Writer) => void,
    ) {
        encodeDelimited(message, this.requestWriter);

        if (this.writeInProgress) {
            return;
        }

        this.writeBufferedRequestsToSocket();
    }

    // Define a common function to process the result of a transaction with set commands
    /**
     * @internal
     */
    protected processResultWithSetCommands(
        result: ReturnType[] | null,
        setCommandsIndexes: number[],
    ): ReturnType[] | null {
        if (result === null) {
            return null;
        }

        for (const index of setCommandsIndexes) {
            result[index] = new Set<ReturnType>(result[index] as ReturnType[]);
        }

        return result;
    }

    cancelPubSubFuturesWithExceptionSafe(exception: ConnectionError): void {
        while (this.pubsubFutures.length > 0) {
            const nextFuture = this.pubsubFutures.shift();

            if (nextFuture) {
                const [, reject] = nextFuture;
                reject(exception);
            }
        }
    }

    isPubsubConfigured(
        config: GlideClientConfiguration | GlideClusterClientConfiguration,
    ): boolean {
        return !!config.pubsubSubscriptions;
    }

    getPubsubCallbackAndContext(
        config: GlideClientConfiguration | GlideClusterClientConfiguration,
        /* eslint-disable-next-line @typescript-eslint/no-explicit-any */
    ): [((msg: PubSubMsg, context: any) => void) | null | undefined, any] {
        if (config.pubsubSubscriptions) {
            return [
                config.pubsubSubscriptions.callback,
                config.pubsubSubscriptions.context,
            ];
        }

        return [null, null];
    }

    public getPubSubMessage(): Promise<PubSubMsg> {
        if (this.isClosed) {
            throw new ClosingError(
                "Unable to execute requests; the client is closed. Please create a new client.",
            );
        }

        if (!this.isPubsubConfigured(this.config!)) {
            throw new ConfigurationError(
                "The operation will never complete since there was no pubsbub subscriptions applied to the client.",
            );
        }

        if (this.getPubsubCallbackAndContext(this.config!)[0]) {
            throw new ConfigurationError(
                "The operation will never complete since messages will be passed to the configured callback.",
            );
        }

        return new Promise((resolve, reject) => {
            this.pubsubFutures.push([resolve, reject]);
            this.completePubSubFuturesSafe();
        });
    }

    public tryGetPubSubMessage(): PubSubMsg | null {
        if (this.isClosed) {
            throw new ClosingError(
                "Unable to execute requests; the client is closed. Please create a new client.",
            );
        }

        if (!this.isPubsubConfigured(this.config!)) {
            throw new ConfigurationError(
                "The operation will never complete since there was no pubsbub subscriptions applied to the client.",
            );
        }

        if (this.getPubsubCallbackAndContext(this.config!)[0]) {
            throw new ConfigurationError(
                "The operation will never complete since messages will be passed to the configured callback.",
            );
        }

        let msg: PubSubMsg | null = null;
        this.completePubSubFuturesSafe();

        while (this.pendingPushNotification.length > 0 && !msg) {
            const pushNotification = this.pendingPushNotification.shift()!;
            msg = this.notificationToPubSubMessageSafe(pushNotification);
        }

        return msg;
    }
    notificationToPubSubMessageSafe(
        pushNotification: response.Response,
    ): PubSubMsg | null {
        let msg: PubSubMsg | null = null;
        const responsePointer = pushNotification.respPointer;
        let nextPushNotificationValue: Record<string, unknown> = {};

        if (responsePointer) {
            if (typeof responsePointer !== "number") {
                nextPushNotificationValue = valueFromSplitPointer(
                    responsePointer.high,
                    responsePointer.low,
                    // TODO: change according to https://github.com/valkey-io/valkey-glide/pull/2052
                    true,
                ) as Record<string, unknown>;
            } else {
                nextPushNotificationValue = valueFromSplitPointer(
                    0,
                    responsePointer,
                    // TODO: change according to https://github.com/valkey-io/valkey-glide/pull/2052
                    true,
                ) as Record<string, unknown>;
            }

            const messageKind = nextPushNotificationValue["kind"];

            if (messageKind === "Disconnect") {
                Logger.log(
                    "warn",
                    "disconnect notification",
                    "Transport disconnected, messages might be lost",
                );
            } else if (
                messageKind === "Message" ||
                messageKind === "PMessage" ||
                messageKind === "SMessage"
            ) {
                const values = nextPushNotificationValue["values"] as string[];

                if (messageKind === "PMessage") {
                    msg = {
                        message: values[2],
                        channel: values[1],
                        pattern: values[0],
                    };
                } else {
                    msg = {
                        message: values[1],
                        channel: values[0],
                        pattern: null,
                    };
                }
            } else if (
                messageKind === "PSubscribe" ||
                messageKind === "Subscribe" ||
                messageKind === "SSubscribe" ||
                messageKind === "Unsubscribe" ||
                messageKind === "SUnsubscribe" ||
                messageKind === "PUnsubscribe"
            ) {
                // pass
            } else {
                Logger.log(
                    "error",
                    "unknown notification",
                    `Unknown notification: '${messageKind}'`,
                );
            }
        }

        return msg;
    }
    completePubSubFuturesSafe() {
        while (
            this.pendingPushNotification.length > 0 &&
            this.pubsubFutures.length > 0
        ) {
            const nextPushNotification = this.pendingPushNotification.shift()!;
            const pubsubMessage =
                this.notificationToPubSubMessageSafe(nextPushNotification);

            if (pubsubMessage) {
                const [resolve] = this.pubsubFutures.shift()!;
                resolve(pubsubMessage);
            }
        }
    }

    /** Get the value associated with the given key, or null if no such value exists.
     * See https://valkey.io/commands/get/ for details.
     *
     * @param key - The key to retrieve from the database.
     * @returns If `key` exists, returns the value of `key` as a string. Otherwise, return null.
     *
     * @example
     * ```typescript
     * // Example usage of get method to retrieve the value of a key
     * const result = await client.get("key");
     * console.log(result); // Output: 'value'
     * ```
     */
    public get(key: string): Promise<string | null> {
        return this.createWritePromise(createGet(key));
    }

    /**
     * Gets a string value associated with the given `key`and deletes the key.
     *
     * See https://valkey.io/commands/getdel/ for details.
     *
     * @param key - The key to retrieve from the database.
     * @returns If `key` exists, returns the `value` of `key`. Otherwise, return `null`.
     *
     * @example
     * ```typescript
     * const result = client.getdel("key");
     * console.log(result); // Output: 'value'
     *
     * const value = client.getdel("key");  // value is null
     * ```
     */
    public getdel(key: string): Promise<string | null> {
        return this.createWritePromise(createGetDel(key));
    }

    /** Set the given key with the given value. Return value is dependent on the passed options.
     * See https://valkey.io/commands/set/ for details.
     *
     * @param key - The key to store.
     * @param value - The value to store with the given key.
     * @param options - The set options.
     * @returns - If the value is successfully set, return OK.
     * If value isn't set because of `onlyIfExists` or `onlyIfDoesNotExist` conditions, return null.
     * If `returnOldValue` is set, return the old value as a string.
     *
     * @example
     * ```typescript
     * // Example usage of set method to set a key-value pair
     * const result = await client.set("my_key", "my_value");
     * console.log(result); // Output: 'OK'
     *
     * // Example usage of set method with conditional options and expiration
     * const result2 = await client.set("key", "new_value", {conditionalSet: "onlyIfExists", expiry: { type: "seconds", count: 5 }});
     * console.log(result2); // Output: 'OK' - Set "new_value" to "key" only if "key" already exists, and set the key expiration to 5 seconds.
     *
     * // Example usage of set method with conditional options and returning old value
     * const result3 = await client.set("key", "value", {conditionalSet: "onlyIfDoesNotExist", returnOldValue: true});
     * console.log(result3); // Output: 'new_value' - Returns the old value of "key".
     *
     * // Example usage of get method to retrieve the value of a key
     * const result4 = await client.get("key");
     * console.log(result4); // Output: 'new_value' - Value wasn't modified back to being "value" because of "NX" flag.
     * ```
     */
    public set(
        key: string | Uint8Array,
        value: string | Uint8Array,
        options?: SetOptions,
    ): Promise<"OK" | string | null> {
        return this.createWritePromise(createSet(key, value, options));
    }

    /** Removes the specified keys. A key is ignored if it does not exist.
     * See https://valkey.io/commands/del/ for details.
     *
     * @param keys - the keys we wanted to remove.
     * @returns the number of keys that were removed.
     *
     * @example
     * ```typescript
     * // Example usage of del method to delete an existing key
     * await client.set("my_key", "my_value");
     * const result = await client.del(["my_key"]);
     * console.log(result); // Output: 1
     * ```
     *
     * @example
     * ```typescript
     * // Example usage of del method for a non-existing key
     * const result = await client.del(["non_existing_key"]);
     * console.log(result); // Output: 0
     * ```
     */
    public del(keys: string[]): Promise<number> {
        return this.createWritePromise(createDel(keys));
    }

    /** Retrieve the values of multiple keys.
     * See https://valkey.io/commands/mget/ for details.
     *
     * @remarks When in cluster mode, the command may route to multiple nodes when `keys` map to different hash slots.
     * @param keys - A list of keys to retrieve values for.
     * @returns A list of values corresponding to the provided keys. If a key is not found,
     * its corresponding value in the list will be null.
     *
     * @example
     * ```typescript
     * // Example usage of mget method to retrieve values of multiple keys
     * await client.set("key1", "value1");
     * await client.set("key2", "value2");
     * const result = await client.mget(["key1", "key2"]);
     * console.log(result); // Output: ['value1', 'value2']
     * ```
     */
    public mget(keys: string[]): Promise<(string | null)[]> {
        return this.createWritePromise(createMGet(keys));
    }

    /** Set multiple keys to multiple values in a single operation.
     * See https://valkey.io/commands/mset/ for details.
     *
     * @remarks When in cluster mode, the command may route to multiple nodes when keys in `keyValueMap` map to different hash slots.
     * @param keyValueMap - A key-value map consisting of keys and their respective values to set.
     * @returns always "OK".
     *
     * @example
     * ```typescript
     * // Example usage of mset method to set values for multiple keys
     * const result = await client.mset({"key1": "value1", "key2": "value2"});
     * console.log(result); // Output: 'OK'
     * ```
     */
    public mset(keyValueMap: Record<string, string>): Promise<"OK"> {
        return this.createWritePromise(createMSet(keyValueMap));
    }

    /**
     * Sets multiple keys to values if the key does not exist. The operation is atomic, and if one or
     * more keys already exist, the entire operation fails.
     *
     * See https://valkey.io/commands/msetnx/ for more details.
     *
     * @remarks When in cluster mode, all keys in `keyValueMap` must map to the same hash slot.
     * @param keyValueMap - A key-value map consisting of keys and their respective values to set.
     * @returns `true` if all keys were set. `false` if no key was set.
     *
     * @example
     * ```typescript
     * const result1 = await client.msetnx({"key1": "value1", "key2": "value2"});
     * console.log(result1); // Output: `true`
     *
     * const result2 = await client.msetnx({"key2": "value4", "key3": "value5"});
     * console.log(result2); // Output: `false`
     * ```
     */
    public async msetnx(keyValueMap: Record<string, string>): Promise<boolean> {
        return this.createWritePromise(createMSetNX(keyValueMap));
    }

    /** Increments the number stored at `key` by one. If `key` does not exist, it is set to 0 before performing the operation.
     * See https://valkey.io/commands/incr/ for details.
     *
     * @param key - The key to increment its value.
     * @returns the value of `key` after the increment.
     *
     * @example
     * ```typescript
     * // Example usage of incr method to increment the value of a key
     * await client.set("my_counter", "10");
     * const result = await client.incr("my_counter");
     * console.log(result); // Output: 11
     * ```
     */
    public incr(key: string): Promise<number> {
        return this.createWritePromise(createIncr(key));
    }

    /** Increments the number stored at `key` by `amount`. If `key` does not exist, it is set to 0 before performing the operation.
     * See https://valkey.io/commands/incrby/ for details.
     *
     * @param key - The key to increment its value.
     * @param amount - The amount to increment.
     * @returns the value of `key` after the increment.
     *
     * @example
     * ```typescript
     * // Example usage of incrBy method to increment the value of a key by a specified amount
     * await client.set("my_counter", "10");
     * const result = await client.incrBy("my_counter", 5);
     * console.log(result); // Output: 15
     * ```
     */
    public incrBy(key: string, amount: number): Promise<number> {
        return this.createWritePromise(createIncrBy(key, amount));
    }

    /** Increment the string representing a floating point number stored at `key` by `amount`.
     * By using a negative increment value, the result is that the value stored at `key` is decremented.
     * If `key` does not exist, it is set to 0 before performing the operation.
     * See https://valkey.io/commands/incrbyfloat/ for details.
     *
     * @param key - The key to increment its value.
     * @param amount - The amount to increment.
     * @returns the value of `key` after the increment.
     *
     * @example
     * ```typescript
     * // Example usage of incrByFloat method to increment the value of a floating point key by a specified amount
     * await client.set("my_float_counter", "10.5");
     * const result = await client.incrByFloat("my_float_counter", 2.5);
     * console.log(result); // Output: 13.0
     * ```
     */
    public incrByFloat(key: string, amount: number): Promise<number> {
        return this.createWritePromise(createIncrByFloat(key, amount));
    }

    /** Decrements the number stored at `key` by one. If `key` does not exist, it is set to 0 before performing the operation.
     * See https://valkey.io/commands/decr/ for details.
     *
     * @param key - The key to decrement its value.
     * @returns the value of `key` after the decrement.
     *
     * @example
     * ```typescript
     * // Example usage of decr method to decrement the value of a key by 1
     * await client.set("my_counter", "10");
     * const result = await client.decr("my_counter");
     * console.log(result); // Output: 9
     * ```
     */
    public decr(key: string): Promise<number> {
        return this.createWritePromise(createDecr(key));
    }

    /** Decrements the number stored at `key` by `amount`. If `key` does not exist, it is set to 0 before performing the operation.
     * See https://valkey.io/commands/decrby/ for details.
     *
     * @param key - The key to decrement its value.
     * @param amount - The amount to decrement.
     * @returns the value of `key` after the decrement.
     *
     * @example
     * ```typescript
     * // Example usage of decrby method to decrement the value of a key by a specified amount
     * await client.set("my_counter", "10");
     * const result = await client.decrby("my_counter", 5);
     * console.log(result); // Output: 5
     * ```
     */
    public decrBy(key: string, amount: number): Promise<number> {
        return this.createWritePromise(createDecrBy(key, amount));
    }

    /**
     * Perform a bitwise operation between multiple keys (containing string values) and store the result in the
     * `destination`.
     *
     * See https://valkey.io/commands/bitop/ for more details.
     *
     * @remarks When in cluster mode, `destination` and all `keys` must map to the same hash slot.
     * @param operation - The bitwise operation to perform.
     * @param destination - The key that will store the resulting string.
     * @param keys - The list of keys to perform the bitwise operation on.
     * @returns The size of the string stored in `destination`.
     *
     * @example
     * ```typescript
     * await client.set("key1", "A"); // "A" has binary value 01000001
     * await client.set("key2", "B"); // "B" has binary value 01000010
     * const result1 = await client.bitop(BitwiseOperation.AND, "destination", ["key1", "key2"]);
     * console.log(result1); // Output: 1 - The size of the resulting string stored in "destination" is 1.
     *
     * const result2 = await client.get("destination");
     * console.log(result2); // Output: "@" - "@" has binary value 01000000
     * ```
     */
    public bitop(
        operation: BitwiseOperation,
        destination: string,
        keys: string[],
    ): Promise<number> {
        return this.createWritePromise(
            createBitOp(operation, destination, keys),
        );
    }

    /**
     * Returns the bit value at `offset` in the string value stored at `key`. `offset` must be greater than or equal
     * to zero.
     *
     * See https://valkey.io/commands/getbit/ for more details.
     *
     * @param key - The key of the string.
     * @param offset - The index of the bit to return.
     * @returns The bit at the given `offset` of the string. Returns `0` if the key is empty or if the `offset` exceeds
     * the length of the string.
     *
     * @example
     * ```typescript
     * const result = await client.getbit("key", 1);
     * console.log(result); // Output: 1 - The second bit of the string stored at "key" is set to 1.
     * ```
     */
    public getbit(key: string, offset: number): Promise<number> {
        return this.createWritePromise(createGetBit(key, offset));
    }

    /**
     * Sets or clears the bit at `offset` in the string value stored at `key`. The `offset` is a zero-based index, with
     * `0` being the first element of the list, `1` being the next element, and so on. The `offset` must be less than
     * `2^32` and greater than or equal to `0`. If a key is non-existent then the bit at `offset` is set to `value` and
     * the preceding bits are set to `0`.
     *
     * See https://valkey.io/commands/setbit/ for more details.
     *
     * @param key - The key of the string.
     * @param offset - The index of the bit to be set.
     * @param value - The bit value to set at `offset`. The value must be `0` or `1`.
     * @returns The bit value that was previously stored at `offset`.
     *
     * @example
     * ```typescript
     * const result = await client.setbit("key", 1, 1);
     * console.log(result); // Output: 0 - The second bit value was 0 before setting to 1.
     * ```
     */
    public setbit(key: string, offset: number, value: number): Promise<number> {
        return this.createWritePromise(createSetBit(key, offset, value));
    }

    /**
     * Returns the position of the first bit matching the given `bit` value. The optional starting offset
     * `start` is a zero-based index, with `0` being the first byte of the list, `1` being the next byte and so on.
     * The offset can also be a negative number indicating an offset starting at the end of the list, with `-1` being
     * the last byte of the list, `-2` being the penultimate, and so on.
     *
     * See https://valkey.io/commands/bitpos/ for more details.
     *
     * @param key - The key of the string.
     * @param bit - The bit value to match. Must be `0` or `1`.
     * @param start - (Optional) The starting offset. If not supplied, the search will start at the beginning of the string.
     * @returns The position of the first occurrence of `bit` in the binary value of the string held at `key`.
     *      If `start` was provided, the search begins at the offset indicated by `start`.
     *
     * @example
     * ```typescript
     * await client.set("key1", "A1");  // "A1" has binary value 01000001 00110001
     * const result1 = await client.bitpos("key1", 1);
     * console.log(result1); // Output: 1 - The first occurrence of bit value 1 in the string stored at "key1" is at the second position.
     *
     * const result2 = await client.bitpos("key1", 1, -1);
     * console.log(result2); // Output: 10 - The first occurrence of bit value 1, starting at the last byte in the string stored at "key1", is at the eleventh position.
     * ```
     */
    public async bitpos(
        key: string,
        bit: number,
        start?: number,
    ): Promise<number> {
        return this.createWritePromise(createBitPos(key, bit, start));
    }

    /**
     * Returns the position of the first bit matching the given `bit` value. The offsets are zero-based indexes, with
     * `0` being the first element of the list, `1` being the next, and so on. These offsets can also be negative
     * numbers indicating offsets starting at the end of the list, with `-1` being the last element of the list, `-2`
     * being the penultimate, and so on.
     *
     * If you are using Valkey 7.0.0 or above, the optional `indexType` can also be provided to specify whether the
     * `start` and `end` offsets specify BIT or BYTE offsets. If `indexType` is not provided, BYTE offsets
     * are assumed. If BIT is specified, `start=0` and `end=2` means to look at the first three bits. If BYTE is
     * specified, `start=0` and `end=2` means to look at the first three bytes.
     *
     * See https://valkey.io/commands/bitpos/ for more details.
     *
     * @param key - The key of the string.
     * @param bit - The bit value to match. Must be `0` or `1`.
     * @param start - The starting offset.
     * @param end - The ending offset.
     * @param indexType - (Optional) The index offset type. This option can only be specified if you are using Valkey
     *      version 7.0.0 or above. Could be either {@link BitmapIndexType.BYTE} or {@link BitmapIndexType.BIT}. If no
     *      index type is provided, the indexes will be assumed to be byte indexes.
     * @returns The position of the first occurrence from the `start` to the `end` offsets of the `bit` in the binary
     *      value of the string held at `key`.
     *
     * @example
     * ```typescript
     * await client.set("key1", "A12");  // "A12" has binary value 01000001 00110001 00110010
     * const result1 = await client.bitposInterval("key1", 1, 1, -1);
     * console.log(result1); // Output: 10 - The first occurrence of bit value 1 in the second byte to the last byte of the string stored at "key1" is at the eleventh position.
     *
     * const result2 = await client.bitposInterval("key1", 1, 2, 9, BitmapIndexType.BIT);
     * console.log(result2); // Output: 7 - The first occurrence of bit value 1 in the third to tenth bits of the string stored at "key1" is at the eighth position.
     * ```
     */
    public async bitposInterval(
        key: string,
        bit: number,
        start: number,
        end: number,
        indexType?: BitmapIndexType,
    ): Promise<number> {
        return this.createWritePromise(
            createBitPos(key, bit, start, end, indexType),
        );
    }

    /**
     * Reads or modifies the array of bits representing the string that is held at `key` based on the specified
     * `subcommands`.
     *
     * See https://valkey.io/commands/bitfield/ for more details.
     *
     * @param key - The key of the string.
     * @param subcommands - The subcommands to be performed on the binary value of the string at `key`, which could be
     *      any of the following:
     *
     * - {@link BitFieldGet}
     * - {@link BitFieldSet}
     * - {@link BitFieldIncrBy}
     * - {@link BitFieldOverflow}
     *
     * @returns An array of results from the executed subcommands:
     *
     * - {@link BitFieldGet} returns the value in {@link BitOffset} or {@link BitOffsetMultiplier}.
     * - {@link BitFieldSet} returns the old value in {@link BitOffset} or {@link BitOffsetMultiplier}.
     * - {@link BitFieldIncrBy} returns the new value in {@link BitOffset} or {@link BitOffsetMultiplier}.
     * - {@link BitFieldOverflow} determines the behavior of the {@link BitFieldSet} and {@link BitFieldIncrBy}
     *   subcommands when an overflow or underflow occurs. {@link BitFieldOverflow} does not return a value and
     *   does not contribute a value to the array response.
     *
     * @example
     * ```typescript
     * await client.set("key", "A");  // "A" has binary value 01000001
     * const result = await client.bitfield("key", [new BitFieldSet(new UnsignedEncoding(2), new BitOffset(1), 3), new BitFieldGet(new UnsignedEncoding(2), new BitOffset(1))]);
     * console.log(result); // Output: [2, 3] - The old value at offset 1 with an unsigned encoding of 2 was 2. The new value at offset 1 with an unsigned encoding of 2 is 3.
     * ```
     */
    public async bitfield(
        key: string,
        subcommands: BitFieldSubCommands[],
    ): Promise<(number | null)[]> {
        return this.createWritePromise(createBitField(key, subcommands));
    }

    /**
     * Reads the array of bits representing the string that is held at `key` based on the specified `subcommands`.
     *
     * See https://valkey.io/commands/bitfield_ro/ for more details.
     *
     * @param key - The key of the string.
     * @param subcommands - The {@link BitFieldGet} subcommands to be performed.
     * @returns An array of results from the {@link BitFieldGet} subcommands.
     *
     * since Valkey version 6.0.0.
     *
     * @example
     * ```typescript
     * await client.set("key", "A");  // "A" has binary value 01000001
     * const result = await client.bitfieldReadOnly("key", [new BitFieldGet(new UnsignedEncoding(2), new BitOffset(1))]);
     * console.log(result); // Output: [2] - The value at offset 1 with an unsigned encoding of 2 is 2.
     * ```
     */
    public async bitfieldReadOnly(
        key: string,
        subcommands: BitFieldGet[],
    ): Promise<number[]> {
        return this.createWritePromise(createBitField(key, subcommands, true));
    }

    /** Retrieve the value associated with `field` in the hash stored at `key`.
     * See https://valkey.io/commands/hget/ for details.
     *
     * @param key - The key of the hash.
     * @param field - The field in the hash stored at `key` to retrieve from the database.
     * @returns the value associated with `field`, or null when `field` is not present in the hash or `key` does not exist.
     *
     * @example
     * ```typescript
     * // Example usage of the hget method on an-existing field
     * await client.hset("my_hash", "field");
     * const result = await client.hget("my_hash", "field");
     * console.log(result); // Output: "value"
     * ```
     *
     * @example
     * ```typescript
     * // Example usage of the hget method on a non-existing field
     * const result = await client.hget("my_hash", "nonexistent_field");
     * console.log(result); // Output: null
     * ```
     */
    public hget(key: string, field: string): Promise<string | null> {
        return this.createWritePromise(createHGet(key, field));
    }

    /** Sets the specified fields to their respective values in the hash stored at `key`.
     * See https://valkey.io/commands/hset/ for details.
     *
     * @param key - The key of the hash.
     * @param fieldValueMap - A field-value map consisting of fields and their corresponding values
     * to be set in the hash stored at the specified key.
     * @returns The number of fields that were added.
     *
     * @example
     * ```typescript
     * // Example usage of the hset method
     * const result = await client.hset("my_hash", \{"field": "value", "field2": "value2"\});
     * console.log(result); // Output: 2 - Indicates that 2 fields were successfully set in the hash "my_hash".
     * ```
     */
    public hset(
        key: string,
        fieldValueMap: Record<string, string>,
    ): Promise<number> {
        return this.createWritePromise(createHSet(key, fieldValueMap));
    }

    /** Sets `field` in the hash stored at `key` to `value`, only if `field` does not yet exist.
     * If `key` does not exist, a new key holding a hash is created.
     * If `field` already exists, this operation has no effect.
     * See https://valkey.io/commands/hsetnx/ for more details.
     *
     * @param key - The key of the hash.
     * @param field - The field to set the value for.
     * @param value - The value to set.
     * @returns `true` if the field was set, `false` if the field already existed and was not set.
     *
     * @example
     * ```typescript
     * // Example usage of the hsetnx method
     * const result = await client.hsetnx("my_hash", "field", "value");
     * console.log(result); // Output: true - Indicates that the field "field" was set successfully in the hash "my_hash".
     * ```
     *
     * @example
     * ```typescript
     * // Example usage of the hsetnx method on a field that already exists
     * const result = await client.hsetnx("my_hash", "field", "new_value");
     * console.log(result); // Output: false - Indicates that the field "field" already existed in the hash "my_hash" and was not set again.
     * ```
     */
    public hsetnx(key: string, field: string, value: string): Promise<boolean> {
        return this.createWritePromise(createHSetNX(key, field, value));
    }

    /** Removes the specified fields from the hash stored at `key`.
     * Specified fields that do not exist within this hash are ignored.
     * See https://valkey.io/commands/hdel/ for details.
     *
     * @param key - The key of the hash.
     * @param fields - The fields to remove from the hash stored at `key`.
     * @returns the number of fields that were removed from the hash, not including specified but non existing fields.
     * If `key` does not exist, it is treated as an empty hash and it returns 0.
     *
     * @example
     * ```typescript
     * // Example usage of the hdel method
     * const result = await client.hdel("my_hash", ["field1", "field2"]);
     * console.log(result); // Output: 2 - Indicates that two fields were successfully removed from the hash.
     * ```
     */
    public hdel(key: string, fields: string[]): Promise<number> {
        return this.createWritePromise(createHDel(key, fields));
    }

    /** Returns the values associated with the specified fields in the hash stored at `key`.
     * See https://valkey.io/commands/hmget/ for details.
     *
     * @param key - The key of the hash.
     * @param fields - The fields in the hash stored at `key` to retrieve from the database.
     * @returns a list of values associated with the given fields, in the same order as they are requested.
     * For every field that does not exist in the hash, a null value is returned.
     * If `key` does not exist, it is treated as an empty hash and it returns a list of null values.
     *
     * @example
     * ```typescript
     * // Example usage of the hmget method
     * const result = await client.hmget("my_hash", ["field1", "field2"]);
     * console.log(result); // Output: ["value1", "value2"] - A list of values associated with the specified fields.
     * ```
     */
    public hmget(key: string, fields: string[]): Promise<(string | null)[]> {
        return this.createWritePromise(createHMGet(key, fields));
    }

    /** Returns if `field` is an existing field in the hash stored at `key`.
     * See https://valkey.io/commands/hexists/ for details.
     *
     * @param key - The key of the hash.
     * @param field - The field to check in the hash stored at `key`.
     * @returns `true` the hash contains `field`. If the hash does not contain `field`, or if `key` does not exist, it returns `false`.
     *
     * @example
     * ```typescript
     * // Example usage of the hexists method with existing field
     * const result = await client.hexists("my_hash", "field1");
     * console.log(result); // Output: true
     * ```
     *
     * @example
     * ```typescript
     * // Example usage of the hexists method with non-existing field
     * const result = await client.hexists("my_hash", "nonexistent_field");
     * console.log(result); // Output: false
     * ```
     */
    public hexists(key: string, field: string): Promise<boolean> {
        return this.createWritePromise(createHExists(key, field));
    }

    /** Returns all fields and values of the hash stored at `key`.
     * See https://valkey.io/commands/hgetall/ for details.
     *
     * @param key - The key of the hash.
     * @returns a list of fields and their values stored in the hash. Every field name in the list is followed by its value.
     * If `key` does not exist, it returns an empty list.
     *
     * @example
     * ```typescript
     * // Example usage of the hgetall method
     * const result = await client.hgetall("my_hash");
     * console.log(result); // Output: {"field1": "value1", "field2": "value2"}
     * ```
     */
    public hgetall(key: string): Promise<Record<string, string>> {
        return this.createWritePromise(createHGetAll(key));
    }

    /** Increments the number stored at `field` in the hash stored at `key` by increment.
     * By using a negative increment value, the value stored at `field` in the hash stored at `key` is decremented.
     * If `field` or `key` does not exist, it is set to 0 before performing the operation.
     * See https://valkey.io/commands/hincrby/ for details.
     *
     * @param key - The key of the hash.
     * @param amount - The amount to increment.
     * @param field - The field in the hash stored at `key` to increment its value.
     * @returns the value of `field` in the hash stored at `key` after the increment.
     *
     * @example
     * ```typescript
     * // Example usage of the hincrby method to increment the value in a hash by a specified amount
     * const result = await client.hincrby("my_hash", "field1", 5);
     * console.log(result); // Output: 5
     * ```
     */
    public hincrBy(
        key: string,
        field: string,
        amount: number,
    ): Promise<number> {
        return this.createWritePromise(createHIncrBy(key, field, amount));
    }

    /** Increment the string representing a floating point number stored at `field` in the hash stored at `key` by increment.
     * By using a negative increment value, the value stored at `field` in the hash stored at `key` is decremented.
     * If `field` or `key` does not exist, it is set to 0 before performing the operation.
     * See https://valkey.io/commands/hincrbyfloat/ for details.
     *
     * @param key - The key of the hash.
     * @param amount - The amount to increment.
     * @param field - The field in the hash stored at `key` to increment its value.
     * @returns the value of `field` in the hash stored at `key` after the increment.
     *
     * @example
     * ```typescript
     * // Example usage of the hincrbyfloat method to increment the value of a floating point in a hash by a specified amount
     * const result = await client.hincrbyfloat("my_hash", "field1", 2.5);
     * console.log(result); // Output: '2.5'
     * ```
     */
    public hincrByFloat(
        key: string,
        field: string,
        amount: number,
    ): Promise<number> {
        return this.createWritePromise(createHIncrByFloat(key, field, amount));
    }

    /** Returns the number of fields contained in the hash stored at `key`.
     * See https://valkey.io/commands/hlen/ for more details.
     *
     * @param key - The key of the hash.
     * @returns The number of fields in the hash, or 0 when the key does not exist.
     *
     * @example
     * ```typescript
     * // Example usage of the hlen method with an existing key
     * const result = await client.hlen("my_hash");
     * console.log(result); // Output: 3
     * ```
     *
     * @example
     * ```typescript
     * // Example usage of the hlen method with a non-existing key
     * const result = await client.hlen("non_existing_key");
     * console.log(result); // Output: 0
     * ```
     */
    public hlen(key: string): Promise<number> {
        return this.createWritePromise(createHLen(key));
    }

    /** Returns all values in the hash stored at key.
     * See https://valkey.io/commands/hvals/ for more details.
     *
     * @param key - The key of the hash.
     * @returns a list of values in the hash, or an empty list when the key does not exist.
     *
     * @example
     * ```typescript
     * // Example usage of the hvals method
     * const result = await client.hvals("my_hash");
     * console.log(result); // Output: ["value1", "value2", "value3"] - Returns all the values stored in the hash "my_hash".
     * ```
     */
    public hvals(key: string): Promise<string[]> {
        return this.createWritePromise(createHVals(key));
    }

    /**
     * Returns the string length of the value associated with `field` in the hash stored at `key`.
     *
     * See https://valkey.io/commands/hstrlen/ for details.
     *
     * @param key - The key of the hash.
     * @param field - The field in the hash.
     * @returns The string length or `0` if `field` or `key` does not exist.
     *
     * @example
     * ```typescript
     * await client.hset("my_hash", {"field": "value"});
     * const result = await client.hstrlen("my_hash", "field");
     * console.log(result); // Output: 5
     * ```
     */
    public hstrlen(key: string, field: string): Promise<number> {
        return this.createWritePromise(createHStrlen(key, field));
    }

    /** Inserts all the specified values at the head of the list stored at `key`.
     * `elements` are inserted one after the other to the head of the list, from the leftmost element to the rightmost element.
     * If `key` does not exist, it is created as empty list before performing the push operations.
     * See https://valkey.io/commands/lpush/ for details.
     *
     * @param key - The key of the list.
     * @param elements - The elements to insert at the head of the list stored at `key`.
     * @returns the length of the list after the push operations.
     *
     * @example
     * ```typescript
     * // Example usage of the lpush method with an existing list
     * const result = await client.lpush("my_list", ["value2", "value3"]);
     * console.log(result); // Output: 3 - Indicated that the new length of the list is 3 after the push operation.
     * ```
     *
     * @example
     * ```typescript
     * // Example usage of the lpush method with a non-existing list
     * const result = await client.lpush("nonexistent_list", ["new_value"]);
     * console.log(result); // Output: 1 - Indicates that a new list was created with one element
     * ```
     */
    public lpush(key: string, elements: string[]): Promise<number> {
        return this.createWritePromise(createLPush(key, elements));
    }

    /**
     * Inserts specified values at the head of the `list`, only if `key` already
     * exists and holds a list.
     *
     * See https://valkey.io/commands/lpushx/ for details.
     *
     * @param key - The key of the list.
     * @param elements - The elements to insert at the head of the list stored at `key`.
     * @returns The length of the list after the push operation.
     * @example
     * ```typescript
     * const listLength = await client.lpushx("my_list", ["value1", "value2"]);
     * console.log(result); // Output: 2 - Indicates that the list has two elements.
     * ```
     */
    public lpushx(key: string, elements: string[]): Promise<number> {
        return this.createWritePromise(createLPushX(key, elements));
    }

    /** Removes and returns the first elements of the list stored at `key`.
     * The command pops a single element from the beginning of the list.
     * See https://valkey.io/commands/lpop/ for details.
     *
     * @param key - The key of the list.
     * @returns The value of the first element.
     * If `key` does not exist null will be returned.
     *
     * @example
     * ```typescript
     * // Example usage of the lpop method with an existing list
     * const result = await client.lpop("my_list");
     * console.log(result); // Output: 'value1'
     * ```
     *
     * @example
     * ```typescript
     * // Example usage of the lpop method with a non-existing list
     * const result = await client.lpop("non_exiting_key");
     * console.log(result); // Output: null
     * ```
     */
    public lpop(key: string): Promise<string | null> {
        return this.createWritePromise(createLPop(key));
    }

    /** Removes and returns up to `count` elements of the list stored at `key`, depending on the list's length.
     * See https://valkey.io/commands/lpop/ for details.
     *
     * @param key - The key of the list.
     * @param count - The count of the elements to pop from the list.
     * @returns A list of the popped elements will be returned depending on the list's length.
     * If `key` does not exist null will be returned.
     *
     * @example
     * ```typescript
     * // Example usage of the lpopCount method with an existing list
     * const result = await client.lpopCount("my_list", 2);
     * console.log(result); // Output: ["value1", "value2"]
     * ```
     *
     * @example
     * ```typescript
     * // Example usage of the lpopCount method with a non-existing list
     * const result = await client.lpopCount("non_exiting_key", 3);
     * console.log(result); // Output: null
     * ```
     */
    public lpopCount(key: string, count: number): Promise<string[] | null> {
        return this.createWritePromise(createLPop(key, count));
    }

    /** Returns the specified elements of the list stored at `key`.
     * The offsets `start` and `end` are zero-based indexes, with 0 being the first element of the list, 1 being the next element and so on.
     * These offsets can also be negative numbers indicating offsets starting at the end of the list,
     * with -1 being the last element of the list, -2 being the penultimate, and so on.
     * See https://valkey.io/commands/lrange/ for details.
     *
     * @param key - The key of the list.
     * @param start - The starting point of the range.
     * @param end - The end of the range.
     * @returns list of elements in the specified range.
     * If `start` exceeds the end of the list, or if `start` is greater than `end`, an empty list will be returned.
     * If `end` exceeds the actual end of the list, the range will stop at the actual end of the list.
     * If `key` does not exist an empty list will be returned.
     *
     * @example
     * ```typescript
     * // Example usage of the lrange method with an existing list and positive indices
     * const result = await client.lrange("my_list", 0, 2);
     * console.log(result); // Output: ["value1", "value2", "value3"]
     * ```
     *
     * @example
     * ```typescript
     * // Example usage of the lrange method with an existing list and negative indices
     * const result = await client.lrange("my_list", -2, -1);
     * console.log(result); // Output: ["value2", "value3"]
     * ```
     *
     * @example
     * ```typescript
     * // Example usage of the lrange method with a non-existing list
     * const result = await client.lrange("non_exiting_key", 0, 2);
     * console.log(result); // Output: []
     * ```
     */
    public lrange(key: string, start: number, end: number): Promise<string[]> {
        return this.createWritePromise(createLRange(key, start, end));
    }

    /** Returns the length of the list stored at `key`.
     * See https://valkey.io/commands/llen/ for details.
     *
     * @param key - The key of the list.
     * @returns the length of the list at `key`.
     * If `key` does not exist, it is interpreted as an empty list and 0 is returned.
     *
     * @example
     * ```typescript
     * // Example usage of the llen method
     * const result = await client.llen("my_list");
     * console.log(result); // Output: 3 - Indicates that there are 3 elements in the list.
     * ```
     */
    public llen(key: string): Promise<number> {
        return this.createWritePromise(createLLen(key));
    }

    /**
     * Atomically pops and removes the left/right-most element to the list stored at `source`
     * depending on `whereTo`, and pushes the element at the first/last element of the list
     * stored at `destination` depending on `whereFrom`, see {@link ListDirection}.
     *
     * See https://valkey.io/commands/lmove/ for details.
     *
     * @param source - The key to the source list.
     * @param destination - The key to the destination list.
     * @param whereFrom - The {@link ListDirection} to remove the element from.
     * @param whereTo - The {@link ListDirection} to add the element to.
     * @returns The popped element, or `null` if `source` does not exist.
     *
     * since Valkey version 6.2.0.
     *
     * @example
     * ```typescript
     * await client.lpush("testKey1", ["two", "one"]);
     * await client.lpush("testKey2", ["four", "three"]);
     *
     * const result1 = await client.lmove("testKey1", "testKey2", ListDirection.LEFT, ListDirection.LEFT);
     * console.log(result1); // Output: "one".
     *
     * const updated_array_key1 = await client.lrange("testKey1", 0, -1);
     * console.log(updated_array); // Output: "two".
     *
     * const updated_array_key2 = await client.lrange("testKey2", 0, -1);
     * console.log(updated_array_key2); // Output: ["one", "three", "four"].
     * ```
     */
    public async lmove(
        source: string,
        destination: string,
        whereFrom: ListDirection,
        whereTo: ListDirection,
    ): Promise<string | null> {
        return this.createWritePromise(
            createLMove(source, destination, whereFrom, whereTo),
        );
    }

    /**
     * Blocks the connection until it pops atomically and removes the left/right-most element to the
     * list stored at `source` depending on `whereFrom`, and pushes the element at the first/last element
     * of the list stored at `destination` depending on `whereTo`.
     * `BLMOVE` is the blocking variant of {@link lmove}.
     *
     * @remarks
     * 1. When in cluster mode, both `source` and `destination` must map to the same hash slot.
     * 2. `BLMOVE` is a client blocking command, see https://github.com/aws/glide-for-redis/wiki/General-Concepts#blocking-commands for more details and best practices.
     *
     * See https://valkey.io/commands/blmove/ for details.
     *
     * @param source - The key to the source list.
     * @param destination - The key to the destination list.
     * @param whereFrom - The {@link ListDirection} to remove the element from.
     * @param whereTo - The {@link ListDirection} to add the element to.
     * @param timeout - The number of seconds to wait for a blocking operation to complete. A value of `0` will block indefinitely.
     * @returns The popped element, or `null` if `source` does not exist or if the operation timed-out.
     *
     * since Valkey version 6.2.0.
     *
     * @example
     * ```typescript
     * await client.lpush("testKey1", ["two", "one"]);
     * await client.lpush("testKey2", ["four", "three"]);
     * const result = await client.blmove("testKey1", "testKey2", ListDirection.LEFT, ListDirection.LEFT, 0.1);
     * console.log(result); // Output: "one"
     *
     * const result2 = await client.lrange("testKey1", 0, -1);
     * console.log(result2);   // Output: "two"
     *
     * const updated_array2 = await client.lrange("testKey2", 0, -1);
     * console.log(updated_array2); // Output: ["one", "three", "four"]
     * ```
     */
    public async blmove(
        source: string,
        destination: string,
        whereFrom: ListDirection,
        whereTo: ListDirection,
        timeout: number,
    ): Promise<string | null> {
        return this.createWritePromise(
            createBLMove(source, destination, whereFrom, whereTo, timeout),
        );
    }

    /**
     * Sets the list element at `index` to `element`.
     * The index is zero-based, so `0` means the first element, `1` the second element and so on.
     * Negative indices can be used to designate elements starting at the tail of
     * the list. Here, `-1` means the last element, `-2` means the penultimate and so forth.
     *
     * See https://valkey.io/commands/lset/ for details.
     *
     * @param key - The key of the list.
     * @param index - The index of the element in the list to be set.
     * @param element - The new element to set at the specified index.
     * @returns Always "OK".
     *
     * @example
     * ```typescript
     * // Example usage of the lset method
     * const response = await client.lset("test_key", 1, "two");
     * console.log(response); // Output: 'OK' - Indicates that the second index of the list has been set to "two".
     * ```
     */
    public lset(key: string, index: number, element: string): Promise<"OK"> {
        return this.createWritePromise(createLSet(key, index, element));
    }

    /** Trim an existing list so that it will contain only the specified range of elements specified.
     * The offsets `start` and `end` are zero-based indexes, with 0 being the first element of the list, 1 being the next element and so on.
     * These offsets can also be negative numbers indicating offsets starting at the end of the list,
     * with -1 being the last element of the list, -2 being the penultimate, and so on.
     * See https://valkey.io/commands/ltrim/ for details.
     *
     * @param key - The key of the list.
     * @param start - The starting point of the range.
     * @param end - The end of the range.
     * @returns always "OK".
     * If `start` exceeds the end of the list, or if `start` is greater than `end`, the result will be an empty list (which causes key to be removed).
     * If `end` exceeds the actual end of the list, it will be treated like the last element of the list.
     * If `key` does not exist the command will be ignored.
     *
     * @example
     * ```typescript
     * // Example usage of the ltrim method
     * const result = await client.ltrim("my_list", 0, 1);
     * console.log(result); // Output: 'OK' - Indicates that the list has been trimmed to contain elements from 0 to 1.
     * ```
     */
    public ltrim(key: string, start: number, end: number): Promise<"OK"> {
        return this.createWritePromise(createLTrim(key, start, end));
    }

    /** Removes the first `count` occurrences of elements equal to `element` from the list stored at `key`.
     * If `count` is positive : Removes elements equal to `element` moving from head to tail.
     * If `count` is negative : Removes elements equal to `element` moving from tail to head.
     * If `count` is 0 or `count` is greater than the occurrences of elements equal to `element`: Removes all elements equal to `element`.
     *
     * @param key - The key of the list.
     * @param count - The count of the occurrences of elements equal to `element` to remove.
     * @param element - The element to remove from the list.
     * @returns the number of the removed elements.
     * If `key` does not exist, 0 is returned.
     *
     * @example
     * ```typescript
     * // Example usage of the lrem method
     * const result = await client.lrem("my_list", 2, "value");
     * console.log(result); // Output: 2 - Removes the first 2 occurrences of "value" in the list.
     * ```
     */
    public lrem(key: string, count: number, element: string): Promise<number> {
        return this.createWritePromise(createLRem(key, count, element));
    }

    /** Inserts all the specified values at the tail of the list stored at `key`.
     * `elements` are inserted one after the other to the tail of the list, from the leftmost element to the rightmost element.
     * If `key` does not exist, it is created as empty list before performing the push operations.
     * See https://valkey.io/commands/rpush/ for details.
     *
     * @param key - The key of the list.
     * @param elements - The elements to insert at the tail of the list stored at `key`.
     * @returns the length of the list after the push operations.
     *
     * @example
     * ```typescript
     * // Example usage of the rpush method with an existing list
     * const result = await client.rpush("my_list", ["value2", "value3"]);
     * console.log(result); // Output: 3 - Indicates that the new length of the list is 3 after the push operation.
     * ```
     *
     * @example
     * ```typescript
     * // Example usage of the rpush method with a non-existing list
     * const result = await client.rpush("nonexistent_list", ["new_value"]);
     * console.log(result); // Output: 1
     * ```
     */
    public rpush(key: string, elements: string[]): Promise<number> {
        return this.createWritePromise(createRPush(key, elements));
    }

    /**
     * Inserts specified values at the tail of the `list`, only if `key` already
     * exists and holds a list.
     *
     * See https://valkey.io/commands/rpushx/ for details.
     *
     * @param key - The key of the list.
     * @param elements - The elements to insert at the tail of the list stored at `key`.
     * @returns The length of the list after the push operation.
     * @example
     * ```typescript
     * const result = await client.rpushx("my_list", ["value1", "value2"]);
     * console.log(result);  // Output: 2 - Indicates that the list has two elements.
     * ```
     * */
    public rpushx(key: string, elements: string[]): Promise<number> {
        return this.createWritePromise(createRPushX(key, elements));
    }

    /** Removes and returns the last elements of the list stored at `key`.
     * The command pops a single element from the end of the list.
     * See https://valkey.io/commands/rpop/ for details.
     *
     * @param key - The key of the list.
     * @returns The value of the last element.
     * If `key` does not exist null will be returned.
     *
     * @example
     * ```typescript
     * // Example usage of the rpop method with an existing list
     * const result = await client.rpop("my_list");
     * console.log(result); // Output: 'value1'
     * ```
     *
     * @example
     * ```typescript
     * // Example usage of the rpop method with a non-existing list
     * const result = await client.rpop("non_exiting_key");
     * console.log(result); // Output: null
     * ```
     */
    public rpop(key: string): Promise<string | null> {
        return this.createWritePromise(createRPop(key));
    }

    /** Removes and returns up to `count` elements from the list stored at `key`, depending on the list's length.
     * See https://valkey.io/commands/rpop/ for details.
     *
     * @param key - The key of the list.
     * @param count - The count of the elements to pop from the list.
     * @returns A list of popped elements will be returned depending on the list's length.
     * If `key` does not exist null will be returned.
     *
     * @example
     * ```typescript
     * // Example usage of the rpopCount method with an existing list
     * const result = await client.rpopCount("my_list", 2);
     * console.log(result); // Output: ["value1", "value2"]
     * ```
     *
     * @example
     * ```typescript
     * // Example usage of the rpopCount method with a non-existing list
     * const result = await client.rpopCount("non_exiting_key", 7);
     * console.log(result); // Output: null
     * ```
     */
    public rpopCount(key: string, count: number): Promise<string[] | null> {
        return this.createWritePromise(createRPop(key, count));
    }

    /** Adds the specified members to the set stored at `key`. Specified members that are already a member of this set are ignored.
     * If `key` does not exist, a new set is created before adding `members`.
     * See https://valkey.io/commands/sadd/ for details.
     *
     * @param key - The key to store the members to its set.
     * @param members - A list of members to add to the set stored at `key`.
     * @returns The number of members that were added to the set, not including all the members already present in the set.
     *
     * @example
     * ```typescript
     * // Example usage of the sadd method with an existing set
     * const result = await client.sadd("my_set", ["member1", "member2"]);
     * console.log(result); // Output: 2
     * ```
     */
    public sadd(key: string, members: string[]): Promise<number> {
        return this.createWritePromise(createSAdd(key, members));
    }

    /** Removes the specified members from the set stored at `key`. Specified members that are not a member of this set are ignored.
     * See https://valkey.io/commands/srem/ for details.
     *
     * @param key - The key to remove the members from its set.
     * @param members - A list of members to remove from the set stored at `key`.
     * @returns The number of members that were removed from the set, not including non existing members.
     * If `key` does not exist, it is treated as an empty set and this command returns 0.
     *
     * @example
     * ```typescript
     * // Example usage of the srem method
     * const result = await client.srem("my_set", ["member1", "member2"]);
     * console.log(result); // Output: 2
     * ```
     */
    public srem(key: string, members: string[]): Promise<number> {
        return this.createWritePromise(createSRem(key, members));
    }

    /** Returns all the members of the set value stored at `key`.
     * See https://valkey.io/commands/smembers/ for details.
     *
     * @param key - The key to return its members.
     * @returns A `Set` containing all members of the set.
     * If `key` does not exist, it is treated as an empty set and this command returns an empty `Set`.
     *
     * @example
     * ```typescript
     * // Example usage of the smembers method
     * const result = await client.smembers("my_set");
     * console.log(result); // Output: Set {'member1', 'member2', 'member3'}
     * ```
     */
    public smembers(key: string): Promise<Set<string>> {
        return this.createWritePromise<string[]>(createSMembers(key)).then(
            (smembes) => new Set<string>(smembes),
        );
    }

    /** Moves `member` from the set at `source` to the set at `destination`, removing it from the source set.
     * Creates a new destination set if needed. The operation is atomic.
     * See https://valkey.io/commands/smove for more details.
     *
     * @remarks When in cluster mode, `source` and `destination` must map to the same hash slot.
     *
     * @param source - The key of the set to remove the element from.
     * @param destination - The key of the set to add the element to.
     * @param member - The set element to move.
     * @returns `true` on success, or `false` if the `source` set does not exist or the element is not a member of the source set.
     *
     * @example
     * ```typescript
     * const result = await client.smove("set1", "set2", "member1");
     * console.log(result); // Output: true - "member1" was moved from "set1" to "set2".
     * ```
     */
    public smove(
        source: string,
        destination: string,
        member: string,
    ): Promise<boolean> {
        return this.createWritePromise(
            createSMove(source, destination, member),
        );
    }

    /** Returns the set cardinality (number of elements) of the set stored at `key`.
     * See https://valkey.io/commands/scard/ for details.
     *
     * @param key - The key to return the number of its members.
     * @returns The cardinality (number of elements) of the set, or 0 if key does not exist.
     *
     * @example
     * ```typescript
     * // Example usage of the scard method
     * const result = await client.scard("my_set");
     * console.log(result); // Output: 3
     * ```
     */
    public scard(key: string): Promise<number> {
        return this.createWritePromise(createSCard(key));
    }

    /** Gets the intersection of all the given sets.
     * See https://valkey.io/docs/latest/commands/sinter/ for more details.
     *
     * @remarks When in cluster mode, all `keys` must map to the same hash slot.
     * @param keys - The `keys` of the sets to get the intersection.
     * @returns - A set of members which are present in all given sets.
     * If one or more sets do not exist, an empty set will be returned.
     *
     * @example
     * ```typescript
     * // Example usage of sinter method when member exists
     * const result = await client.sinter(["my_set1", "my_set2"]);
     * console.log(result); // Output: Set {'member2'} - Indicates that sets have one common member
     * ```
     *
     * @example
     * ```typescript
     * // Example usage of sinter method with non-existing key
     * const result = await client.sinter(["my_set", "non_existing_key"]);
     * console.log(result); // Output: Set {} - An empty set is returned since the key does not exist.
     * ```
     */
    public sinter(keys: string[]): Promise<Set<string>> {
        return this.createWritePromise<string[]>(createSInter(keys)).then(
            (sinter) => new Set<string>(sinter),
        );
    }

    /**
     * Gets the cardinality of the intersection of all the given sets.
     *
     * See https://valkey.io/commands/sintercard/ for more details.
     *
     * @remarks When in cluster mode, all `keys` must map to the same hash slot.
     * @param keys - The keys of the sets.
     * @param limit - The limit for the intersection cardinality value. If not specified, or set to `0`, no limit is used.
     * @returns The cardinality of the intersection result. If one or more sets do not exist, `0` is returned.
     *
     * since Valkey version 7.0.0.
     *
     * @example
     * ```typescript
     * await client.sadd("set1", ["a", "b", "c"]);
     * await client.sadd("set2", ["b", "c", "d"]);
     * const result1 = await client.sintercard(["set1", "set2"]);
     * console.log(result1); // Output: 2 - The intersection of "set1" and "set2" contains 2 elements: "b" and "c".
     *
     * const result2 = await client.sintercard(["set1", "set2"], 1);
     * console.log(result2); // Output: 1 - The computation stops early as the intersection cardinality reaches the limit of 1.
     * ```
     */
    public sintercard(keys: string[], limit?: number): Promise<number> {
        return this.createWritePromise(createSInterCard(keys, limit));
    }

    /**
     * Stores the members of the intersection of all given sets specified by `keys` into a new set at `destination`.
     *
     * See https://valkey.io/commands/sinterstore/ for more details.
     *
     * @remarks When in cluster mode, `destination` and all `keys` must map to the same hash slot.
     * @param destination - The key of the destination set.
     * @param keys - The keys from which to retrieve the set members.
     * @returns The number of elements in the resulting set.
     *
     * @example
     * ```typescript
     * const result = await client.sinterstore("my_set", ["set1", "set2"]);
     * console.log(result); // Output: 2 - Two elements were stored at "my_set", and those elements are the intersection of "set1" and "set2".
     * ```
     */
    public sinterstore(destination: string, keys: string[]): Promise<number> {
        return this.createWritePromise(createSInterStore(destination, keys));
    }

    /**
     * Computes the difference between the first set and all the successive sets in `keys`.
     *
     * See https://valkey.io/commands/sdiff/ for more details.
     *
     * @remarks When in cluster mode, all `keys` must map to the same hash slot.
     * @param keys - The keys of the sets to diff.
     * @returns A `Set` of elements representing the difference between the sets.
     * If a key in `keys` does not exist, it is treated as an empty set.
     *
     * @example
     * ```typescript
     * await client.sadd("set1", ["member1", "member2"]);
     * await client.sadd("set2", ["member1"]);
     * const result = await client.sdiff(["set1", "set2"]);
     * console.log(result); // Output: Set {"member1"} - "member2" is in "set1" but not "set2"
     * ```
     */
    public sdiff(keys: string[]): Promise<Set<string>> {
        return this.createWritePromise<string[]>(createSDiff(keys)).then(
            (sdiff) => new Set<string>(sdiff),
        );
    }

    /**
     * Stores the difference between the first set and all the successive sets in `keys` into a new set at `destination`.
     *
     * See https://valkey.io/commands/sdiffstore/ for more details.
     *
     * @remarks When in cluster mode, `destination` and all `keys` must map to the same hash slot.
     * @param destination - The key of the destination set.
     * @param keys - The keys of the sets to diff.
     * @returns The number of elements in the resulting set.
     *
     * @example
     * ```typescript
     * await client.sadd("set1", ["member1", "member2"]);
     * await client.sadd("set2", ["member1"]);
     * const result = await client.sdiffstore("set3", ["set1", "set2"]);
     * console.log(result); // Output: 1 - One member was stored in "set3", and that member is the diff between "set1" and "set2".
     * ```
     */
    public sdiffstore(destination: string, keys: string[]): Promise<number> {
        return this.createWritePromise(createSDiffStore(destination, keys));
    }

    /**
     * Gets the union of all the given sets.
     *
     * See https://valkey.io/commands/sunion/ for more details.
     *
     * @remarks When in cluster mode, all `keys` must map to the same hash slot.
     * @param keys - The keys of the sets.
     * @returns A `Set` of members which are present in at least one of the given sets.
     * If none of the sets exist, an empty `Set` will be returned.
     *
     * @example
     * ```typescript
     * await client.sadd("my_set1", ["member1", "member2"]);
     * await client.sadd("my_set2", ["member2", "member3"]);
     * const result1 = await client.sunion(["my_set1", "my_set2"]);
     * console.log(result1); // Output: Set {'member1', 'member2', 'member3'} - Sets "my_set1" and "my_set2" have three unique members.
     *
     * const result2 = await client.sunion(["my_set1", "non_existing_set"]);
     * console.log(result2); // Output: Set {'member1', 'member2'}
     * ```
     */
    public sunion(keys: string[]): Promise<Set<string>> {
        return this.createWritePromise<string[]>(createSUnion(keys)).then(
            (sunion) => new Set<string>(sunion),
        );
    }

    /**
     * Stores the members of the union of all given sets specified by `keys` into a new set
     * at `destination`.
     *
     * See https://valkey.io/commands/sunionstore/ for details.
     *
     * @remarks When in cluster mode, `destination` and all `keys` must map to the same hash slot.
     * @param destination - The key of the destination set.
     * @param keys - The keys from which to retrieve the set members.
     * @returns The number of elements in the resulting set.
     *
     * @example
     * ```typescript
     * const length = await client.sunionstore("mySet", ["set1", "set2"]);
     * console.log(length); // Output: 2 - Two elements were stored in "mySet", and those two members are the union of "set1" and "set2".
     * ```
     */
    public sunionstore(destination: string, keys: string[]): Promise<number> {
        return this.createWritePromise(createSUnionStore(destination, keys));
    }

    /** Returns if `member` is a member of the set stored at `key`.
     * See https://valkey.io/commands/sismember/ for more details.
     *
     * @param key - The key of the set.
     * @param member - The member to check for existence in the set.
     * @returns `true` if the member exists in the set, `false` otherwise.
     * If `key` doesn't exist, it is treated as an empty set and the command returns `false`.
     *
     * @example
     * ```typescript
     * // Example usage of the sismember method when member exists
     * const result = await client.sismember("my_set", "member1");
     * console.log(result); // Output: true - Indicates that "member1" exists in the set "my_set".
     * ```
     *
     * @example
     * ```typescript
     * // Example usage of the sismember method when member does not exist
     * const result = await client.sismember("my_set", "non_existing_member");
     * console.log(result); // Output: false - Indicates that "non_existing_member" does not exist in the set "my_set".
     * ```
     */
    public sismember(key: string, member: string): Promise<boolean> {
        return this.createWritePromise(createSIsMember(key, member));
    }

    /**
     * Checks whether each member is contained in the members of the set stored at `key`.
     *
     * See https://valkey.io/commands/smismember/ for more details.
     *
     * @param key - The key of the set to check.
     * @param members - A list of members to check for existence in the set.
     * @returns An `array` of `boolean` values, each indicating if the respective member exists in the set.
     *
     * since Valkey version 6.2.0.
     *
     * @example
     * ```typescript
     * await client.sadd("set1", ["a", "b", "c"]);
     * const result = await client.smismember("set1", ["b", "c", "d"]);
     * console.log(result); // Output: [true, true, false] - "b" and "c" are members of "set1", but "d" is not.
     * ```
     */
    public smismember(key: string, members: string[]): Promise<boolean[]> {
        return this.createWritePromise(createSMIsMember(key, members));
    }

    /** Removes and returns one random member from the set value store at `key`.
     * See https://valkey.io/commands/spop/ for details.
     * To pop multiple members, see `spopCount`.
     *
     * @param key - The key of the set.
     * @returns the value of the popped member.
     * If `key` does not exist, null will be returned.
     *
     * @example
     * ```typescript
     * // Example usage of spop method to remove and return a random member from a set
     * const result = await client.spop("my_set");
     * console.log(result); // Output: 'member1' - Removes and returns a random member from the set "my_set".
     * ```
     *
     * @example
     * ```typescript
     * // Example usage of spop method with non-existing key
     * const result = await client.spop("non_existing_key");
     * console.log(result); // Output: null
     * ```
     */
    public spop(key: string): Promise<string | null> {
        return this.createWritePromise(createSPop(key));
    }

    /** Removes and returns up to `count` random members from the set value store at `key`, depending on the set's length.
     * See https://valkey.io/commands/spop/ for details.
     *
     * @param key - The key of the set.
     * @param count - The count of the elements to pop from the set.
     * @returns A `Set` containing the popped elements, depending on the set's length.
     * If `key` does not exist, an empty `Set` will be returned.
     *
     * @example
     * ```typescript
     * // Example usage of spopCount method to remove and return multiple random members from a set
     * const result = await client.spopCount("my_set", 2);
     * console.log(result); // Output: Set {'member2', 'member3'} - Removes and returns 2 random members from the set "my_set".
     * ```
     *
     * @example
     * ```typescript
     * // Example usage of spopCount method with non-existing key
     * const result = await client.spopCount("non_existing_key");
     * console.log(result); // Output: Set {} - An empty set is returned since the key does not exist.
     * ```
     */
    public async spopCount(key: string, count: number): Promise<Set<string>> {
        return this.createWritePromise<string[]>(createSPop(key, count)).then(
            (spop) => new Set<string>(spop),
        );
    }

    /** Returns the number of keys in `keys` that exist in the database.
     * See https://valkey.io/commands/exists/ for details.
     *
     * @param keys - The keys list to check.
     * @returns The number of keys that exist. If the same existing key is mentioned in `keys` multiple times,
     * it will be counted multiple times.
     *
     * @example
     * ```typescript
     * // Example usage of the exists method
     * const result = await client.exists(["key1", "key2", "key3"]);
     * console.log(result); // Output: 3 - Indicates that all three keys exist in the database.
     * ```
     */
    public exists(keys: string[]): Promise<number> {
        return this.createWritePromise(createExists(keys));
    }

    /** Removes the specified keys. A key is ignored if it does not exist.
     * This command, similar to DEL, removes specified keys and ignores non-existent ones.
     * However, this command does not block the server, while [DEL](https://valkey.io/commands/del) does.
     * See https://valkey.io/commands/unlink/ for details.
     *
     * @param keys - The keys we wanted to unlink.
     * @returns The number of keys that were unlinked.
     *
     * @example
     * ```typescript
     * // Example usage of the unlink method
     * const result = await client.unlink(["key1", "key2", "key3"]);
     * console.log(result); // Output: 3 - Indicates that all three keys were unlinked from the database.
     * ```
     */
    public unlink(keys: string[]): Promise<number> {
        return this.createWritePromise(createUnlink(keys));
    }

    /** Sets a timeout on `key` in seconds. After the timeout has expired, the key will automatically be deleted.
     * If `key` already has an existing expire set, the time to live is updated to the new value.
     * If `seconds` is non-positive number, the key will be deleted rather than expired.
     * The timeout will only be cleared by commands that delete or overwrite the contents of `key`.
     * See https://valkey.io/commands/expire/ for details.
     *
     * @param key - The key to set timeout on it.
     * @param seconds - The timeout in seconds.
     * @param option - The expire option.
     * @returns `true` if the timeout was set. `false` if the timeout was not set. e.g. key doesn't exist,
     * or operation skipped due to the provided arguments.
     *
     * @example
     * ```typescript
     * // Example usage of the expire method
     * const result = await client.expire("my_key", 60);
     * console.log(result); // Output: true - Indicates that a timeout of 60 seconds has been set for "my_key".
     * ```
     *
     * @example
     * ```typescript
     * // Example usage of the expire method with exisiting expiry
     * const result = await client.expire("my_key", 60, ExpireOptions.HasNoExpiry);
     * console.log(result); // Output: false - Indicates that "my_key" has an existing expiry.
     * ```
     */
    public expire(
        key: string,
        seconds: number,
        option?: ExpireOptions,
    ): Promise<boolean> {
        return this.createWritePromise(createExpire(key, seconds, option));
    }

    /** Sets a timeout on `key`. It takes an absolute Unix timestamp (seconds since January 1, 1970) instead of specifying the number of seconds.
     * A timestamp in the past will delete the key immediately. After the timeout has expired, the key will automatically be deleted.
     * If `key` already has an existing expire set, the time to live is updated to the new value.
     * The timeout will only be cleared by commands that delete or overwrite the contents of `key`.
     * See https://valkey.io/commands/expireat/ for details.
     *
     * @param key - The key to set timeout on it.
     * @param unixSeconds - The timeout in an absolute Unix timestamp.
     * @param option - The expire option.
     * @returns `true` if the timeout was set. `false` if the timeout was not set. e.g. key doesn't exist,
     * or operation skipped due to the provided arguments.
     *
     * @example
     * ```typescript
     * // Example usage of the expireAt method on a key with no previous expiry
     * const result = await client.expireAt("my_key", 1672531200, ExpireOptions.HasNoExpiry);
     * console.log(result); // Output: true - Indicates that the expiration time for "my_key" was successfully set.
     * ```
     */
    public expireAt(
        key: string,
        unixSeconds: number,
        option?: ExpireOptions,
    ): Promise<boolean> {
        return this.createWritePromise(
            createExpireAt(key, unixSeconds, option),
        );
    }

    /** Sets a timeout on `key` in milliseconds. After the timeout has expired, the key will automatically be deleted.
     * If `key` already has an existing expire set, the time to live is updated to the new value.
     * If `milliseconds` is non-positive number, the key will be deleted rather than expired.
     * The timeout will only be cleared by commands that delete or overwrite the contents of `key`.
     * See https://valkey.io/commands/pexpire/ for details.
     *
     * @param key - The key to set timeout on it.
     * @param milliseconds - The timeout in milliseconds.
     * @param option - The expire option.
     * @returns `true` if the timeout was set. `false` if the timeout was not set. e.g. key doesn't exist,
     * or operation skipped due to the provided arguments.
     *
     * @example
     * ```typescript
     * // Example usage of the pexpire method on a key with no previous expiry
     * const result = await client.pexpire("my_key", 60000, ExpireOptions.HasNoExpiry);
     * console.log(result); // Output: true - Indicates that a timeout of 60,000 milliseconds has been set for "my_key".
     * ```
     */
    public pexpire(
        key: string,
        milliseconds: number,
        option?: ExpireOptions,
    ): Promise<boolean> {
        return this.createWritePromise(
            createPExpire(key, milliseconds, option),
        );
    }

    /** Sets a timeout on `key`. It takes an absolute Unix timestamp (milliseconds since January 1, 1970) instead of specifying the number of milliseconds.
     * A timestamp in the past will delete the key immediately. After the timeout has expired, the key will automatically be deleted.
     * If `key` already has an existing expire set, the time to live is updated to the new value.
     * The timeout will only be cleared by commands that delete or overwrite the contents of `key`.
     * See https://valkey.io/commands/pexpireat/ for details.
     *
     * @param key - The key to set timeout on it.
     * @param unixMilliseconds - The timeout in an absolute Unix timestamp.
     * @param option - The expire option.
     * @returns `true` if the timeout was set. `false` if the timeout was not set. e.g. key doesn't exist,
     * or operation skipped due to the provided arguments.
     *
     * @example
     * ```typescript
     * // Example usage of the pexpireAt method on a key with no previous expiry
     * const result = await client.pexpireAt("my_key", 1672531200000, ExpireOptions.HasNoExpiry);
     * console.log(result); // Output: true - Indicates that the expiration time for "my_key" was successfully set.
     * ```
     */
    public pexpireAt(
        key: string,
        unixMilliseconds: number,
        option?: ExpireOptions,
    ): Promise<number> {
        return this.createWritePromise(
            createPExpireAt(key, unixMilliseconds, option),
        );
    }

    /** Returns the remaining time to live of `key` that has a timeout.
     * See https://valkey.io/commands/ttl/ for details.
     *
     * @param key - The key to return its timeout.
     * @returns TTL in seconds, -2 if `key` does not exist or -1 if `key` exists but has no associated expire.
     *
     * @example
     * ```typescript
     * // Example usage of the ttl method with existing key
     * const result = await client.ttl("my_key");
     * console.log(result); // Output: 3600 - Indicates that "my_key" has a remaining time to live of 3600 seconds.
     * ```
     *
     * @example
     * ```typescript
     * // Example usage of the ttl method with existing key that has no associated expire.
     * const result = await client.ttl("key");
     * console.log(result); // Output: -1 - Indicates that the key has no associated expire.
     * ```
     *
     * @example
     * ```typescript
     * // Example usage of the ttl method with a non-existing key
     * const result = await client.ttl("nonexistent_key");
     * console.log(result); // Output: -2 - Indicates that the key doesn't exist.
     * ```
     */
    public ttl(key: string): Promise<number> {
        return this.createWritePromise(createTTL(key));
    }

    /** Invokes a Lua script with its keys and arguments.
     * This method simplifies the process of invoking scripts on a Redis server by using an object that represents a Lua script.
     * The script loading, argument preparation, and execution will all be handled internally. If the script has not already been loaded,
     * it will be loaded automatically using the Redis `SCRIPT LOAD` command. After that, it will be invoked using the Redis `EVALSHA` command
     * See https://valkey.io/commands/script-load/ and https://valkey.io/commands/evalsha/ for details.
     *
     * @param script - The Lua script to execute.
     * @param options - The script option that contains keys and arguments for the script.
     * @returns A value that depends on the script that was executed.
     *
     * @example
     * ```typescript
     * const luaScript = new Script("return { KEYS[1], ARGV[1] }");
     * const scriptOptions = {
     *      keys: ["foo"],
     *      args: ["bar"],
     * };
     * const result = await invokeScript(luaScript, scriptOptions);
     * console.log(result); // Output: ['foo', 'bar']
     * ```
     */
    public invokeScript(
        script: Script,
        option?: ScriptOptions,
    ): Promise<ReturnType> {
        const scriptInvocation = command_request.ScriptInvocation.create({
            hash: script.getHash(),
            keys: option?.keys?.map((item) => {
                if (typeof item === "string") {
                    // Convert the string to a Uint8Array
                    return Buffer.from(item);
                } else {
                    // If it's already a Uint8Array, just return it
                    return item;
                }
            }),
            args: option?.args?.map((item) => {
                if (typeof item === "string") {
                    // Convert the string to a Uint8Array
                    return Buffer.from(item);
                } else {
                    // If it's already a Uint8Array, just return it
                    return item;
                }
            }),
        });
        return this.createWritePromise(scriptInvocation);
    }

    /** Adds members with their scores to the sorted set stored at `key`.
     * If a member is already a part of the sorted set, its score is updated.
     * See https://valkey.io/commands/zadd/ for more details.
     *
     * @param key - The key of the sorted set.
     * @param membersScoresMap - A mapping of members to their corresponding scores.
     * @param options - The ZAdd options.
     * @returns The number of elements added to the sorted set.
     * If `changed` is set, returns the number of elements updated in the sorted set.
     *
     * @example
     * ```typescript
     * // Example usage of the zadd method to add elements to a sorted set
     * const result = await client.zadd("my_sorted_set", { "member1": 10.5, "member2": 8.2 });
     * console.log(result); // Output: 2 - Indicates that two elements have been added to the sorted set "my_sorted_set."
     * ```
     *
     * @example
     * ```typescript
     * // Example usage of the zadd method to update scores in an existing sorted set
     * const options = { conditionalChange: ConditionalChange.ONLY_IF_EXISTS, changed: true };
     * const result = await client.zadd("existing_sorted_set", { member1: 15.0, member2: 5.5 }, options);
     * console.log(result); // Output: 2 - Updates the scores of two existing members in the sorted set "existing_sorted_set."
     * ```
     */
    public zadd(
        key: string,
        membersScoresMap: Record<string, number>,
        options?: ZAddOptions,
    ): Promise<number> {
        return this.createWritePromise(
            createZAdd(key, membersScoresMap, options),
        );
    }

    /** Increments the score of member in the sorted set stored at `key` by `increment`.
     * If `member` does not exist in the sorted set, it is added with `increment` as its score (as if its previous score was 0.0).
     * If `key` does not exist, a new sorted set with the specified member as its sole member is created.
     * See https://valkey.io/commands/zadd/ for more details.
     *
     * @param key - The key of the sorted set.
     * @param member - A member in the sorted set to increment.
     * @param increment - The score to increment the member.
     * @param options - The ZAdd options.
     * @returns The score of the member.
     * If there was a conflict with the options, the operation aborts and null is returned.
     *
     * @example
     * ```typescript
     * // Example usage of the zaddIncr method to add a member with a score to a sorted set
     * const result = await client.zaddIncr("my_sorted_set", member, 5.0);
     * console.log(result); // Output: 5.0
     * ```
     *
     * @example
     * ```typescript
     * // Example usage of the zaddIncr method to add or update a member with a score in an existing sorted set
     * const result = await client.zaddIncr("existing_sorted_set", member, "3.0", { UpdateOptions: "ScoreLessThanCurrent" });
     * console.log(result); // Output: null - Indicates that the member in the sorted set haven't been updated.
     * ```
     */
    public zaddIncr(
        key: string,
        member: string,
        increment: number,
        options?: ZAddOptions,
    ): Promise<number | null> {
        return this.createWritePromise(
            createZAdd(key, { [member]: increment }, options, true),
        );
    }

    /** Removes the specified members from the sorted set stored at `key`.
     * Specified members that are not a member of this set are ignored.
     * See https://valkey.io/commands/zrem/ for more details.
     *
     * @param key - The key of the sorted set.
     * @param members - A list of members to remove from the sorted set.
     * @returns The number of members that were removed from the sorted set, not including non-existing members.
     * If `key` does not exist, it is treated as an empty sorted set, and this command returns 0.
     *
     * @example
     * ```typescript
     * // Example usage of the zrem function to remove members from a sorted set
     * const result = await client.zrem("my_sorted_set", ["member1", "member2"]);
     * console.log(result); // Output: 2 - Indicates that two members have been removed from the sorted set "my_sorted_set."
     * ```
     *
     * @example
     * ```typescript
     * // Example usage of the zrem function when the sorted set does not exist
     * const result = await client.zrem("non_existing_sorted_set", ["member1", "member2"]);
     * console.log(result); // Output: 0 - Indicates that no members were removed as the sorted set "non_existing_sorted_set" does not exist.
     * ```
     */
    public zrem(key: string, members: string[]): Promise<number> {
        return this.createWritePromise(createZRem(key, members));
    }

    /** Returns the cardinality (number of elements) of the sorted set stored at `key`.
     * See https://valkey.io/commands/zcard/ for more details.
     *
     * @param key - The key of the sorted set.
     * @returns The number of elements in the sorted set.
     * If `key` does not exist, it is treated as an empty sorted set, and this command returns 0.
     *
     * @example
     * ```typescript
     * // Example usage of the zcard method to get the cardinality of a sorted set
     * const result = await client.zcard("my_sorted_set");
     * console.log(result); // Output: 3 - Indicates that there are 3 elements in the sorted set "my_sorted_set".
     * ```
     *
     * @example
     * ```typescript
     * // Example usage of the zcard method with a non-existing key
     * const result = await client.zcard("non_existing_key");
     * console.log(result); // Output: 0
     * ```
     */
    public zcard(key: string): Promise<number> {
        return this.createWritePromise(createZCard(key));
    }

    /**
     * Returns the cardinality of the intersection of the sorted sets specified by `keys`.
     *
     * See https://valkey.io/commands/zintercard/ for more details.
     *
     * @remarks When in cluster mode, all `keys` must map to the same hash slot.
     * @param keys - The keys of the sorted sets to intersect.
     * @param limit - An optional argument that can be used to specify a maximum number for the
     * intersection cardinality. If limit is not supplied, or if it is set to `0`, there will be no limit.
     * @returns The cardinality of the intersection of the given sorted sets.
     *
     * since - Redis version 7.0.0.
     *
     * @example
     * ```typescript
     * const cardinality = await client.zintercard(["key1", "key2"], 10);
     * console.log(cardinality); // Output: 3 - The intersection of the sorted sets at "key1" and "key2" has a cardinality of 3.
     * ```
     */
    public zintercard(keys: string[], limit?: number): Promise<number> {
        return this.createWritePromise(createZInterCard(keys, limit));
    }

    /**
     * Returns the difference between the first sorted set and all the successive sorted sets.
     * To get the elements with their scores, see {@link zdiffWithScores}.
     *
     * See https://valkey.io/commands/zdiff/ for more details.
     *
     * @remarks When in cluster mode, all `keys` must map to the same hash slot.
     * @param keys - The keys of the sorted sets.
     * @returns An `array` of elements representing the difference between the sorted sets.
     * If the first key does not exist, it is treated as an empty sorted set, and the command returns an empty `array`.
     *
     * since Valkey version 6.2.0.
     *
     * @example
     * ```typescript
     * await client.zadd("zset1", {"member1": 1.0, "member2": 2.0, "member3": 3.0});
     * await client.zadd("zset2", {"member2": 2.0});
     * await client.zadd("zset3", {"member3": 3.0});
     * const result = await client.zdiff(["zset1", "zset2", "zset3"]);
     * console.log(result); // Output: ["member1"] - "member1" is in "zset1" but not "zset2" or "zset3".
     * ```
     */
    public zdiff(keys: string[]): Promise<string[]> {
        return this.createWritePromise(createZDiff(keys));
    }

    /**
     * Returns the difference between the first sorted set and all the successive sorted sets, with the associated
     * scores.
     *
     * See https://valkey.io/commands/zdiff/ for more details.
     *
     * @remarks When in cluster mode, all `keys` must map to the same hash slot.
     * @param keys - The keys of the sorted sets.
     * @returns A map of elements and their scores representing the difference between the sorted sets.
     * If the first key does not exist, it is treated as an empty sorted set, and the command returns an empty `array`.
     *
     * since Valkey version 6.2.0.
     *
     * @example
     * ```typescript
     * await client.zadd("zset1", {"member1": 1.0, "member2": 2.0, "member3": 3.0});
     * await client.zadd("zset2", {"member2": 2.0});
     * await client.zadd("zset3", {"member3": 3.0});
     * const result = await client.zdiffWithScores(["zset1", "zset2", "zset3"]);
     * console.log(result); // Output: {"member1": 1.0} - "member1" is in "zset1" but not "zset2" or "zset3".
     * ```
     */
    public zdiffWithScores(keys: string[]): Promise<Record<string, number>> {
        return this.createWritePromise(createZDiffWithScores(keys));
    }

    /**
     * Calculates the difference between the first sorted set and all the successive sorted sets in `keys` and stores
     * the difference as a sorted set to `destination`, overwriting it if it already exists. Non-existent keys are
     * treated as empty sets.
     *
     * See https://valkey.io/commands/zdiffstore/ for more details.
     *
     * @remarks When in cluster mode, all keys in `keys` and `destination` must map to the same hash slot.
     * @param destination - The key for the resulting sorted set.
     * @param keys - The keys of the sorted sets to compare.
     * @returns The number of members in the resulting sorted set stored at `destination`.
     *
     * since Valkey version 6.2.0.
     *
     * @example
     * ```typescript
     * await client.zadd("zset1", {"member1": 1.0, "member2": 2.0});
     * await client.zadd("zset2", {"member1": 1.0});
     * const result1 = await client.zdiffstore("zset3", ["zset1", "zset2"]);
     * console.log(result1); // Output: 1 - One member exists in "key1" but not "key2", and this member was stored in "zset3".
     *
     * const result2 = await client.zrange("zset3", {start: 0, stop: -1});
     * console.log(result2); // Output: ["member2"] - "member2" is now stored in "my_sorted_set".
     * ```
     */
    public zdiffstore(destination: string, keys: string[]): Promise<number> {
        return this.createWritePromise(createZDiffStore(destination, keys));
    }

    /** Returns the score of `member` in the sorted set stored at `key`.
     * See https://valkey.io/commands/zscore/ for more details.
     *
     * @param key - The key of the sorted set.
     * @param member - The member whose score is to be retrieved.
     * @returns The score of the member.
     * If `member` does not exist in the sorted set, null is returned.
     * If `key` does not exist, null is returned.
     *
     * @example
     * ```typescript
     * // Example usage of the zscore method∂∂ to get the score of a member in a sorted set
     * const result = await client.zscore("my_sorted_set", "member");
     * console.log(result); // Output: 10.5 - Indicates that the score of "member" in the sorted set "my_sorted_set" is 10.5.
     * ```
     *
     * @example
     * ```typescript
     * // Example usage of the zscore method when the member does not exist in the sorted set
     * const result = await client.zscore("my_sorted_set", "non_existing_member");
     * console.log(result); // Output: null
     * ```
     *
     * @example
     * ```typescript
     * // Example usage of the zscore method with non existimng key
     * const result = await client.zscore("non_existing_set", "member");
     * console.log(result); // Output: null
     * ```
     */
    public zscore(key: string, member: string): Promise<number | null> {
        return this.createWritePromise(createZScore(key, member));
    }

    /**
     * Returns the scores associated with the specified `members` in the sorted set stored at `key`.
     *
     * See https://valkey.io/commands/zmscore/ for more details.
     *
     * @param key - The key of the sorted set.
     * @param members - A list of members in the sorted set.
     * @returns An `array` of scores corresponding to `members`.
     * If a member does not exist in the sorted set, the corresponding value in the list will be `null`.
     *
     * since Valkey version 6.2.0.
     *
     * @example
     * ```typescript
     * const result = await client.zmscore("zset1", ["member1", "non_existent_member", "member2"]);
     * console.log(result); // Output: [1.0, null, 2.0] - "member1" has a score of 1.0, "non_existent_member" does not exist in the sorted set, and "member2" has a score of 2.0.
     * ```
     */
    public zmscore(key: string, members: string[]): Promise<(number | null)[]> {
        return this.createWritePromise(createZMScore(key, members));
    }

    /** Returns the number of members in the sorted set stored at `key` with scores between `minScore` and `maxScore`.
     * See https://valkey.io/commands/zcount/ for more details.
     *
     * @param key - The key of the sorted set.
     * @param minScore - The minimum score to count from. Can be positive/negative infinity, or specific score and inclusivity.
     * @param maxScore - The maximum score to count up to. Can be positive/negative infinity, or specific score and inclusivity.
     * @returns The number of members in the specified score range.
     * If `key` does not exist, it is treated as an empty sorted set, and the command returns 0.
     * If `minScore` is greater than `maxScore`, 0 is returned.
     *
     * @example
     * ```typescript
     * // Example usage of the zcount method to count members in a sorted set within a score range
     * const result = await client.zcount("my_sorted_set", { value: 5.0, isInclusive: true }, InfScoreBoundary.PositiveInfinity);
     * console.log(result); // Output: 2 - Indicates that there are 2 members with scores between 5.0 (inclusive) and +inf in the sorted set "my_sorted_set".
     * ```
     *
     * @example
     * ```typescript
     * // Example usage of the zcount method to count members in a sorted set within a score range
     * const result = await client.zcount("my_sorted_set", { value: 5.0, isInclusive: true }, { value: 10.0, isInclusive: false });
     * console.log(result); // Output: 1 - Indicates that there is one member with score between 5.0 (inclusive) and 10.0 (exclusive) in the sorted set "my_sorted_set".
     * ```
     */
    public zcount(
        key: string,
        minScore: ScoreBoundary<number>,
        maxScore: ScoreBoundary<number>,
    ): Promise<number> {
        return this.createWritePromise(createZCount(key, minScore, maxScore));
    }

    /** Returns the specified range of elements in the sorted set stored at `key`.
     * ZRANGE can perform different types of range queries: by index (rank), by the score, or by lexicographical order.
     *
     * See https://valkey.io/commands/zrange/ for more details.
     * To get the elements with their scores, see `zrangeWithScores`.
     *
     * @param key - The key of the sorted set.
     * @param rangeQuery - The range query object representing the type of range query to perform.
     * For range queries by index (rank), use RangeByIndex.
     * For range queries by lexicographical order, use RangeByLex.
     * For range queries by score, use RangeByScore.
     * @param reverse - If true, reverses the sorted set, with index 0 as the element with the highest score.
     * @returns A list of elements within the specified range.
     * If `key` does not exist, it is treated as an empty sorted set, and the command returns an empty array.
     *
     * @example
     * ```typescript
     * // Example usage of zrange method to retrieve all members of a sorted set in ascending order
     * const result = await client.zrange("my_sorted_set", { start: 0, stop: -1 });
     * console.log(result1); // Output: ['member1', 'member2', 'member3'] - Returns all members in ascending order.
     * ```
     * @example
     * ```typescript
     * // Example usage of zrange method to retrieve members within a score range in ascending order
     * const result = await client.zrange("my_sorted_set", {
     *              start: InfScoreBoundary.NegativeInfinity,
     *              stop: { value: 3, isInclusive: false },
     *              type: "byScore",
     *           });
     * console.log(result); // Output: ['member2', 'member3'] - Returns members with scores within the range of negative infinity to 3, in ascending order.
     * ```
     */
    public zrange(
        key: string,
        rangeQuery: RangeByScore | RangeByLex | RangeByIndex,
        reverse: boolean = false,
    ): Promise<string[]> {
        return this.createWritePromise(createZRange(key, rangeQuery, reverse));
    }

    /** Returns the specified range of elements with their scores in the sorted set stored at `key`.
     * Similar to ZRANGE but with a WITHSCORE flag.
     * See https://valkey.io/commands/zrange/ for more details.
     *
     * @param key - The key of the sorted set.
     * @param rangeQuery - The range query object representing the type of range query to perform.
     * For range queries by index (rank), use RangeByIndex.
     * For range queries by lexicographical order, use RangeByLex.
     * For range queries by score, use RangeByScore.
     * @param reverse - If true, reverses the sorted set, with index 0 as the element with the highest score.
     * @returns A map of elements and their scores within the specified range.
     * If `key` does not exist, it is treated as an empty sorted set, and the command returns an empty map.
     *
     * @example
     * ```typescript
     * // Example usage of zrangeWithScores method to retrieve members within a score range with their scores
     * const result = await client.zrangeWithScores("my_sorted_set", {
     *              start: { value: 10, isInclusive: false },
     *              stop: { value: 20, isInclusive: false },
     *              type: "byScore",
     *           });
     * console.log(result); // Output: {'member1': 10.5, 'member2': 15.2} - Returns members with scores between 10 and 20 with their scores.
     * ```
     * @example
     * ```typescript
     * // Example usage of zrangeWithScores method to retrieve members within a score range with their scores
     * const result = await client.zrangeWithScores("my_sorted_set", {
     *              start: InfScoreBoundary.NegativeInfinity,
     *              stop: { value: 3, isInclusive: false },
     *              type: "byScore",
     *           });
     * console.log(result); // Output: {'member4': -2.0, 'member7': 1.5} - Returns members with scores within the range of negative infinity to 3, with their scores.
     * ```
     */
    public zrangeWithScores(
        key: string,
        rangeQuery: RangeByScore | RangeByLex | RangeByIndex,
        reverse: boolean = false,
    ): Promise<Record<string, number>> {
        return this.createWritePromise(
            createZRangeWithScores(key, rangeQuery, reverse),
        );
    }

    /**
     * Computes the intersection of sorted sets given by the specified `keys` and stores the result in `destination`.
     * If `destination` already exists, it is overwritten. Otherwise, a new sorted set will be created.
     * To get the result directly, see `zinter_withscores`.
     *
     * When in cluster mode, `destination` and all keys in `keys` must map to the same hash slot.
     *
     * See https://valkey.io/commands/zinterstore/ for more details.
     *
     * @param destination - The key of the destination sorted set.
     * @param keys - The keys of the sorted sets with possible formats:
     *  string[] - for keys only.
     *  KeyWeight[] - for weighted keys with score multipliers.
     * @param aggregationType - Specifies the aggregation strategy to apply when combining the scores of elements. See `AggregationType`.
     * @returns The number of elements in the resulting sorted set stored at `destination`.
     *
     * @example
     * ```typescript
     * // Example usage of zinterstore command with an existing key
     * await client.zadd("key1", {"member1": 10.5, "member2": 8.2})
     * await client.zadd("key2", {"member1": 9.5})
     * await client.zinterstore("my_sorted_set", ["key1", "key2"]) // Output: 1 - Indicates that the sorted set "my_sorted_set" contains one element.
     * await client.zrange_withscores("my_sorted_set", RangeByIndex(0, -1)) // Output: {'member1': 20}  - "member1"  is now stored in "my_sorted_set" with score of 20.
     * await client.zinterstore("my_sorted_set", ["key1", "key2"] , AggregationType.MAX ) // Output: 1 - Indicates that the sorted set "my_sorted_set" contains one element, and it's score is the maximum score between the sets.
     * await client.zrange_withscores("my_sorted_set", RangeByIndex(0, -1)) // Output: {'member1': 10.5}  - "member1"  is now stored in "my_sorted_set" with score of 10.5.
     * ```
     */
    public zinterstore(
        destination: string,
        keys: string[] | KeyWeight[],
        aggregationType?: AggregationType,
    ): Promise<number> {
        return this.createWritePromise(
            createZInterstore(destination, keys, aggregationType),
        );
    }

    /**
     * Returns a random member from the sorted set stored at `key`.
     *
     * See https://valkey.io/commands/zrandmember/ for more details.
     *
     * @param keys - The key of the sorted set.
     * @returns A string representing a random member from the sorted set.
     *     If the sorted set does not exist or is empty, the response will be `null`.
     *
     * @example
     * ```typescript
     * const payload1 = await client.zrandmember("mySortedSet");
     * console.log(payload1); // Output: "Glide" (a random member from the set)
     * ```
     *
     * @example
     * ```typescript
     * const payload2 = await client.zrandmember("nonExistingSortedSet");
     * console.log(payload2); // Output: null since the sorted set does not exist.
     * ```
     */
    public async zrandmember(key: string): Promise<string | null> {
        return this.createWritePromise(createZRandMember(key));
    }

    /**
     * Returns random members from the sorted set stored at `key`.
     *
     * See https://valkey.io/commands/zrandmember/ for more details.
     *
     * @param keys - The key of the sorted set.
     * @param count - The number of members to return.
     *     If `count` is positive, returns unique members.
     *     If negative, allows for duplicates.
     * @returns An `array` of members from the sorted set.
     *     If the sorted set does not exist or is empty, the response will be an empty `array`.
     *
     * @example
     * ```typescript
     * const payload1 = await client.zrandmemberWithCount("mySortedSet", -3);
     * console.log(payload1); // Output: ["Glide", "GLIDE", "node"]
     * ```
     *
     * @example
     * ```typescript
     * const payload2 = await client.zrandmemberWithCount("nonExistingKey", 3);
     * console.log(payload1); // Output: [] since the sorted set does not exist.
     * ```
     */
    public async zrandmemberWithCount(
        key: string,
        count: number,
    ): Promise<string[]> {
        return this.createWritePromise(createZRandMember(key, count));
    }

    /**
     * Returns random members with scores from the sorted set stored at `key`.
     *
     * See https://valkey.io/commands/zrandmember/ for more details.
     *
     * @param keys - The key of the sorted set.
     * @param count - The number of members to return.
     *     If `count` is positive, returns unique members.
     *     If negative, allows for duplicates.
     * @returns A 2D `array` of `[member, score]` `arrays`, where
     *     member is a `string` and score is a `number`.
     *     If the sorted set does not exist or is empty, the response will be an empty `array`.
     *
     * @example
     * ```typescript
     * const payload1 = await client.zrandmemberWithCountWithScore("mySortedSet", -3);
     * console.log(payload1); // Output: [["Glide", 1.0], ["GLIDE", 1.0], ["node", 2.0]]
     * ```
     *
     * @example
     * ```typescript
     * const payload2 = await client.zrandmemberWithCountWithScore("nonExistingKey", 3);
     * console.log(payload1); // Output: [] since the sorted set does not exist.
     * ```
     */
    public async zrandmemberWithCountWithScores(
        key: string,
        count: number,
    ): Promise<[string, number][]> {
        return this.createWritePromise(createZRandMember(key, count, true));
    }

    /** Returns the length of the string value stored at `key`.
     * See https://valkey.io/commands/strlen/ for more details.
     *
     * @param key - The key to check its length.
     * @returns - The length of the string value stored at key
     * If `key` does not exist, it is treated as an empty string, and the command returns 0.
     *
     * @example
     * ```typescript
     * // Example usage of strlen method with an existing key
     * await client.set("key", "GLIDE");
     * const len1 = await client.strlen("key");
     * console.log(len1); // Output: 5
     * ```
     *
     * @example
     * ```typescript
     * // Example usage of strlen method with a non-existing key
     * const len2 = await client.strlen("non_existing_key");
     * console.log(len2); // Output: 0
     * ```
     */
    public strlen(key: string): Promise<number> {
        return this.createWritePromise(createStrlen(key));
    }

    /** Returns the string representation of the type of the value stored at `key`.
     * See https://valkey.io/commands/type/ for more details.
     *
     * @param key - The `key` to check its data type.
     * @returns If the `key` exists, the type of the stored value is returned. Otherwise, a "none" string is returned.
     *
     * @example
     * ```typescript
     * // Example usage of type method with a string value
     * await client.set("key", "value");
     * const type = await client.type("key");
     * console.log(type); // Output: 'string'
     * ```
     *
     * @example
     * ```typescript
     * // Example usage of type method with a list
     * await client.lpush("key", ["value"]);
     * const type = await client.type("key");
     * console.log(type); // Output: 'list'
     * ```
     */
    public type(key: string): Promise<string> {
        return this.createWritePromise(createType(key));
    }

    /** Removes and returns the members with the lowest scores from the sorted set stored at `key`.
     * If `count` is provided, up to `count` members with the lowest scores are removed and returned.
     * Otherwise, only one member with the lowest score is removed and returned.
     * See https://valkey.io/commands/zpopmin for more details.
     *
     * @param key - The key of the sorted set.
     * @param count - Specifies the quantity of members to pop. If not specified, pops one member.
     * @returns A map of the removed members and their scores, ordered from the one with the lowest score to the one with the highest.
     * If `key` doesn't exist, it will be treated as an empty sorted set and the command returns an empty map.
     * If `count` is higher than the sorted set's cardinality, returns all members and their scores.
     *
     * @example
     * ```typescript
     * // Example usage of zpopmin method to remove and return the member with the lowest score from a sorted set
     * const result = await client.zpopmin("my_sorted_set");
     * console.log(result); // Output: {'member1': 5.0} - Indicates that 'member1' with a score of 5.0 has been removed from the sorted set.
     * ```
     *
     * @example
     * ```typescript
     * // Example usage of zpopmin method to remove and return multiple members with the lowest scores from a sorted set
     * const result = await client.zpopmin("my_sorted_set", 2);
     * console.log(result); // Output: {'member3': 7.5 , 'member2': 8.0} - Indicates that 'member3' with a score of 7.5 and 'member2' with a score of 8.0 have been removed from the sorted set.
     * ```
     */
    public zpopmin(
        key: string,
        count?: number,
    ): Promise<Record<string, number>> {
        return this.createWritePromise(createZPopMin(key, count));
    }

    /** Removes and returns the members with the highest scores from the sorted set stored at `key`.
     * If `count` is provided, up to `count` members with the highest scores are removed and returned.
     * Otherwise, only one member with the highest score is removed and returned.
     * See https://valkey.io/commands/zpopmax for more details.
     *
     * @param key - The key of the sorted set.
     * @param count - Specifies the quantity of members to pop. If not specified, pops one member.
     * @returns A map of the removed members and their scores, ordered from the one with the highest score to the one with the lowest.
     * If `key` doesn't exist, it will be treated as an empty sorted set and the command returns an empty map.
     * If `count` is higher than the sorted set's cardinality, returns all members and their scores, ordered from highest to lowest.
     *
     * @example
     * ```typescript
     * // Example usage of zpopmax method to remove and return the member with the highest score from a sorted set
     * const result = await client.zpopmax("my_sorted_set");
     * console.log(result); // Output: {'member1': 10.0} - Indicates that 'member1' with a score of 10.0 has been removed from the sorted set.
     * ```
     *
     * @example
     * ```typescript
     * // Example usage of zpopmax method to remove and return multiple members with the highest scores from a sorted set
     * const result = await client.zpopmax("my_sorted_set", 2);
     * console.log(result); // Output: {'member2': 8.0, 'member3': 7.5} - Indicates that 'member2' with a score of 8.0 and 'member3' with a score of 7.5 have been removed from the sorted set.
     * ```
     */
    public zpopmax(
        key: string,
        count?: number,
    ): Promise<Record<string, number>> {
        return this.createWritePromise(createZPopMax(key, count));
    }

    /** Returns the remaining time to live of `key` that has a timeout, in milliseconds.
     * See https://valkey.io/commands/pttl for more details.
     *
     * @param key - The key to return its timeout.
     * @returns TTL in milliseconds. -2 if `key` does not exist, -1 if `key` exists but has no associated expire.
     *
     * @example
     * ```typescript
     * // Example usage of pttl method with an existing key
     * const result = await client.pttl("my_key");
     * console.log(result); // Output: 5000 - Indicates that the key "my_key" has a remaining time to live of 5000 milliseconds.
     * ```
     *
     * @example
     * ```typescript
     * // Example usage of pttl method with a non-existing key
     * const result = await client.pttl("non_existing_key");
     * console.log(result); // Output: -2 - Indicates that the key "non_existing_key" does not exist.
     * ```
     *
     * @example
     * ```typescript
     * // Example usage of pttl method with an exisiting key that has no associated expire.
     * const result = await client.pttl("key");
     * console.log(result); // Output: -1 - Indicates that the key "key" has no associated expire.
     * ```
     */
    public pttl(key: string): Promise<number> {
        return this.createWritePromise(createPTTL(key));
    }

    /** Removes all elements in the sorted set stored at `key` with rank between `start` and `end`.
     * Both `start` and `end` are zero-based indexes with 0 being the element with the lowest score.
     * These indexes can be negative numbers, where they indicate offsets starting at the element with the highest score.
     * See https://valkey.io/commands/zremrangebyrank/ for more details.
     *
     * @param key - The key of the sorted set.
     * @param start - The starting point of the range.
     * @param end - The end of the range.
     * @returns The number of members removed.
     * If `start` exceeds the end of the sorted set, or if `start` is greater than `end`, 0 returned.
     * If `end` exceeds the actual end of the sorted set, the range will stop at the actual end of the sorted set.
     * If `key` does not exist 0 will be returned.
     *
     * @example
     * ```typescript
     * // Example usage of zremRangeByRank method
     * const result = await client.zremRangeByRank("my_sorted_set", 0, 2);
     * console.log(result); // Output: 3 - Indicates that three elements have been removed from the sorted set "my_sorted_set" between ranks 0 and 2.
     * ```
     */
    public zremRangeByRank(
        key: string,
        start: number,
        end: number,
    ): Promise<number> {
        return this.createWritePromise(createZRemRangeByRank(key, start, end));
    }

    /**
     * Removes all elements in the sorted set stored at `key` with lexicographical order between `minLex` and `maxLex`.
     *
     * See https://valkey.io/commands/zremrangebylex/ for more details.
     *
     * @param key - The key of the sorted set.
     * @param minLex - The minimum lex to count from. Can be positive/negative infinity, or a specific lex and inclusivity.
     * @param maxLex - The maximum lex to count up to. Can be positive/negative infinity, or a specific lex and inclusivity.
     * @returns The number of members removed.
     * If `key` does not exist, it is treated as an empty sorted set, and the command returns 0.
     * If `minLex` is greater than `maxLex`, 0 is returned.
     *
     * @example
     * ```typescript
     * // Example usage of zremRangeByLex method to remove members from a sorted set based on lexicographical order range
     * const result = await client.zremRangeByLex("my_sorted_set", { value: "a", isInclusive: false }, { value: "e" });
     * console.log(result); // Output: 4 - Indicates that 4 members, with lexicographical values ranging from "a" (exclusive) to "e" (inclusive), have been removed from "my_sorted_set".
     * ```
     *
     * @example
     * ```typescript
     * // Example usage of zremRangeByLex method when the sorted set does not exist
     * const result = await client.zremRangeByLex("non_existing_sorted_set", InfScoreBoundary.NegativeInfinity, { value: "e" });
     * console.log(result); // Output: 0 - Indicates that no elements were removed.
     * ```
     */
    public zremRangeByLex(
        key: string,
        minLex: ScoreBoundary<string>,
        maxLex: ScoreBoundary<string>,
    ): Promise<number> {
        return this.createWritePromise(
            createZRemRangeByLex(key, minLex, maxLex),
        );
    }

    /** Removes all elements in the sorted set stored at `key` with a score between `minScore` and `maxScore`.
     * See https://valkey.io/commands/zremrangebyscore/ for more details.
     *
     * @param key - The key of the sorted set.
     * @param minScore - The minimum score to remove from. Can be positive/negative infinity, or specific score and inclusivity.
     * @param maxScore - The maximum score to remove to. Can be positive/negative infinity, or specific score and inclusivity.
     * @returns the number of members removed.
     * If `key` does not exist, it is treated as an empty sorted set, and the command returns 0.
     * If `minScore` is greater than `maxScore`, 0 is returned.
     *
     * @example
     * ```typescript
     * // Example usage of zremRangeByScore method to remove members from a sorted set based on score range
     * const result = await client.zremRangeByScore("my_sorted_set", { value: 5.0, isInclusive: true }, InfScoreBoundary.PositiveInfinity);
     * console.log(result); // Output: 2 - Indicates that 2 members with scores between 5.0 (inclusive) and +inf have been removed from the sorted set "my_sorted_set".
     * ```
     *
     * @example
     * ```typescript
     * // Example usage of zremRangeByScore method when the sorted set does not exist
     * const result = await client.zremRangeByScore("non_existing_sorted_set", { value: 5.0, isInclusive: true }, { value: 10.0, isInclusive: false });
     * console.log(result); // Output: 0 - Indicates that no members were removed as the sorted set "non_existing_sorted_set" does not exist.
     * ```
     */
    public zremRangeByScore(
        key: string,
        minScore: ScoreBoundary<number>,
        maxScore: ScoreBoundary<number>,
    ): Promise<number> {
        return this.createWritePromise(
            createZRemRangeByScore(key, minScore, maxScore),
        );
    }

    /**
     * Returns the number of members in the sorted set stored at 'key' with scores between 'minLex' and 'maxLex'.
     *
     * See https://valkey.io/commands/zlexcount/ for more details.
     *
     * @param key - The key of the sorted set.
     * @param minLex - The minimum lex to count from. Can be positive/negative infinity, or a specific lex and inclusivity.
     * @param maxLex - The maximum lex to count up to. Can be positive/negative infinity, or a specific lex and inclusivity.
     * @returns The number of members in the specified lex range.
     * If 'key' does not exist, it is treated as an empty sorted set, and the command returns '0'.
     * If maxLex is less than minLex, '0' is returned.
     *
     * @example
     * ```typescript
     * const result = await client.zlexcount("my_sorted_set", {value: "c"}, InfScoreBoundary.PositiveInfinity);
     * console.log(result); // Output: 2 - Indicates that there are 2 members with lex scores between "c" (inclusive) and positive infinity in the sorted set "my_sorted_set".
     * ```
     *
     * @example
     * ```typescript
     * const result = await client.zlexcount("my_sorted_set", {value: "c"}, {value: "k", isInclusive: false});
     * console.log(result); // Output: 1 - Indicates that there is one member with a lex score between "c" (inclusive) and "k" (exclusive) in the sorted set "my_sorted_set".
     * ```
     */
    public async zlexcount(
        key: string,
        minLex: ScoreBoundary<string>,
        maxLex: ScoreBoundary<string>,
    ): Promise<number> {
        return this.createWritePromise(createZLexCount(key, minLex, maxLex));
    }

    /** Returns the rank of `member` in the sorted set stored at `key`, with scores ordered from low to high.
     * See https://valkey.io/commands/zrank for more details.
     * To get the rank of `member` with its score, see `zrankWithScore`.
     *
     * @param key - The key of the sorted set.
     * @param member - The member whose rank is to be retrieved.
     * @returns The rank of `member` in the sorted set.
     * If `key` doesn't exist, or if `member` is not present in the set, null will be returned.
     *
     * @example
     * ```typescript
     * // Example usage of zrank method to retrieve the rank of a member in a sorted set
     * const result = await client.zrank("my_sorted_set", "member2");
     * console.log(result); // Output: 1 - Indicates that "member2" has the second-lowest score in the sorted set "my_sorted_set".
     * ```
     *
     * @example
     * ```typescript
     * // Example usage of zrank method with a non-existing member
     * const result = await client.zrank("my_sorted_set", "non_existing_member");
     * console.log(result); // Output: null - Indicates that "non_existing_member" is not present in the sorted set "my_sorted_set".
     * ```
     */
    public zrank(key: string, member: string): Promise<number | null> {
        return this.createWritePromise(createZRank(key, member));
    }

    /** Returns the rank of `member` in the sorted set stored at `key` with its score, where scores are ordered from the lowest to highest.
     * See https://valkey.io/commands/zrank for more details.
     *
     * @param key - The key of the sorted set.
     * @param member - The member whose rank is to be retrieved.
     * @returns A list containing the rank and score of `member` in the sorted set.
     * If `key` doesn't exist, or if `member` is not present in the set, null will be returned.
     *
     * since - Redis version 7.2.0.
     *
     * @example
     * ```typescript
     * // Example usage of zrank_withscore method to retrieve the rank and score of a member in a sorted set
     * const result = await client.zrank_withscore("my_sorted_set", "member2");
     * console.log(result); // Output: [1, 6.0] - Indicates that "member2" with score 6.0 has the second-lowest score in the sorted set "my_sorted_set".
     * ```
     *
     * @example
     * ```typescript
     * // Example usage of zrank_withscore method with a non-existing member
     * const result = await client.zrank_withscore("my_sorted_set", "non_existing_member");
     * console.log(result); // Output: null - Indicates that "non_existing_member" is not present in the sorted set "my_sorted_set".
     * ```
     */
    public zrankWithScore(
        key: string,
        member: string,
    ): Promise<number[] | null> {
        return this.createWritePromise(createZRank(key, member, true));
    }

    /**
     * Returns the rank of `member` in the sorted set stored at `key`, where
     * scores are ordered from the highest to lowest, starting from 0.
     * To get the rank of `member` with its score, see {@link zrevrankWithScore}.
     *
     * See https://valkey.io/commands/zrevrank/ for more details.
     *
     * @param key - The key of the sorted set.
     * @param member - The member whose rank is to be retrieved.
     * @returns The rank of `member` in the sorted set, where ranks are ordered from high to low based on scores.
     *     If `key` doesn't exist, or if `member` is not present in the set, `null` will be returned.
     *
     * @example
     * ```typescript
     * const result = await client.zrevrank("my_sorted_set", "member2");
     * console.log(result); // Output: 1 - Indicates that "member2" has the second-highest score in the sorted set "my_sorted_set".
     * ```
     */
    public zrevrank(key: string, member: string): Promise<number | null> {
        return this.createWritePromise(createZRevRank(key, member));
    }

    /**
     * Returns the rank of `member` in the sorted set stored at `key` with its
     * score, where scores are ordered from the highest to lowest, starting from 0.
     *
     * See https://valkey.io/commands/zrevrank/ for more details.
     *
     * @param key - The key of the sorted set.
     * @param member - The member whose rank is to be retrieved.
     * @returns A list containing the rank and score of `member` in the sorted set, where ranks
     *     are ordered from high to low based on scores.
     *     If `key` doesn't exist, or if `member` is not present in the set, `null` will be returned.
     *
     * since - Valkey version 7.2.0.
     *
     * @example
     * ```typescript
     * const result = await client.zrevankWithScore("my_sorted_set", "member2");
     * console.log(result); // Output: [1, 6.0] - Indicates that "member2" with score 6.0 has the second-highest score in the sorted set "my_sorted_set".
     * ```
     */
    public zrevrankWithScore(
        key: string,
        member: string,
    ): Promise<(number[] | null)[]> {
        return this.createWritePromise(createZRevRankWithScore(key, member));
    }

    /**
     * Adds an entry to the specified stream stored at `key`. If the `key` doesn't exist, the stream is created.
     * See https://valkey.io/commands/xadd/ for more details.
     *
     * @param key - The key of the stream.
     * @param values - field-value pairs to be added to the entry.
     * @param options - options detailing how to add to the stream.
     * @returns The id of the added entry, or `null` if `options.makeStream` is set to `false` and no stream with the matching `key` exists.
     */
    public xadd(
        key: string,
        values: [string, string][],
        options?: StreamAddOptions,
    ): Promise<string | null> {
        return this.createWritePromise(createXAdd(key, values, options));
    }

    /**
     * Removes the specified entries by id from a stream, and returns the number of entries deleted.
     *
     * See https://valkey.io/commands/xdel for more details.
     *
     * @param key - The key of the stream.
     * @param ids - An array of entry ids.
     * @returns The number of entries removed from the stream. This number may be less than the number of entries in
     *      `ids`, if the specified `ids` don't exist in the stream.
     *
     * @example
     * ```typescript
     * console.log(await client.xdel("key", ["1538561698944-0", "1538561698944-1"]));
     * // Output is 2 since the stream marked 2 entries as deleted.
     * ```
     */
    public xdel(key: string, ids: string[]): Promise<number> {
        return this.createWritePromise(createXDel(key, ids));
    }

    /**
     * Trims the stream stored at `key` by evicting older entries.
     * See https://valkey.io/commands/xtrim/ for more details.
     *
     * @param key - the key of the stream
     * @param options - options detailing how to trim the stream.
     * @returns The number of entries deleted from the stream. If `key` doesn't exist, 0 is returned.
     */
    public xtrim(key: string, options: StreamTrimOptions): Promise<number> {
        return this.createWritePromise(createXTrim(key, options));
    }

    /**
     * Reads entries from the given streams.
     * See https://valkey.io/commands/xread/ for more details.
     *
     * @param keys_and_ids - pairs of keys and entry ids to read from. A pair is composed of a stream's key and the id of the entry after which the stream will be read.
     * @param options - options detailing how to read the stream.
     * @returns A map of stream keys, to a map of stream ids, to an array of entries.
     * @example
     * ```typescript
     * const streamResults = await client.xread({"my_stream": "0-0", "writers": "0-0"});
     * console.log(result); // Output: {
     *                      //     "my_stream": {
     *                      //         "1526984818136-0": [["duration", "1532"], ["event-id", "5"], ["user-id", "7782813"]],
     *                      //         "1526999352406-0": [["duration", "812"], ["event-id", "9"], ["user-id", "388234"]],
     *                      //     }, "writers": {
     *                      //         "1526985676425-0": [["name", "Virginia"], ["surname", "Woolf"]],
     *                      //         "1526985685298-0": [["name", "Jane"], ["surname", "Austen"]],
     *                      //     }
     *                      // }
     * ```
     */
    public xread(
        keys_and_ids: Record<string, string>,
        options?: StreamReadOptions,
    ): Promise<Record<string, Record<string, string[][]>>> {
        return this.createWritePromise(createXRead(keys_and_ids, options));
    }

    /**
     * Returns the number of entries in the stream stored at `key`.
     *
     * See https://valkey.io/commands/xlen/ for more details.
     *
     * @param key - The key of the stream.
     * @returns The number of entries in the stream. If `key` does not exist, returns `0`.
     *
     * @example
     * ```typescript
     * const numEntries = await client.xlen("my_stream");
     * console.log(numEntries); // Output: 2 - "my_stream" contains 2 entries.
     * ```
     */
    public xlen(key: string): Promise<number> {
        return this.createWritePromise(createXLen(key));
    }

    private readonly MAP_READ_FROM_STRATEGY: Record<
        ReadFrom,
        connection_request.ReadFrom
    > = {
        primary: connection_request.ReadFrom.Primary,
        preferReplica: connection_request.ReadFrom.PreferReplica,
    };

    /** Returns the element at index `index` in the list stored at `key`.
     * The index is zero-based, so 0 means the first element, 1 the second element and so on.
     * Negative indices can be used to designate elements starting at the tail of the list.
     * Here, -1 means the last element, -2 means the penultimate and so forth.
     * See https://valkey.io/commands/lindex/ for more details.
     *
     * @param key - The `key` of the list.
     * @param index - The `index` of the element in the list to retrieve.
     * @returns - The element at `index` in the list stored at `key`.
     * If `index` is out of range or if `key` does not exist, null is returned.
     *
     * @example
     * ```typescript
     * // Example usage of lindex method to retrieve elements from a list by index
     * const result = await client.lindex("my_list", 0);
     * console.log(result); // Output: 'value1' - Returns the first element in the list stored at 'my_list'.
     * ```
     *
     * @example
     * ```typescript
     * // Example usage of lindex method to retrieve elements from a list by negative index
     * const result = await client.lindex("my_list", -1);
     * console.log(result); // Output: 'value3' - Returns the last element in the list stored at 'my_list'.
     * ```
     */
    public lindex(key: string, index: number): Promise<string | null> {
        return this.createWritePromise(createLIndex(key, index));
    }

    /**
     * Inserts `element` in the list at `key` either before or after the `pivot`.
     *
     * See https://valkey.io/commands/linsert/ for more details.
     *
     * @param key - The key of the list.
     * @param position - The relative position to insert into - either `InsertPosition.Before` or
     *     `InsertPosition.After` the `pivot`.
     * @param pivot - An element of the list.
     * @param element - The new element to insert.
     * @returns The list length after a successful insert operation.
     * If the `key` doesn't exist returns `-1`.
     * If the `pivot` wasn't found, returns `0`.
     *
     * @example
     * ```typescript
     * const length = await client.linsert("my_list", InsertPosition.Before, "World", "There");
     * console.log(length); // Output: 2 - The list has a length of 2 after performing the insert.
     * ```
     */
    public linsert(
        key: string,
        position: InsertPosition,
        pivot: string,
        element: string,
    ): Promise<number> {
        return this.createWritePromise(
            createLInsert(key, position, pivot, element),
        );
    }

    /** Remove the existing timeout on `key`, turning the key from volatile (a key with an expire set) to
     * persistent (a key that will never expire as no timeout is associated).
     * See https://valkey.io/commands/persist/ for more details.
     *
     * @param key - The key to remove the existing timeout on.
     * @returns `false` if `key` does not exist or does not have an associated timeout, `true` if the timeout has been removed.
     *
     * @example
     * ```typescript
     * // Example usage of persist method to remove the timeout associated with a key
     * const result = await client.persist("my_key");
     * console.log(result); // Output: true - Indicates that the timeout associated with the key "my_key" was successfully removed.
     * ```
     */
    public persist(key: string): Promise<boolean> {
        return this.createWritePromise(createPersist(key));
    }

    /**
     * Renames `key` to `newkey`.
     * If `newkey` already exists it is overwritten.
     * See https://valkey.io/commands/rename/ for more details.
     *
     * @remarks When in cluster mode, `key` and `newKey` must map to the same hash slot.
     * @param key - The key to rename.
     * @param newKey - The new name of the key.
     * @returns - If the `key` was successfully renamed, return "OK". If `key` does not exist, an error is thrown.
     *
     * @example
     * ```typescript
     * // Example usage of rename method to rename a key
     * await client.set("old_key", "value");
     * const result = await client.rename("old_key", "new_key");
     * console.log(result); // Output: OK - Indicates successful renaming of the key "old_key" to "new_key".
     * ```
     */
    public rename(key: string, newKey: string): Promise<"OK"> {
        return this.createWritePromise(createRename(key, newKey));
    }

    /**
     * Renames `key` to `newkey` if `newkey` does not yet exist.
     * See https://valkey.io/commands/renamenx/ for more details.
     *
     * @remarks When in cluster mode, `key` and `newKey` must map to the same hash slot.
     * @param key - The key to rename.
     * @param newKey - The new name of the key.
     * @returns - If the `key` was successfully renamed, returns `true`. Otherwise, returns `false`.
     * If `key` does not exist, an error is thrown.
     *
     * @example
     * ```typescript
     * // Example usage of renamenx method to rename a key
     * await client.set("old_key", "value");
     * const result = await client.renamenx("old_key", "new_key");
     * console.log(result); // Output: true - Indicates successful renaming of the key "old_key" to "new_key".
     * ```
     */
    public renamenx(key: string, newKey: string): Promise<boolean> {
        return this.createWritePromise(createRenameNX(key, newKey));
    }

    /** Blocking list pop primitive.
     * Pop an element from the tail of the first list that is non-empty,
     * with the given `keys` being checked in the order that they are given.
     * Blocks the connection when there are no elements to pop from any of the given lists.
     * See https://valkey.io/commands/brpop/ for more details.
     *
     * @remarks
     * 1. When in cluster mode, all `keys` must map to the same hash slot.
     * 2. `BRPOP` is a blocking command, see [Blocking Commands](https://github.com/valkey-io/valkey-glide/wiki/General-Concepts#blocking-commands) for more details and best practices.
     * @param keys - The `keys` of the lists to pop from.
     * @param timeout - The `timeout` in seconds.
     * @returns - An `array` containing the `key` from which the element was popped and the value of the popped element,
     * formatted as [key, value]. If no element could be popped and the timeout expired, returns `null`.
     *
     * @example
     * ```typescript
     * // Example usage of brpop method to block and wait for elements from multiple lists
     * const result = await client.brpop(["list1", "list2"], 5);
     * console.log(result); // Output: ["list1", "element"] - Indicates an element "element" was popped from "list1".
     * ```
     */
    public brpop(
        keys: string[],
        timeout: number,
    ): Promise<[string, string] | null> {
        return this.createWritePromise(createBRPop(keys, timeout));
    }

    /** Blocking list pop primitive.
     * Pop an element from the head of the first list that is non-empty,
     * with the given `keys` being checked in the order that they are given.
     * Blocks the connection when there are no elements to pop from any of the given lists.
     * See https://valkey.io/commands/blpop/ for more details.
     *
     * @remarks
     * 1. When in cluster mode, all `keys` must map to the same hash slot.
     * 2. `BLPOP` is a blocking command, see [Blocking Commands](https://github.com/valkey-io/valkey-glide/wiki/General-Concepts#blocking-commands) for more details and best practices.
     * @param keys - The `keys` of the lists to pop from.
     * @param timeout - The `timeout` in seconds.
     * @returns - An `array` containing the `key` from which the element was popped and the value of the popped element,
     * formatted as [key, value]. If no element could be popped and the timeout expired, returns `null`.
     *
     * @example
     * ```typescript
     * const result = await client.blpop(["list1", "list2"], 5);
     * console.log(result); // Output: ['list1', 'element']
     * ```
     */
    public blpop(
        keys: string[],
        timeout: number,
    ): Promise<[string, string] | null> {
        return this.createWritePromise(createBLPop(keys, timeout));
    }

    /** Adds all elements to the HyperLogLog data structure stored at the specified `key`.
     * Creates a new structure if the `key` does not exist.
     * When no elements are provided, and `key` exists and is a HyperLogLog, then no operation is performed.
     *
     * See https://valkey.io/commands/pfadd/ for more details.
     *
     * @param key - The key of the HyperLogLog data structure to add elements into.
     * @param elements - An array of members to add to the HyperLogLog stored at `key`.
     * @returns - If the HyperLogLog is newly created, or if the HyperLogLog approximated cardinality is
     *     altered, then returns `1`. Otherwise, returns `0`.
     * @example
     * ```typescript
     * const result = await client.pfadd("hll_1", ["a", "b", "c"]);
     * console.log(result); // Output: 1 - Indicates that a data structure was created or modified
     * const result = await client.pfadd("hll_2", []);
     * console.log(result); // Output: 1 - Indicates that a new empty data structure was created
     * ```
     */
    public pfadd(key: string, elements: string[]): Promise<number> {
        return this.createWritePromise(createPfAdd(key, elements));
    }

    /** Estimates the cardinality of the data stored in a HyperLogLog structure for a single key or
     * calculates the combined cardinality of multiple keys by merging their HyperLogLogs temporarily.
     *
     * See https://valkey.io/commands/pfcount/ for more details.
     *
     * @remarks When in cluster mode, all `keys` must map to the same hash slot.
     * @param keys - The keys of the HyperLogLog data structures to be analyzed.
     * @returns - The approximated cardinality of given HyperLogLog data structures.
     *     The cardinality of a key that does not exist is `0`.
     * @example
     * ```typescript
     * const result = await client.pfcount(["hll_1", "hll_2"]);
     * console.log(result); // Output: 4 - The approximated cardinality of the union of "hll_1" and "hll_2"
     * ```
     */
    public pfcount(keys: string[]): Promise<number> {
        return this.createWritePromise(createPfCount(keys));
    }

    /**
     * Merges multiple HyperLogLog values into a unique value. If the destination variable exists, it is
     * treated as one of the source HyperLogLog data sets, otherwise a new HyperLogLog is created.
     *
     * See https://valkey.io/commands/pfmerge/ for more details.
     *
     * @remarks When in Cluster mode, all keys in `sourceKeys` and `destination` must map to the same hash slot.
     * @param destination - The key of the destination HyperLogLog where the merged data sets will be stored.
     * @param sourceKeys - The keys of the HyperLogLog structures to be merged.
     * @returns A simple "OK" response.
     *
     * @example
     * ```typescript
     * await client.pfadd("hll1", ["a", "b"]);
     * await client.pfadd("hll2", ["b", "c"]);
     * const result = await client.pfmerge("new_hll", ["hll1", "hll2"]);
     * console.log(result); // Output: OK  - The value of "hll1" merged with "hll2" was stored in "new_hll".
     * const count = await client.pfcount(["new_hll"]);
     * console.log(count); // Output: 3  - The approximated cardinality of "new_hll" is 3.
     * ```
     */
    public async pfmerge(
        destination: string,
        sourceKeys: string[],
    ): Promise<"OK"> {
        return this.createWritePromise(createPfMerge(destination, sourceKeys));
    }

    /** Returns the internal encoding for the Redis object stored at `key`.
     *
     * See https://valkey.io/commands/object-encoding for more details.
     *
     * @param key - The `key` of the object to get the internal encoding of.
     * @returns - If `key` exists, returns the internal encoding of the object stored at `key` as a string.
     *     Otherwise, returns None.
     * @example
     * ```typescript
     * const result = await client.objectEncoding("my_hash");
     * console.log(result); // Output: "listpack"
     * ```
     */
    public objectEncoding(key: string): Promise<string | null> {
        return this.createWritePromise(createObjectEncoding(key));
    }

    /** Returns the logarithmic access frequency counter of a Redis object stored at `key`.
     *
     * See https://valkey.io/commands/object-freq for more details.
     *
     * @param key - The `key` of the object to get the logarithmic access frequency counter of.
     * @returns - If `key` exists, returns the logarithmic access frequency counter of the object
     *            stored at `key` as a `number`. Otherwise, returns `null`.
     * @example
     * ```typescript
     * const result = await client.objectFreq("my_hash");
     * console.log(result); // Output: 2 - The logarithmic access frequency counter of "my_hash".
     * ```
     */
    public objectFreq(key: string): Promise<number | null> {
        return this.createWritePromise(createObjectFreq(key));
    }

    /**
     * Returns the time in seconds since the last access to the value stored at `key`.
     *
     * See https://valkey.io/commands/object-idletime/ for more details.
     *
     * @param key - The key of the object to get the idle time of.
     * @returns If `key` exists, returns the idle time in seconds. Otherwise, returns `null`.
     *
     * @example
     * ```typescript
     * const result = await client.objectIdletime("my_hash");
     * console.log(result); // Output: 13 - "my_hash" was last accessed 13 seconds ago.
     * ```
     */
    public objectIdletime(key: string): Promise<number | null> {
        return this.createWritePromise(createObjectIdletime(key));
    }

    /**
     * Returns the reference count of the object stored at `key`.
     *
     * See https://valkey.io/commands/object-refcount/ for more details.
     *
     * @param key - The `key` of the object to get the reference count of.
     * @returns If `key` exists, returns the reference count of the object stored at `key` as a `number`.
     * Otherwise, returns `null`.
     *
     * @example
     * ```typescript
     * const result = await client.objectRefcount("my_hash");
     * console.log(result); // Output: 2 - "my_hash" has a reference count of 2.
     * ```
     */
    public objectRefcount(key: string): Promise<number | null> {
        return this.createWritePromise(createObjectRefcount(key));
    }

    /**
     * Invokes a previously loaded function.
     *
     * See https://valkey.io/commands/fcall/ for more details.
     *
     * since Valkey version 7.0.0.
     *
     * @remarks When in cluster mode, all `keys` must map to the same hash slot.
     * @param func - The function name.
     * @param keys - A list of `keys` accessed by the function. To ensure the correct execution of functions,
     *     all names of keys that a function accesses must be explicitly provided as `keys`.
     * @param args - A list of `function` arguments and it should not represent names of keys.
     * @returns The invoked function's return value.
     *
     * @example
     * ```typescript
     * const response = await client.fcall("Deep_Thought", [], []);
     * console.log(response); // Output: Returns the function's return value.
     * ```
     */
    public fcall(
        func: string,
        keys: string[],
        args: string[],
    ): Promise<string> {
        return this.createWritePromise(createFCall(func, keys, args));
    }

    /**
     * Invokes a previously loaded read-only function.
     *
     * See https://valkey.io/commands/fcall/ for more details.
     *
     * since Valkey version 7.0.0.
     *
     * @remarks When in cluster mode, all `keys` must map to the same hash slot.
     * @param func - The function name.
     * @param keys - A list of `keys` accessed by the function. To ensure the correct execution of functions,
     *     all names of keys that a function accesses must be explicitly provided as `keys`.
     * @param args - A list of `function` arguments and it should not represent names of keys.
     * @returns The invoked function's return value.
     *
     * @example
     * ```typescript
     * const response = await client.fcallReadOnly("Deep_Thought", ["key1"], ["Answer", "to", "the",
     *            "Ultimate", "Question", "of", "Life,", "the", "Universe,", "and", "Everything"]);
     * console.log(response); // Output: 42 # The return value on the function that was executed.
     * ```
     */
    public fcallReadonly(
        func: string,
        keys: string[],
        args: string[],
    ): Promise<string> {
        return this.createWritePromise(createFCallReadOnly(func, keys, args));
    }

    /**
     * Returns the index of the first occurrence of `element` inside the list specified by `key`. If no
     * match is found, `null` is returned. If the `count` option is specified, then the function returns
     * an `array` of indices of matching elements within the list.
     *
     * See https://valkey.io/commands/lpos/ for more details.
     *
     * @param key - The name of the list.
     * @param element - The value to search for within the list.
     * @param options - The LPOS options.
     * @returns The index of `element`, or `null` if `element` is not in the list. If the `count` option
     * is specified, then the function returns an `array` of indices of matching elements within the list.
     *
     * since - Valkey version 6.0.6.
     *
     * @example
     * ```typescript
     * await client.rpush("myList", ["a", "b", "c", "d", "e", "e"]);
     * console.log(await client.lpos("myList", "e", { rank: 2 })); // Output: 5 - the second occurrence of "e" is at index 5.
     * console.log(await client.lpos("myList", "e", { count: 3 })); // Output: [ 4, 5 ] - indices for the occurrences of "e" in list "myList".
     * ```
     */
    public lpos(
        key: string,
        element: string,
        options?: LPosOptions,
    ): Promise<number | number[] | null> {
        return this.createWritePromise(createLPos(key, element, options));
    }

    /**
     * Counts the number of set bits (population counting) in the string stored at `key`. The `options` argument can
     * optionally be provided to count the number of bits in a specific string interval.
     *
     * See https://valkey.io/commands/bitcount for more details.
     *
     * @param key - The key for the string to count the set bits of.
     * @param options - The offset options.
     * @returns If `options` is provided, returns the number of set bits in the string interval specified by `options`.
     *     If `options` is not provided, returns the number of set bits in the string stored at `key`.
     *     Otherwise, if `key` is missing, returns `0` as it is treated as an empty string.
     *
     * @example
     * ```typescript
     * console.log(await client.bitcount("my_key1")); // Output: 2 - The string stored at "my_key1" contains 2 set bits.
     * console.log(await client.bitcount("my_key2", { start: 1, end: 3 })); // Output: 2 - The second to fourth bytes of the string stored at "my_key2" contain 2 set bits.
     * console.log(await client.bitcount("my_key3", { start: 1, end: 1, indexType: BitmapIndexType.BIT })); // Output: 1 - Indicates that the second bit of the string stored at "my_key3" is set.
     * console.log(await client.bitcount("my_key3", { start: -1, end: -1, indexType: BitmapIndexType.BIT })); // Output: 1 - Indicates that the last bit of the string stored at "my_key3" is set.
     * ```
     */
    public bitcount(key: string, options?: BitOffsetOptions): Promise<number> {
        return this.createWritePromise(createBitCount(key, options));
    }

    /**
     * Adds geospatial members with their positions to the specified sorted set stored at `key`.
     * If a member is already a part of the sorted set, its position is updated.
     *
     * See https://valkey.io/commands/geoadd/ for more details.
     *
     * @param key - The key of the sorted set.
     * @param membersToGeospatialData - A mapping of member names to their corresponding positions - see
     *     {@link GeospatialData}. The command will report an error when the user attempts to index
     *     coordinates outside the specified ranges.
     * @param options - The GeoAdd options - see {@link GeoAddOptions}.
     * @returns The number of elements added to the sorted set. If `changed` is set to
     *    `true` in the options, returns the number of elements updated in the sorted set.
     *
     * @example
     * ```typescript
     * const options = {updateMode: ConditionalChange.ONLY_IF_EXISTS, changed: true};
     * const membersToCoordinates = new Map<string, GeospatialData>([
     *      ["Palermo", { longitude: 13.361389, latitude: 38.115556 }],
     * ]);
     * const num = await client.geoadd("mySortedSet", membersToCoordinates, options);
     * console.log(num); // Output: 1 - Indicates that the position of an existing member in the sorted set "mySortedSet" has been updated.
     * ```
     */
    public geoadd(
        key: string,
        membersToGeospatialData: Map<string, GeospatialData>,
        options?: GeoAddOptions,
    ): Promise<number> {
        return this.createWritePromise(
            createGeoAdd(key, membersToGeospatialData, options),
        );
    }

    /**
     * Returns the members of a sorted set populated with geospatial information using {@link geoadd},
     * which are within the borders of the area specified by a given shape.
     *
     * See https://valkey.io/commands/geosearch/ for more details.
     *
     * since - Valkey 6.2.0 and above.
     *
     * @param key - The key of the sorted set.
     * @param searchFrom - The query's center point options, could be one of:
     *
     * - {@link MemberOrigin} to use the position of the given existing member in the sorted set.
     *
     * - {@link CoordOrigin} to use the given longitude and latitude coordinates.
     *
     * @param searchBy - The query's shape options, could be one of:
     *
     * - {@link GeoCircleShape} to search inside circular area according to given radius.
     *
     * - {@link GeoBoxShape} to search inside an axis-aligned rectangle, determined by height and width.
     *
     * @param resultOptions - The optional inputs to request additional information and configure sorting/limiting the results, see {@link GeoSearchResultOptions}.
     * @returns By default, returns an `Array` of members (locations) names.
     *     If any of `withCoord`, `withDist` or `withHash` are set to `true` in {@link GeoSearchResultOptions}, a 2D `Array` returned,
     *     where each sub-array represents a single item in the following order:
     *
     * - The member (location) name.
     * - The distance from the center as a floating point `number`, in the same unit specified for `searchBy`, if `withDist` is set to `true`.
     * - The geohash of the location as a integer `number`, if `withHash` is set to `true`.
     * - The coordinates as a two item `array` of floating point `number`s, if `withCoord` is set to `true`.
     *
     * @example
     * ```typescript
     * const data = new Map([["Palermo", { longitude: 13.361389, latitude: 38.115556 }], ["Catania", { longitude: 15.087269, latitude: 37.502669 }]]);
     * await client.geoadd("mySortedSet", data);
     * // search for locations within 200 km circle around stored member named 'Palermo'
     * const result1 = await client.geosearch("mySortedSet", { member: "Palermo" }, { radius: 200, unit: GeoUnit.KILOMETERS });
     * console.log(result1); // Output: ['Palermo', 'Catania']
     *
     * // search for locations in 200x300 mi rectangle centered at coordinate (15, 37), requesting additional info,
     * // limiting results by 2 best matches, ordered by ascending distance from the search area center
     * const result2 = await client.geosearch(
     *     "mySortedSet",
     *     { position: { longitude: 15, latitude: 37 } },
     *     { width: 200, height: 300, unit: GeoUnit.MILES },
     *     {
     *         sortOrder: SortOrder.ASC,
     *         count: 2,
     *         withCoord: true,
     *         withDist: true,
     *         withHash: true,
     *     },
     * );
     * console.log(result2); // Output:
     * // [
     * //     [
     * //         'Catania',                                       // location name
     * //         [
     * //             56.4413,                                     // distance
     * //             3479447370796909,                            // geohash of the location
     * //             [15.087267458438873, 37.50266842333162],     // coordinates of the location
     * //         ],
     * //     ],
     * //     [
     * //         'Palermo',
     * //         [
     * //             190.4424,
     * //             3479099956230698,
     * //             [13.361389338970184, 38.1155563954963],
     * //         ],
     * //     ],
     * // ]
     * ```
     */
    public async geosearch(
        key: string,
        searchFrom: SearchOrigin,
        searchBy: GeoSearchShape,
        resultOptions?: GeoSearchResultOptions,
    ): Promise<(Buffer | (number | number[])[])[]> {
        return this.createWritePromise(
            createGeoSearch(key, searchFrom, searchBy, resultOptions),
        );
    }

    /**
     * Returns the positions (longitude, latitude) of all the specified `members` of the
     * geospatial index represented by the sorted set at `key`.
     *
     * See https://valkey.io/commands/geopos for more details.
     *
     * @param key - The key of the sorted set.
     * @param members - The members for which to get the positions.
     * @returns A 2D `Array` which represents positions (longitude and latitude) corresponding to the
     *     given members. The order of the returned positions matches the order of the input members.
     *     If a member does not exist, its position will be `null`.
     *
     * @example
     * ```typescript
     * const data = new Map([["Palermo", { longitude: 13.361389, latitude: 38.115556 }], ["Catania", { longitude: 15.087269, latitude: 37.502669 }]]);
     * await client.geoadd("mySortedSet", data);
     * const result = await client.geopos("mySortedSet", ["Palermo", "Catania", "NonExisting"]);
     * // When added via GEOADD, the geospatial coordinates are converted into a 52 bit geohash, so the coordinates
     * // returned might not be exactly the same as the input values
     * console.log(result); // Output: [[13.36138933897018433, 38.11555639549629859], [15.08726745843887329, 37.50266842333162032], null]
     * ```
     */
    public geopos(
        key: string,
        members: string[],
    ): Promise<(number[] | null)[]> {
        return this.createWritePromise(createGeoPos(key, members));
    }

    /**
     * Pops a member-score pair from the first non-empty sorted set, with the given `keys`
     * being checked in the order they are provided.
     *
     * See https://valkey.io/commands/zmpop/ for more details.
     *
     * @remarks When in cluster mode, all `keys` must map to the same hash slot.
     * @param keys - The keys of the sorted sets.
     * @param modifier - The element pop criteria - either {@link ScoreFilter.MIN} or
     *     {@link ScoreFilter.MAX} to pop the member with the lowest/highest score accordingly.
     * @param count - (Optional) The number of elements to pop. If not supplied, only one element will be popped.
     * @returns A two-element `array` containing the key name of the set from which the element
     *     was popped, and a member-score `Record` of the popped element.
     *     If no member could be popped, returns `null`.
     *
     * since Valkey version 7.0.0.
     *
     * @example
     * ```typescript
     * await client.zadd("zSet1", { one: 1.0, two: 2.0, three: 3.0 });
     * await client.zadd("zSet2", { four: 4.0 });
     * console.log(await client.zmpop(["zSet1", "zSet2"], ScoreFilter.MAX, 2));
     * // Output: [ "zSet1", { three: 3, two: 2 } ] - "three" with score 3 and "two" with score 2 were popped from "zSet1".
     * ```
     */
    public async zmpop(
        keys: string[],
        modifier: ScoreFilter,
        count?: number,
    ): Promise<[string, [Record<string, number>]] | null> {
        return this.createWritePromise(createZMPop(keys, modifier, count));
    }

    /**
     * Pops a member-score pair from the first non-empty sorted set, with the given `keys` being
     * checked in the order they are provided. Blocks the connection when there are no members
     * to pop from any of the given sorted sets. `BZMPOP` is the blocking variant of {@link zmpop}.
     *
     * See https://valkey.io/commands/bzmpop/ for more details.
     *
     * @remarks
     *      1. When in cluster mode, all `keys` must map to the same hash slot.
     *      2. `BZMPOP` is a client blocking command, see {@link https://github.com/valkey-io/valkey-glide/wiki/General-Concepts#blocking-commands | the wiki}
     *         for more details and best practices.
     * @param keys - The keys of the sorted sets.
     * @param modifier - The element pop criteria - either {@link ScoreFilter.MIN} or
     *     {@link ScoreFilter.MAX} to pop the member with the lowest/highest score accordingly.
     * @param timeout - The number of seconds to wait for a blocking operation to complete.
     *     A value of 0 will block indefinitely.
     * @param count - (Optional) The number of elements to pop. If not supplied, only one element will be popped.
     * @returns A two-element `array` containing the key name of the set from which the element
     *     was popped, and a member-score `Record` of the popped element.
     *     If no member could be popped, returns `null`.
     *
     * since Valkey version 7.0.0.
     *
     * @example
     * ```typescript
     * await client.zadd("zSet1", { one: 1.0, two: 2.0, three: 3.0 });
     * await client.zadd("zSet2", { four: 4.0 });
     * console.log(await client.bzmpop(["zSet1", "zSet2"], ScoreFilter.MAX, 0.1, 2));
     * // Output: [ "zSet1", { three: 3, two: 2 } ] - "three" with score 3 and "two" with score 2 were popped from "zSet1".
     * ```
     */
    public async bzmpop(
        keys: string[],
        modifier: ScoreFilter,
        timeout: number,
        count?: number,
    ): Promise<[string, [Record<string, number>]] | null> {
        return this.createWritePromise(
            createBZMPop(keys, modifier, timeout, count),
        );
    }

    /**
     * Increments the score of `member` in the sorted set stored at `key` by `increment`.
     * If `member` does not exist in the sorted set, it is added with `increment` as its score.
     * If `key` does not exist, a new sorted set is created with the specified member as its sole member.
     *
     * See https://valkey.io/commands/zincrby/ for details.
     *
     * @param key - The key of the sorted set.
     * @param increment - The score increment.
     * @param member - A member of the sorted set.
     *
     * @returns The new score of `member`.
     *
     * @example
     * ```typescript
     * // Example usage of zincrBy method to increment the value of a member's score
     * await client.zadd("my_sorted_set", {"member": 10.5, "member2": 8.2});
     * console.log(await client.zincrby("my_sorted_set", 1.2, "member"));
     * // Output: 11.7 - The member existed in the set before score was altered, the new score is 11.7.
     * console.log(await client.zincrby("my_sorted_set", -1.7, "member"));
     * // Output: 10.0 - Negative increment, decrements the score.
     * console.log(await client.zincrby("my_sorted_set", 5.5, "non_existing_member"));
     * // Output: 5.5 - A new member is added to the sorted set with the score of 5.5.
     * ```
     */
    public async zincrby(
        key: string,
        increment: number,
        member: string,
    ): Promise<number> {
        return this.createWritePromise(createZIncrBy(key, increment, member));
    }

    /**
     * Iterates incrementally over a sorted set.
     *
     * See https://valkey.io/commands/zscan for more details.
     *
     * @param key - The key of the sorted set.
     * @param cursor - The cursor that points to the next iteration of results. A value of `"0"` indicates the start of
     *      the search.
     * @param options - (Optional) The zscan options.
     * @returns An `Array` of the `cursor` and the subset of the sorted set held by `key`.
     *      The first element is always the `cursor` for the next iteration of results. `0` will be the `cursor`
     *      returned on the last iteration of the sorted set. The second element is always an `Array` of the subset
     *      of the sorted set held in `key`. The `Array` in the second element is always a flattened series of
     *      `String` pairs, where the value is at even indices and the score is at odd indices.
     *
     * @example
     * ```typescript
     * // Assume "key" contains a sorted set with multiple members
     * let newCursor = "0";
     * let result = [];
     *
     * do {
     *      result = await client.zscan(key1, newCursor, {
     *          match: "*",
     *          count: 5,
     *      });
     *      newCursor = result[0];
     *      console.log("Cursor: ", newCursor);
     *      console.log("Members: ", result[1]);
     * } while (newCursor !== "0");
     * // The output of the code above is something similar to:
     * // Cursor:  123
     * // Members:  ['value 163', '163', 'value 114', '114', 'value 25', '25', 'value 82', '82', 'value 64', '64']
     * // Cursor:  47
     * // Members:  ['value 39', '39', 'value 127', '127', 'value 43', '43', 'value 139', '139', 'value 211', '211']
     * // Cursor:  0
     * // Members:  ['value 55', '55', 'value 24', '24', 'value 90', '90', 'value 113', '113']
     * ```
     */
    public async zscan(
        key: string,
        cursor: string,
        options?: BaseScanOptions,
    ): Promise<[string, string[]]> {
        return this.createWritePromise(createZScan(key, cursor, options));
    }

    /**
     * Returns the distance between `member1` and `member2` saved in the geospatial index stored at `key`.
     *
     * See https://valkey.io/commands/geodist/ for more details.
     *
     * @param key - The key of the sorted set.
     * @param member1 - The name of the first member.
     * @param member2 - The name of the second member.
     * @param geoUnit - The unit of distance measurement - see {@link GeoUnit}. If not specified, the default unit is {@link GeoUnit.METERS}.
     * @returns The distance between `member1` and `member2`. Returns `null`, if one or both members do not exist,
     *     or if the key does not exist.
     *
     * @example
     * ```typescript
     * const result = await client.geodist("mySortedSet", "Place1", "Place2", GeoUnit.KILOMETERS);
     * console.log(num); // Output: the distance between Place1 and Place2.
     * ```
     */
    public geodist(
        key: string,
        member1: string,
        member2: string,
        geoUnit?: GeoUnit,
    ): Promise<number | null> {
        return this.createWritePromise(
            createGeoDist(key, member1, member2, geoUnit),
        );
    }

    /**
     * Returns the `GeoHash` strings representing the positions of all the specified `members` in the sorted set stored at `key`.
     *
     * See https://valkey.io/commands/geohash/ for more details.
     *
     * @param key - The key of the sorted set.
     * @param members - The array of members whose `GeoHash` strings are to be retrieved.
     * @returns An array of `GeoHash` strings representing the positions of the specified members stored at `key`.
     *   If a member does not exist in the sorted set, a `null` value is returned for that member.
     *
     * @example
     * ```typescript
     * const result = await client.geohash("mySortedSet",["Palermo", "Catania", "NonExisting"]);
     * console.log(num); // Output: ["sqc8b49rny0", "sqdtr74hyu0", null]
     * ```
     */
    public geohash(key: string, members: string[]): Promise<(string | null)[]> {
        return this.createWritePromise<(string | null)[]>(
            createGeoHash(key, members),
        ).then((hashes) =>
            hashes.map((hash) => (hash === null ? null : "" + hash)),
        );
    }

    /**
     * Returns all the longest common subsequences combined between strings stored at `key1` and `key2`.
     *
     * since Valkey version 7.0.0.
     *
     * @remarks When in cluster mode, `key1` and `key2` must map to the same hash slot.
     *
     * See https://valkey.io/commands/lcs/ for more details.
     *
     * @param key1 - The key that stores the first string.
     * @param key2 - The key that stores the second string.
     * @returns A `String` containing all the longest common subsequence combined between the 2 strings.
     *     An empty `String` is returned if the keys do not exist or have no common subsequences.
     *
     * @example
     * ```typescript
     * await client.mset({"testKey1": "abcd", "testKey2": "axcd"});
     * const result = await client.lcs("testKey1", "testKey2");
     * console.log(result); // Output: 'cd'
     * ```
     */
    public async lcs(key1: string, key2: string): Promise<string> {
        return this.createWritePromise(createLCS(key1, key2));
    }

    /**
     * Returns the total length of all the longest common subsequences between strings stored at `key1` and `key2`.
     *
     * since Valkey version 7.0.0.
     *
     * @remarks When in cluster mode, `key1` and `key2` must map to the same hash slot.
     *
     * See https://valkey.io/commands/lcs/ for more details.
     *
     * @param key1 - The key that stores the first string.
     * @param key2 - The key that stores the second string.
     * @returns The total length of all the longest common subsequences between the 2 strings.
     *
     * @example
     * ```typescript
     * await client.mset({"testKey1": "abcd", "testKey2": "axcd"});
     * const result = await client.lcsLen("testKey1", "testKey2");
     * console.log(result); // Output: 2
     * ```
     */
    public async lcsLen(key1: string, key2: string): Promise<number> {
        return this.createWritePromise(createLCS(key1, key2, { len: true }));
    }

    /**
     * Returns the indices and lengths of the longest common subsequences between strings stored at
     * `key1` and `key2`.
     *
     * since Valkey version 7.0.0.
     *
     * @remarks When in cluster mode, `key1` and `key2` must map to the same hash slot.
     *
     * See https://valkey.io/commands/lcs/ for more details.
     *
     * @param key1 - The key that stores the first string.
     * @param key2 - The key that stores the second string.
     * @param withMatchLen - (Optional) If `true`, include the length of the substring matched for the each match.
     * @param minMatchLen - (Optional) The minimum length of matches to include in the result.
     * @returns A `Record` containing the indices of the longest common subsequences between the
     *     2 strings and the lengths of the longest common subsequences. The resulting map contains two
     *     keys, "matches" and "len":
     *     - `"len"` is mapped to the total length of the all longest common subsequences between the 2 strings
     *           stored as an integer. This value doesn't count towards the `minMatchLen` filter.
     *     - `"matches"` is mapped to a three dimensional array of integers that stores pairs
     *           of indices that represent the location of the common subsequences in the strings held
     *           by `key1` and `key2`.
     *
     * @example
     * ```typescript
     * await client.mset({"key1": "ohmytext", "key2": "mynewtext"});
     * const result = await client.lcsIdx("key1", "key2");
     * console.log(result); // Output:
     * {
     *     "matches" :
     *     [
     *         [              // first substring match is "text"
     *             [4, 7],    // in `key1` it is located between indices 4 and 7
     *             [5, 8],    // and in `key2` - in between 5 and 8
     *             4          // the match length, returned if `withMatchLen` set to `true`
     *         ],
     *         [              // second substring match is "my"
     *             [2, 3],    // in `key1` it is located between indices 2 and 3
     *             [0, 1],    // and in `key2` - in between 0 and 1
     *             2          // the match length, returned if `withMatchLen` set to `true`
     *         ]
     *     ],
     *     "len" : 6          // total length of the all matches found
     * }
     * ```
     */
    public async lcsIdx(
        key1: string,
        key2: string,
        options?: { withMatchLen?: boolean; minMatchLen?: number },
    ): Promise<Record<string, (number | [number, number])[][] | number>> {
        return this.createWritePromise(
            createLCS(key1, key2, { idx: options ?? {} }),
        );
    }

    /**
     * Updates the last access time of the specified keys.
     *
     * See https://valkey.io/commands/touch/ for more details.
     *
     * @remarks When in cluster mode, the command may route to multiple nodes when `keys` map to different hash slots.
     * @param keys - The keys to update the last access time of.
     * @returns The number of keys that were updated. A key is ignored if it doesn't exist.
     *
     * @example
     * ```typescript
     * await client.set("key1", "value1");
     * await client.set("key2", "value2");
     * const result = await client.touch(["key1", "key2", "nonExistingKey"]);
     * console.log(result); // Output: 2 - The last access time of 2 keys has been updated.
     * ```
     */
    public touch(keys: string[]): Promise<number> {
        return this.createWritePromise(createTouch(keys));
    }

    /**
<<<<<<< HEAD
     * Marks the given keys to be watched for conditional execution of a transaction. Transactions
     * will only execute commands if the watched keys are not modified before execution of the
     * transaction.
     *
     * See https://valkey.io/commands/watch/ for more details.
     *
     * @remarks When in cluster mode, the command may route to multiple nodes when `keys` map to different hash slots.
     * @param keys - The keys to watch.
     * @returns A simple "OK" response.
     *
     * @example
     * ```typescript
     * const response = await client.watch("sampleKey");
     * console.log(response); // Output: "OK"
     * transaction.set("SampleKey", "foobar");
     * const result = await client.exec(transaction);
     * console.log(result); // Output: "OK" - Executes successfully and keys are unwatched.
     * ```
     * ```typescript
     * const response = await client.watch("sampleKey");
     * console.log(response); // Output: "OK"
     * transaction.set("SampleKey", "foobar");
     * await client.set("sampleKey", "hello world");
     * const result = await client.exec(transaction);
     * console.log(result); // Output: None - None is returned when the watched key is modified before transaction execution.
     * ```
     */
    public watch(keys: string[]): Promise<"OK"> {
        return this.createWritePromise(createWatch(keys));
=======
     * Overwrites part of the string stored at `key`, starting at the specified `offset`,
     * for the entire length of `value`. If the `offset` is larger than the current length of the string at `key`,
     * the string is padded with zero bytes to make `offset` fit. Creates the `key` if it doesn't exist.
     *
     * See https://valkey.io/commands/setrange/ for more details.
     *
     * @param key - The key of the string to update.
     * @param offset - The position in the string where `value` should be written.
     * @param value - The string written with `offset`.
     * @returns The length of the string stored at `key` after it was modified.
     *
     * @example
     * ```typescript
     * const len = await client.setrange("key", 6, "GLIDE");
     * console.log(len); // Output: 11 - New key was created with length of 11 symbols
     * const value = await client.get("key");
     * console.log(result); // Output: "\0\0\0\0\0\0GLIDE" - The string was padded with zero bytes
     * ```
     */
    public async setrange(
        key: string,
        offset: number,
        value: string,
    ): Promise<number> {
        return this.createWritePromise(createSetRange(key, offset, value));
>>>>>>> 5ae81cc0
    }

    /**
     * @internal
     */
    protected createClientRequest(
        options: BaseClientConfiguration,
    ): connection_request.IConnectionRequest {
        const readFrom = options.readFrom
            ? this.MAP_READ_FROM_STRATEGY[options.readFrom]
            : connection_request.ReadFrom.Primary;
        const authenticationInfo =
            options.credentials !== undefined &&
            "password" in options.credentials
                ? {
                      password: options.credentials.password,
                      username: options.credentials.username,
                  }
                : undefined;
        const protocol = options.protocol as
            | connection_request.ProtocolVersion
            | undefined;
        return {
            protocol,
            clientName: options.clientName,
            addresses: options.addresses,
            tlsMode: options.useTLS
                ? connection_request.TlsMode.SecureTls
                : connection_request.TlsMode.NoTls,
            requestTimeout: options.requestTimeout,
            clusterModeEnabled: false,
            readFrom,
            authenticationInfo,
        };
    }

    /**
     * @internal
     */
    protected connectToServer(options: BaseClientConfiguration): Promise<void> {
        return new Promise((resolve, reject) => {
            this.promiseCallbackFunctions[0] = [resolve, reject];

            const message = connection_request.ConnectionRequest.create(
                this.createClientRequest(options),
            );

            this.writeOrBufferRequest(
                message,
                (
                    message: connection_request.ConnectionRequest,
                    writer: Writer,
                ) => {
                    connection_request.ConnectionRequest.encodeDelimited(
                        message,
                        writer,
                    );
                },
            );
        });
    }

    /**
     *  Terminate the client by closing all associated resources, including the socket and any active promises.
     *  All open promises will be closed with an exception.
     * @param errorMessage - If defined, this error message will be passed along with the exceptions when closing all open promises.
     */
    public close(errorMessage?: string): void {
        this.isClosed = true;
        this.promiseCallbackFunctions.forEach(([, reject]) => {
            reject(new ClosingError(errorMessage || ""));
        });

        // Handle pubsub futures
        this.pubsubFutures.forEach(([, reject]) => {
            reject(new ClosingError(errorMessage || ""));
        });
        Logger.log("info", "Client lifetime", "disposing of client");
        this.socket.end();
    }

    /**
     * @internal
     */
    protected static async __createClientInternal<
        TConnection extends BaseClient,
    >(
        options: BaseClientConfiguration,
        connectedSocket: net.Socket,
        constructor: (
            socket: net.Socket,
            options?: BaseClientConfiguration,
        ) => TConnection,
    ): Promise<TConnection> {
        const connection = constructor(connectedSocket, options);
        await connection.connectToServer(options);
        Logger.log("info", "Client lifetime", "connected to server");
        return connection;
    }

    /**
     * @internal
     */
    protected static GetSocket(path: string): Promise<net.Socket> {
        return new Promise((resolve, reject) => {
            const socket = new net.Socket();
            socket
                .connect(path)
                .once("connect", () => resolve(socket))
                .once("error", reject);
        });
    }

    /**
     * @internal
     */
    protected static async createClientInternal<TConnection extends BaseClient>(
        options: BaseClientConfiguration,
        constructor: (
            socket: net.Socket,
            options?: BaseClientConfiguration,
        ) => TConnection,
    ): Promise<TConnection> {
        const path = await StartSocketConnection();
        const socket = await this.GetSocket(path);

        try {
            return await this.__createClientInternal<TConnection>(
                options,
                socket,
                constructor,
            );
        } catch (err) {
            // Ensure socket is closed
            socket.end();
            throw err;
        }
    }
}<|MERGE_RESOLUTION|>--- conflicted
+++ resolved
@@ -171,8 +171,8 @@
     createZRemRangeByScore,
     createZRevRank,
     createZRevRankWithScore,
+    createZScan,
     createZScore,
-    createZScan,
 } from "./Commands";
 import {
     ClosingError,
@@ -4488,7 +4488,6 @@
     }
 
     /**
-<<<<<<< HEAD
      * Marks the given keys to be watched for conditional execution of a transaction. Transactions
      * will only execute commands if the watched keys are not modified before execution of the
      * transaction.
@@ -4516,9 +4515,11 @@
      * console.log(result); // Output: None - None is returned when the watched key is modified before transaction execution.
      * ```
      */
-    public watch(keys: string[]): Promise<"OK"> {
+    public async watch(keys: string[]): Promise<"OK"> {
         return this.createWritePromise(createWatch(keys));
-=======
+    }
+
+    /**
      * Overwrites part of the string stored at `key`, starting at the specified `offset`,
      * for the entire length of `value`. If the `offset` is larger than the current length of the string at `key`,
      * the string is padded with zero bytes to make `offset` fit. Creates the `key` if it doesn't exist.
@@ -4544,7 +4545,6 @@
         value: string,
     ): Promise<number> {
         return this.createWritePromise(createSetRange(key, offset, value));
->>>>>>> 5ae81cc0
     }
 
     /**
