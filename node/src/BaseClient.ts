/**
 * Copyright Valkey GLIDE Project Contributors - SPDX Identifier: Apache-2.0
 */

import {
    DEFAULT_TIMEOUT_IN_MILLISECONDS,
    Script,
    StartSocketConnection,
    valueFromSplitPointer,
} from "glide-rs";
import * as net from "net";
import { Buffer, BufferWriter, Reader, Writer } from "protobufjs";
import {
    AggregationType,
<<<<<<< HEAD
    CoordOrigin, // eslint-disable-line @typescript-eslint/no-unused-vars
    ExpireOptions,
    GeoBoxShape, // eslint-disable-line @typescript-eslint/no-unused-vars
    GeoCircleShape, // eslint-disable-line @typescript-eslint/no-unused-vars
    GeoSearchResultOptions,
    GeoSearchShape,
    GeoUnit,
    GeospatialData,
=======
    BitwiseOperation,
    ExpireOptions,
    GeoUnit,
>>>>>>> b0f04e9a
    InsertPosition,
    KeyWeight,
    MemberOrigin, // eslint-disable-line @typescript-eslint/no-unused-vars
    RangeByIndex,
    RangeByLex,
    RangeByScore,
    ScoreBoundary,
    ScoreFilter,
    SearchOrigin,
    SetOptions,
    StreamAddOptions,
    StreamReadOptions,
    StreamTrimOptions,
    ZAddOptions,
    createBLPop,
    createBRPop,
    createBitCount,
    createBitOp,
    createDecr,
    createDecrBy,
    createDel,
    createExists,
    createExpire,
    createExpireAt,
    createFCall,
    createFCallReadOnly,
    createGeoAdd,
    createGeoDist,
    createGeoHash,
    createGeoPos,
<<<<<<< HEAD
    createGeoSearch,
=======
>>>>>>> b0f04e9a
    createGet,
    createGetBit,
    createGetDel,
    createHDel,
    createHExists,
    createHGet,
    createHGetAll,
    createHIncrBy,
    createHIncrByFloat,
    createHLen,
    createHMGet,
    createHSet,
    createHSetNX,
    createHVals,
    createIncr,
    createIncrBy,
    createIncrByFloat,
    createLIndex,
    createLInsert,
    createLLen,
    createLPop,
    createLPos,
    createLPush,
    createLPushX,
    createLRange,
    createLRem,
    createLSet,
    createLTrim,
    createMGet,
    createMSet,
    createObjectEncoding,
    createObjectFreq,
    createObjectIdletime,
    createObjectRefcount,
    createPExpire,
    createPExpireAt,
    createPTTL,
    createPersist,
    createPfAdd,
    createPfCount,
    createRPop,
    createRPush,
    createRPushX,
    createRename,
    createRenameNX,
    createSAdd,
    createSCard,
    createSDiff,
    createSDiffStore,
    createSInter,
    createSInterCard,
    createSInterStore,
    createSIsMember,
    createSMIsMember,
    createSMembers,
    createSMove,
    createSPop,
    createSRem,
    createSUnion,
    createSUnionStore,
    createSet,
    createSetBit,
    createStrlen,
    createTTL,
    createType,
    createUnlink,
    createXAdd,
    createXLen,
    createXRead,
    createXTrim,
    createZAdd,
    createZCard,
    createZCount,
    createZDiff,
    createZDiffStore,
    createZDiffWithScores,
    createZInterCard,
    createZInterstore,
    createZMPop,
    createZMScore,
    createZPopMax,
    createZPopMin,
    createZRange,
    createZRangeWithScores,
    createZRank,
    createZRem,
    createZRemRangeByRank,
    createZRemRangeByScore,
    createZRevRank,
    createZRevRankWithScore,
    createZScore,
} from "./Commands";
import { BitOffsetOptions } from "./commands/BitOffsetOptions";
import { GeoAddOptions } from "./commands/geospatial/GeoAddOptions";
import { LPosOptions } from "./commands/LPosOptions";
import {
    ClosingError,
    ConfigurationError,
    ConnectionError,
    ExecAbortError,
    RedisError,
    RequestError,
    TimeoutError,
} from "./Errors";
import { GlideClientConfiguration } from "./GlideClient";
import { ClusterClientConfiguration } from "./GlideClusterClient";
import { Logger } from "./Logger";
import {
    command_request,
    connection_request,
    response,
} from "./ProtobufMessage";

/* eslint-disable-next-line @typescript-eslint/no-explicit-any */
type PromiseFunction = (value?: any) => void;
type ErrorFunction = (error: RedisError) => void;
export type ReturnTypeMap = { [key: string]: ReturnType };
export type ReturnTypeAttribute = {
    value: ReturnType;
    attributes: ReturnTypeMap;
};
export enum ProtocolVersion {
    /** Use RESP2 to communicate with the server nodes. */
    RESP2 = connection_request.ProtocolVersion.RESP2,
    /** Use RESP3 to communicate with the server nodes. */
    RESP3 = connection_request.ProtocolVersion.RESP3,
}
export type ReturnType =
    | "OK"
    | string
    | number
    | null
    | boolean
    | bigint
    | Set<ReturnType>
    | ReturnTypeMap
    | ReturnTypeAttribute
    | ReturnType[];

type RedisCredentials = {
    /**
     * The username that will be used for authenticating connections to the Redis servers.
     * If not supplied, "default" will be used.
     */
    username?: string;
    /**
     * The password that will be used for authenticating connections to the Redis servers.
     */
    password: string;
};

type ReadFrom =
    /** Always get from primary, in order to get the freshest data.*/
    | "primary"
    /** Spread the requests between all replicas in a round robin manner.
        If no replica is available, route the requests to the primary.*/
    | "preferReplica";

export type BaseClientConfiguration = {
    /**
     * DNS Addresses and ports of known nodes in the cluster.
     * If the server is in cluster mode the list can be partial, as the client will attempt to map out the cluster and find all nodes.
     * If the server is in standalone mode, only nodes whose addresses were provided will be used by the client.
     *
     * @example
     * ```typescript
     * configuration.addresses =
     * [
     *   { address: sample-address-0001.use1.cache.amazonaws.com, port:6378 },
     *   { address: sample-address-0002.use2.cache.amazonaws.com }
     *   { address: sample-address-0003.use2.cache.amazonaws.com, port:6380 }
     * ]
     * ```
     */
    addresses: {
        host: string;
        /**
         * If port isn't supplied, 6379 will be used
         */
        port?: number;
    }[];
    /**
     * True if communication with the cluster should use Transport Level Security.
     * Should match the TLS configuration of the server/cluster,
     * otherwise the connection attempt will fail.
     */
    useTLS?: boolean;
    /**
     * Credentials for authentication process.
     * If none are set, the client will not authenticate itself with the server.
     */
    credentials?: RedisCredentials;
    /**
     * The duration in milliseconds that the client should wait for a request to complete.
     * This duration encompasses sending the request, awaiting for a response from the server, and any required reconnections or retries.
     * If the specified timeout is exceeded for a pending request, it will result in a timeout error.
     * If not set, a default value will be used.
     * Value must be an integer.
     */
    requestTimeout?: number;
    /**
     * Represents the client's read from strategy.
     * If not set, `Primary` will be used.
     */
    readFrom?: ReadFrom;
    /**
     * Choose the Redis protocol to be used with the server.
     * If not set, `RESP3` will be used.
     */
    protocol?: ProtocolVersion;
    /**
     * Client name to be used for the client. Will be used with CLIENT SETNAME command during connection establishment.
     */
    clientName?: string;
};

export type ScriptOptions = {
    /**
     * The keys that are used in the script.
     */
    keys?: (string | Uint8Array)[];
    /**
     * The arguments for the script.
     */
    args?: (string | Uint8Array)[];
};

function getRequestErrorClass(
    type: response.RequestErrorType | null | undefined,
): typeof RequestError {
    if (type === response.RequestErrorType.Disconnect) {
        return ConnectionError;
    }

    if (type === response.RequestErrorType.ExecAbort) {
        return ExecAbortError;
    }

    if (type === response.RequestErrorType.Timeout) {
        return TimeoutError;
    }

    if (type === response.RequestErrorType.Unspecified) {
        return RequestError;
    }

    return RequestError;
}

export type PubSubMsg = {
    message: string;
    channel: string;
    pattern?: string | null;
};
export class BaseClient {
    private socket: net.Socket;
    private readonly promiseCallbackFunctions: [
        PromiseFunction,
        ErrorFunction,
    ][] = [];
    private readonly availableCallbackSlots: number[] = [];
    private requestWriter = new BufferWriter();
    private writeInProgress = false;
    private remainingReadData: Uint8Array | undefined;
    private readonly requestTimeout: number; // Timeout in milliseconds
    private isClosed = false;
    private readonly pubsubFutures: [PromiseFunction, ErrorFunction][] = [];
    private pendingPushNotification: response.Response[] = [];
    private config: BaseClientConfiguration | undefined;

    protected configurePubsub(
        options: ClusterClientConfiguration | GlideClientConfiguration,
        configuration: connection_request.IConnectionRequest,
    ) {
        if (options.pubsubSubscriptions) {
            if (options.protocol == ProtocolVersion.RESP2) {
                throw new ConfigurationError(
                    "PubSub subscriptions require RESP3 protocol, but RESP2 was configured.",
                );
            }

            const { context, callback } = options.pubsubSubscriptions;

            if (context && !callback) {
                throw new ConfigurationError(
                    "PubSub subscriptions with a context require a callback function to be configured.",
                );
            }

            configuration.pubsubSubscriptions =
                connection_request.PubSubSubscriptions.create({});

            for (const [channelType, channelsPatterns] of Object.entries(
                options.pubsubSubscriptions.channelsAndPatterns,
            )) {
                let entry =
                    configuration.pubsubSubscriptions!
                        .channelsOrPatternsByType![parseInt(channelType)];

                if (!entry) {
                    entry = connection_request.PubSubChannelsOrPatterns.create({
                        channelsOrPatterns: [],
                    });
                    configuration.pubsubSubscriptions!.channelsOrPatternsByType![
                        parseInt(channelType)
                    ] = entry;
                }

                for (const channelPattern of channelsPatterns) {
                    entry.channelsOrPatterns!.push(Buffer.from(channelPattern));
                }
            }
        }
    }
    private handleReadData(data: Buffer) {
        const buf = this.remainingReadData
            ? Buffer.concat([this.remainingReadData, data])
            : data;
        let lastPos = 0;
        const reader = Reader.create(buf);

        while (reader.pos < reader.len) {
            lastPos = reader.pos;
            let message = undefined;

            try {
                message = response.Response.decodeDelimited(reader);
            } catch (err) {
                if (err instanceof RangeError) {
                    // Partial response received, more data is required
                    this.remainingReadData = buf.slice(lastPos);
                    return;
                } else {
                    // Unhandled error
                    const err_message = `Failed to decode the response: ${err}`;
                    Logger.log("error", "connection", err_message);
                    this.close(err_message);
                    return;
                }
            }

            if (message.isPush) {
                this.processPush(message);
            } else {
                this.processResponse(message);
            }
        }

        this.remainingReadData = undefined;
    }

    processResponse(message: response.Response) {
        if (message.closingError != null) {
            this.close(message.closingError);
            return;
        }

        const [resolve, reject] =
            this.promiseCallbackFunctions[message.callbackIdx];
        this.availableCallbackSlots.push(message.callbackIdx);

        if (message.requestError != null) {
            const errorType = getRequestErrorClass(message.requestError.type);
            reject(new errorType(message.requestError.message ?? undefined));
        } else if (message.respPointer != null) {
            const pointer = message.respPointer;

            if (typeof pointer === "number") {
                resolve(valueFromSplitPointer(0, pointer));
            } else {
                resolve(valueFromSplitPointer(pointer.high, pointer.low));
            }
        } else if (message.constantResponse === response.ConstantResponse.OK) {
            resolve("OK");
        } else {
            resolve(null);
        }
    }

    processPush(response: response.Response) {
        if (response.closingError != null || !response.respPointer) {
            const errMsg = response.closingError
                ? response.closingError
                : "Client Error - push notification without resp_pointer";

            this.close(errMsg);
            return;
        }

        const [callback, context] = this.getPubsubCallbackAndContext(
            this.config!,
        );

        if (callback) {
            const pubsubMessage =
                this.notificationToPubSubMessageSafe(response);

            if (pubsubMessage) {
                callback(pubsubMessage, context);
            }
        } else {
            this.pendingPushNotification.push(response);
            this.completePubSubFuturesSafe();
        }
    }

    /**
     * @internal
     */
    protected constructor(
        socket: net.Socket,
        options?: BaseClientConfiguration,
    ) {
        // if logger has been initialized by the external-user on info level this log will be shown
        Logger.log("info", "Client lifetime", `construct client`);
        this.config = options;
        this.requestTimeout =
            options?.requestTimeout ?? DEFAULT_TIMEOUT_IN_MILLISECONDS;
        this.socket = socket;
        this.socket
            .on("data", (data) => this.handleReadData(data))
            .on("error", (err) => {
                console.error(`Server closed: ${err}`);
                this.close();
            });
    }

    private getCallbackIndex(): number {
        return (
            this.availableCallbackSlots.pop() ??
            this.promiseCallbackFunctions.length
        );
    }

    private writeBufferedRequestsToSocket() {
        this.writeInProgress = true;
        const requests = this.requestWriter.finish();
        this.requestWriter.reset();

        this.socket.write(requests, undefined, () => {
            if (this.requestWriter.len > 0) {
                this.writeBufferedRequestsToSocket();
            } else {
                this.writeInProgress = false;
            }
        });
    }

    /**
     * @internal
     */
    protected createWritePromise<T>(
        command:
            | command_request.Command
            | command_request.Command[]
            | command_request.ScriptInvocation,
        route?: command_request.Routes,
    ): Promise<T> {
        if (this.isClosed) {
            throw new ClosingError(
                "Unable to execute requests; the client is closed. Please create a new client.",
            );
        }

        return new Promise((resolve, reject) => {
            const callbackIndex = this.getCallbackIndex();
            this.promiseCallbackFunctions[callbackIndex] = [resolve, reject];
            this.writeOrBufferCommandRequest(callbackIndex, command, route);
        });
    }

    private writeOrBufferCommandRequest(
        callbackIdx: number,
        command:
            | command_request.Command
            | command_request.Command[]
            | command_request.ScriptInvocation,
        route?: command_request.Routes,
    ) {
        const message = Array.isArray(command)
            ? command_request.CommandRequest.create({
                  callbackIdx,
                  transaction: command_request.Transaction.create({
                      commands: command,
                  }),
              })
            : command instanceof command_request.Command
              ? command_request.CommandRequest.create({
                    callbackIdx,
                    singleCommand: command,
                })
              : command_request.CommandRequest.create({
                    callbackIdx,
                    scriptInvocation: command,
                });
        message.route = route;

        this.writeOrBufferRequest(
            message,
            (message: command_request.CommandRequest, writer: Writer) => {
                command_request.CommandRequest.encodeDelimited(message, writer);
            },
        );
    }

    private writeOrBufferRequest<TRequest>(
        message: TRequest,
        encodeDelimited: (message: TRequest, writer: Writer) => void,
    ) {
        encodeDelimited(message, this.requestWriter);

        if (this.writeInProgress) {
            return;
        }

        this.writeBufferedRequestsToSocket();
    }

    // Define a common function to process the result of a transaction with set commands
    /**
     * @internal
     */
    protected processResultWithSetCommands(
        result: ReturnType[] | null,
        setCommandsIndexes: number[],
    ): ReturnType[] | null {
        if (result === null) {
            return null;
        }

        for (const index of setCommandsIndexes) {
            result[index] = new Set<ReturnType>(result[index] as ReturnType[]);
        }

        return result;
    }

    cancelPubSubFuturesWithExceptionSafe(exception: ConnectionError): void {
        while (this.pubsubFutures.length > 0) {
            const nextFuture = this.pubsubFutures.shift();

            if (nextFuture) {
                const [, reject] = nextFuture;
                reject(exception);
            }
        }
    }

    isPubsubConfigured(
        config: GlideClientConfiguration | ClusterClientConfiguration,
    ): boolean {
        return !!config.pubsubSubscriptions;
    }

    getPubsubCallbackAndContext(
        config: GlideClientConfiguration | ClusterClientConfiguration,
        /* eslint-disable-next-line @typescript-eslint/no-explicit-any */
    ): [((msg: PubSubMsg, context: any) => void) | null | undefined, any] {
        if (config.pubsubSubscriptions) {
            return [
                config.pubsubSubscriptions.callback,
                config.pubsubSubscriptions.context,
            ];
        }

        return [null, null];
    }

    public getPubSubMessage(): Promise<PubSubMsg> {
        if (this.isClosed) {
            throw new ClosingError(
                "Unable to execute requests; the client is closed. Please create a new client.",
            );
        }

        if (!this.isPubsubConfigured(this.config!)) {
            throw new ConfigurationError(
                "The operation will never complete since there was no pubsbub subscriptions applied to the client.",
            );
        }

        if (this.getPubsubCallbackAndContext(this.config!)[0]) {
            throw new ConfigurationError(
                "The operation will never complete since messages will be passed to the configured callback.",
            );
        }

        return new Promise((resolve, reject) => {
            this.pubsubFutures.push([resolve, reject]);
            this.completePubSubFuturesSafe();
        });
    }

    public tryGetPubSubMessage(): PubSubMsg | null {
        if (this.isClosed) {
            throw new ClosingError(
                "Unable to execute requests; the client is closed. Please create a new client.",
            );
        }

        if (!this.isPubsubConfigured(this.config!)) {
            throw new ConfigurationError(
                "The operation will never complete since there was no pubsbub subscriptions applied to the client.",
            );
        }

        if (this.getPubsubCallbackAndContext(this.config!)[0]) {
            throw new ConfigurationError(
                "The operation will never complete since messages will be passed to the configured callback.",
            );
        }

        let msg: PubSubMsg | null = null;
        this.completePubSubFuturesSafe();

        while (this.pendingPushNotification.length > 0 && !msg) {
            const pushNotification = this.pendingPushNotification.shift()!;
            msg = this.notificationToPubSubMessageSafe(pushNotification);
        }

        return msg;
    }
    notificationToPubSubMessageSafe(
        pushNotification: response.Response,
    ): PubSubMsg | null {
        let msg: PubSubMsg | null = null;
        const responsePointer = pushNotification.respPointer;
        let nextPushNotificationValue: Record<string, unknown> = {};

        if (responsePointer) {
            if (typeof responsePointer !== "number") {
                nextPushNotificationValue = valueFromSplitPointer(
                    responsePointer.high,
                    responsePointer.low,
                ) as Record<string, unknown>;
            } else {
                nextPushNotificationValue = valueFromSplitPointer(
                    0,
                    responsePointer,
                ) as Record<string, unknown>;
            }

            const messageKind = nextPushNotificationValue["kind"];

            if (messageKind === "Disconnect") {
                Logger.log(
                    "warn",
                    "disconnect notification",
                    "Transport disconnected, messages might be lost",
                );
            } else if (
                messageKind === "Message" ||
                messageKind === "PMessage" ||
                messageKind === "SMessage"
            ) {
                const values = nextPushNotificationValue["values"] as string[];

                if (messageKind === "PMessage") {
                    msg = {
                        message: values[2],
                        channel: values[1],
                        pattern: values[0],
                    };
                } else {
                    msg = {
                        message: values[1],
                        channel: values[0],
                        pattern: null,
                    };
                }
            } else if (
                messageKind === "PSubscribe" ||
                messageKind === "Subscribe" ||
                messageKind === "SSubscribe" ||
                messageKind === "Unsubscribe" ||
                messageKind === "SUnsubscribe" ||
                messageKind === "PUnsubscribe"
            ) {
                // pass
            } else {
                Logger.log(
                    "error",
                    "unknown notification",
                    `Unknown notification: '${messageKind}'`,
                );
            }
        }

        return msg;
    }
    completePubSubFuturesSafe() {
        while (
            this.pendingPushNotification.length > 0 &&
            this.pubsubFutures.length > 0
        ) {
            const nextPushNotification = this.pendingPushNotification.shift()!;
            const pubsubMessage =
                this.notificationToPubSubMessageSafe(nextPushNotification);

            if (pubsubMessage) {
                const [resolve] = this.pubsubFutures.shift()!;
                resolve(pubsubMessage);
            }
        }
    }

    /** Get the value associated with the given key, or null if no such value exists.
     * See https://valkey.io/commands/get/ for details.
     *
     * @param key - The key to retrieve from the database.
     * @returns If `key` exists, returns the value of `key` as a string. Otherwise, return null.
     *
     * @example
     * ```typescript
     * // Example usage of get method to retrieve the value of a key
     * const result = await client.get("key");
     * console.log(result); // Output: 'value'
     * ```
     */
    public get(key: string): Promise<string | null> {
        return this.createWritePromise(createGet(key));
    }

    /**
     * Gets a string value associated with the given `key`and deletes the key.
     *
     * See https://valkey.io/commands/getdel/ for details.
     *
     * @param key - The key to retrieve from the database.
     * @returns If `key` exists, returns the `value` of `key`. Otherwise, return `null`.
     *
     * @example
     * ```typescript
     * const result = client.getdel("key");
     * console.log(result); // Output: 'value'
     *
     * const value = client.getdel("key");  // value is null
     * ```
     */
    public getdel(key: string): Promise<string | null> {
        return this.createWritePromise(createGetDel(key));
    }

    /** Set the given key with the given value. Return value is dependent on the passed options.
     * See https://valkey.io/commands/set/ for details.
     *
     * @param key - The key to store.
     * @param value - The value to store with the given key.
     * @param options - The set options.
     * @returns - If the value is successfully set, return OK.
     * If value isn't set because of `onlyIfExists` or `onlyIfDoesNotExist` conditions, return null.
     * If `returnOldValue` is set, return the old value as a string.
     *
     * @example
     * ```typescript
     * // Example usage of set method to set a key-value pair
     * const result = await client.set("my_key", "my_value");
     * console.log(result); // Output: 'OK'
     *
     * // Example usage of set method with conditional options and expiration
     * const result2 = await client.set("key", "new_value", {conditionalSet: "onlyIfExists", expiry: { type: "seconds", count: 5 }});
     * console.log(result2); // Output: 'OK' - Set "new_value" to "key" only if "key" already exists, and set the key expiration to 5 seconds.
     *
     * // Example usage of set method with conditional options and returning old value
     * const result3 = await client.set("key", "value", {conditionalSet: "onlyIfDoesNotExist", returnOldValue: true});
     * console.log(result3); // Output: 'new_value' - Returns the old value of "key".
     *
     * // Example usage of get method to retrieve the value of a key
     * const result4 = await client.get("key");
     * console.log(result4); // Output: 'new_value' - Value wasn't modified back to being "value" because of "NX" flag.
     * ```
     */
    public set(
        key: string | Uint8Array,
        value: string | Uint8Array,
        options?: SetOptions,
    ): Promise<"OK" | string | null> {
        return this.createWritePromise(createSet(key, value, options));
    }

    /** Removes the specified keys. A key is ignored if it does not exist.
     * See https://valkey.io/commands/del/ for details.
     *
     * @param keys - the keys we wanted to remove.
     * @returns the number of keys that were removed.
     *
     * @example
     * ```typescript
     * // Example usage of del method to delete an existing key
     * await client.set("my_key", "my_value");
     * const result = await client.del(["my_key"]);
     * console.log(result); // Output: 1
     * ```
     *
     * @example
     * ```typescript
     * // Example usage of del method for a non-existing key
     * const result = await client.del(["non_existing_key"]);
     * console.log(result); // Output: 0
     * ```
     */
    public del(keys: string[]): Promise<number> {
        return this.createWritePromise(createDel(keys));
    }

    /** Retrieve the values of multiple keys.
     * See https://valkey.io/commands/mget/ for details.
     *
     * @remarks When in cluster mode, the command may route to multiple nodes when `keys` map to different hash slots.
     * @param keys - A list of keys to retrieve values for.
     * @returns A list of values corresponding to the provided keys. If a key is not found,
     * its corresponding value in the list will be null.
     *
     * @example
     * ```typescript
     * // Example usage of mget method to retrieve values of multiple keys
     * await client.set("key1", "value1");
     * await client.set("key2", "value2");
     * const result = await client.mget(["key1", "key2"]);
     * console.log(result); // Output: ['value1', 'value2']
     * ```
     */
    public mget(keys: string[]): Promise<(string | null)[]> {
        return this.createWritePromise(createMGet(keys));
    }

    /** Set multiple keys to multiple values in a single operation.
     * See https://valkey.io/commands/mset/ for details.
     *
     * @remarks When in cluster mode, the command may route to multiple nodes when keys in `keyValueMap` map to different hash slots.
     * @param keyValueMap - A key-value map consisting of keys and their respective values to set.
     * @returns always "OK".
     *
     * @example
     * ```typescript
     * // Example usage of mset method to set values for multiple keys
     * const result = await client.mset({"key1": "value1", "key2": "value2"});
     * console.log(result); // Output: 'OK'
     * ```
     */
    public mset(keyValueMap: Record<string, string>): Promise<"OK"> {
        return this.createWritePromise(createMSet(keyValueMap));
    }

    /** Increments the number stored at `key` by one. If `key` does not exist, it is set to 0 before performing the operation.
     * See https://valkey.io/commands/incr/ for details.
     *
     * @param key - The key to increment its value.
     * @returns the value of `key` after the increment.
     *
     * @example
     * ```typescript
     * // Example usage of incr method to increment the value of a key
     * await client.set("my_counter", "10");
     * const result = await client.incr("my_counter");
     * console.log(result); // Output: 11
     * ```
     */
    public incr(key: string): Promise<number> {
        return this.createWritePromise(createIncr(key));
    }

    /** Increments the number stored at `key` by `amount`. If `key` does not exist, it is set to 0 before performing the operation.
     * See https://valkey.io/commands/incrby/ for details.
     *
     * @param key - The key to increment its value.
     * @param amount - The amount to increment.
     * @returns the value of `key` after the increment.
     *
     * @example
     * ```typescript
     * // Example usage of incrBy method to increment the value of a key by a specified amount
     * await client.set("my_counter", "10");
     * const result = await client.incrBy("my_counter", 5);
     * console.log(result); // Output: 15
     * ```
     */
    public incrBy(key: string, amount: number): Promise<number> {
        return this.createWritePromise(createIncrBy(key, amount));
    }

    /** Increment the string representing a floating point number stored at `key` by `amount`.
     * By using a negative increment value, the result is that the value stored at `key` is decremented.
     * If `key` does not exist, it is set to 0 before performing the operation.
     * See https://valkey.io/commands/incrbyfloat/ for details.
     *
     * @param key - The key to increment its value.
     * @param amount - The amount to increment.
     * @returns the value of `key` after the increment.
     *
     * @example
     * ```typescript
     * // Example usage of incrByFloat method to increment the value of a floating point key by a specified amount
     * await client.set("my_float_counter", "10.5");
     * const result = await client.incrByFloat("my_float_counter", 2.5);
     * console.log(result); // Output: 13.0
     * ```
     */
    public incrByFloat(key: string, amount: number): Promise<number> {
        return this.createWritePromise(createIncrByFloat(key, amount));
    }

    /** Decrements the number stored at `key` by one. If `key` does not exist, it is set to 0 before performing the operation.
     * See https://valkey.io/commands/decr/ for details.
     *
     * @param key - The key to decrement its value.
     * @returns the value of `key` after the decrement.
     *
     * @example
     * ```typescript
     * // Example usage of decr method to decrement the value of a key by 1
     * await client.set("my_counter", "10");
     * const result = await client.decr("my_counter");
     * console.log(result); // Output: 9
     * ```
     */
    public decr(key: string): Promise<number> {
        return this.createWritePromise(createDecr(key));
    }

    /** Decrements the number stored at `key` by `amount`. If `key` does not exist, it is set to 0 before performing the operation.
     * See https://valkey.io/commands/decrby/ for details.
     *
     * @param key - The key to decrement its value.
     * @param amount - The amount to decrement.
     * @returns the value of `key` after the decrement.
     *
     * @example
     * ```typescript
     * // Example usage of decrby method to decrement the value of a key by a specified amount
     * await client.set("my_counter", "10");
     * const result = await client.decrby("my_counter", 5);
     * console.log(result); // Output: 5
     * ```
     */
    public decrBy(key: string, amount: number): Promise<number> {
        return this.createWritePromise(createDecrBy(key, amount));
    }

    /**
     * Perform a bitwise operation between multiple keys (containing string values) and store the result in the
     * `destination`.
     *
     * See https://valkey.io/commands/bitop/ for more details.
     *
     * @remarks When in cluster mode, `destination` and all `keys` must map to the same hash slot.
     * @param operation - The bitwise operation to perform.
     * @param destination - The key that will store the resulting string.
     * @param keys - The list of keys to perform the bitwise operation on.
     * @returns The size of the string stored in `destination`.
     *
     * @example
     * ```typescript
     * await client.set("key1", "A"); // "A" has binary value 01000001
     * await client.set("key2", "B"); // "B" has binary value 01000010
     * const result1 = await client.bitop(BitwiseOperation.AND, "destination", ["key1", "key2"]);
     * console.log(result1); // Output: 1 - The size of the resulting string stored in "destination" is 1.
     *
     * const result2 = await client.get("destination");
     * console.log(result2); // Output: "@" - "@" has binary value 01000000
     * ```
     */
    public bitop(
        operation: BitwiseOperation,
        destination: string,
        keys: string[],
    ): Promise<number> {
        return this.createWritePromise(
            createBitOp(operation, destination, keys),
        );
    }

    /**
     * Returns the bit value at `offset` in the string value stored at `key`. `offset` must be greater than or equal
     * to zero.
     *
     * See https://valkey.io/commands/getbit/ for more details.
     *
     * @param key - The key of the string.
     * @param offset - The index of the bit to return.
     * @returns The bit at the given `offset` of the string. Returns `0` if the key is empty or if the `offset` exceeds
     * the length of the string.
     *
     * @example
     * ```typescript
     * const result = await client.getbit("key", 1);
     * console.log(result); // Output: 1 - The second bit of the string stored at "key" is set to 1.
     * ```
     */
    public getbit(key: string, offset: number): Promise<number> {
        return this.createWritePromise(createGetBit(key, offset));
    }

    /**
     * Sets or clears the bit at `offset` in the string value stored at `key`. The `offset` is a zero-based index, with
     * `0` being the first element of the list, `1` being the next element, and so on. The `offset` must be less than
     * `2^32` and greater than or equal to `0`. If a key is non-existent then the bit at `offset` is set to `value` and
     * the preceding bits are set to `0`.
     *
     * See https://valkey.io/commands/setbit/ for more details.
     *
     * @param key - The key of the string.
     * @param offset - The index of the bit to be set.
     * @param value - The bit value to set at `offset`. The value must be `0` or `1`.
     * @returns The bit value that was previously stored at `offset`.
     *
     * @example
     * ```typescript
     * const result = await client.setbit("key", 1, 1);
     * console.log(result); // Output: 0 - The second bit value was 0 before setting to 1.
     * ```
     */
    public setbit(key: string, offset: number, value: number): Promise<number> {
        return this.createWritePromise(createSetBit(key, offset, value));
    }

    /** Retrieve the value associated with `field` in the hash stored at `key`.
     * See https://valkey.io/commands/hget/ for details.
     *
     * @param key - The key of the hash.
     * @param field - The field in the hash stored at `key` to retrieve from the database.
     * @returns the value associated with `field`, or null when `field` is not present in the hash or `key` does not exist.
     *
     * @example
     * ```typescript
     * // Example usage of the hget method on an-existing field
     * await client.hset("my_hash", "field");
     * const result = await client.hget("my_hash", "field");
     * console.log(result); // Output: "value"
     * ```
     *
     * @example
     * ```typescript
     * // Example usage of the hget method on a non-existing field
     * const result = await client.hget("my_hash", "nonexistent_field");
     * console.log(result); // Output: null
     * ```
     */
    public hget(key: string, field: string): Promise<string | null> {
        return this.createWritePromise(createHGet(key, field));
    }

    /** Sets the specified fields to their respective values in the hash stored at `key`.
     * See https://valkey.io/commands/hset/ for details.
     *
     * @param key - The key of the hash.
     * @param fieldValueMap - A field-value map consisting of fields and their corresponding values
     * to be set in the hash stored at the specified key.
     * @returns The number of fields that were added.
     *
     * @example
     * ```typescript
     * // Example usage of the hset method
     * const result = await client.hset("my_hash", \{"field": "value", "field2": "value2"\});
     * console.log(result); // Output: 2 - Indicates that 2 fields were successfully set in the hash "my_hash".
     * ```
     */
    public hset(
        key: string,
        fieldValueMap: Record<string, string>,
    ): Promise<number> {
        return this.createWritePromise(createHSet(key, fieldValueMap));
    }

    /** Sets `field` in the hash stored at `key` to `value`, only if `field` does not yet exist.
     * If `key` does not exist, a new key holding a hash is created.
     * If `field` already exists, this operation has no effect.
     * See https://valkey.io/commands/hsetnx/ for more details.
     *
     * @param key - The key of the hash.
     * @param field - The field to set the value for.
     * @param value - The value to set.
     * @returns `true` if the field was set, `false` if the field already existed and was not set.
     *
     * @example
     * ```typescript
     * // Example usage of the hsetnx method
     * const result = await client.hsetnx("my_hash", "field", "value");
     * console.log(result); // Output: true - Indicates that the field "field" was set successfully in the hash "my_hash".
     * ```
     *
     * @example
     * ```typescript
     * // Example usage of the hsetnx method on a field that already exists
     * const result = await client.hsetnx("my_hash", "field", "new_value");
     * console.log(result); // Output: false - Indicates that the field "field" already existed in the hash "my_hash" and was not set again.
     * ```
     */
    public hsetnx(key: string, field: string, value: string): Promise<boolean> {
        return this.createWritePromise(createHSetNX(key, field, value));
    }

    /** Removes the specified fields from the hash stored at `key`.
     * Specified fields that do not exist within this hash are ignored.
     * See https://valkey.io/commands/hdel/ for details.
     *
     * @param key - The key of the hash.
     * @param fields - The fields to remove from the hash stored at `key`.
     * @returns the number of fields that were removed from the hash, not including specified but non existing fields.
     * If `key` does not exist, it is treated as an empty hash and it returns 0.
     *
     * @example
     * ```typescript
     * // Example usage of the hdel method
     * const result = await client.hdel("my_hash", ["field1", "field2"]);
     * console.log(result); // Output: 2 - Indicates that two fields were successfully removed from the hash.
     * ```
     */
    public hdel(key: string, fields: string[]): Promise<number> {
        return this.createWritePromise(createHDel(key, fields));
    }

    /** Returns the values associated with the specified fields in the hash stored at `key`.
     * See https://valkey.io/commands/hmget/ for details.
     *
     * @param key - The key of the hash.
     * @param fields - The fields in the hash stored at `key` to retrieve from the database.
     * @returns a list of values associated with the given fields, in the same order as they are requested.
     * For every field that does not exist in the hash, a null value is returned.
     * If `key` does not exist, it is treated as an empty hash and it returns a list of null values.
     *
     * @example
     * ```typescript
     * // Example usage of the hmget method
     * const result = await client.hmget("my_hash", ["field1", "field2"]);
     * console.log(result); // Output: ["value1", "value2"] - A list of values associated with the specified fields.
     * ```
     */
    public hmget(key: string, fields: string[]): Promise<(string | null)[]> {
        return this.createWritePromise(createHMGet(key, fields));
    }

    /** Returns if `field` is an existing field in the hash stored at `key`.
     * See https://valkey.io/commands/hexists/ for details.
     *
     * @param key - The key of the hash.
     * @param field - The field to check in the hash stored at `key`.
     * @returns `true` the hash contains `field`. If the hash does not contain `field`, or if `key` does not exist, it returns `false`.
     *
     * @example
     * ```typescript
     * // Example usage of the hexists method with existing field
     * const result = await client.hexists("my_hash", "field1");
     * console.log(result); // Output: true
     * ```
     *
     * @example
     * ```typescript
     * // Example usage of the hexists method with non-existing field
     * const result = await client.hexists("my_hash", "nonexistent_field");
     * console.log(result); // Output: false
     * ```
     */
    public hexists(key: string, field: string): Promise<boolean> {
        return this.createWritePromise(createHExists(key, field));
    }

    /** Returns all fields and values of the hash stored at `key`.
     * See https://valkey.io/commands/hgetall/ for details.
     *
     * @param key - The key of the hash.
     * @returns a list of fields and their values stored in the hash. Every field name in the list is followed by its value.
     * If `key` does not exist, it returns an empty list.
     *
     * @example
     * ```typescript
     * // Example usage of the hgetall method
     * const result = await client.hgetall("my_hash");
     * console.log(result); // Output: {"field1": "value1", "field2": "value2"}
     * ```
     */
    public hgetall(key: string): Promise<Record<string, string>> {
        return this.createWritePromise(createHGetAll(key));
    }

    /** Increments the number stored at `field` in the hash stored at `key` by increment.
     * By using a negative increment value, the value stored at `field` in the hash stored at `key` is decremented.
     * If `field` or `key` does not exist, it is set to 0 before performing the operation.
     * See https://valkey.io/commands/hincrby/ for details.
     *
     * @param key - The key of the hash.
     * @param amount - The amount to increment.
     * @param field - The field in the hash stored at `key` to increment its value.
     * @returns the value of `field` in the hash stored at `key` after the increment.
     *
     * @example
     * ```typescript
     * // Example usage of the hincrby method to increment the value in a hash by a specified amount
     * const result = await client.hincrby("my_hash", "field1", 5);
     * console.log(result); // Output: 5
     * ```
     */
    public hincrBy(
        key: string,
        field: string,
        amount: number,
    ): Promise<number> {
        return this.createWritePromise(createHIncrBy(key, field, amount));
    }

    /** Increment the string representing a floating point number stored at `field` in the hash stored at `key` by increment.
     * By using a negative increment value, the value stored at `field` in the hash stored at `key` is decremented.
     * If `field` or `key` does not exist, it is set to 0 before performing the operation.
     * See https://valkey.io/commands/hincrbyfloat/ for details.
     *
     * @param key - The key of the hash.
     * @param amount - The amount to increment.
     * @param field - The field in the hash stored at `key` to increment its value.
     * @returns the value of `field` in the hash stored at `key` after the increment.
     *
     * @example
     * ```typescript
     * // Example usage of the hincrbyfloat method to increment the value of a floating point in a hash by a specified amount
     * const result = await client.hincrbyfloat("my_hash", "field1", 2.5);
     * console.log(result); // Output: '2.5'
     * ```
     */
    public hincrByFloat(
        key: string,
        field: string,
        amount: number,
    ): Promise<number> {
        return this.createWritePromise(createHIncrByFloat(key, field, amount));
    }

    /** Returns the number of fields contained in the hash stored at `key`.
     * See https://valkey.io/commands/hlen/ for more details.
     *
     * @param key - The key of the hash.
     * @returns The number of fields in the hash, or 0 when the key does not exist.
     *
     * @example
     * ```typescript
     * // Example usage of the hlen method with an existing key
     * const result = await client.hlen("my_hash");
     * console.log(result); // Output: 3
     * ```
     *
     * @example
     * ```typescript
     * // Example usage of the hlen method with a non-existing key
     * const result = await client.hlen("non_existing_key");
     * console.log(result); // Output: 0
     * ```
     */
    public hlen(key: string): Promise<number> {
        return this.createWritePromise(createHLen(key));
    }

    /** Returns all values in the hash stored at key.
     * See https://valkey.io/commands/hvals/ for more details.
     *
     * @param key - The key of the hash.
     * @returns a list of values in the hash, or an empty list when the key does not exist.
     *
     * @example
     * ```typescript
     * // Example usage of the hvals method
     * const result = await client.hvals("my_hash");
     * console.log(result); // Output: ["value1", "value2", "value3"] - Returns all the values stored in the hash "my_hash".
     * ```
     */
    public hvals(key: string): Promise<string[]> {
        return this.createWritePromise(createHVals(key));
    }

    /** Inserts all the specified values at the head of the list stored at `key`.
     * `elements` are inserted one after the other to the head of the list, from the leftmost element to the rightmost element.
     * If `key` does not exist, it is created as empty list before performing the push operations.
     * See https://valkey.io/commands/lpush/ for details.
     *
     * @param key - The key of the list.
     * @param elements - The elements to insert at the head of the list stored at `key`.
     * @returns the length of the list after the push operations.
     *
     * @example
     * ```typescript
     * // Example usage of the lpush method with an existing list
     * const result = await client.lpush("my_list", ["value2", "value3"]);
     * console.log(result); // Output: 3 - Indicated that the new length of the list is 3 after the push operation.
     * ```
     *
     * @example
     * ```typescript
     * // Example usage of the lpush method with a non-existing list
     * const result = await client.lpush("nonexistent_list", ["new_value"]);
     * console.log(result); // Output: 1 - Indicates that a new list was created with one element
     * ```
     */
    public lpush(key: string, elements: string[]): Promise<number> {
        return this.createWritePromise(createLPush(key, elements));
    }

    /**
     * Inserts specified values at the head of the `list`, only if `key` already
     * exists and holds a list.
     *
     * See https://valkey.io/commands/lpushx/ for details.
     *
     * @param key - The key of the list.
     * @param elements - The elements to insert at the head of the list stored at `key`.
     * @returns The length of the list after the push operation.
     * @example
     * ```typescript
     * const listLength = await client.lpushx("my_list", ["value1", "value2"]);
     * console.log(result); // Output: 2 - Indicates that the list has two elements.
     * ```
     */
    public lpushx(key: string, elements: string[]): Promise<number> {
        return this.createWritePromise(createLPushX(key, elements));
    }

    /** Removes and returns the first elements of the list stored at `key`.
     * The command pops a single element from the beginning of the list.
     * See https://valkey.io/commands/lpop/ for details.
     *
     * @param key - The key of the list.
     * @returns The value of the first element.
     * If `key` does not exist null will be returned.
     *
     * @example
     * ```typescript
     * // Example usage of the lpop method with an existing list
     * const result = await client.lpop("my_list");
     * console.log(result); // Output: 'value1'
     * ```
     *
     * @example
     * ```typescript
     * // Example usage of the lpop method with a non-existing list
     * const result = await client.lpop("non_exiting_key");
     * console.log(result); // Output: null
     * ```
     */
    public lpop(key: string): Promise<string | null> {
        return this.createWritePromise(createLPop(key));
    }

    /** Removes and returns up to `count` elements of the list stored at `key`, depending on the list's length.
     * See https://valkey.io/commands/lpop/ for details.
     *
     * @param key - The key of the list.
     * @param count - The count of the elements to pop from the list.
     * @returns A list of the popped elements will be returned depending on the list's length.
     * If `key` does not exist null will be returned.
     *
     * @example
     * ```typescript
     * // Example usage of the lpopCount method with an existing list
     * const result = await client.lpopCount("my_list", 2);
     * console.log(result); // Output: ["value1", "value2"]
     * ```
     *
     * @example
     * ```typescript
     * // Example usage of the lpopCount method with a non-existing list
     * const result = await client.lpopCount("non_exiting_key", 3);
     * console.log(result); // Output: null
     * ```
     */
    public lpopCount(key: string, count: number): Promise<string[] | null> {
        return this.createWritePromise(createLPop(key, count));
    }

    /** Returns the specified elements of the list stored at `key`.
     * The offsets `start` and `end` are zero-based indexes, with 0 being the first element of the list, 1 being the next element and so on.
     * These offsets can also be negative numbers indicating offsets starting at the end of the list,
     * with -1 being the last element of the list, -2 being the penultimate, and so on.
     * See https://valkey.io/commands/lrange/ for details.
     *
     * @param key - The key of the list.
     * @param start - The starting point of the range.
     * @param end - The end of the range.
     * @returns list of elements in the specified range.
     * If `start` exceeds the end of the list, or if `start` is greater than `end`, an empty list will be returned.
     * If `end` exceeds the actual end of the list, the range will stop at the actual end of the list.
     * If `key` does not exist an empty list will be returned.
     *
     * @example
     * ```typescript
     * // Example usage of the lrange method with an existing list and positive indices
     * const result = await client.lrange("my_list", 0, 2);
     * console.log(result); // Output: ["value1", "value2", "value3"]
     * ```
     *
     * @example
     * ```typescript
     * // Example usage of the lrange method with an existing list and negative indices
     * const result = await client.lrange("my_list", -2, -1);
     * console.log(result); // Output: ["value2", "value3"]
     * ```
     *
     * @example
     * ```typescript
     * // Example usage of the lrange method with a non-existing list
     * const result = await client.lrange("non_exiting_key", 0, 2);
     * console.log(result); // Output: []
     * ```
     */
    public lrange(key: string, start: number, end: number): Promise<string[]> {
        return this.createWritePromise(createLRange(key, start, end));
    }

    /** Returns the length of the list stored at `key`.
     * See https://valkey.io/commands/llen/ for details.
     *
     * @param key - The key of the list.
     * @returns the length of the list at `key`.
     * If `key` does not exist, it is interpreted as an empty list and 0 is returned.
     *
     * @example
     * ```typescript
     * // Example usage of the llen method
     * const result = await client.llen("my_list");
     * console.log(result); // Output: 3 - Indicates that there are 3 elements in the list.
     * ```
     */
    public llen(key: string): Promise<number> {
        return this.createWritePromise(createLLen(key));
    }

    /**
     * Sets the list element at `index` to `element`.
     * The index is zero-based, so `0` means the first element, `1` the second element and so on.
     * Negative indices can be used to designate elements starting at the tail of
     * the list. Here, `-1` means the last element, `-2` means the penultimate and so forth.
     *
     * See https://valkey.io/commands/lset/ for details.
     *
     * @param key - The key of the list.
     * @param index - The index of the element in the list to be set.
     * @param element - The new element to set at the specified index.
     * @returns Always "OK".
     *
     * @example
     * ```typescript
     * // Example usage of the lset method
     * const response = await client.lset("test_key", 1, "two");
     * console.log(response); // Output: 'OK' - Indicates that the second index of the list has been set to "two".
     * ```
     */
    public lset(key: string, index: number, element: string): Promise<"OK"> {
        return this.createWritePromise(createLSet(key, index, element));
    }

    /** Trim an existing list so that it will contain only the specified range of elements specified.
     * The offsets `start` and `end` are zero-based indexes, with 0 being the first element of the list, 1 being the next element and so on.
     * These offsets can also be negative numbers indicating offsets starting at the end of the list,
     * with -1 being the last element of the list, -2 being the penultimate, and so on.
     * See https://valkey.io/commands/ltrim/ for details.
     *
     * @param key - The key of the list.
     * @param start - The starting point of the range.
     * @param end - The end of the range.
     * @returns always "OK".
     * If `start` exceeds the end of the list, or if `start` is greater than `end`, the result will be an empty list (which causes key to be removed).
     * If `end` exceeds the actual end of the list, it will be treated like the last element of the list.
     * If `key` does not exist the command will be ignored.
     *
     * @example
     * ```typescript
     * // Example usage of the ltrim method
     * const result = await client.ltrim("my_list", 0, 1);
     * console.log(result); // Output: 'OK' - Indicates that the list has been trimmed to contain elements from 0 to 1.
     * ```
     */
    public ltrim(key: string, start: number, end: number): Promise<"OK"> {
        return this.createWritePromise(createLTrim(key, start, end));
    }

    /** Removes the first `count` occurrences of elements equal to `element` from the list stored at `key`.
     * If `count` is positive : Removes elements equal to `element` moving from head to tail.
     * If `count` is negative : Removes elements equal to `element` moving from tail to head.
     * If `count` is 0 or `count` is greater than the occurrences of elements equal to `element`: Removes all elements equal to `element`.
     *
     * @param key - The key of the list.
     * @param count - The count of the occurrences of elements equal to `element` to remove.
     * @param element - The element to remove from the list.
     * @returns the number of the removed elements.
     * If `key` does not exist, 0 is returned.
     *
     * @example
     * ```typescript
     * // Example usage of the lrem method
     * const result = await client.lrem("my_list", 2, "value");
     * console.log(result); // Output: 2 - Removes the first 2 occurrences of "value" in the list.
     * ```
     */
    public lrem(key: string, count: number, element: string): Promise<number> {
        return this.createWritePromise(createLRem(key, count, element));
    }

    /** Inserts all the specified values at the tail of the list stored at `key`.
     * `elements` are inserted one after the other to the tail of the list, from the leftmost element to the rightmost element.
     * If `key` does not exist, it is created as empty list before performing the push operations.
     * See https://valkey.io/commands/rpush/ for details.
     *
     * @param key - The key of the list.
     * @param elements - The elements to insert at the tail of the list stored at `key`.
     * @returns the length of the list after the push operations.
     *
     * @example
     * ```typescript
     * // Example usage of the rpush method with an existing list
     * const result = await client.rpush("my_list", ["value2", "value3"]);
     * console.log(result); // Output: 3 - Indicates that the new length of the list is 3 after the push operation.
     * ```
     *
     * @example
     * ```typescript
     * // Example usage of the rpush method with a non-existing list
     * const result = await client.rpush("nonexistent_list", ["new_value"]);
     * console.log(result); // Output: 1
     * ```
     */
    public rpush(key: string, elements: string[]): Promise<number> {
        return this.createWritePromise(createRPush(key, elements));
    }

    /**
     * Inserts specified values at the tail of the `list`, only if `key` already
     * exists and holds a list.
     *
     * See https://valkey.io/commands/rpushx/ for details.
     *
     * @param key - The key of the list.
     * @param elements - The elements to insert at the tail of the list stored at `key`.
     * @returns The length of the list after the push operation.
     * @example
     * ```typescript
     * const result = await client.rpushx("my_list", ["value1", "value2"]);
     * console.log(result);  // Output: 2 - Indicates that the list has two elements.
     * ```
     * */
    public rpushx(key: string, elements: string[]): Promise<number> {
        return this.createWritePromise(createRPushX(key, elements));
    }

    /** Removes and returns the last elements of the list stored at `key`.
     * The command pops a single element from the end of the list.
     * See https://valkey.io/commands/rpop/ for details.
     *
     * @param key - The key of the list.
     * @returns The value of the last element.
     * If `key` does not exist null will be returned.
     *
     * @example
     * ```typescript
     * // Example usage of the rpop method with an existing list
     * const result = await client.rpop("my_list");
     * console.log(result); // Output: 'value1'
     * ```
     *
     * @example
     * ```typescript
     * // Example usage of the rpop method with a non-existing list
     * const result = await client.rpop("non_exiting_key");
     * console.log(result); // Output: null
     * ```
     */
    public rpop(key: string): Promise<string | null> {
        return this.createWritePromise(createRPop(key));
    }

    /** Removes and returns up to `count` elements from the list stored at `key`, depending on the list's length.
     * See https://valkey.io/commands/rpop/ for details.
     *
     * @param key - The key of the list.
     * @param count - The count of the elements to pop from the list.
     * @returns A list of popped elements will be returned depending on the list's length.
     * If `key` does not exist null will be returned.
     *
     * @example
     * ```typescript
     * // Example usage of the rpopCount method with an existing list
     * const result = await client.rpopCount("my_list", 2);
     * console.log(result); // Output: ["value1", "value2"]
     * ```
     *
     * @example
     * ```typescript
     * // Example usage of the rpopCount method with a non-existing list
     * const result = await client.rpopCount("non_exiting_key", 7);
     * console.log(result); // Output: null
     * ```
     */
    public rpopCount(key: string, count: number): Promise<string[] | null> {
        return this.createWritePromise(createRPop(key, count));
    }

    /** Adds the specified members to the set stored at `key`. Specified members that are already a member of this set are ignored.
     * If `key` does not exist, a new set is created before adding `members`.
     * See https://valkey.io/commands/sadd/ for details.
     *
     * @param key - The key to store the members to its set.
     * @param members - A list of members to add to the set stored at `key`.
     * @returns The number of members that were added to the set, not including all the members already present in the set.
     *
     * @example
     * ```typescript
     * // Example usage of the sadd method with an existing set
     * const result = await client.sadd("my_set", ["member1", "member2"]);
     * console.log(result); // Output: 2
     * ```
     */
    public sadd(key: string, members: string[]): Promise<number> {
        return this.createWritePromise(createSAdd(key, members));
    }

    /** Removes the specified members from the set stored at `key`. Specified members that are not a member of this set are ignored.
     * See https://valkey.io/commands/srem/ for details.
     *
     * @param key - The key to remove the members from its set.
     * @param members - A list of members to remove from the set stored at `key`.
     * @returns The number of members that were removed from the set, not including non existing members.
     * If `key` does not exist, it is treated as an empty set and this command returns 0.
     *
     * @example
     * ```typescript
     * // Example usage of the srem method
     * const result = await client.srem("my_set", ["member1", "member2"]);
     * console.log(result); // Output: 2
     * ```
     */
    public srem(key: string, members: string[]): Promise<number> {
        return this.createWritePromise(createSRem(key, members));
    }

    /** Returns all the members of the set value stored at `key`.
     * See https://valkey.io/commands/smembers/ for details.
     *
     * @param key - The key to return its members.
     * @returns A `Set` containing all members of the set.
     * If `key` does not exist, it is treated as an empty set and this command returns an empty `Set`.
     *
     * @example
     * ```typescript
     * // Example usage of the smembers method
     * const result = await client.smembers("my_set");
     * console.log(result); // Output: Set {'member1', 'member2', 'member3'}
     * ```
     */
    public smembers(key: string): Promise<Set<string>> {
        return this.createWritePromise<string[]>(createSMembers(key)).then(
            (smembes) => new Set<string>(smembes),
        );
    }

    /** Moves `member` from the set at `source` to the set at `destination`, removing it from the source set.
     * Creates a new destination set if needed. The operation is atomic.
     * See https://valkey.io/commands/smove for more details.
     *
     * @remarks When in cluster mode, `source` and `destination` must map to the same hash slot.
     *
     * @param source - The key of the set to remove the element from.
     * @param destination - The key of the set to add the element to.
     * @param member - The set element to move.
     * @returns `true` on success, or `false` if the `source` set does not exist or the element is not a member of the source set.
     *
     * @example
     * ```typescript
     * const result = await client.smove("set1", "set2", "member1");
     * console.log(result); // Output: true - "member1" was moved from "set1" to "set2".
     * ```
     */
    public smove(
        source: string,
        destination: string,
        member: string,
    ): Promise<boolean> {
        return this.createWritePromise(
            createSMove(source, destination, member),
        );
    }

    /** Returns the set cardinality (number of elements) of the set stored at `key`.
     * See https://valkey.io/commands/scard/ for details.
     *
     * @param key - The key to return the number of its members.
     * @returns The cardinality (number of elements) of the set, or 0 if key does not exist.
     *
     * @example
     * ```typescript
     * // Example usage of the scard method
     * const result = await client.scard("my_set");
     * console.log(result); // Output: 3
     * ```
     */
    public scard(key: string): Promise<number> {
        return this.createWritePromise(createSCard(key));
    }

    /** Gets the intersection of all the given sets.
     * See https://valkey.io/docs/latest/commands/sinter/ for more details.
     *
     * @remarks When in cluster mode, all `keys` must map to the same hash slot.
     * @param keys - The `keys` of the sets to get the intersection.
     * @returns - A set of members which are present in all given sets.
     * If one or more sets do not exist, an empty set will be returned.
     *
     * @example
     * ```typescript
     * // Example usage of sinter method when member exists
     * const result = await client.sinter(["my_set1", "my_set2"]);
     * console.log(result); // Output: Set {'member2'} - Indicates that sets have one common member
     * ```
     *
     * @example
     * ```typescript
     * // Example usage of sinter method with non-existing key
     * const result = await client.sinter(["my_set", "non_existing_key"]);
     * console.log(result); // Output: Set {} - An empty set is returned since the key does not exist.
     * ```
     */
    public sinter(keys: string[]): Promise<Set<string>> {
        return this.createWritePromise<string[]>(createSInter(keys)).then(
            (sinter) => new Set<string>(sinter),
        );
    }

    /**
     * Gets the cardinality of the intersection of all the given sets.
     *
     * See https://valkey.io/commands/sintercard/ for more details.
     *
     * @remarks When in cluster mode, all `keys` must map to the same hash slot.
     * @param keys - The keys of the sets.
     * @param limit - The limit for the intersection cardinality value. If not specified, or set to `0`, no limit is used.
     * @returns The cardinality of the intersection result. If one or more sets do not exist, `0` is returned.
     *
     * since Valkey version 7.0.0.
     *
     * @example
     * ```typescript
     * await client.sadd("set1", ["a", "b", "c"]);
     * await client.sadd("set2", ["b", "c", "d"]);
     * const result1 = await client.sintercard(["set1", "set2"]);
     * console.log(result1); // Output: 2 - The intersection of "set1" and "set2" contains 2 elements: "b" and "c".
     *
     * const result2 = await client.sintercard(["set1", "set2"], 1);
     * console.log(result2); // Output: 1 - The computation stops early as the intersection cardinality reaches the limit of 1.
     * ```
     */
    public sintercard(keys: string[], limit?: number): Promise<number> {
        return this.createWritePromise(createSInterCard(keys, limit));
    }

    /**
     * Stores the members of the intersection of all given sets specified by `keys` into a new set at `destination`.
     *
     * See https://valkey.io/commands/sinterstore/ for more details.
     *
     * @remarks When in cluster mode, `destination` and all `keys` must map to the same hash slot.
     * @param destination - The key of the destination set.
     * @param keys - The keys from which to retrieve the set members.
     * @returns The number of elements in the resulting set.
     *
     * @example
     * ```typescript
     * const result = await client.sinterstore("my_set", ["set1", "set2"]);
     * console.log(result); // Output: 2 - Two elements were stored at "my_set", and those elements are the intersection of "set1" and "set2".
     * ```
     */
    public sinterstore(destination: string, keys: string[]): Promise<number> {
        return this.createWritePromise(createSInterStore(destination, keys));
    }

    /**
     * Computes the difference between the first set and all the successive sets in `keys`.
     *
     * See https://valkey.io/commands/sdiff/ for more details.
     *
     * @remarks When in cluster mode, all `keys` must map to the same hash slot.
     * @param keys - The keys of the sets to diff.
     * @returns A `Set` of elements representing the difference between the sets.
     * If a key in `keys` does not exist, it is treated as an empty set.
     *
     * @example
     * ```typescript
     * await client.sadd("set1", ["member1", "member2"]);
     * await client.sadd("set2", ["member1"]);
     * const result = await client.sdiff(["set1", "set2"]);
     * console.log(result); // Output: Set {"member1"} - "member2" is in "set1" but not "set2"
     * ```
     */
    public sdiff(keys: string[]): Promise<Set<string>> {
        return this.createWritePromise<string[]>(createSDiff(keys)).then(
            (sdiff) => new Set<string>(sdiff),
        );
    }

    /**
     * Stores the difference between the first set and all the successive sets in `keys` into a new set at `destination`.
     *
     * See https://valkey.io/commands/sdiffstore/ for more details.
     *
     * @remarks When in cluster mode, `destination` and all `keys` must map to the same hash slot.
     * @param destination - The key of the destination set.
     * @param keys - The keys of the sets to diff.
     * @returns The number of elements in the resulting set.
     *
     * @example
     * ```typescript
     * await client.sadd("set1", ["member1", "member2"]);
     * await client.sadd("set2", ["member1"]);
     * const result = await client.sdiffstore("set3", ["set1", "set2"]);
     * console.log(result); // Output: 1 - One member was stored in "set3", and that member is the diff between "set1" and "set2".
     * ```
     */
    public sdiffstore(destination: string, keys: string[]): Promise<number> {
        return this.createWritePromise(createSDiffStore(destination, keys));
    }

    /**
     * Gets the union of all the given sets.
     *
     * See https://valkey.io/commands/sunion/ for more details.
     *
     * @remarks When in cluster mode, all `keys` must map to the same hash slot.
     * @param keys - The keys of the sets.
     * @returns A `Set` of members which are present in at least one of the given sets.
     * If none of the sets exist, an empty `Set` will be returned.
     *
     * @example
     * ```typescript
     * await client.sadd("my_set1", ["member1", "member2"]);
     * await client.sadd("my_set2", ["member2", "member3"]);
     * const result1 = await client.sunion(["my_set1", "my_set2"]);
     * console.log(result1); // Output: Set {'member1', 'member2', 'member3'} - Sets "my_set1" and "my_set2" have three unique members.
     *
     * const result2 = await client.sunion(["my_set1", "non_existing_set"]);
     * console.log(result2); // Output: Set {'member1', 'member2'}
     * ```
     */
    public sunion(keys: string[]): Promise<Set<string>> {
        return this.createWritePromise<string[]>(createSUnion(keys)).then(
            (sunion) => new Set<string>(sunion),
        );
    }

    /**
     * Stores the members of the union of all given sets specified by `keys` into a new set
     * at `destination`.
     *
     * See https://valkey.io/commands/sunionstore/ for details.
     *
     * @remarks When in cluster mode, `destination` and all `keys` must map to the same hash slot.
     * @param destination - The key of the destination set.
     * @param keys - The keys from which to retrieve the set members.
     * @returns The number of elements in the resulting set.
     *
     * @example
     * ```typescript
     * const length = await client.sunionstore("mySet", ["set1", "set2"]);
     * console.log(length); // Output: 2 - Two elements were stored in "mySet", and those two members are the union of "set1" and "set2".
     * ```
     */
    public sunionstore(destination: string, keys: string[]): Promise<number> {
        return this.createWritePromise(createSUnionStore(destination, keys));
    }

    /** Returns if `member` is a member of the set stored at `key`.
     * See https://valkey.io/commands/sismember/ for more details.
     *
     * @param key - The key of the set.
     * @param member - The member to check for existence in the set.
     * @returns `true` if the member exists in the set, `false` otherwise.
     * If `key` doesn't exist, it is treated as an empty set and the command returns `false`.
     *
     * @example
     * ```typescript
     * // Example usage of the sismember method when member exists
     * const result = await client.sismember("my_set", "member1");
     * console.log(result); // Output: true - Indicates that "member1" exists in the set "my_set".
     * ```
     *
     * @example
     * ```typescript
     * // Example usage of the sismember method when member does not exist
     * const result = await client.sismember("my_set", "non_existing_member");
     * console.log(result); // Output: false - Indicates that "non_existing_member" does not exist in the set "my_set".
     * ```
     */
    public sismember(key: string, member: string): Promise<boolean> {
        return this.createWritePromise(createSIsMember(key, member));
    }

    /**
     * Checks whether each member is contained in the members of the set stored at `key`.
     *
     * See https://valkey.io/commands/smismember/ for more details.
     *
     * @param key - The key of the set to check.
     * @param members - A list of members to check for existence in the set.
     * @returns An `array` of `boolean` values, each indicating if the respective member exists in the set.
     *
     * since Valkey version 6.2.0.
     *
     * @example
     * ```typescript
     * await client.sadd("set1", ["a", "b", "c"]);
     * const result = await client.smismember("set1", ["b", "c", "d"]);
     * console.log(result); // Output: [true, true, false] - "b" and "c" are members of "set1", but "d" is not.
     * ```
     */
    public smismember(key: string, members: string[]): Promise<boolean[]> {
        return this.createWritePromise(createSMIsMember(key, members));
    }

    /** Removes and returns one random member from the set value store at `key`.
     * See https://valkey.io/commands/spop/ for details.
     * To pop multiple members, see `spopCount`.
     *
     * @param key - The key of the set.
     * @returns the value of the popped member.
     * If `key` does not exist, null will be returned.
     *
     * @example
     * ```typescript
     * // Example usage of spop method to remove and return a random member from a set
     * const result = await client.spop("my_set");
     * console.log(result); // Output: 'member1' - Removes and returns a random member from the set "my_set".
     * ```
     *
     * @example
     * ```typescript
     * // Example usage of spop method with non-existing key
     * const result = await client.spop("non_existing_key");
     * console.log(result); // Output: null
     * ```
     */
    public spop(key: string): Promise<string | null> {
        return this.createWritePromise(createSPop(key));
    }

    /** Removes and returns up to `count` random members from the set value store at `key`, depending on the set's length.
     * See https://valkey.io/commands/spop/ for details.
     *
     * @param key - The key of the set.
     * @param count - The count of the elements to pop from the set.
     * @returns A `Set` containing the popped elements, depending on the set's length.
     * If `key` does not exist, an empty `Set` will be returned.
     *
     * @example
     * ```typescript
     * // Example usage of spopCount method to remove and return multiple random members from a set
     * const result = await client.spopCount("my_set", 2);
     * console.log(result); // Output: Set {'member2', 'member3'} - Removes and returns 2 random members from the set "my_set".
     * ```
     *
     * @example
     * ```typescript
     * // Example usage of spopCount method with non-existing key
     * const result = await client.spopCount("non_existing_key");
     * console.log(result); // Output: Set {} - An empty set is returned since the key does not exist.
     * ```
     */
    public async spopCount(key: string, count: number): Promise<Set<string>> {
        return this.createWritePromise<string[]>(createSPop(key, count)).then(
            (spop) => new Set<string>(spop),
        );
    }

    /** Returns the number of keys in `keys` that exist in the database.
     * See https://valkey.io/commands/exists/ for details.
     *
     * @param keys - The keys list to check.
     * @returns The number of keys that exist. If the same existing key is mentioned in `keys` multiple times,
     * it will be counted multiple times.
     *
     * @example
     * ```typescript
     * // Example usage of the exists method
     * const result = await client.exists(["key1", "key2", "key3"]);
     * console.log(result); // Output: 3 - Indicates that all three keys exist in the database.
     * ```
     */
    public exists(keys: string[]): Promise<number> {
        return this.createWritePromise(createExists(keys));
    }

    /** Removes the specified keys. A key is ignored if it does not exist.
     * This command, similar to DEL, removes specified keys and ignores non-existent ones.
     * However, this command does not block the server, while [DEL](https://valkey.io/commands/del) does.
     * See https://valkey.io/commands/unlink/ for details.
     *
     * @param keys - The keys we wanted to unlink.
     * @returns The number of keys that were unlinked.
     *
     * @example
     * ```typescript
     * // Example usage of the unlink method
     * const result = await client.unlink(["key1", "key2", "key3"]);
     * console.log(result); // Output: 3 - Indicates that all three keys were unlinked from the database.
     * ```
     */
    public unlink(keys: string[]): Promise<number> {
        return this.createWritePromise(createUnlink(keys));
    }

    /** Sets a timeout on `key` in seconds. After the timeout has expired, the key will automatically be deleted.
     * If `key` already has an existing expire set, the time to live is updated to the new value.
     * If `seconds` is non-positive number, the key will be deleted rather than expired.
     * The timeout will only be cleared by commands that delete or overwrite the contents of `key`.
     * See https://valkey.io/commands/expire/ for details.
     *
     * @param key - The key to set timeout on it.
     * @param seconds - The timeout in seconds.
     * @param option - The expire option.
     * @returns `true` if the timeout was set. `false` if the timeout was not set. e.g. key doesn't exist,
     * or operation skipped due to the provided arguments.
     *
     * @example
     * ```typescript
     * // Example usage of the expire method
     * const result = await client.expire("my_key", 60);
     * console.log(result); // Output: true - Indicates that a timeout of 60 seconds has been set for "my_key".
     * ```
     *
     * @example
     * ```typescript
     * // Example usage of the expire method with exisiting expiry
     * const result = await client.expire("my_key", 60, ExpireOptions.HasNoExpiry);
     * console.log(result); // Output: false - Indicates that "my_key" has an existing expiry.
     * ```
     */
    public expire(
        key: string,
        seconds: number,
        option?: ExpireOptions,
    ): Promise<boolean> {
        return this.createWritePromise(createExpire(key, seconds, option));
    }

    /** Sets a timeout on `key`. It takes an absolute Unix timestamp (seconds since January 1, 1970) instead of specifying the number of seconds.
     * A timestamp in the past will delete the key immediately. After the timeout has expired, the key will automatically be deleted.
     * If `key` already has an existing expire set, the time to live is updated to the new value.
     * The timeout will only be cleared by commands that delete or overwrite the contents of `key`.
     * See https://valkey.io/commands/expireat/ for details.
     *
     * @param key - The key to set timeout on it.
     * @param unixSeconds - The timeout in an absolute Unix timestamp.
     * @param option - The expire option.
     * @returns `true` if the timeout was set. `false` if the timeout was not set. e.g. key doesn't exist,
     * or operation skipped due to the provided arguments.
     *
     * @example
     * ```typescript
     * // Example usage of the expireAt method on a key with no previous expiry
     * const result = await client.expireAt("my_key", 1672531200, ExpireOptions.HasNoExpiry);
     * console.log(result); // Output: true - Indicates that the expiration time for "my_key" was successfully set.
     * ```
     */
    public expireAt(
        key: string,
        unixSeconds: number,
        option?: ExpireOptions,
    ): Promise<boolean> {
        return this.createWritePromise(
            createExpireAt(key, unixSeconds, option),
        );
    }

    /** Sets a timeout on `key` in milliseconds. After the timeout has expired, the key will automatically be deleted.
     * If `key` already has an existing expire set, the time to live is updated to the new value.
     * If `milliseconds` is non-positive number, the key will be deleted rather than expired.
     * The timeout will only be cleared by commands that delete or overwrite the contents of `key`.
     * See https://valkey.io/commands/pexpire/ for details.
     *
     * @param key - The key to set timeout on it.
     * @param milliseconds - The timeout in milliseconds.
     * @param option - The expire option.
     * @returns `true` if the timeout was set. `false` if the timeout was not set. e.g. key doesn't exist,
     * or operation skipped due to the provided arguments.
     *
     * @example
     * ```typescript
     * // Example usage of the pexpire method on a key with no previous expiry
     * const result = await client.pexpire("my_key", 60000, ExpireOptions.HasNoExpiry);
     * console.log(result); // Output: true - Indicates that a timeout of 60,000 milliseconds has been set for "my_key".
     * ```
     */
    public pexpire(
        key: string,
        milliseconds: number,
        option?: ExpireOptions,
    ): Promise<boolean> {
        return this.createWritePromise(
            createPExpire(key, milliseconds, option),
        );
    }

    /** Sets a timeout on `key`. It takes an absolute Unix timestamp (milliseconds since January 1, 1970) instead of specifying the number of milliseconds.
     * A timestamp in the past will delete the key immediately. After the timeout has expired, the key will automatically be deleted.
     * If `key` already has an existing expire set, the time to live is updated to the new value.
     * The timeout will only be cleared by commands that delete or overwrite the contents of `key`.
     * See https://valkey.io/commands/pexpireat/ for details.
     *
     * @param key - The key to set timeout on it.
     * @param unixMilliseconds - The timeout in an absolute Unix timestamp.
     * @param option - The expire option.
     * @returns `true` if the timeout was set. `false` if the timeout was not set. e.g. key doesn't exist,
     * or operation skipped due to the provided arguments.
     *
     * @example
     * ```typescript
     * // Example usage of the pexpireAt method on a key with no previous expiry
     * const result = await client.pexpireAt("my_key", 1672531200000, ExpireOptions.HasNoExpiry);
     * console.log(result); // Output: true - Indicates that the expiration time for "my_key" was successfully set.
     * ```
     */
    public pexpireAt(
        key: string,
        unixMilliseconds: number,
        option?: ExpireOptions,
    ): Promise<number> {
        return this.createWritePromise(
            createPExpireAt(key, unixMilliseconds, option),
        );
    }

    /** Returns the remaining time to live of `key` that has a timeout.
     * See https://valkey.io/commands/ttl/ for details.
     *
     * @param key - The key to return its timeout.
     * @returns TTL in seconds, -2 if `key` does not exist or -1 if `key` exists but has no associated expire.
     *
     * @example
     * ```typescript
     * // Example usage of the ttl method with existing key
     * const result = await client.ttl("my_key");
     * console.log(result); // Output: 3600 - Indicates that "my_key" has a remaining time to live of 3600 seconds.
     * ```
     *
     * @example
     * ```typescript
     * // Example usage of the ttl method with existing key that has no associated expire.
     * const result = await client.ttl("key");
     * console.log(result); // Output: -1 - Indicates that the key has no associated expire.
     * ```
     *
     * @example
     * ```typescript
     * // Example usage of the ttl method with a non-existing key
     * const result = await client.ttl("nonexistent_key");
     * console.log(result); // Output: -2 - Indicates that the key doesn't exist.
     * ```
     */
    public ttl(key: string): Promise<number> {
        return this.createWritePromise(createTTL(key));
    }

    /** Invokes a Lua script with its keys and arguments.
     * This method simplifies the process of invoking scripts on a Redis server by using an object that represents a Lua script.
     * The script loading, argument preparation, and execution will all be handled internally. If the script has not already been loaded,
     * it will be loaded automatically using the Redis `SCRIPT LOAD` command. After that, it will be invoked using the Redis `EVALSHA` command
     * See https://valkey.io/commands/script-load/ and https://valkey.io/commands/evalsha/ for details.
     *
     * @param script - The Lua script to execute.
     * @param options - The script option that contains keys and arguments for the script.
     * @returns A value that depends on the script that was executed.
     *
     * @example
     * ```typescript
     * const luaScript = new Script("return { KEYS[1], ARGV[1] }");
     * const scriptOptions = {
     *      keys: ["foo"],
     *      args: ["bar"],
     * };
     * const result = await invokeScript(luaScript, scriptOptions);
     * console.log(result); // Output: ['foo', 'bar']
     * ```
     */
    public invokeScript(
        script: Script,
        option?: ScriptOptions,
    ): Promise<ReturnType> {
        const scriptInvocation = command_request.ScriptInvocation.create({
            hash: script.getHash(),
            keys: option?.keys?.map((item) => {
                if (typeof item === "string") {
                    // Convert the string to a Uint8Array
                    return Buffer.from(item);
                } else {
                    // If it's already a Uint8Array, just return it
                    return item;
                }
            }),
            args: option?.args?.map((item) => {
                if (typeof item === "string") {
                    // Convert the string to a Uint8Array
                    return Buffer.from(item);
                } else {
                    // If it's already a Uint8Array, just return it
                    return item;
                }
            }),
        });
        return this.createWritePromise(scriptInvocation);
    }

    /** Adds members with their scores to the sorted set stored at `key`.
     * If a member is already a part of the sorted set, its score is updated.
     * See https://valkey.io/commands/zadd/ for more details.
     *
     * @param key - The key of the sorted set.
     * @param membersScoresMap - A mapping of members to their corresponding scores.
     * @param options - The ZAdd options.
     * @returns The number of elements added to the sorted set.
     * If `changed` is set, returns the number of elements updated in the sorted set.
     *
     * @example
     * ```typescript
     * // Example usage of the zadd method to add elements to a sorted set
     * const result = await client.zadd("my_sorted_set", { "member1": 10.5, "member2": 8.2 });
     * console.log(result); // Output: 2 - Indicates that two elements have been added to the sorted set "my_sorted_set."
     * ```
     *
     * @example
     * ```typescript
     * // Example usage of the zadd method to update scores in an existing sorted set
     * const result = await client.zadd("existing_sorted_set", { member1: 15.0, member2: 5.5 }, { conditionalChange: "onlyIfExists", changed: true });
     * console.log(result); // Output: 2 - Updates the scores of two existing members in the sorted set "existing_sorted_set."
     * ```
     */
    public zadd(
        key: string,
        membersScoresMap: Record<string, number>,
        options?: ZAddOptions,
    ): Promise<number> {
        return this.createWritePromise(
            createZAdd(key, membersScoresMap, options),
        );
    }

    /** Increments the score of member in the sorted set stored at `key` by `increment`.
     * If `member` does not exist in the sorted set, it is added with `increment` as its score (as if its previous score was 0.0).
     * If `key` does not exist, a new sorted set with the specified member as its sole member is created.
     * See https://valkey.io/commands/zadd/ for more details.
     *
     * @param key - The key of the sorted set.
     * @param member - A member in the sorted set to increment.
     * @param increment - The score to increment the member.
     * @param options - The ZAdd options.
     * @returns The score of the member.
     * If there was a conflict with the options, the operation aborts and null is returned.
     *
     * @example
     * ```typescript
     * // Example usage of the zaddIncr method to add a member with a score to a sorted set
     * const result = await client.zaddIncr("my_sorted_set", member, 5.0);
     * console.log(result); // Output: 5.0
     * ```
     *
     * @example
     * ```typescript
     * // Example usage of the zaddIncr method to add or update a member with a score in an existing sorted set
     * const result = await client.zaddIncr("existing_sorted_set", member, "3.0", { UpdateOptions: "ScoreLessThanCurrent" });
     * console.log(result); // Output: null - Indicates that the member in the sorted set haven't been updated.
     * ```
     */
    public zaddIncr(
        key: string,
        member: string,
        increment: number,
        options?: ZAddOptions,
    ): Promise<number | null> {
        return this.createWritePromise(
            createZAdd(key, { [member]: increment }, options, true),
        );
    }

    /** Removes the specified members from the sorted set stored at `key`.
     * Specified members that are not a member of this set are ignored.
     * See https://valkey.io/commands/zrem/ for more details.
     *
     * @param key - The key of the sorted set.
     * @param members - A list of members to remove from the sorted set.
     * @returns The number of members that were removed from the sorted set, not including non-existing members.
     * If `key` does not exist, it is treated as an empty sorted set, and this command returns 0.
     *
     * @example
     * ```typescript
     * // Example usage of the zrem function to remove members from a sorted set
     * const result = await client.zrem("my_sorted_set", ["member1", "member2"]);
     * console.log(result); // Output: 2 - Indicates that two members have been removed from the sorted set "my_sorted_set."
     * ```
     *
     * @example
     * ```typescript
     * // Example usage of the zrem function when the sorted set does not exist
     * const result = await client.zrem("non_existing_sorted_set", ["member1", "member2"]);
     * console.log(result); // Output: 0 - Indicates that no members were removed as the sorted set "non_existing_sorted_set" does not exist.
     * ```
     */
    public zrem(key: string, members: string[]): Promise<number> {
        return this.createWritePromise(createZRem(key, members));
    }

    /** Returns the cardinality (number of elements) of the sorted set stored at `key`.
     * See https://valkey.io/commands/zcard/ for more details.
     *
     * @param key - The key of the sorted set.
     * @returns The number of elements in the sorted set.
     * If `key` does not exist, it is treated as an empty sorted set, and this command returns 0.
     *
     * @example
     * ```typescript
     * // Example usage of the zcard method to get the cardinality of a sorted set
     * const result = await client.zcard("my_sorted_set");
     * console.log(result); // Output: 3 - Indicates that there are 3 elements in the sorted set "my_sorted_set".
     * ```
     *
     * @example
     * ```typescript
     * // Example usage of the zcard method with a non-existing key
     * const result = await client.zcard("non_existing_key");
     * console.log(result); // Output: 0
     * ```
     */
    public zcard(key: string): Promise<number> {
        return this.createWritePromise(createZCard(key));
    }

    /**
     * Returns the cardinality of the intersection of the sorted sets specified by `keys`.
     *
     * See https://valkey.io/commands/zintercard/ for more details.
     *
     * @remarks When in cluster mode, all `keys` must map to the same hash slot.
     * @param keys - The keys of the sorted sets to intersect.
     * @param limit - An optional argument that can be used to specify a maximum number for the
     * intersection cardinality. If limit is not supplied, or if it is set to `0`, there will be no limit.
     * @returns The cardinality of the intersection of the given sorted sets.
     *
     * since - Redis version 7.0.0.
     *
     * @example
     * ```typescript
     * const cardinality = await client.zintercard(["key1", "key2"], 10);
     * console.log(cardinality); // Output: 3 - The intersection of the sorted sets at "key1" and "key2" has a cardinality of 3.
     * ```
     */
    public zintercard(keys: string[], limit?: number): Promise<number> {
        return this.createWritePromise(createZInterCard(keys, limit));
    }

    /**
     * Returns the difference between the first sorted set and all the successive sorted sets.
     * To get the elements with their scores, see {@link zdiffWithScores}.
     *
     * See https://valkey.io/commands/zdiff/ for more details.
     *
     * @remarks When in cluster mode, all `keys` must map to the same hash slot.
     * @param keys - The keys of the sorted sets.
     * @returns An `array` of elements representing the difference between the sorted sets.
     * If the first key does not exist, it is treated as an empty sorted set, and the command returns an empty `array`.
     *
     * since Valkey version 6.2.0.
     *
     * @example
     * ```typescript
     * await client.zadd("zset1", {"member1": 1.0, "member2": 2.0, "member3": 3.0});
     * await client.zadd("zset2", {"member2": 2.0});
     * await client.zadd("zset3", {"member3": 3.0});
     * const result = await client.zdiff(["zset1", "zset2", "zset3"]);
     * console.log(result); // Output: ["member1"] - "member1" is in "zset1" but not "zset2" or "zset3".
     * ```
     */
    public zdiff(keys: string[]): Promise<string[]> {
        return this.createWritePromise(createZDiff(keys));
    }

    /**
     * Returns the difference between the first sorted set and all the successive sorted sets, with the associated
     * scores.
     *
     * See https://valkey.io/commands/zdiff/ for more details.
     *
     * @remarks When in cluster mode, all `keys` must map to the same hash slot.
     * @param keys - The keys of the sorted sets.
     * @returns A map of elements and their scores representing the difference between the sorted sets.
     * If the first key does not exist, it is treated as an empty sorted set, and the command returns an empty `array`.
     *
     * since Valkey version 6.2.0.
     *
     * @example
     * ```typescript
     * await client.zadd("zset1", {"member1": 1.0, "member2": 2.0, "member3": 3.0});
     * await client.zadd("zset2", {"member2": 2.0});
     * await client.zadd("zset3", {"member3": 3.0});
     * const result = await client.zdiffWithScores(["zset1", "zset2", "zset3"]);
     * console.log(result); // Output: {"member1": 1.0} - "member1" is in "zset1" but not "zset2" or "zset3".
     * ```
     */
    public zdiffWithScores(keys: string[]): Promise<Record<string, number>> {
        return this.createWritePromise(createZDiffWithScores(keys));
    }

    /**
     * Calculates the difference between the first sorted set and all the successive sorted sets in `keys` and stores
     * the difference as a sorted set to `destination`, overwriting it if it already exists. Non-existent keys are
     * treated as empty sets.
     *
     * See https://valkey.io/commands/zdiffstore/ for more details.
     *
     * @remarks When in cluster mode, all keys in `keys` and `destination` must map to the same hash slot.
     * @param destination - The key for the resulting sorted set.
     * @param keys - The keys of the sorted sets to compare.
     * @returns The number of members in the resulting sorted set stored at `destination`.
     *
     * since Valkey version 6.2.0.
     *
     * @example
     * ```typescript
     * await client.zadd("zset1", {"member1": 1.0, "member2": 2.0});
     * await client.zadd("zset2", {"member1": 1.0});
     * const result1 = await client.zdiffstore("zset3", ["zset1", "zset2"]);
     * console.log(result1); // Output: 1 - One member exists in "key1" but not "key2", and this member was stored in "zset3".
     *
     * const result2 = await client.zrange("zset3", {start: 0, stop: -1});
     * console.log(result2); // Output: ["member2"] - "member2" is now stored in "my_sorted_set".
     * ```
     */
    public zdiffstore(destination: string, keys: string[]): Promise<number> {
        return this.createWritePromise(createZDiffStore(destination, keys));
    }

    /** Returns the score of `member` in the sorted set stored at `key`.
     * See https://valkey.io/commands/zscore/ for more details.
     *
     * @param key - The key of the sorted set.
     * @param member - The member whose score is to be retrieved.
     * @returns The score of the member.
     * If `member` does not exist in the sorted set, null is returned.
     * If `key` does not exist, null is returned.
     *
     * @example
     * ```typescript
     * // Example usage of the zscore method∂∂ to get the score of a member in a sorted set
     * const result = await client.zscore("my_sorted_set", "member");
     * console.log(result); // Output: 10.5 - Indicates that the score of "member" in the sorted set "my_sorted_set" is 10.5.
     * ```
     *
     * @example
     * ```typescript
     * // Example usage of the zscore method when the member does not exist in the sorted set
     * const result = await client.zscore("my_sorted_set", "non_existing_member");
     * console.log(result); // Output: null
     * ```
     *
     * @example
     * ```typescript
     * // Example usage of the zscore method with non existimng key
     * const result = await client.zscore("non_existing_set", "member");
     * console.log(result); // Output: null
     * ```
     */
    public zscore(key: string, member: string): Promise<number | null> {
        return this.createWritePromise(createZScore(key, member));
    }

    /**
     * Returns the scores associated with the specified `members` in the sorted set stored at `key`.
     *
     * See https://valkey.io/commands/zmscore/ for more details.
     *
     * @param key - The key of the sorted set.
     * @param members - A list of members in the sorted set.
     * @returns An `array` of scores corresponding to `members`.
     * If a member does not exist in the sorted set, the corresponding value in the list will be `null`.
     *
     * since Valkey version 6.2.0.
     *
     * @example
     * ```typescript
     * const result = await client.zmscore("zset1", ["member1", "non_existent_member", "member2"]);
     * console.log(result); // Output: [1.0, null, 2.0] - "member1" has a score of 1.0, "non_existent_member" does not exist in the sorted set, and "member2" has a score of 2.0.
     * ```
     */
    public zmscore(key: string, members: string[]): Promise<(number | null)[]> {
        return this.createWritePromise(createZMScore(key, members));
    }

    /** Returns the number of members in the sorted set stored at `key` with scores between `minScore` and `maxScore`.
     * See https://valkey.io/commands/zcount/ for more details.
     *
     * @param key - The key of the sorted set.
     * @param minScore - The minimum score to count from. Can be positive/negative infinity, or specific score and inclusivity.
     * @param maxScore - The maximum score to count up to. Can be positive/negative infinity, or specific score and inclusivity.
     * @returns The number of members in the specified score range.
     * If `key` does not exist, it is treated as an empty sorted set, and the command returns 0.
     * If `minScore` is greater than `maxScore`, 0 is returned.
     *
     * @example
     * ```typescript
     * // Example usage of the zcount method to count members in a sorted set within a score range
     * const result = await client.zcount("my_sorted_set", { bound: 5.0, isInclusive: true }, "positiveInfinity");
     * console.log(result); // Output: 2 - Indicates that there are 2 members with scores between 5.0 (inclusive) and +inf in the sorted set "my_sorted_set".
     * ```
     *
     * @example
     * ```typescript
     * // Example usage of the zcount method to count members in a sorted set within a score range
     * const result = await client.zcount("my_sorted_set", { bound: 5.0, isInclusive: true }, { bound: 10.0, isInclusive: false });
     * console.log(result); // Output: 1 - Indicates that there is one member with score between 5.0 (inclusive) and 10.0 (exclusive) in the sorted set "my_sorted_set".
     * ```
     */
    public zcount(
        key: string,
        minScore: ScoreBoundary<number>,
        maxScore: ScoreBoundary<number>,
    ): Promise<number> {
        return this.createWritePromise(createZCount(key, minScore, maxScore));
    }

    /** Returns the specified range of elements in the sorted set stored at `key`.
     * ZRANGE can perform different types of range queries: by index (rank), by the score, or by lexicographical order.
     *
     * See https://valkey.io/commands/zrange/ for more details.
     * To get the elements with their scores, see `zrangeWithScores`.
     *
     * @param key - The key of the sorted set.
     * @param rangeQuery - The range query object representing the type of range query to perform.
     * For range queries by index (rank), use RangeByIndex.
     * For range queries by lexicographical order, use RangeByLex.
     * For range queries by score, use RangeByScore.
     * @param reverse - If true, reverses the sorted set, with index 0 as the element with the highest score.
     * @returns A list of elements within the specified range.
     * If `key` does not exist, it is treated as an empty sorted set, and the command returns an empty array.
     *
     * @example
     * ```typescript
     * // Example usage of zrange method to retrieve all members of a sorted set in ascending order
     * const result = await client.zrange("my_sorted_set", { start: 0, stop: -1 });
     * console.log(result1); // Output: ['member1', 'member2', 'member3'] - Returns all members in ascending order.
     * ```
     * @example
     * ```typescript
     * // Example usage of zrange method to retrieve members within a score range in ascending order
     * const result = await client.zrange("my_sorted_set", {
     *              start: "negativeInfinity",
     *              stop: { value: 3, isInclusive: false },
     *              type: "byScore",
     *           });
     * console.log(result); // Output: ['member2', 'member3'] - Returns members with scores within the range of negative infinity to 3, in ascending order.
     * ```
     */
    public zrange(
        key: string,
        rangeQuery: RangeByScore | RangeByLex | RangeByIndex,
        reverse: boolean = false,
    ): Promise<string[]> {
        return this.createWritePromise(createZRange(key, rangeQuery, reverse));
    }

    /** Returns the specified range of elements with their scores in the sorted set stored at `key`.
     * Similar to ZRANGE but with a WITHSCORE flag.
     * See https://valkey.io/commands/zrange/ for more details.
     *
     * @param key - The key of the sorted set.
     * @param rangeQuery - The range query object representing the type of range query to perform.
     * For range queries by index (rank), use RangeByIndex.
     * For range queries by lexicographical order, use RangeByLex.
     * For range queries by score, use RangeByScore.
     * @param reverse - If true, reverses the sorted set, with index 0 as the element with the highest score.
     * @returns A map of elements and their scores within the specified range.
     * If `key` does not exist, it is treated as an empty sorted set, and the command returns an empty map.
     *
     * @example
     * ```typescript
     * // Example usage of zrangeWithScores method to retrieve members within a score range with their scores
     * const result = await client.zrangeWithScores("my_sorted_set", {
     *              start: { value: 10, isInclusive: false },
     *              stop: { value: 20, isInclusive: false },
     *              type: "byScore",
     *           });
     * console.log(result); // Output: {'member1': 10.5, 'member2': 15.2} - Returns members with scores between 10 and 20 with their scores.
     * ```
     * @example
     * ```typescript
     * // Example usage of zrangeWithScores method to retrieve members within a score range with their scores
     * const result = await client.zrangeWithScores("my_sorted_set", {
     *              start: "negativeInfinity",
     *              stop: { value: 3, isInclusive: false },
     *              type: "byScore",
     *           });
     * console.log(result); // Output: {'member4': -2.0, 'member7': 1.5} - Returns members with scores within the range of negative infinity to 3, with their scores.
     * ```
     */
    public zrangeWithScores(
        key: string,
        rangeQuery: RangeByScore | RangeByLex | RangeByIndex,
        reverse: boolean = false,
    ): Promise<Record<string, number>> {
        return this.createWritePromise(
            createZRangeWithScores(key, rangeQuery, reverse),
        );
    }

    /**
     * Computes the intersection of sorted sets given by the specified `keys` and stores the result in `destination`.
     * If `destination` already exists, it is overwritten. Otherwise, a new sorted set will be created.
     * To get the result directly, see `zinter_withscores`.
     *
     * When in cluster mode, `destination` and all keys in `keys` must map to the same hash slot.
     *
     * See https://valkey.io/commands/zinterstore/ for more details.
     *
     * @param destination - The key of the destination sorted set.
     * @param keys - The keys of the sorted sets with possible formats:
     *  string[] - for keys only.
     *  KeyWeight[] - for weighted keys with score multipliers.
     * @param aggregationType - Specifies the aggregation strategy to apply when combining the scores of elements. See `AggregationType`.
     * @returns The number of elements in the resulting sorted set stored at `destination`.
     *
     * @example
     * ```typescript
     * // Example usage of zinterstore command with an existing key
     * await client.zadd("key1", {"member1": 10.5, "member2": 8.2})
     * await client.zadd("key2", {"member1": 9.5})
     * await client.zinterstore("my_sorted_set", ["key1", "key2"]) // Output: 1 - Indicates that the sorted set "my_sorted_set" contains one element.
     * await client.zrange_withscores("my_sorted_set", RangeByIndex(0, -1)) // Output: {'member1': 20}  - "member1"  is now stored in "my_sorted_set" with score of 20.
     * await client.zinterstore("my_sorted_set", ["key1", "key2"] , AggregationType.MAX ) // Output: 1 - Indicates that the sorted set "my_sorted_set" contains one element, and it's score is the maximum score between the sets.
     * await client.zrange_withscores("my_sorted_set", RangeByIndex(0, -1)) // Output: {'member1': 10.5}  - "member1"  is now stored in "my_sorted_set" with score of 10.5.
     * ```
     */
    public zinterstore(
        destination: string,
        keys: string[] | KeyWeight[],
        aggregationType?: AggregationType,
    ): Promise<number> {
        return this.createWritePromise(
            createZInterstore(destination, keys, aggregationType),
        );
    }

    /** Returns the length of the string value stored at `key`.
     * See https://valkey.io/commands/strlen/ for more details.
     *
     * @param key - The key to check its length.
     * @returns - The length of the string value stored at key
     * If `key` does not exist, it is treated as an empty string, and the command returns 0.
     *
     * @example
     * ```typescript
     * // Example usage of strlen method with an existing key
     * await client.set("key", "GLIDE");
     * const len1 = await client.strlen("key");
     * console.log(len1); // Output: 5
     * ```
     *
     * @example
     * ```typescript
     * // Example usage of strlen method with a non-existing key
     * const len2 = await client.strlen("non_existing_key");
     * console.log(len2); // Output: 0
     * ```
     */
    public strlen(key: string): Promise<number> {
        return this.createWritePromise(createStrlen(key));
    }

    /** Returns the string representation of the type of the value stored at `key`.
     * See https://valkey.io/commands/type/ for more details.
     *
     * @param key - The `key` to check its data type.
     * @returns If the `key` exists, the type of the stored value is returned. Otherwise, a "none" string is returned.
     *
     * @example
     * ```typescript
     * // Example usage of type method with a string value
     * await client.set("key", "value");
     * const type = await client.type("key");
     * console.log(type); // Output: 'string'
     * ```
     *
     * @example
     * ```typescript
     * // Example usage of type method with a list
     * await client.lpush("key", ["value"]);
     * const type = await client.type("key");
     * console.log(type); // Output: 'list'
     * ```
     */
    public type(key: string): Promise<string> {
        return this.createWritePromise(createType(key));
    }

    /** Removes and returns the members with the lowest scores from the sorted set stored at `key`.
     * If `count` is provided, up to `count` members with the lowest scores are removed and returned.
     * Otherwise, only one member with the lowest score is removed and returned.
     * See https://valkey.io/commands/zpopmin for more details.
     *
     * @param key - The key of the sorted set.
     * @param count - Specifies the quantity of members to pop. If not specified, pops one member.
     * @returns A map of the removed members and their scores, ordered from the one with the lowest score to the one with the highest.
     * If `key` doesn't exist, it will be treated as an empty sorted set and the command returns an empty map.
     * If `count` is higher than the sorted set's cardinality, returns all members and their scores.
     *
     * @example
     * ```typescript
     * // Example usage of zpopmin method to remove and return the member with the lowest score from a sorted set
     * const result = await client.zpopmin("my_sorted_set");
     * console.log(result); // Output: {'member1': 5.0} - Indicates that 'member1' with a score of 5.0 has been removed from the sorted set.
     * ```
     *
     * @example
     * ```typescript
     * // Example usage of zpopmin method to remove and return multiple members with the lowest scores from a sorted set
     * const result = await client.zpopmin("my_sorted_set", 2);
     * console.log(result); // Output: {'member3': 7.5 , 'member2': 8.0} - Indicates that 'member3' with a score of 7.5 and 'member2' with a score of 8.0 have been removed from the sorted set.
     * ```
     */
    public zpopmin(
        key: string,
        count?: number,
    ): Promise<Record<string, number>> {
        return this.createWritePromise(createZPopMin(key, count));
    }

    /** Removes and returns the members with the highest scores from the sorted set stored at `key`.
     * If `count` is provided, up to `count` members with the highest scores are removed and returned.
     * Otherwise, only one member with the highest score is removed and returned.
     * See https://valkey.io/commands/zpopmax for more details.
     *
     * @param key - The key of the sorted set.
     * @param count - Specifies the quantity of members to pop. If not specified, pops one member.
     * @returns A map of the removed members and their scores, ordered from the one with the highest score to the one with the lowest.
     * If `key` doesn't exist, it will be treated as an empty sorted set and the command returns an empty map.
     * If `count` is higher than the sorted set's cardinality, returns all members and their scores, ordered from highest to lowest.
     *
     * @example
     * ```typescript
     * // Example usage of zpopmax method to remove and return the member with the highest score from a sorted set
     * const result = await client.zpopmax("my_sorted_set");
     * console.log(result); // Output: {'member1': 10.0} - Indicates that 'member1' with a score of 10.0 has been removed from the sorted set.
     * ```
     *
     * @example
     * ```typescript
     * // Example usage of zpopmax method to remove and return multiple members with the highest scores from a sorted set
     * const result = await client.zpopmax("my_sorted_set", 2);
     * console.log(result); // Output: {'member2': 8.0, 'member3': 7.5} - Indicates that 'member2' with a score of 8.0 and 'member3' with a score of 7.5 have been removed from the sorted set.
     * ```
     */
    public zpopmax(
        key: string,
        count?: number,
    ): Promise<Record<string, number>> {
        return this.createWritePromise(createZPopMax(key, count));
    }

    /** Returns the remaining time to live of `key` that has a timeout, in milliseconds.
     * See https://valkey.io/commands/pttl for more details.
     *
     * @param key - The key to return its timeout.
     * @returns TTL in milliseconds. -2 if `key` does not exist, -1 if `key` exists but has no associated expire.
     *
     * @example
     * ```typescript
     * // Example usage of pttl method with an existing key
     * const result = await client.pttl("my_key");
     * console.log(result); // Output: 5000 - Indicates that the key "my_key" has a remaining time to live of 5000 milliseconds.
     * ```
     *
     * @example
     * ```typescript
     * // Example usage of pttl method with a non-existing key
     * const result = await client.pttl("non_existing_key");
     * console.log(result); // Output: -2 - Indicates that the key "non_existing_key" does not exist.
     * ```
     *
     * @example
     * ```typescript
     * // Example usage of pttl method with an exisiting key that has no associated expire.
     * const result = await client.pttl("key");
     * console.log(result); // Output: -1 - Indicates that the key "key" has no associated expire.
     * ```
     */
    public pttl(key: string): Promise<number> {
        return this.createWritePromise(createPTTL(key));
    }

    /** Removes all elements in the sorted set stored at `key` with rank between `start` and `end`.
     * Both `start` and `end` are zero-based indexes with 0 being the element with the lowest score.
     * These indexes can be negative numbers, where they indicate offsets starting at the element with the highest score.
     * See https://valkey.io/commands/zremrangebyrank/ for more details.
     *
     * @param key - The key of the sorted set.
     * @param start - The starting point of the range.
     * @param end - The end of the range.
     * @returns The number of members removed.
     * If `start` exceeds the end of the sorted set, or if `start` is greater than `end`, 0 returned.
     * If `end` exceeds the actual end of the sorted set, the range will stop at the actual end of the sorted set.
     * If `key` does not exist 0 will be returned.
     *
     * @example
     * ```typescript
     * // Example usage of zremRangeByRank method
     * const result = await client.zremRangeByRank("my_sorted_set", 0, 2);
     * console.log(result); // Output: 3 - Indicates that three elements have been removed from the sorted set "my_sorted_set" between ranks 0 and 2.
     * ```
     */
    public zremRangeByRank(
        key: string,
        start: number,
        end: number,
    ): Promise<number> {
        return this.createWritePromise(createZRemRangeByRank(key, start, end));
    }

    /** Removes all elements in the sorted set stored at `key` with a score between `minScore` and `maxScore`.
     * See https://valkey.io/commands/zremrangebyscore/ for more details.
     *
     * @param key - The key of the sorted set.
     * @param minScore - The minimum score to remove from. Can be positive/negative infinity, or specific score and inclusivity.
     * @param maxScore - The maximum score to remove to. Can be positive/negative infinity, or specific score and inclusivity.
     * @returns the number of members removed.
     * If `key` does not exist, it is treated as an empty sorted set, and the command returns 0.
     * If `minScore` is greater than `maxScore`, 0 is returned.
     *
     * @example
     * ```typescript
     * // Example usage of zremRangeByScore method to remove members from a sorted set based on score range
     * const result = await client.zremRangeByScore("my_sorted_set", { bound: 5.0, isInclusive: true }, "positiveInfinity");
     * console.log(result); // Output: 2 - Indicates that 2 members with scores between 5.0 (inclusive) and +inf have been removed from the sorted set "my_sorted_set".
     * ```
     *
     * @example
     * ```typescript
     * // Example usage of zremRangeByScore method when the sorted set does not exist
     * const result = await client.zremRangeByScore("non_existing_sorted_set", { bound: 5.0, isInclusive: true }, { bound: 10.0, isInclusive: false });
     * console.log(result); // Output: 0 - Indicates that no members were removed as the sorted set "non_existing_sorted_set" does not exist.
     * ```
     */
    public zremRangeByScore(
        key: string,
        minScore: ScoreBoundary<number>,
        maxScore: ScoreBoundary<number>,
    ): Promise<number> {
        return this.createWritePromise(
            createZRemRangeByScore(key, minScore, maxScore),
        );
    }

    /** Returns the rank of `member` in the sorted set stored at `key`, with scores ordered from low to high.
     * See https://valkey.io/commands/zrank for more details.
     * To get the rank of `member` with its score, see `zrankWithScore`.
     *
     * @param key - The key of the sorted set.
     * @param member - The member whose rank is to be retrieved.
     * @returns The rank of `member` in the sorted set.
     * If `key` doesn't exist, or if `member` is not present in the set, null will be returned.
     *
     * @example
     * ```typescript
     * // Example usage of zrank method to retrieve the rank of a member in a sorted set
     * const result = await client.zrank("my_sorted_set", "member2");
     * console.log(result); // Output: 1 - Indicates that "member2" has the second-lowest score in the sorted set "my_sorted_set".
     * ```
     *
     * @example
     * ```typescript
     * // Example usage of zrank method with a non-existing member
     * const result = await client.zrank("my_sorted_set", "non_existing_member");
     * console.log(result); // Output: null - Indicates that "non_existing_member" is not present in the sorted set "my_sorted_set".
     * ```
     */
    public zrank(key: string, member: string): Promise<number | null> {
        return this.createWritePromise(createZRank(key, member));
    }

    /** Returns the rank of `member` in the sorted set stored at `key` with its score, where scores are ordered from the lowest to highest.
     * See https://valkey.io/commands/zrank for more details.
     *
     * @param key - The key of the sorted set.
     * @param member - The member whose rank is to be retrieved.
     * @returns A list containing the rank and score of `member` in the sorted set.
     * If `key` doesn't exist, or if `member` is not present in the set, null will be returned.
     *
     * since - Redis version 7.2.0.
     *
     * @example
     * ```typescript
     * // Example usage of zrank_withscore method to retrieve the rank and score of a member in a sorted set
     * const result = await client.zrank_withscore("my_sorted_set", "member2");
     * console.log(result); // Output: [1, 6.0] - Indicates that "member2" with score 6.0 has the second-lowest score in the sorted set "my_sorted_set".
     * ```
     *
     * @example
     * ```typescript
     * // Example usage of zrank_withscore method with a non-existing member
     * const result = await client.zrank_withscore("my_sorted_set", "non_existing_member");
     * console.log(result); // Output: null - Indicates that "non_existing_member" is not present in the sorted set "my_sorted_set".
     * ```
     */
    public zrankWithScore(
        key: string,
        member: string,
    ): Promise<number[] | null> {
        return this.createWritePromise(createZRank(key, member, true));
    }

    /**
     * Returns the rank of `member` in the sorted set stored at `key`, where
     * scores are ordered from the highest to lowest, starting from 0.
     * To get the rank of `member` with its score, see {@link zrevrankWithScore}.
     *
     * See https://valkey.io/commands/zrevrank/ for more details.
     *
     * @param key - The key of the sorted set.
     * @param member - The member whose rank is to be retrieved.
     * @returns The rank of `member` in the sorted set, where ranks are ordered from high to low based on scores.
     *     If `key` doesn't exist, or if `member` is not present in the set, `null` will be returned.
     *
     * @example
     * ```typescript
     * const result = await client.zrevrank("my_sorted_set", "member2");
     * console.log(result); // Output: 1 - Indicates that "member2" has the second-highest score in the sorted set "my_sorted_set".
     * ```
     */
    public zrevrank(key: string, member: string): Promise<number | null> {
        return this.createWritePromise(createZRevRank(key, member));
    }

    /**
     * Returns the rank of `member` in the sorted set stored at `key` with its
     * score, where scores are ordered from the highest to lowest, starting from 0.
     *
     * See https://valkey.io/commands/zrevrank/ for more details.
     *
     * @param key - The key of the sorted set.
     * @param member - The member whose rank is to be retrieved.
     * @returns A list containing the rank and score of `member` in the sorted set, where ranks
     *     are ordered from high to low based on scores.
     *     If `key` doesn't exist, or if `member` is not present in the set, `null` will be returned.
     *
     * since - Valkey version 7.2.0.
     *
     * @example
     * ```typescript
     * const result = await client.zrevankWithScore("my_sorted_set", "member2");
     * console.log(result); // Output: [1, 6.0] - Indicates that "member2" with score 6.0 has the second-highest score in the sorted set "my_sorted_set".
     * ```
     */
    public zrevrankWithScore(
        key: string,
        member: string,
    ): Promise<(number[] | null)[]> {
        return this.createWritePromise(createZRevRankWithScore(key, member));
    }

    /**
     * Adds an entry to the specified stream stored at `key`. If the `key` doesn't exist, the stream is created.
     * See https://valkey.io/commands/xadd/ for more details.
     *
     * @param key - The key of the stream.
     * @param values - field-value pairs to be added to the entry.
     * @param options - options detailing how to add to the stream.
     * @returns The id of the added entry, or `null` if `options.makeStream` is set to `false` and no stream with the matching `key` exists.
     */
    public xadd(
        key: string,
        values: [string, string][],
        options?: StreamAddOptions,
    ): Promise<string | null> {
        return this.createWritePromise(createXAdd(key, values, options));
    }

    /**
     * Trims the stream stored at `key` by evicting older entries.
     * See https://valkey.io/commands/xtrim/ for more details.
     *
     * @param key - the key of the stream
     * @param options - options detailing how to trim the stream.
     * @returns The number of entries deleted from the stream. If `key` doesn't exist, 0 is returned.
     */
    public xtrim(key: string, options: StreamTrimOptions): Promise<number> {
        return this.createWritePromise(createXTrim(key, options));
    }

    /**
     * Reads entries from the given streams.
     * See https://valkey.io/commands/xread/ for more details.
     *
     * @param keys_and_ids - pairs of keys and entry ids to read from. A pair is composed of a stream's key and the id of the entry after which the stream will be read.
     * @param options - options detailing how to read the stream.
     * @returns A map of stream keys, to a map of stream ids, to an array of entries.
     * @example
     * ```typescript
     * const streamResults = await client.xread({"my_stream": "0-0", "writers": "0-0"});
     * console.log(result); // Output: {
     *                      //     "my_stream": {
     *                      //         "1526984818136-0": [["duration", "1532"], ["event-id", "5"], ["user-id", "7782813"]],
     *                      //         "1526999352406-0": [["duration", "812"], ["event-id", "9"], ["user-id", "388234"]],
     *                      //     }, "writers": {
     *                      //         "1526985676425-0": [["name", "Virginia"], ["surname", "Woolf"]],
     *                      //         "1526985685298-0": [["name", "Jane"], ["surname", "Austen"]],
     *                      //     }
     *                      // }
     * ```
     */
    public xread(
        keys_and_ids: Record<string, string>,
        options?: StreamReadOptions,
    ): Promise<Record<string, Record<string, string[][]>>> {
        return this.createWritePromise(createXRead(keys_and_ids, options));
    }

    /**
     * Returns the number of entries in the stream stored at `key`.
     *
     * See https://valkey.io/commands/xlen/ for more details.
     *
     * @param key - The key of the stream.
     * @returns The number of entries in the stream. If `key` does not exist, returns `0`.
     *
     * @example
     * ```typescript
     * const numEntries = await client.xlen("my_stream");
     * console.log(numEntries); // Output: 2 - "my_stream" contains 2 entries.
     * ```
     */
    public xlen(key: string): Promise<number> {
        return this.createWritePromise(createXLen(key));
    }

    private readonly MAP_READ_FROM_STRATEGY: Record<
        ReadFrom,
        connection_request.ReadFrom
    > = {
        primary: connection_request.ReadFrom.Primary,
        preferReplica: connection_request.ReadFrom.PreferReplica,
    };

    /** Returns the element at index `index` in the list stored at `key`.
     * The index is zero-based, so 0 means the first element, 1 the second element and so on.
     * Negative indices can be used to designate elements starting at the tail of the list.
     * Here, -1 means the last element, -2 means the penultimate and so forth.
     * See https://valkey.io/commands/lindex/ for more details.
     *
     * @param key - The `key` of the list.
     * @param index - The `index` of the element in the list to retrieve.
     * @returns - The element at `index` in the list stored at `key`.
     * If `index` is out of range or if `key` does not exist, null is returned.
     *
     * @example
     * ```typescript
     * // Example usage of lindex method to retrieve elements from a list by index
     * const result = await client.lindex("my_list", 0);
     * console.log(result); // Output: 'value1' - Returns the first element in the list stored at 'my_list'.
     * ```
     *
     * @example
     * ```typescript
     * // Example usage of lindex method to retrieve elements from a list by negative index
     * const result = await client.lindex("my_list", -1);
     * console.log(result); // Output: 'value3' - Returns the last element in the list stored at 'my_list'.
     * ```
     */
    public lindex(key: string, index: number): Promise<string | null> {
        return this.createWritePromise(createLIndex(key, index));
    }

    /**
     * Inserts `element` in the list at `key` either before or after the `pivot`.
     *
     * See https://valkey.io/commands/linsert/ for more details.
     *
     * @param key - The key of the list.
     * @param position - The relative position to insert into - either `InsertPosition.Before` or
     *     `InsertPosition.After` the `pivot`.
     * @param pivot - An element of the list.
     * @param element - The new element to insert.
     * @returns The list length after a successful insert operation.
     * If the `key` doesn't exist returns `-1`.
     * If the `pivot` wasn't found, returns `0`.
     *
     * @example
     * ```typescript
     * const length = await client.linsert("my_list", InsertPosition.Before, "World", "There");
     * console.log(length); // Output: 2 - The list has a length of 2 after performing the insert.
     * ```
     */
    public linsert(
        key: string,
        position: InsertPosition,
        pivot: string,
        element: string,
    ): Promise<number> {
        return this.createWritePromise(
            createLInsert(key, position, pivot, element),
        );
    }

    /** Remove the existing timeout on `key`, turning the key from volatile (a key with an expire set) to
     * persistent (a key that will never expire as no timeout is associated).
     * See https://valkey.io/commands/persist/ for more details.
     *
     * @param key - The key to remove the existing timeout on.
     * @returns `false` if `key` does not exist or does not have an associated timeout, `true` if the timeout has been removed.
     *
     * @example
     * ```typescript
     * // Example usage of persist method to remove the timeout associated with a key
     * const result = await client.persist("my_key");
     * console.log(result); // Output: true - Indicates that the timeout associated with the key "my_key" was successfully removed.
     * ```
     */
    public persist(key: string): Promise<boolean> {
        return this.createWritePromise(createPersist(key));
    }

    /**
     * Renames `key` to `newkey`.
     * If `newkey` already exists it is overwritten.
     * See https://valkey.io/commands/rename/ for more details.
     *
     * @remarks When in cluster mode, `key` and `newKey` must map to the same hash slot.
     * @param key - The key to rename.
     * @param newKey - The new name of the key.
     * @returns - If the `key` was successfully renamed, return "OK". If `key` does not exist, an error is thrown.
     *
     * @example
     * ```typescript
     * // Example usage of rename method to rename a key
     * await client.set("old_key", "value");
     * const result = await client.rename("old_key", "new_key");
     * console.log(result); // Output: OK - Indicates successful renaming of the key "old_key" to "new_key".
     * ```
     */
    public rename(key: string, newKey: string): Promise<"OK"> {
        return this.createWritePromise(createRename(key, newKey));
    }

    /**
     * Renames `key` to `newkey` if `newkey` does not yet exist.
     * See https://valkey.io/commands/renamenx/ for more details.
     *
     * @remarks When in cluster mode, `key` and `newKey` must map to the same hash slot.
     * @param key - The key to rename.
     * @param newKey - The new name of the key.
     * @returns - If the `key` was successfully renamed, returns `true`. Otherwise, returns `false`.
     * If `key` does not exist, an error is thrown.
     *
     * @example
     * ```typescript
     * // Example usage of renamenx method to rename a key
     * await client.set("old_key", "value");
     * const result = await client.renamenx("old_key", "new_key");
     * console.log(result); // Output: true - Indicates successful renaming of the key "old_key" to "new_key".
     * ```
     */
    public renamenx(key: string, newKey: string): Promise<boolean> {
        return this.createWritePromise(createRenameNX(key, newKey));
    }

    /** Blocking list pop primitive.
     * Pop an element from the tail of the first list that is non-empty,
     * with the given `keys` being checked in the order that they are given.
     * Blocks the connection when there are no elements to pop from any of the given lists.
     * See https://valkey.io/commands/brpop/ for more details.
     *
     * @remarks
     * 1. When in cluster mode, all `keys` must map to the same hash slot.
     * 2. `BRPOP` is a blocking command, see [Blocking Commands](https://github.com/valkey-io/valkey-glide/wiki/General-Concepts#blocking-commands) for more details and best practices.
     * @param keys - The `keys` of the lists to pop from.
     * @param timeout - The `timeout` in seconds.
     * @returns - An `array` containing the `key` from which the element was popped and the value of the popped element,
     * formatted as [key, value]. If no element could be popped and the timeout expired, returns `null`.
     *
     * @example
     * ```typescript
     * // Example usage of brpop method to block and wait for elements from multiple lists
     * const result = await client.brpop(["list1", "list2"], 5);
     * console.log(result); // Output: ["list1", "element"] - Indicates an element "element" was popped from "list1".
     * ```
     */
    public brpop(
        keys: string[],
        timeout: number,
    ): Promise<[string, string] | null> {
        return this.createWritePromise(createBRPop(keys, timeout));
    }

    /** Blocking list pop primitive.
     * Pop an element from the head of the first list that is non-empty,
     * with the given `keys` being checked in the order that they are given.
     * Blocks the connection when there are no elements to pop from any of the given lists.
     * See https://valkey.io/commands/blpop/ for more details.
     *
     * @remarks
     * 1. When in cluster mode, all `keys` must map to the same hash slot.
     * 2. `BLPOP` is a blocking command, see [Blocking Commands](https://github.com/valkey-io/valkey-glide/wiki/General-Concepts#blocking-commands) for more details and best practices.
     * @param keys - The `keys` of the lists to pop from.
     * @param timeout - The `timeout` in seconds.
     * @returns - An `array` containing the `key` from which the element was popped and the value of the popped element,
     * formatted as [key, value]. If no element could be popped and the timeout expired, returns `null`.
     *
     * @example
     * ```typescript
     * const result = await client.blpop(["list1", "list2"], 5);
     * console.log(result); // Output: ['list1', 'element']
     * ```
     */
    public blpop(
        keys: string[],
        timeout: number,
    ): Promise<[string, string] | null> {
        return this.createWritePromise(createBLPop(keys, timeout));
    }

    /** Adds all elements to the HyperLogLog data structure stored at the specified `key`.
     * Creates a new structure if the `key` does not exist.
     * When no elements are provided, and `key` exists and is a HyperLogLog, then no operation is performed.
     *
     * See https://valkey.io/commands/pfadd/ for more details.
     *
     * @param key - The key of the HyperLogLog data structure to add elements into.
     * @param elements - An array of members to add to the HyperLogLog stored at `key`.
     * @returns - If the HyperLogLog is newly created, or if the HyperLogLog approximated cardinality is
     *     altered, then returns `1`. Otherwise, returns `0`.
     * @example
     * ```typescript
     * const result = await client.pfadd("hll_1", ["a", "b", "c"]);
     * console.log(result); // Output: 1 - Indicates that a data structure was created or modified
     * const result = await client.pfadd("hll_2", []);
     * console.log(result); // Output: 1 - Indicates that a new empty data structure was created
     * ```
     */
    public pfadd(key: string, elements: string[]): Promise<number> {
        return this.createWritePromise(createPfAdd(key, elements));
    }

    /** Estimates the cardinality of the data stored in a HyperLogLog structure for a single key or
     * calculates the combined cardinality of multiple keys by merging their HyperLogLogs temporarily.
     *
     * See https://valkey.io/commands/pfcount/ for more details.
     *
     * @remarks When in cluster mode, all `keys` must map to the same hash slot.
     * @param keys - The keys of the HyperLogLog data structures to be analyzed.
     * @returns - The approximated cardinality of given HyperLogLog data structures.
     *     The cardinality of a key that does not exist is `0`.
     * @example
     * ```typescript
     * const result = await client.pfcount(["hll_1", "hll_2"]);
     * console.log(result); // Output: 4 - The approximated cardinality of the union of "hll_1" and "hll_2"
     * ```
     */
    public pfcount(keys: string[]): Promise<number> {
        return this.createWritePromise(createPfCount(keys));
    }

    /** Returns the internal encoding for the Redis object stored at `key`.
     *
     * See https://valkey.io/commands/object-encoding for more details.
     *
     * @param key - The `key` of the object to get the internal encoding of.
     * @returns - If `key` exists, returns the internal encoding of the object stored at `key` as a string.
     *     Otherwise, returns None.
     * @example
     * ```typescript
     * const result = await client.objectEncoding("my_hash");
     * console.log(result); // Output: "listpack"
     * ```
     */
    public objectEncoding(key: string): Promise<string | null> {
        return this.createWritePromise(createObjectEncoding(key));
    }

    /** Returns the logarithmic access frequency counter of a Redis object stored at `key`.
     *
     * See https://valkey.io/commands/object-freq for more details.
     *
     * @param key - The `key` of the object to get the logarithmic access frequency counter of.
     * @returns - If `key` exists, returns the logarithmic access frequency counter of the object
     *            stored at `key` as a `number`. Otherwise, returns `null`.
     * @example
     * ```typescript
     * const result = await client.objectFreq("my_hash");
     * console.log(result); // Output: 2 - The logarithmic access frequency counter of "my_hash".
     * ```
     */
    public objectFreq(key: string): Promise<number | null> {
        return this.createWritePromise(createObjectFreq(key));
    }

    /**
     * Returns the time in seconds since the last access to the value stored at `key`.
     *
     * See https://valkey.io/commands/object-idletime/ for more details.
     *
     * @param key - The key of the object to get the idle time of.
     * @returns If `key` exists, returns the idle time in seconds. Otherwise, returns `null`.
     *
     * @example
     * ```typescript
     * const result = await client.objectIdletime("my_hash");
     * console.log(result); // Output: 13 - "my_hash" was last accessed 13 seconds ago.
     * ```
     */
    public objectIdletime(key: string): Promise<number | null> {
        return this.createWritePromise(createObjectIdletime(key));
    }

    /**
     * Returns the reference count of the object stored at `key`.
     *
     * See https://valkey.io/commands/object-refcount/ for more details.
     *
     * @param key - The `key` of the object to get the reference count of.
     * @returns If `key` exists, returns the reference count of the object stored at `key` as a `number`.
     * Otherwise, returns `null`.
     *
     * @example
     * ```typescript
     * const result = await client.objectRefcount("my_hash");
     * console.log(result); // Output: 2 - "my_hash" has a reference count of 2.
     * ```
     */
    public objectRefcount(key: string): Promise<number | null> {
        return this.createWritePromise(createObjectRefcount(key));
    }

    /**
     * Invokes a previously loaded function.
     *
     * See https://valkey.io/commands/fcall/ for more details.
     *
     * since Valkey version 7.0.0.
     *
     * @remarks When in cluster mode, all `keys` must map to the same hash slot.
     * @param func - The function name.
     * @param keys - A list of `keys` accessed by the function. To ensure the correct execution of functions,
     *     all names of keys that a function accesses must be explicitly provided as `keys`.
     * @param args - A list of `function` arguments and it should not represent names of keys.
     * @returns The invoked function's return value.
     *
     * @example
     * ```typescript
     * const response = await client.fcall("Deep_Thought", [], []);
     * console.log(response); // Output: Returns the function's return value.
     * ```
     */
    public fcall(
        func: string,
        keys: string[],
        args: string[],
    ): Promise<string> {
        return this.createWritePromise(createFCall(func, keys, args));
    }

    /**
     * Invokes a previously loaded read-only function.
     *
     * See https://valkey.io/commands/fcall/ for more details.
     *
     * since Valkey version 7.0.0.
     *
     * @remarks When in cluster mode, all `keys` must map to the same hash slot.
     * @param func - The function name.
     * @param keys - A list of `keys` accessed by the function. To ensure the correct execution of functions,
     *     all names of keys that a function accesses must be explicitly provided as `keys`.
     * @param args - A list of `function` arguments and it should not represent names of keys.
     * @returns The invoked function's return value.
     *
     * @example
     * ```typescript
     * const response = await client.fcallReadOnly("Deep_Thought", ["key1"], ["Answer", "to", "the",
     *            "Ultimate", "Question", "of", "Life,", "the", "Universe,", "and", "Everything"]);
     * console.log(response); // Output: 42 # The return value on the function that was executed.
     * ```
     */
    public fcallReadonly(
        func: string,
        keys: string[],
        args: string[],
    ): Promise<string> {
        return this.createWritePromise(createFCallReadOnly(func, keys, args));
    }

    /**
     * Returns the index of the first occurrence of `element` inside the list specified by `key`. If no
     * match is found, `null` is returned. If the `count` option is specified, then the function returns
     * an `array` of indices of matching elements within the list.
     *
     * See https://valkey.io/commands/lpos/ for more details.
     *
     * @param key - The name of the list.
     * @param element - The value to search for within the list.
     * @param options - The LPOS options.
     * @returns The index of `element`, or `null` if `element` is not in the list. If the `count` option
     * is specified, then the function returns an `array` of indices of matching elements within the list.
     *
     * since - Valkey version 6.0.6.
     *
     * @example
     * ```typescript
     * await client.rpush("myList", ["a", "b", "c", "d", "e", "e"]);
     * console.log(await client.lpos("myList", "e", new LPosOptions({ rank: 2 }))); // Output: 5 - the second occurrence of "e" is at index 5.
     * console.log(await client.lpos("myList", "e", new LPosOptions({ count: 3 }))); // Output: [ 4, 5 ] - indices for the occurrences of "e" in list "myList".
     * ```
     */
    public lpos(
        key: string,
        element: string,
        options?: LPosOptions,
    ): Promise<number | number[] | null> {
        return this.createWritePromise(createLPos(key, element, options));
    }

    /**
     * Counts the number of set bits (population counting) in the string stored at `key`. The `options` argument can
     * optionally be provided to count the number of bits in a specific string interval.
     *
     * See https://valkey.io/commands/bitcount for more details.
     *
     * @param key - The key for the string to count the set bits of.
     * @param options - The offset options.
     * @returns If `options` is provided, returns the number of set bits in the string interval specified by `options`.
     *     If `options` is not provided, returns the number of set bits in the string stored at `key`.
     *     Otherwise, if `key` is missing, returns `0` as it is treated as an empty string.
     *
     * @example
     * ```typescript
     * console.log(await client.bitcount("my_key1")); // Output: 2 - The string stored at "my_key1" contains 2 set bits.
     * console.log(await client.bitcount("my_key2", OffsetOptions(1, 3))); // Output: 2 - The second to fourth bytes of the string stored at "my_key2" contain 2 set bits.
     * console.log(await client.bitcount("my_key3", OffsetOptions(1, 1, BitmapIndexType.BIT))); // Output: 1 - Indicates that the second bit of the string stored at "my_key3" is set.
     * console.log(await client.bitcount("my_key3", OffsetOptions(-1, -1, BitmapIndexType.BIT))); // Output: 1 - Indicates that the last bit of the string stored at "my_key3" is set.
     * ```
     */
    public bitcount(key: string, options?: BitOffsetOptions): Promise<number> {
        return this.createWritePromise(createBitCount(key, options));
    }

    /**
     * Adds geospatial members with their positions to the specified sorted set stored at `key`.
     * If a member is already a part of the sorted set, its position is updated.
     *
     * See https://valkey.io/commands/geoadd/ for more details.
     *
     * @param key - The key of the sorted set.
     * @param membersToGeospatialData - A mapping of member names to their corresponding positions - see
     *     {@link GeospatialData}. The command will report an error when the user attempts to index
     *     coordinates outside the specified ranges.
     * @param options - The GeoAdd options - see {@link GeoAddOptions}.
     * @returns The number of elements added to the sorted set. If `changed` is set to
     *    `true` in the options, returns the number of elements updated in the sorted set.
     *
     * @example
     * ```typescript
     * const options = new GeoAddOptions({updateMode: ConditionalChange.ONLY_IF_EXISTS, changed: true});
     * const num = await client.geoadd("mySortedSet", new Map([["Palermo", new GeospatialData(13.361389, 38.115556)]]), options);
     * console.log(num); // Output: 1 - Indicates that the position of an existing member in the sorted set "mySortedSet" has been updated.
     * ```
     */
    public geoadd(
        key: string,
        membersToGeospatialData: Map<string, GeospatialData>,
        options?: GeoAddOptions,
    ): Promise<number> {
        return this.createWritePromise(
            createGeoAdd(key, membersToGeospatialData, options),
        );
    }

    /**
     * Returns the members of a sorted set populated with geospatial information using {@link geoadd},
     * which are within the borders of the area specified by a given shape.
     *
     * See https://valkey.io/commands/geosearch/ for more details.
     *
     * since - Valkey 6.2.0 and above.
     *
     * @param key - The key of the sorted set.
     * @param searchFrom - The query's center point options, could be one of:
     *
     * - {@link CoordOrigin} to use the position of the given existing member in the sorted set.
     *
     * - {@link MemberOrigin} to use the given longitude and latitude coordinates.
     *
     * @param searchBy - The query's shape options, could be one of:
     *
     * - {@link GeoCircleShape} to search inside circular area according to given radius.
     *
     * - {@link GeoBoxShape} to search inside an axis-aligned rectangle, determined by height and width.
     *
     * @param resultOptions - The optional inputs to request additional information and configure sorting/limiting the results, see {@link GeoSearchResultOptions}.
     * @returns By default, returns an `Array` of members (locations) names.
     *     If any of `withCoord`, `withDist` or `withHash` are set to `true` in {@link GeoSearchResultOptions}, a 2D `Array` returned,
     *     where each sub-array represents a single item in the following order:
     *
     * - The member (location) name.
     *
     * - The distance from the center as a floating point `number`, in the same unit specified for `searchBy`, if `withDist` is set to `true`.
     *
     * - The geohash of the location as a integer `number`, if `withHash` is set to `true`.
     *
     * - The coordinates as a two item `array` of floating point `number`s, if `withCoord` is set to `true`.
     * @example
     * ```typescript
     * const data = new Map([["Palermo", { longitude: 13.361389, latitude: 38.115556 }], ["Catania", { longitude: 15.087269, latitude: 37.502669 }]]);
     * await client.geoadd("mySortedSet", data);
     * // search for locations within 200 km circle around stored member named 'Palermo'
     * const result1 = await client.geosearch("mySortedSet", { member: "Palermo" }, { radius: 200, unit: GeoUnit.KILOMETERS });
     * console.log(result1); // Output: ['Palermo', 'Catania']
     *
     * // search for locations in 200x300 mi rectangle centered at coordinate (15, 37), requesting additional info,
     * // limiting results by 2 best matches, ordered by ascending distance from the search area center
     * const result2 = await client.geosearch(
     *     "mySortedSet",
     *     { position: { longitude: 15, latitude: 37 } },
     *     { width: 200, height: 300, unit: GeoUnit.MILES },
     *     {
     *         sortOrder: SortOrder.ASC,
     *         count: 2,
     *         withCoord: true,
     *         withDist: true,
     *         withHash: true,
     *     },
     * );
     * console.log(result2); // Output:
     * // [
     * //     [
     * //         'Catania',                                       // location name
     * //         [
     * //             56.4413,                                     // distance
     * //             3479447370796909,                            // geohash of the location
     * //             [15.087267458438873, 37.50266842333162],     // coordinates of the location
     * //         ],
     * //     ],
     * //     [
     * //         'Palermo',
     * //         [
     * //             190.4424,
     * //             3479099956230698,
     * //             [13.361389338970184, 38.1155563954963],
     * //         ],
     * //     ],
     * // ]
     * ```
     */
    public geosearch(
        key: string,
        searchFrom: SearchOrigin,
        searchBy: GeoSearchShape,
        resultOptions?: GeoSearchResultOptions,
    ): Promise<(Buffer | (number | number[])[])[]> {
        return this.createWritePromise(
            createGeoSearch(key, searchFrom, searchBy, resultOptions),
        );
    }

    /**
     * Returns the positions (longitude, latitude) of all the specified `members` of the
     * geospatial index represented by the sorted set at `key`.
     *
     * See https://valkey.io/commands/geopos for more details.
     *
     * @param key - The key of the sorted set.
     * @param members - The members for which to get the positions.
     * @returns A 2D `Array` which represents positions (longitude and latitude) corresponding to the
     *     given members. The order of the returned positions matches the order of the input members.
     *     If a member does not exist, its position will be `null`.
     *
     * @example
     * ```typescript
     * const data = new Map([["Palermo", new GeospatialData(13.361389, 38.115556)], ["Catania", new GeospatialData(15.087269, 37.502669)]]);
     * await client.geoadd("mySortedSet", data);
     * const result = await client.geopos("mySortedSet", ["Palermo", "Catania", "NonExisting"]);
     * // When added via GEOADD, the geospatial coordinates are converted into a 52 bit geohash, so the coordinates
     * // returned might not be exactly the same as the input values
     * console.log(result); // Output: [[13.36138933897018433, 38.11555639549629859], [15.08726745843887329, 37.50266842333162032], null]
     * ```
     */
    public geopos(
        key: string,
        members: string[],
    ): Promise<(number[] | null)[]> {
        return this.createWritePromise(createGeoPos(key, members));
    }

    /**
     * Pops a member-score pair from the first non-empty sorted set, with the given `keys`
     * being checked in the order they are provided.
     *
     * See https://valkey.io/commands/zmpop/ for more details.
     *
     * @remarks When in cluster mode, all `keys` must map to the same hash slot.
     * @param keys - The keys of the sorted sets.
     * @param modifier - The element pop criteria - either {@link ScoreFilter.MIN} or
     *     {@link ScoreFilter.MAX} to pop the member with the lowest/highest score accordingly.
     * @param count - The number of elements to pop.
     * @returns A two-element `array` containing the key name of the set from which the element
     *     was popped, and a member-score `Record` of the popped element.
     *     If no member could be popped, returns `null`.
     *
     * since Valkey version 7.0.0.
     *
     * @example
     * ```typescript
     * await client.zadd("zSet1", { one: 1.0, two: 2.0, three: 3.0 });
     * await client.zadd("zSet2", { four: 4.0 });
     * console.log(await client.zmpop(["zSet1", "zSet2"], ScoreFilter.MAX, 2));
     * // Output: [ "zSet1", { three: 3, two: 2 } ] - "three" with score 3 and "two" with score 2 were popped from "zSet1".
     * ```
     */
    public zmpop(
        key: string[],
        modifier: ScoreFilter,
        count?: number,
    ): Promise<[string, [Record<string, number>]] | null> {
        return this.createWritePromise(createZMPop(key, modifier, count));
    }

    /**
     * Returns the distance between `member1` and `member2` saved in the geospatial index stored at `key`.
     *
     * See https://valkey.io/commands/geodist/ for more details.
     *
     * @param key - The key of the sorted set.
     * @param member1 - The name of the first member.
     * @param member2 - The name of the second member.
     * @param geoUnit - The unit of distance measurement - see {@link GeoUnit}. If not specified, the default unit is {@link GeoUnit.METERS}.
     * @returns The distance between `member1` and `member2`. Returns `null`, if one or both members do not exist,
     *     or if the key does not exist.
     *
     * @example
     * ```typescript
     * const result = await client.geodist("mySortedSet", "Place1", "Place2", GeoUnit.KILOMETERS);
     * console.log(num); // Output: the distance between Place1 and Place2.
     * ```
     */
    public geodist(
        key: string,
        member1: string,
        member2: string,
        geoUnit?: GeoUnit,
    ): Promise<number | null> {
        return this.createWritePromise(
            createGeoDist(key, member1, member2, geoUnit),
        );
    }

    /**
     * Returns the `GeoHash` strings representing the positions of all the specified `members` in the sorted set stored at `key`.
     *
     * See https://valkey.io/commands/geohash/ for more details.
     *
     * @param key - The key of the sorted set.
     * @param members - The array of members whose <code>GeoHash</code> strings are to be retrieved.
     * @returns An array of `GeoHash` strings representing the positions of the specified members stored at `key`.
     *   If a member does not exist in the sorted set, a `null` value is returned for that member.
     *
     * @example
     * ```typescript
     * const result = await client.geohash("mySortedSet",["Palermo", "Catania", "NonExisting"]);
     * console.log(num); // Output: ["sqc8b49rny0", "sqdtr74hyu0", null]
     * ```
     */
    public geohash(key: string, members: string[]): Promise<(string | null)[]> {
        return this.createWritePromise<(string | null)[]>(
            createGeoHash(key, members),
        ).then((hashes) =>
            hashes.map((hash) => (hash === null ? null : "" + hash)),
        );
    }

    /**
     * @internal
     */
    protected createClientRequest(
        options: BaseClientConfiguration,
    ): connection_request.IConnectionRequest {
        const readFrom = options.readFrom
            ? this.MAP_READ_FROM_STRATEGY[options.readFrom]
            : undefined;
        const authenticationInfo =
            options.credentials !== undefined &&
            "password" in options.credentials
                ? {
                      password: options.credentials.password,
                      username: options.credentials.username,
                  }
                : undefined;
        const protocol = options.protocol as
            | connection_request.ProtocolVersion
            | undefined;
        return {
            protocol,
            clientName: options.clientName,
            addresses: options.addresses,
            tlsMode: options.useTLS
                ? connection_request.TlsMode.SecureTls
                : connection_request.TlsMode.NoTls,
            requestTimeout: options.requestTimeout,
            clusterModeEnabled: false,
            readFrom,
            authenticationInfo,
        };
    }

    /**
     * @internal
     */
    protected connectToServer(options: BaseClientConfiguration): Promise<void> {
        return new Promise((resolve, reject) => {
            this.promiseCallbackFunctions[0] = [resolve, reject];

            const message = connection_request.ConnectionRequest.create(
                this.createClientRequest(options),
            );

            this.writeOrBufferRequest(
                message,
                (
                    message: connection_request.ConnectionRequest,
                    writer: Writer,
                ) => {
                    connection_request.ConnectionRequest.encodeDelimited(
                        message,
                        writer,
                    );
                },
            );
        });
    }

    /**
     *  Terminate the client by closing all associated resources, including the socket and any active promises.
     *  All open promises will be closed with an exception.
     * @param errorMessage - If defined, this error message will be passed along with the exceptions when closing all open promises.
     */
    public close(errorMessage?: string): void {
        this.isClosed = true;
        this.promiseCallbackFunctions.forEach(([, reject]) => {
            reject(new ClosingError(errorMessage));
        });

        // Handle pubsub futures
        this.pubsubFutures.forEach(([, reject]) => {
            reject(new ClosingError(errorMessage || ""));
        });
        Logger.log("info", "Client lifetime", "disposing of client");
        this.socket.end();
    }

    /**
     * @internal
     */
    protected static async __createClientInternal<
        TConnection extends BaseClient,
    >(
        options: BaseClientConfiguration,
        connectedSocket: net.Socket,
        constructor: (
            socket: net.Socket,
            options?: BaseClientConfiguration,
        ) => TConnection,
    ): Promise<TConnection> {
        const connection = constructor(connectedSocket, options);
        await connection.connectToServer(options);
        Logger.log("info", "Client lifetime", "connected to server");
        return connection;
    }

    /**
     * @internal
     */
    protected static GetSocket(path: string): Promise<net.Socket> {
        return new Promise((resolve, reject) => {
            const socket = new net.Socket();
            socket
                .connect(path)
                .once("connect", () => resolve(socket))
                .once("error", reject);
        });
    }

    /**
     * @internal
     */
    protected static async createClientInternal<TConnection extends BaseClient>(
        options: BaseClientConfiguration,
        constructor: (
            socket: net.Socket,
            options?: BaseClientConfiguration,
        ) => TConnection,
    ): Promise<TConnection> {
        const path = await StartSocketConnection();
        const socket = await this.GetSocket(path);
        return await this.__createClientInternal<TConnection>(
            options,
            socket,
            constructor,
        );
    }
}<|MERGE_RESOLUTION|>--- conflicted
+++ resolved
@@ -12,7 +12,7 @@
 import { Buffer, BufferWriter, Reader, Writer } from "protobufjs";
 import {
     AggregationType,
-<<<<<<< HEAD
+    BitwiseOperation,
     CoordOrigin, // eslint-disable-line @typescript-eslint/no-unused-vars
     ExpireOptions,
     GeoBoxShape, // eslint-disable-line @typescript-eslint/no-unused-vars
@@ -21,11 +21,6 @@
     GeoSearchShape,
     GeoUnit,
     GeospatialData,
-=======
-    BitwiseOperation,
-    ExpireOptions,
-    GeoUnit,
->>>>>>> b0f04e9a
     InsertPosition,
     KeyWeight,
     MemberOrigin, // eslint-disable-line @typescript-eslint/no-unused-vars
@@ -56,10 +51,7 @@
     createGeoDist,
     createGeoHash,
     createGeoPos,
-<<<<<<< HEAD
     createGeoSearch,
-=======
->>>>>>> b0f04e9a
     createGet,
     createGetBit,
     createGetDel,
