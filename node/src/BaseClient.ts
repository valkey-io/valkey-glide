/**
 * Copyright Valkey GLIDE Project Contributors - SPDX Identifier: Apache-2.0
 */
import {
    DEFAULT_TIMEOUT_IN_MILLISECONDS,
    Script,
    StartSocketConnection,
    valueFromSplitPointer,
} from "glide-rs";
import * as net from "net";
import { Buffer, BufferWriter, Long, Reader, Writer } from "protobufjs";
import {
    AggregationType,
    BaseScanOptions,
    BitFieldGet,
    BitFieldIncrBy, // eslint-disable-line @typescript-eslint/no-unused-vars
    BitFieldOverflow, // eslint-disable-line @typescript-eslint/no-unused-vars
    BitFieldSet, // eslint-disable-line @typescript-eslint/no-unused-vars
    BitFieldSubCommands,
    BitOffset, // eslint-disable-line @typescript-eslint/no-unused-vars
    BitOffsetMultiplier, // eslint-disable-line @typescript-eslint/no-unused-vars
    BitOffsetOptions,
    BitmapIndexType,
    BitwiseOperation,
    Boundary,
    CoordOrigin, // eslint-disable-line @typescript-eslint/no-unused-vars
    ExpireOptions,
    GeoAddOptions,
    GeoBoxShape, // eslint-disable-line @typescript-eslint/no-unused-vars
    GeoCircleShape, // eslint-disable-line @typescript-eslint/no-unused-vars
    GeoSearchResultOptions,
    GeoSearchShape,
    GeoSearchStoreResultOptions,
    GeoUnit,
    GeospatialData,
    HScanOptions,
    InsertPosition,
    KeyWeight,
    LPosOptions,
    ListDirection,
    MemberOrigin, // eslint-disable-line @typescript-eslint/no-unused-vars
    RangeByIndex,
    RangeByLex,
    RangeByScore,
    RestoreOptions,
    ScoreFilter,
    SearchOrigin,
    SetOptions,
    StreamAddOptions,
    StreamClaimOptions,
    StreamGroupOptions,
    StreamPendingOptions,
    StreamReadGroupOptions,
    StreamReadOptions,
    StreamTrimOptions,
    TimeUnit,
    ZAddOptions,
    ZScanOptions,
    convertElementsAndScores,
    convertFieldsAndValuesToHashDataType,
    convertKeysAndEntries,
    createAppend,
    createBLMPop,
    createBLMove,
    createBLPop,
    createBRPop,
    createBZMPop,
    createBZPopMax,
    createBZPopMin,
    createBitCount,
    createBitField,
    createBitOp,
    createBitPos,
    createDecr,
    createDecrBy,
    createDel,
    createDump,
    createExists,
    createExpire,
    createExpireAt,
    createExpireTime,
    createFCall,
    createFCallReadOnly,
    createGeoAdd,
    createGeoDist,
    createGeoHash,
    createGeoPos,
    createGeoSearch,
    createGeoSearchStore,
    createGet,
    createGetBit,
    createGetDel,
    createGetEx,
    createGetRange,
    createHDel,
    createHExists,
    createHGet,
    createHGetAll,
    createHIncrBy,
    createHIncrByFloat,
    createHKeys,
    createHLen,
    createHMGet,
    createHRandField,
    createHScan,
    createHSet,
    createHSetNX,
    createHStrlen,
    createHVals,
    createIncr,
    createIncrBy,
    createIncrByFloat,
    createLCS,
    createLIndex,
    createLInsert,
    createLLen,
    createLMPop,
    createLMove,
    createLPop,
    createLPos,
    createLPush,
    createLPushX,
    createLRange,
    createLRem,
    createLSet,
    createLTrim,
    createMGet,
    createMSet,
    createMSetNX,
    createObjectEncoding,
    createObjectFreq,
    createObjectIdletime,
    createObjectRefcount,
    createPExpire,
    createPExpireAt,
    createPExpireTime,
    createPTTL,
    createPersist,
    createPfAdd,
    createPfCount,
    createPfMerge,
    createPubSubChannels,
    createPubSubNumPat,
    createPubSubNumSub,
    createRPop,
    createRPush,
    createRPushX,
    createRename,
    createRenameNX,
    createRestore,
    createSAdd,
    createSCard,
    createSDiff,
    createSDiffStore,
    createSInter,
    createSInterCard,
    createSInterStore,
    createSIsMember,
    createSMIsMember,
    createSMembers,
    createSMove,
    createSPop,
    createSRandMember,
    createSRem,
    createSScan,
    createSUnion,
    createSUnionStore,
    createSet,
    createSetBit,
    createSetRange,
    createStrlen,
    createTTL,
    createTouch,
    createType,
    createUnlink,
    createWait,
    createWatch,
    createXAck,
    createXAdd,
    createXAutoClaim,
    createXClaim,
    createXDel,
    createXGroupCreate,
    createXGroupCreateConsumer,
    createXGroupDelConsumer,
    createXGroupDestroy,
    createXGroupSetid,
    createXInfoConsumers,
    createXInfoGroups,
    createXInfoStream,
    createXLen,
    createXPending,
    createXRange,
    createXRead,
    createXReadGroup,
    createXRevRange,
    createXTrim,
    createZAdd,
    createZCard,
    createZCount,
    createZDiff,
    createZDiffStore,
    createZDiffWithScores,
    createZIncrBy,
    createZInter,
    createZInterCard,
    createZInterstore,
    createZLexCount,
    createZMPop,
    createZMScore,
    createZPopMax,
    createZPopMin,
    createZRandMember,
    createZRange,
    createZRangeStore,
    createZRangeWithScores,
    createZRank,
    createZRem,
    createZRemRangeByLex,
    createZRemRangeByRank,
    createZRemRangeByScore,
    createZRevRank,
    createZRevRankWithScore,
    createZScan,
    createZScore,
    createZUnion,
    createZUnionStore,
} from "./Commands";
import {
    ClosingError,
    ConfigurationError,
    ConnectionError,
    ExecAbortError,
    RedisError,
    RequestError,
    TimeoutError,
} from "./Errors";
import { GlideClientConfiguration } from "./GlideClient";
import {
    GlideClusterClientConfiguration,
    RouteOption,
    Routes,
} from "./GlideClusterClient";
import { Logger } from "./Logger";
import {
    command_request,
    connection_request,
    response,
} from "./ProtobufMessage";

/* eslint-disable-next-line @typescript-eslint/no-explicit-any */
type PromiseFunction = (value?: any) => void;
type ErrorFunction = (error: RedisError) => void;
/* eslint @typescript-eslint/consistent-indexed-object-style: off,  @typescript-eslint/consistent-type-definitions: off */
export type ReturnTypeRecord = { [key: string]: ReturnType };
export type ReturnTypeMap = Map<string, ReturnType>;
export interface ReturnTypeAttribute {
    value: ReturnType;
    attributes: ReturnTypeRecord;
}
export enum ProtocolVersion {
    /** Use RESP2 to communicate with the server nodes. */
    RESP2 = connection_request.ProtocolVersion.RESP2,
    /** Use RESP3 to communicate with the server nodes. */
    RESP3 = connection_request.ProtocolVersion.RESP3,
}
export type ReturnType =
    | "OK"
    | string
    | number
    | null
    | boolean
    | bigint
    | Buffer
    | Set<ReturnType>
    | ReturnTypeRecord
    | ReturnTypeMap
    | ReturnTypeAttribute
    | ReturnType[];

/**
 * Union type that can store either a valid UTF-8 string or array of bytes.
 */
export type GlideString = string | Buffer;

/**
 * Enum representing the different types of decoders.
 */
export enum Decoder {
    /**
     * Decodes the response into a buffer array.
     */
    Bytes,
    /**
     * Decodes the response into a string.
     */
    String,
}

/** An extension to command option types with {@link Decoder}. */
export interface DecoderOption {
    /**
     * {@link Decoder} type which defines how to handle the response.
     * If not set, the {@link BaseClientConfiguration.defaultDecoder|default decoder} will be used.
     */
    decoder?: Decoder;
}

/** A replacement for `Record<GlideString, T>` - array of key-value pairs. */
export type GlideRecord<T> = {
    /** The value name. */
    key: GlideString;
    /** The value itself. */
    value: T;
}[];

/**
 * Data type which represents sorted sets data, including elements and their respective scores.
 * Similar to `Record<GlideString, number>` - see {@link GlideRecord}.
 */
export type SortedSetDataType = {
    /** The sorted set element name. */
    element: GlideString;
    /** The element score. */
    score: number;
}[];

/**
 * Data type which represents how data are returned from hashes or insterted there.
 * Similar to `Record<GlideString, GlideString>` - see {@link GlideRecord}.
 */
export type HashDataType = {
    /** The hash element name. */
    field: GlideString;
    /** The hash element value. */
    value: GlideString;
}[];

/**
 * Data type which reflects now stream entries are returned.
 * The keys of the record are stream entry IDs, which are mapped to key-value pairs of the data.
 */
export type StreamEntryDataType = Record<string, [GlideString, GlideString][]>;

/**
 * @internal
 * Convert `GlideRecord<number>` recevied after resolving the value pointer into `SortedSetDataType`.
 */
function convertGlideRecordForSortedSet(
    res: GlideRecord<number>,
): SortedSetDataType {
    return res.map((e) => {
        return { element: e.key, score: e.value };
    });
}

/**
 * @internal
 * This function converts an input from GlideRecord or Record types to GlideRecord.
 *
 * @param keysAndValues - key names and their values.
 * @returns GlideRecord array containing keys and their values.
 */
export function convertGlideRecord(
    keysAndValues: GlideRecord<GlideString> | Record<string, GlideString>,
): GlideRecord<GlideString> {
    if (!Array.isArray(keysAndValues)) {
        return Object.entries(keysAndValues).map(([key, value]) => {
            return { key, value };
        });
    }

    return keysAndValues;
}

/**
 * @internal
 * Recursively downcast `GlideRecord` to `Record`. Use if `data` keys are always strings.
 */
export function convertGlideRecordToRecord<T>(
    data: GlideRecord<T>,
): Record<string, T> {
    const res: Record<string, T> = {};

    for (const pair of data) {
        let newVal = pair.value;

        if (isGlideRecord(pair.value)) {
            newVal = convertGlideRecordToRecord(
                pair.value as GlideRecord<unknown>,
            ) as T;
        } else if (isGlideRecordArray(pair.value)) {
            newVal = (pair.value as GlideRecord<unknown>[]).map(
                convertGlideRecordToRecord,
            ) as T;
        }

        res[pair.key as string] = newVal;
    }

    return res;
}

/**
 * @internal
 * Check whether an object is a `GlideRecord` (see {@link GlideRecord}).
 */
export function isGlideRecord(obj?: unknown): boolean {
    return (
        Array.isArray(obj) &&
        obj.length > 0 &&
        typeof obj[0] === "object" &&
        "key" in obj[0] &&
        "value" in obj[0]
    );
}

/**
 * @internal
 * Check whether an object is a `GlideRecord[]` (see {@link GlideRecord}).
 */
function isGlideRecordArray(obj?: unknown): boolean {
    return Array.isArray(obj) && obj.length > 0 && isGlideRecord(obj[0]);
}

/** Represents the return type of {@link xinfoStream} command. */
export type ReturnTypeXinfoStream = Record<
    string,
    | StreamEntries
    | Record<string, StreamEntries | Record<string, StreamEntries>[]>[]
>;

/**
 * Represents an array of Stream Entires in the response of {@link xinfoStream} command.
 * See {@link ReturnTypeXinfoStream}.
 */
export type StreamEntries =
    | GlideString
    | number
    | (GlideString | number | GlideString[])[][];

/**
 * @internal
 * Reverse of {@link convertGlideRecordToRecord}.
 */
export function convertRecordToGlideRecord<T>(
    data: Record<string, T>,
): GlideRecord<T> {
    return Object.entries(data).map(([key, value]) => {
        return { key, value };
    });
}

/**
 * Our purpose in creating PointerResponse type is to mark when response is of number/long pointer response type.
 * Consequently, when the response is returned, we can check whether it is instanceof the PointerResponse type and pass it to the Rust core function with the proper parameters.
 */
class PointerResponse {
    pointer: number | Long | null;
    // As Javascript does not support 64-bit integers,
    // we split the Rust u64 pointer into two u32 integers (high and low) and build it again when we call value_from_split_pointer, the Rust function.
    high: number | undefined;
    low: number | undefined;

    constructor(
        pointer: number | Long | null,
        high?: number | undefined,
        low?: number | undefined,
    ) {
        this.pointer = pointer;
        this.high = high;
        this.low = low;
    }
}

/** Represents the credentials for connecting to a server. */
export interface RedisCredentials {
    /**
     * The username that will be used for authenticating connections to the Valkey servers.
     * If not supplied, "default" will be used.
     */
    username?: string;
    /**
     * The password that will be used for authenticating connections to the Valkey servers.
     */
    password: string;
}

/** Represents the client's read from strategy. */
export type ReadFrom =
    /** Always get from primary, in order to get the freshest data.*/
    | "primary"
    /** Spread the requests between all replicas in a round robin manner.
        If no replica is available, route the requests to the primary.*/
    | "preferReplica";

/**
 * Configuration settings for creating a client. Shared settings for standalone and cluster clients.
 */
export interface BaseClientConfiguration {
    /**
     * DNS Addresses and ports of known nodes in the cluster.
     * If the server is in cluster mode the list can be partial, as the client will attempt to map out the cluster and find all nodes.
     * If the server is in standalone mode, only nodes whose addresses were provided will be used by the client.
     *
     * @example
     * ```typescript
     * configuration.addresses =
     * [
     *   { address: sample-address-0001.use1.cache.amazonaws.com, port:6378 },
     *   { address: sample-address-0002.use2.cache.amazonaws.com }
     *   { address: sample-address-0003.use2.cache.amazonaws.com, port:6380 }
     * ]
     * ```
     */
    addresses: {
        host: string;
        /**
         * If port isn't supplied, 6379 will be used
         */
        port?: number;
    }[];
    /**
     * True if communication with the cluster should use Transport Level Security.
     * Should match the TLS configuration of the server/cluster,
     * otherwise the connection attempt will fail.
     */
    useTLS?: boolean;
    /**
     * Credentials for authentication process.
     * If none are set, the client will not authenticate itself with the server.
     */
    credentials?: RedisCredentials;
    /**
     * The duration in milliseconds that the client should wait for a request to complete.
     * This duration encompasses sending the request, awaiting for a response from the server, and any required reconnections or retries.
     * If the specified timeout is exceeded for a pending request, it will result in a timeout error.
     * If not set, a default value will be used.
     * Value must be an integer.
     */
    requestTimeout?: number;
    /**
     * Represents the client's read from strategy.
     * If not set, `Primary` will be used.
     */
    readFrom?: ReadFrom;
    /**
     * Choose the Redis protocol to be used with the server.
     * If not set, `RESP3` will be used.
     */
    protocol?: ProtocolVersion;
    /**
     * Client name to be used for the client. Will be used with CLIENT SETNAME command during connection establishment.
     */
    clientName?: string;
    /**
     * Default decoder when decoder is not set per command.
     * If not set, 'Decoder.String' will be used.
     */
    defaultDecoder?: Decoder;
}

export interface ScriptOptions {
    /**
     * The keys that are used in the script.
     */
    keys?: GlideString[];
    /**
     * The arguments for the script.
     */
    args?: GlideString[];
}

function getRequestErrorClass(
    type: response.RequestErrorType | null | undefined,
): typeof RequestError {
    if (type === response.RequestErrorType.Disconnect) {
        return ConnectionError;
    }

    if (type === response.RequestErrorType.ExecAbort) {
        return ExecAbortError;
    }

    if (type === response.RequestErrorType.Timeout) {
        return TimeoutError;
    }

    if (type === response.RequestErrorType.Unspecified) {
        return RequestError;
    }

    return RequestError;
}

/**
 * @internal
 */
function toProtobufRoute(
    route: Routes | undefined,
): command_request.Routes | undefined {
    if (!route) {
        return undefined;
    }

    if (route === "allPrimaries") {
        return command_request.Routes.create({
            simpleRoutes: command_request.SimpleRoutes.AllPrimaries,
        });
    } else if (route === "allNodes") {
        return command_request.Routes.create({
            simpleRoutes: command_request.SimpleRoutes.AllNodes,
        });
    } else if (route === "randomNode") {
        return command_request.Routes.create({
            simpleRoutes: command_request.SimpleRoutes.Random,
        });
    } else if (route.type === "primarySlotKey") {
        return command_request.Routes.create({
            slotKeyRoute: command_request.SlotKeyRoute.create({
                slotType: command_request.SlotTypes.Primary,
                slotKey: route.key,
            }),
        });
    } else if (route.type === "replicaSlotKey") {
        return command_request.Routes.create({
            slotKeyRoute: command_request.SlotKeyRoute.create({
                slotType: command_request.SlotTypes.Replica,
                slotKey: route.key,
            }),
        });
    } else if (route.type === "primarySlotId") {
        return command_request.Routes.create({
            slotKeyRoute: command_request.SlotIdRoute.create({
                slotType: command_request.SlotTypes.Primary,
                slotId: route.id,
            }),
        });
    } else if (route.type === "replicaSlotId") {
        return command_request.Routes.create({
            slotKeyRoute: command_request.SlotIdRoute.create({
                slotType: command_request.SlotTypes.Replica,
                slotId: route.id,
            }),
        });
    } else if (route.type === "routeByAddress") {
        let port = route.port;
        let host = route.host;

        if (port === undefined) {
            const split = host.split(":");

            if (split.length !== 2) {
                throw new RequestError(
                    "No port provided, expected host to be formatted as `{hostname}:{port}`. Received " +
                        host,
                );
            }

            host = split[0];
            port = Number(split[1]);
        }

        return command_request.Routes.create({
            byAddressRoute: { host, port },
        });
    }
}

<<<<<<< HEAD
export type PubSubMsg = {
    message: GlideString;
    channel: GlideString;
    pattern?: GlideString | null;
};
=======
export interface PubSubMsg {
    message: string;
    channel: string;
    pattern?: string | null;
}
>>>>>>> 2af1e9be

/**
 * @internal
 * A type to combine RouterOption and DecoderOption to be used for creating write promises for the command.
 * See - {@link DecoderOption} and {@link RouteOption}
 */
export type WritePromiseOptions = RouteOption & DecoderOption;

export class BaseClient {
    private socket: net.Socket;
    private readonly promiseCallbackFunctions: [
        PromiseFunction,
        ErrorFunction,
    ][] = [];
    private readonly availableCallbackSlots: number[] = [];
    private requestWriter = new BufferWriter();
    private writeInProgress = false;
    private remainingReadData: Uint8Array | undefined;
    private readonly requestTimeout: number; // Timeout in milliseconds
    private isClosed = false;
    protected defaultDecoder = Decoder.String;
    private readonly pubsubFutures: [PromiseFunction, ErrorFunction][] = [];
    private pendingPushNotification: response.Response[] = [];
    private config: BaseClientConfiguration | undefined;

    protected configurePubsub(
        options: GlideClusterClientConfiguration | GlideClientConfiguration,
        configuration: connection_request.IConnectionRequest,
    ) {
        if (options.pubsubSubscriptions) {
            if (options.protocol == ProtocolVersion.RESP2) {
                throw new ConfigurationError(
                    "PubSub subscriptions require RESP3 protocol, but RESP2 was configured.",
                );
            }

            const { context, callback } = options.pubsubSubscriptions;

            if (context && !callback) {
                throw new ConfigurationError(
                    "PubSub subscriptions with a context require a callback function to be configured.",
                );
            }

            configuration.pubsubSubscriptions =
                connection_request.PubSubSubscriptions.create({});

            for (const [channelType, channelsPatterns] of Object.entries(
                options.pubsubSubscriptions.channelsAndPatterns,
            )) {
                let entry =
                    configuration.pubsubSubscriptions!
                        .channelsOrPatternsByType![parseInt(channelType)];

                if (!entry) {
                    entry = connection_request.PubSubChannelsOrPatterns.create({
                        channelsOrPatterns: [],
                    });
                    configuration.pubsubSubscriptions!.channelsOrPatternsByType![
                        parseInt(channelType)
                    ] = entry;
                }

                for (const channelPattern of channelsPatterns) {
                    entry.channelsOrPatterns!.push(Buffer.from(channelPattern));
                }
            }
        }
    }
    private handleReadData(data: Buffer) {
        const buf = this.remainingReadData
            ? Buffer.concat([this.remainingReadData, data])
            : data;
        let lastPos = 0;
        const reader = Reader.create(buf);

        while (reader.pos < reader.len) {
            lastPos = reader.pos;
            let message = undefined;

            try {
                message = response.Response.decodeDelimited(reader);
            } catch (err) {
                if (err instanceof RangeError) {
                    // Partial response received, more data is required
                    this.remainingReadData = buf.slice(lastPos);
                    return;
                } else {
                    // Unhandled error
                    const err_message = `Failed to decode the response: ${err}`;
                    Logger.log("error", "connection", err_message);
                    this.close(err_message);
                    return;
                }
            }

            if (message.isPush) {
                this.processPush(message);
            } else {
                this.processResponse(message);
            }
        }

        this.remainingReadData = undefined;
    }

    processResponse(message: response.Response) {
        if (message.closingError != null) {
            this.close(message.closingError);
            return;
        }

        const [resolve, reject] =
            this.promiseCallbackFunctions[message.callbackIdx];
        this.availableCallbackSlots.push(message.callbackIdx);

        if (message.requestError != null) {
            const errorType = getRequestErrorClass(message.requestError.type);
            reject(new errorType(message.requestError.message ?? undefined));
        } else if (message.respPointer != null) {
            let pointer;

            if (typeof message.respPointer === "number") {
                // Response from type number
                pointer = new PointerResponse(message.respPointer);
            } else {
                // Response from type long
                pointer = new PointerResponse(
                    message.respPointer,
                    message.respPointer.high,
                    message.respPointer.low,
                );
            }

            resolve(pointer);
        } else if (message.constantResponse === response.ConstantResponse.OK) {
            resolve("OK");
        } else {
            resolve(null);
        }
    }

    processPush(response: response.Response) {
        if (response.closingError != null || !response.respPointer) {
            const errMsg = response.closingError
                ? response.closingError
                : "Client Error - push notification without resp_pointer";

            this.close(errMsg);
            return;
        }

        const [callback, context] = this.getPubsubCallbackAndContext(
            this.config!,
        );

        if (callback) {
            const pubsubMessage =
                this.notificationToPubSubMessageSafe(response);

            if (pubsubMessage) {
                callback(pubsubMessage, context);
            }
        } else {
            this.pendingPushNotification.push(response);
            this.completePubSubFuturesSafe();
        }
    }

    /**
     * @internal
     */
    protected constructor(
        socket: net.Socket,
        options?: BaseClientConfiguration,
    ) {
        // if logger has been initialized by the external-user on info level this log will be shown
        Logger.log("info", "Client lifetime", `construct client`);
        this.config = options;
        this.requestTimeout =
            options?.requestTimeout ?? DEFAULT_TIMEOUT_IN_MILLISECONDS;
        this.socket = socket;
        this.socket
            .on("data", (data) => this.handleReadData(data))
            .on("error", (err) => {
                console.error(`Server closed: ${err}`);
                this.close();
            });
        this.defaultDecoder = options?.defaultDecoder ?? Decoder.String;
    }

    private getCallbackIndex(): number {
        return (
            this.availableCallbackSlots.pop() ??
            this.promiseCallbackFunctions.length
        );
    }

    private writeBufferedRequestsToSocket() {
        this.writeInProgress = true;
        const requests = this.requestWriter.finish();
        this.requestWriter.reset();

        this.socket.write(requests, undefined, () => {
            if (this.requestWriter.len > 0) {
                this.writeBufferedRequestsToSocket();
            } else {
                this.writeInProgress = false;
            }
        });
    }

    /**
     * @internal
     */
    protected createWritePromise<T>(
        command:
            | command_request.Command
            | command_request.Command[]
            | command_request.ScriptInvocation,
        options: WritePromiseOptions = {},
    ): Promise<T> {
        const route = toProtobufRoute(options?.route);
        const stringDecoder: boolean =
            (options?.decoder ?? this.defaultDecoder) === Decoder.String;

        if (this.isClosed) {
            throw new ClosingError(
                "Unable to execute requests; the client is closed. Please create a new client.",
            );
        }

        return new Promise((resolve, reject) => {
            const callbackIndex = this.getCallbackIndex();
            this.promiseCallbackFunctions[callbackIndex] = [
                (resolveAns: T) => {
                    try {
                        if (resolveAns instanceof PointerResponse) {
                            if (typeof resolveAns === "number") {
                                resolveAns = valueFromSplitPointer(
                                    0,
                                    resolveAns,
                                    stringDecoder,
                                ) as T;
                            } else {
                                resolveAns = valueFromSplitPointer(
                                    resolveAns.high!,
                                    resolveAns.low!,
                                    stringDecoder,
                                ) as T;
                            }
                        }

                        resolve(resolveAns);
                    } catch (err) {
                        Logger.log(
                            "error",
                            "Decoder",
                            `Decoding error: '${err}'`,
                        );
                        reject(err);
                    }
                },
                reject,
            ];
            this.writeOrBufferCommandRequest(callbackIndex, command, route);
        });
    }

    private writeOrBufferCommandRequest(
        callbackIdx: number,
        command:
            | command_request.Command
            | command_request.Command[]
            | command_request.ScriptInvocation,
        route?: command_request.Routes,
    ) {
        const message = Array.isArray(command)
            ? command_request.CommandRequest.create({
                  callbackIdx,
                  transaction: command_request.Transaction.create({
                      commands: command,
                  }),
              })
            : command instanceof command_request.Command
              ? command_request.CommandRequest.create({
                    callbackIdx,
                    singleCommand: command,
                })
              : command_request.CommandRequest.create({
                    callbackIdx,
                    scriptInvocation: command,
                });
        message.route = route;

        this.writeOrBufferRequest(
            message,
            (message: command_request.CommandRequest, writer: Writer) => {
                command_request.CommandRequest.encodeDelimited(message, writer);
            },
        );
    }

    private writeOrBufferRequest<TRequest>(
        message: TRequest,
        encodeDelimited: (message: TRequest, writer: Writer) => void,
    ) {
        encodeDelimited(message, this.requestWriter);

        if (this.writeInProgress) {
            return;
        }

        this.writeBufferedRequestsToSocket();
    }

    // Define a common function to process the result of a transaction with set commands
    /**
     * @internal
     */
    protected processResultWithSetCommands(
        result: ReturnType[] | null,
        setCommandsIndexes: number[],
    ): ReturnType[] | null {
        if (result === null) {
            return null;
        }

        for (const index of setCommandsIndexes) {
            result[index] = new Set<ReturnType>(result[index] as ReturnType[]);
        }

        return result;
    }

    cancelPubSubFuturesWithExceptionSafe(exception: ConnectionError): void {
        while (this.pubsubFutures.length > 0) {
            const nextFuture = this.pubsubFutures.shift();

            if (nextFuture) {
                const [, reject] = nextFuture;
                reject(exception);
            }
        }
    }

    isPubsubConfigured(
        config: GlideClientConfiguration | GlideClusterClientConfiguration,
    ): boolean {
        return !!config.pubsubSubscriptions;
    }

    getPubsubCallbackAndContext(
        config: GlideClientConfiguration | GlideClusterClientConfiguration,
        /* eslint-disable-next-line @typescript-eslint/no-explicit-any */
    ): [((msg: PubSubMsg, context: any) => void) | null | undefined, any] {
        if (config.pubsubSubscriptions) {
            return [
                config.pubsubSubscriptions.callback,
                config.pubsubSubscriptions.context,
            ];
        }

        return [null, null];
    }

    public async getPubSubMessage(): Promise<PubSubMsg> {
        if (this.isClosed) {
            throw new ClosingError(
                "Unable to execute requests; the client is closed. Please create a new client.",
            );
        }

        if (!this.isPubsubConfigured(this.config!)) {
            throw new ConfigurationError(
                "The operation will never complete since there was no pubsbub subscriptions applied to the client.",
            );
        }

        if (this.getPubsubCallbackAndContext(this.config!)[0]) {
            throw new ConfigurationError(
                "The operation will never complete since messages will be passed to the configured callback.",
            );
        }

        return new Promise((resolve, reject) => {
            this.pubsubFutures.push([resolve, reject]);
            this.completePubSubFuturesSafe();
        });
    }

    public tryGetPubSubMessage(decoder?: Decoder): PubSubMsg | null {
        if (this.isClosed) {
            throw new ClosingError(
                "Unable to execute requests; the client is closed. Please create a new client.",
            );
        }

        if (!this.isPubsubConfigured(this.config!)) {
            throw new ConfigurationError(
                "The operation will never complete since there was no pubsbub subscriptions applied to the client.",
            );
        }

        if (this.getPubsubCallbackAndContext(this.config!)[0]) {
            throw new ConfigurationError(
                "The operation will never complete since messages will be passed to the configured callback.",
            );
        }

        let msg: PubSubMsg | null = null;
        this.completePubSubFuturesSafe();

        while (this.pendingPushNotification.length > 0 && !msg) {
            const pushNotification = this.pendingPushNotification.shift()!;
            msg = this.notificationToPubSubMessageSafe(
                pushNotification,
                decoder,
            );
        }

        return msg;
    }
    notificationToPubSubMessageSafe(
        pushNotification: response.Response,
        decoder?: Decoder,
    ): PubSubMsg | null {
        let msg: PubSubMsg | null = null;
        const responsePointer = pushNotification.respPointer;
        let nextPushNotificationValue: Record<string, unknown> = {};
        const isStringDecoder =
            (decoder ?? this.defaultDecoder) === Decoder.String;

        if (responsePointer) {
            if (typeof responsePointer !== "number") {
                nextPushNotificationValue = valueFromSplitPointer(
                    responsePointer.high,
                    responsePointer.low,
                    isStringDecoder,
                ) as Record<string, unknown>;
            } else {
                nextPushNotificationValue = valueFromSplitPointer(
                    0,
                    responsePointer,
                    isStringDecoder,
                ) as Record<string, unknown>;
            }

            const messageKind = nextPushNotificationValue["kind"];

            if (messageKind === "Disconnect") {
                Logger.log(
                    "warn",
                    "disconnect notification",
                    "Transport disconnected, messages might be lost",
                );
            } else if (
                messageKind === "Message" ||
                messageKind === "PMessage" ||
                messageKind === "SMessage"
            ) {
                const values = nextPushNotificationValue[
                    "values"
                ] as GlideString[];

                if (messageKind === "PMessage") {
                    msg = {
                        message: values[2],
                        channel: values[1],
                        pattern: values[0],
                    };
                } else {
                    msg = {
                        message: values[1],
                        channel: values[0],
                        pattern: null,
                    };
                }
            } else if (
                messageKind === "PSubscribe" ||
                messageKind === "Subscribe" ||
                messageKind === "SSubscribe" ||
                messageKind === "Unsubscribe" ||
                messageKind === "SUnsubscribe" ||
                messageKind === "PUnsubscribe"
            ) {
                // pass
            } else {
                Logger.log(
                    "error",
                    "unknown notification",
                    `Unknown notification: '${messageKind}'`,
                );
            }
        }

        return msg;
    }
    completePubSubFuturesSafe() {
        while (
            this.pendingPushNotification.length > 0 &&
            this.pubsubFutures.length > 0
        ) {
            const nextPushNotification = this.pendingPushNotification.shift()!;
            const pubsubMessage =
                this.notificationToPubSubMessageSafe(nextPushNotification);

            if (pubsubMessage) {
                const [resolve] = this.pubsubFutures.shift()!;
                resolve(pubsubMessage);
            }
        }
    }

    /** Get the value associated with the given key, or null if no such value exists.
     *
     * @see {@link https://valkey.io/commands/get/|valkey.io} for details.
     *
     * @param key - The key to retrieve from the database.
     * @param options - (Optional) See {@link DecoderOption}.
     * @returns If `key` exists, returns the value of `key`. Otherwise, return null.
     *
     * @example
     * ```typescript
     * // Example usage of get method to retrieve the value of a key
     * const result = await client.get("key");
     * console.log(result); // Output: 'value'
     * // Example usage of get method to retrieve the value of a key with Bytes decoder
     * const result = await client.get("key", Decoder.Bytes);
     * console.log(result); // Output: {"data": [118, 97, 108, 117, 101], "type": "Buffer"}
     * ```
     */
    public async get(
        key: GlideString,
        options?: DecoderOption,
    ): Promise<GlideString | null> {
        return this.createWritePromise(createGet(key), options);
    }

    /**
     * Get the value of `key` and optionally set its expiration. `GETEX` is similar to {@link get}.
     *
     * @see {@link https://valkey.io/commands/getex/|valkey.op} for more details.
     * @remarks Since Valkey version 6.2.0.
     *
     * @param key - The key to retrieve from the database.
     * @param options - (Optional) Additional Parameters:
     * - (Optional) `expiry`: expiriation to the given key:
     * `"persist"` will retain the time to live associated with the key. Equivalent to `PERSIST` in the VALKEY API.
     * Otherwise, a {@link TimeUnit} and duration of the expire time should be specified.
     * - (Optional) `decoder`: see {@link DecoderOption}.
     * @returns If `key` exists, returns the value of `key` as a `string`. Otherwise, return `null`.
     *
     * @example
     * ```typescript
     * const result = await client.getex("key", {expiry: { type: TimeUnit.Seconds, count: 5 }});
     * console.log(result); // Output: 'value'
     * ```
     */
    public async getex(
        key: GlideString,
        options?: {
            expiry: "persist" | { type: TimeUnit; duration: number };
        } & DecoderOption,
    ): Promise<GlideString | null> {
        return this.createWritePromise(
            createGetEx(key, options?.expiry),
            options,
        );
    }

    /**
     * Gets a string value associated with the given `key`and deletes the key.
     *
     * @see {@link https://valkey.io/commands/getdel/|valkey.io} for details.
     *
     * @param key - The key to retrieve from the database.
     * @param options - (Optional) See {@link DecoderOption}.
     * @returns If `key` exists, returns the `value` of `key`. Otherwise, return `null`.
     *
     * @example
     * ```typescript
     * const result = client.getdel("key");
     * console.log(result); // Output: 'value'
     *
     * const value = client.getdel("key");  // value is null
     * ```
     */
    public async getdel(
        key: GlideString,
        options?: DecoderOption,
    ): Promise<GlideString | null> {
        return this.createWritePromise(createGetDel(key), options);
    }

    /**
     * Returns the substring of the string value stored at `key`, determined by the byte offsets
     * `start` and `end` (both are inclusive). Negative offsets can be used in order to provide
     * an offset starting from the end of the string. So `-1` means the last character, `-2` the
     * penultimate and so forth. If `key` does not exist, an empty string is returned. If `start`
     * or `end` are out of range, returns the substring within the valid range of the string.
     *
     * @see {@link https://valkey.io/commands/getrange/|valkey.io} for details.
     *
     * @param key - The key of the string.
     * @param start - The starting byte offset.
     * @param end - The ending byte offset.
     * @param options - (Optional) See {@link DecoderOption}.
     * @returns A substring extracted from the value stored at `key`.
     *
     * @example
     * ```typescript
     * await client.set("mykey", "This is a string")
     * let result = await client.getrange("mykey", 0, 3)
     * console.log(result); // Output: "This"
     * result = await client.getrange("mykey", -3, -1)
     * console.log(result); // Output: "ing" - extracted last 3 characters of a string
     * result = await client.getrange("mykey", 0, 100)
     * console.log(result); // Output: "This is a string"
     * result = await client.getrange("mykey", 5, 6)
     * console.log(result); // Output: ""
     * ```
     */
    public async getrange(
        key: GlideString,
        start: number,
        end: number,
        options?: DecoderOption,
    ): Promise<GlideString | null> {
        return this.createWritePromise(
            createGetRange(key, start, end),
            options,
        );
    }

    /** Set the given key with the given value. Return value is dependent on the passed options.
     *
     * @see {@link https://valkey.io/commands/set/|valkey.io} for details.
     *
     * @param key - The key to store.
     * @param value - The value to store with the given key.
     * @param options - (Optional) See {@link SetOptions} and {@link DecoderOption}.
     * @returns - If the value is successfully set, return OK.
     * If value isn't set because of `onlyIfExists` or `onlyIfDoesNotExist` conditions, return null.
     * If `returnOldValue` is set, return the old value as a string.
     *
     * @example
     * ```typescript
     * // Example usage of set method to set a key-value pair
     * const result = await client.set("my_key", "my_value");
     * console.log(result); // Output: 'OK'
     *
     * // Example usage of set method with conditional options and expiration
     * const result2 = await client.set("key", "new_value", {conditionalSet: "onlyIfExists", expiry: { type: TimeUnit.Seconds, count: 5 }});
     * console.log(result2); // Output: 'OK' - Set "new_value" to "key" only if "key" already exists, and set the key expiration to 5 seconds.
     *
     * // Example usage of set method with conditional options and returning old value
     * const result3 = await client.set("key", "value", {conditionalSet: "onlyIfDoesNotExist", returnOldValue: true});
     * console.log(result3); // Output: 'new_value' - Returns the old value of "key".
     *
     * // Example usage of get method to retrieve the value of a key
     * const result4 = await client.get("key");
     * console.log(result4); // Output: 'new_value' - Value wasn't modified back to being "value" because of "NX" flag.
     * ```
     */
    public async set(
        key: GlideString,
        value: GlideString,
        options?: SetOptions & DecoderOption,
    ): Promise<"OK" | GlideString | null> {
        return this.createWritePromise(createSet(key, value, options), options);
    }

    /**
     * Removes the specified keys. A key is ignored if it does not exist.
     *
     * @see {@link https://valkey.io/commands/del/|valkey.io} for details.
     *
     * @param keys - The keys we wanted to remove.
     * @returns The number of keys that were removed.
     *
     * @example
     * ```typescript
     * // Example usage of del method to delete an existing key
     * await client.set("my_key", "my_value");
     * const result = await client.del(["my_key"]);
     * console.log(result); // Output: 1
     * ```
     *
     * @example
     * ```typescript
     * // Example usage of del method for a non-existing key
     * const result = await client.del(["non_existing_key"]);
     * console.log(result); // Output: 0
     * ```
     */
    public async del(keys: GlideString[]): Promise<number> {
        return this.createWritePromise(createDel(keys));
    }

    /**
     * Serialize the value stored at `key` in a Valkey-specific format and return it to the user.
     *
     * @see {@link https://valkey.io/commands/dump/|valkey.io} for details.
     *
     * @param key - The `key` to serialize.
     * @returns The serialized value of the data stored at `key`. If `key` does not exist, `null` will be returned.
     *
     * @example
     * ```typescript
     * let result = await client.dump("myKey");
     * console.log(result); // Output: the serialized value of "myKey"
     * ```
     *
     * @example
     * ```typescript
     * result = await client.dump("nonExistingKey");
     * console.log(result); // Output: `null`
     * ```
     */
    public async dump(key: GlideString): Promise<Buffer | null> {
        return this.createWritePromise(createDump(key), {
            decoder: Decoder.Bytes,
        });
    }

    /**
     * Create a `key` associated with a `value` that is obtained by deserializing the provided
     * serialized `value` (obtained via {@link dump}).
     *
     * @see {@link https://valkey.io/commands/restore/|valkey.io} for details.
     * @remarks `options.idletime` and `options.frequency` modifiers cannot be set at the same time.
     *
     * @param key - The `key` to create.
     * @param ttl - The expiry time (in milliseconds). If `0`, the `key` will persist.
     * @param value - The serialized value to deserialize and assign to `key`.
     * @param options - (Optional) Restore options {@link RestoreOptions}.
     * @returns Return "OK" if the `key` was successfully restored with a `value`.
     *
     * @example
     * ```typescript
     * const result = await client.restore("myKey", 0, value);
     * console.log(result); // Output: "OK"
     * ```
     *
     * @example
     * ```typescript
     * const result = await client.restore("myKey", 1000, value, {replace: true, absttl: true});
     * console.log(result); // Output: "OK"
     * ```
     *
     * @example
     * ```typescript
     * const result = await client.restore("myKey", 0, value, {replace: true, idletime: 10});
     * console.log(result); // Output: "OK"
     * ```
     *
     * @example
     * ```typescript
     * const result = await client.restore("myKey", 0, value, {replace: true, frequency: 10});
     * console.log(result); // Output: "OK"
     * ```
     */
    public async restore(
        key: GlideString,
        ttl: number,
        value: Buffer,
        options?: RestoreOptions,
    ): Promise<"OK"> {
        return this.createWritePromise(
            createRestore(key, ttl, value, options),
            { decoder: Decoder.String },
        );
    }

    /** Retrieve the values of multiple keys.
     *
     * @see {@link https://valkey.io/commands/mget/|valkey.io} for details.
     * @remarks When in cluster mode, the command may route to multiple nodes when `keys` map to different hash slots.
     *
     * @param keys - A list of keys to retrieve values for.
     * @param options - (Optional) See {@link DecoderOption}.
     * @returns A list of values corresponding to the provided keys. If a key is not found,
     * its corresponding value in the list will be null.
     *
     * @example
     * ```typescript
     * // Example usage of mget method to retrieve values of multiple keys
     * await client.set("key1", "value1");
     * await client.set("key2", "value2");
     * const result = await client.mget(["key1", "key2"]);
     * console.log(result); // Output: ['value1', 'value2']
     * ```
     */
    public async mget(
        keys: GlideString[],
        options?: DecoderOption,
    ): Promise<(GlideString | null)[]> {
        return this.createWritePromise(createMGet(keys), options);
    }

    /** Set multiple keys to multiple values in a single operation.
     *
     * @see {@link https://valkey.io/commands/mset/|valkey.io} for details.
     * @remarks When in cluster mode, the command may route to multiple nodes when keys in `keyValueMap` map to different hash slots.
     *
     * @param keysAndValues - A list of key-value pairs to set.
     * @returns always "OK".
     *
     * @example
     * ```typescript
     * // Example usage of mset method to set values for multiple keys
     * const result = await client.mset({"key1": "value1", "key2": "value2"});
     * console.log(result); // Output: 'OK'
     * ```
     *
     * @example
     * ```typescript
     * // Example usage of mset method to set values for multiple keys (GlideRecords allow binary data in the key)
     * const result = await client.mset([{key: "key1", value: "value1"}, {key: "key2", value: "value2"}]);
     * console.log(result); // Output: 'OK'
     * ```
     */
    public async mset(
        keysAndValues: Record<string, GlideString> | GlideRecord<GlideString>,
    ): Promise<"OK"> {
        return this.createWritePromise(
            createMSet(convertGlideRecord(keysAndValues)),
        );
    }

    /**
     * Sets multiple keys to values if the key does not exist. The operation is atomic, and if one or
     * more keys already exist, the entire operation fails.
     *
     * @see {@link https://valkey.io/commands/msetnx/|valkey.io} for more details.
     * @remarks When in cluster mode, all keys in `keyValueMap` must map to the same hash slot.
     *
     * @param keysAndValues  - A list of key-value pairs to set.
     * @returns `true` if all keys were set. `false` if no key was set.
     *
     * @example
     * ```typescript
     * const result1 = await client.msetnx({"key1": "value1", "key2": "value2"});
     * console.log(result1); // Output: `true`
     *
     * const result2 = await client.msetnx({"key2": "value4", "key3": "value5"});
     * console.log(result2); // Output: `false`
     * ```
     */
    public async msetnx(
        keysAndValues: Record<string, GlideString> | GlideRecord<GlideString>,
    ): Promise<boolean> {
        return this.createWritePromise(
            createMSetNX(convertGlideRecord(keysAndValues)),
        );
    }

    /** Increments the number stored at `key` by one. If `key` does not exist, it is set to 0 before performing the operation.
     *
     * @see {@link https://valkey.io/commands/incr/|valkey.io} for details.
     *
     * @param key - The key to increment its value.
     * @returns the value of `key` after the increment.
     *
     * @example
     * ```typescript
     * // Example usage of incr method to increment the value of a key
     * await client.set("my_counter", "10");
     * const result = await client.incr("my_counter");
     * console.log(result); // Output: 11
     * ```
     */
    public async incr(key: GlideString): Promise<number> {
        return this.createWritePromise(createIncr(key));
    }

    /** Increments the number stored at `key` by `amount`. If `key` does not exist, it is set to 0 before performing the operation.
     *
     * @see {@link https://valkey.io/commands/incrby/|valkey.io} for details.
     *
     * @param key - The key to increment its value.
     * @param amount - The amount to increment.
     * @returns the value of `key` after the increment.
     *
     * @example
     * ```typescript
     * // Example usage of incrBy method to increment the value of a key by a specified amount
     * await client.set("my_counter", "10");
     * const result = await client.incrBy("my_counter", 5);
     * console.log(result); // Output: 15
     * ```
     */
    public async incrBy(key: GlideString, amount: number): Promise<number> {
        return this.createWritePromise(createIncrBy(key, amount));
    }

    /** Increment the string representing a floating point number stored at `key` by `amount`.
     * By using a negative increment value, the result is that the value stored at `key` is decremented.
     * If `key` does not exist, it is set to 0 before performing the operation.
     *
     * @see {@link https://valkey.io/commands/incrbyfloat/|valkey.io} for details.
     *
     * @param key - The key to increment its value.
     * @param amount - The amount to increment.
     * @returns the value of `key` after the increment.
     *
     * @example
     * ```typescript
     * // Example usage of incrByFloat method to increment the value of a floating point key by a specified amount
     * await client.set("my_float_counter", "10.5");
     * const result = await client.incrByFloat("my_float_counter", 2.5);
     * console.log(result); // Output: 13.0
     * ```
     */
    public async incrByFloat(
        key: GlideString,
        amount: number,
    ): Promise<number> {
        return this.createWritePromise(createIncrByFloat(key, amount));
    }

    /** Decrements the number stored at `key` by one. If `key` does not exist, it is set to 0 before performing the operation.
     *
     * @see {@link https://valkey.io/commands/decr/|valkey.io} for details.
     *
     * @param key - The key to decrement its value.
     * @returns the value of `key` after the decrement.
     *
     * @example
     * ```typescript
     * // Example usage of decr method to decrement the value of a key by 1
     * await client.set("my_counter", "10");
     * const result = await client.decr("my_counter");
     * console.log(result); // Output: 9
     * ```
     */
    public async decr(key: GlideString): Promise<number> {
        return this.createWritePromise(createDecr(key));
    }

    /** Decrements the number stored at `key` by `amount`. If `key` does not exist, it is set to 0 before performing the operation.
     *
     * @see {@link https://valkey.io/commands/decrby/|valkey.io} for details.
     *
     * @param key - The key to decrement its value.
     * @param amount - The amount to decrement.
     * @returns the value of `key` after the decrement.
     *
     * @example
     * ```typescript
     * // Example usage of decrby method to decrement the value of a key by a specified amount
     * await client.set("my_counter", "10");
     * const result = await client.decrby("my_counter", 5);
     * console.log(result); // Output: 5
     * ```
     */
    public async decrBy(key: GlideString, amount: number): Promise<number> {
        return this.createWritePromise(createDecrBy(key, amount));
    }

    /**
     * Perform a bitwise operation between multiple keys (containing string values) and store the result in the
     * `destination`.
     *
     * @see {@link https://valkey.io/commands/bitop/|valkey.io} for more details.
     * @remarks When in cluster mode, `destination` and all `keys` must map to the same hash slot.
     *
     * @param operation - The bitwise operation to perform.
     * @param destination - The key that will store the resulting string.
     * @param keys - The list of keys to perform the bitwise operation on.
     * @returns The size of the string stored in `destination`.
     *
     * @example
     * ```typescript
     * await client.set("key1", "A"); // "A" has binary value 01000001
     * await client.set("key2", "B"); // "B" has binary value 01000010
     * const result1 = await client.bitop(BitwiseOperation.AND, "destination", ["key1", "key2"]);
     * console.log(result1); // Output: 1 - The size of the resulting string stored in "destination" is 1.
     *
     * const result2 = await client.get("destination");
     * console.log(result2); // Output: "@" - "@" has binary value 01000000
     * ```
     */
    public async bitop(
        operation: BitwiseOperation,
        destination: GlideString,
        keys: GlideString[],
    ): Promise<number> {
        return this.createWritePromise(
            createBitOp(operation, destination, keys),
        );
    }

    /**
     * Returns the bit value at `offset` in the string value stored at `key`. `offset` must be greater than or equal
     * to zero.
     *
     * @see {@link https://valkey.io/commands/getbit/|valkey.io} for more details.
     *
     * @param key - The key of the string.
     * @param offset - The index of the bit to return.
     * @returns The bit at the given `offset` of the string. Returns `0` if the key is empty or if the `offset` exceeds
     * the length of the string.
     *
     * @example
     * ```typescript
     * const result = await client.getbit("key", 1);
     * console.log(result); // Output: 1 - The second bit of the string stored at "key" is set to 1.
     * ```
     */
    public async getbit(key: GlideString, offset: number): Promise<number> {
        return this.createWritePromise(createGetBit(key, offset));
    }

    /**
     * Sets or clears the bit at `offset` in the string value stored at `key`. The `offset` is a zero-based index, with
     * `0` being the first element of the list, `1` being the next element, and so on. The `offset` must be less than
     * `2^32` and greater than or equal to `0`. If a key is non-existent then the bit at `offset` is set to `value` and
     * the preceding bits are set to `0`.
     *
     * @see {@link https://valkey.io/commands/setbit/|valkey.io} for more details.
     *
     * @param key - The key of the string.
     * @param offset - The index of the bit to be set.
     * @param value - The bit value to set at `offset`. The value must be `0` or `1`.
     * @returns The bit value that was previously stored at `offset`.
     *
     * @example
     * ```typescript
     * const result = await client.setbit("key", 1, 1);
     * console.log(result); // Output: 0 - The second bit value was 0 before setting to 1.
     * ```
     */
    public async setbit(
        key: GlideString,
        offset: number,
        value: number,
    ): Promise<number> {
        return this.createWritePromise(createSetBit(key, offset, value));
    }

    /**
     * Returns the position of the first bit matching the given `bit` value. The optional starting offset
     * `start` is a zero-based index, with `0` being the first byte of the list, `1` being the next byte and so on.
     * The offset can also be a negative number indicating an offset starting at the end of the list, with `-1` being
     * the last byte of the list, `-2` being the penultimate, and so on.
     *
     * @see {@link https://valkey.io/commands/bitpos/|valkey.io} for more details.
     *
     * @param key - The key of the string.
     * @param bit - The bit value to match. Must be `0` or `1`.
     * @param start - (Optional) The starting offset. If not supplied, the search will start at the beginning of the string.
     * @returns The position of the first occurrence of `bit` in the binary value of the string held at `key`.
     *      If `start` was provided, the search begins at the offset indicated by `start`.
     *
     * @example
     * ```typescript
     * await client.set("key1", "A1");  // "A1" has binary value 01000001 00110001
     * const result1 = await client.bitpos("key1", 1);
     * console.log(result1); // Output: 1 - The first occurrence of bit value 1 in the string stored at "key1" is at the second position.
     *
     * const result2 = await client.bitpos("key1", 1, -1);
     * console.log(result2); // Output: 10 - The first occurrence of bit value 1, starting at the last byte in the string stored at "key1", is at the eleventh position.
     * ```
     */
    public async bitpos(
        key: GlideString,
        bit: number,
        start?: number,
    ): Promise<number> {
        return this.createWritePromise(createBitPos(key, bit, start));
    }

    /**
     * Returns the position of the first bit matching the given `bit` value. The offsets are zero-based indexes, with
     * `0` being the first element of the list, `1` being the next, and so on. These offsets can also be negative
     * numbers indicating offsets starting at the end of the list, with `-1` being the last element of the list, `-2`
     * being the penultimate, and so on.
     *
     * If you are using Valkey 7.0.0 or above, the optional `indexType` can also be provided to specify whether the
     * `start` and `end` offsets specify BIT or BYTE offsets. If `indexType` is not provided, BYTE offsets
     * are assumed. If BIT is specified, `start=0` and `end=2` means to look at the first three bits. If BYTE is
     * specified, `start=0` and `end=2` means to look at the first three bytes.
     *
     * @see {@link https://valkey.io/commands/bitpos/|valkey.io} for more details.
     *
     * @param key - The key of the string.
     * @param bit - The bit value to match. Must be `0` or `1`.
     * @param start - The starting offset.
     * @param end - The ending offset.
     * @param indexType - (Optional) The index offset type. This option can only be specified if you are using Valkey
     *      version 7.0.0 or above. Could be either {@link BitmapIndexType.BYTE} or {@link BitmapIndexType.BIT}. If no
     *      index type is provided, the indexes will be assumed to be byte indexes.
     * @returns The position of the first occurrence from the `start` to the `end` offsets of the `bit` in the binary
     *      value of the string held at `key`.
     *
     * @example
     * ```typescript
     * await client.set("key1", "A12");  // "A12" has binary value 01000001 00110001 00110010
     * const result1 = await client.bitposInterval("key1", 1, 1, -1);
     * console.log(result1); // Output: 10 - The first occurrence of bit value 1 in the second byte to the last byte of the string stored at "key1" is at the eleventh position.
     *
     * const result2 = await client.bitposInterval("key1", 1, 2, 9, BitmapIndexType.BIT);
     * console.log(result2); // Output: 7 - The first occurrence of bit value 1 in the third to tenth bits of the string stored at "key1" is at the eighth position.
     * ```
     */
    public async bitposInterval(
        key: GlideString,
        bit: number,
        start: number,
        end: number,
        indexType?: BitmapIndexType,
    ): Promise<number> {
        return this.createWritePromise(
            createBitPos(key, bit, start, end, indexType),
        );
    }

    /**
     * Reads or modifies the array of bits representing the string that is held at `key` based on the specified
     * `subcommands`.
     *
     * @see {@link https://valkey.io/commands/bitfield/|valkey.io} for more details.
     *
     * @param key - The key of the string.
     * @param subcommands - The subcommands to be performed on the binary value of the string at `key`, which could be
     *      any of the following:
     *
     * - {@link BitFieldGet}
     * - {@link BitFieldSet}
     * - {@link BitFieldIncrBy}
     * - {@link BitFieldOverflow}
     *
     * @returns An array of results from the executed subcommands:
     *
     * - {@link BitFieldGet} returns the value in {@link BitOffset} or {@link BitOffsetMultiplier}.
     * - {@link BitFieldSet} returns the old value in {@link BitOffset} or {@link BitOffsetMultiplier}.
     * - {@link BitFieldIncrBy} returns the new value in {@link BitOffset} or {@link BitOffsetMultiplier}.
     * - {@link BitFieldOverflow} determines the behavior of the {@link BitFieldSet} and {@link BitFieldIncrBy}
     *   subcommands when an overflow or underflow occurs. {@link BitFieldOverflow} does not return a value and
     *   does not contribute a value to the array response.
     *
     * @example
     * ```typescript
     * await client.set("key", "A");  // "A" has binary value 01000001
     * const result = await client.bitfield("key", [new BitFieldSet(new UnsignedEncoding(2), new BitOffset(1), 3), new BitFieldGet(new UnsignedEncoding(2), new BitOffset(1))]);
     * console.log(result); // Output: [2, 3] - The old value at offset 1 with an unsigned encoding of 2 was 2. The new value at offset 1 with an unsigned encoding of 2 is 3.
     * ```
     */
    public async bitfield(
        key: GlideString,
        subcommands: BitFieldSubCommands[],
    ): Promise<(number | null)[]> {
        return this.createWritePromise(createBitField(key, subcommands));
    }

    /**
     * Reads the array of bits representing the string that is held at `key` based on the specified `subcommands`.
     *
     * @see {@link https://valkey.io/commands/bitfield_ro/|valkey.io} for more details.
     * @remarks Since Valkey version 6.0.0.
     *
     * @param key - The key of the string.
     * @param subcommands - The {@link BitFieldGet} subcommands to be performed.
     * @returns An array of results from the {@link BitFieldGet} subcommands.
     *
     * @example
     * ```typescript
     * await client.set("key", "A");  // "A" has binary value 01000001
     * const result = await client.bitfieldReadOnly("key", [new BitFieldGet(new UnsignedEncoding(2), new BitOffset(1))]);
     * console.log(result); // Output: [2] - The value at offset 1 with an unsigned encoding of 2 is 2.
     * ```
     */
    public async bitfieldReadOnly(
        key: GlideString,
        subcommands: BitFieldGet[],
    ): Promise<number[]> {
        return this.createWritePromise(createBitField(key, subcommands, true));
    }

    /** Retrieve the value associated with `field` in the hash stored at `key`.
     *
     * @see {@link https://valkey.io/commands/hget/|valkey.io} for details.
     *
     * @param key - The key of the hash.
     * @param field - The field in the hash stored at `key` to retrieve from the database.
     * @param options - (Optional) See {@link DecoderOption}.
     * @returns the value associated with `field`, or null when `field` is not present in the hash or `key` does not exist.
     *
     * @example
     * ```typescript
     * // Example usage of the hget method on an-existing field
     * await client.hset("my_hash", {"field": "value"});
     * const result = await client.hget("my_hash", "field");
     * console.log(result); // Output: "value"
     * ```
     *
     * @example
     * ```typescript
     * // Example usage of the hget method on a non-existing field
     * const result = await client.hget("my_hash", "nonexistent_field");
     * console.log(result); // Output: null
     * ```
     */
    public async hget(
        key: GlideString,
        field: GlideString,
        options?: DecoderOption,
    ): Promise<GlideString | null> {
        return this.createWritePromise(createHGet(key, field), options);
    }

    /** Sets the specified fields to their respective values in the hash stored at `key`.
     *
     * @see {@link https://valkey.io/commands/hset/|valkey.io} for details.
     *
     * @param key - The key of the hash.
     * @param fieldsAndValues - A list of field names and their values.
     * @returns The number of fields that were added.
     *
     * @example
     * ```typescript
     * // Example usage of the hset method using HashDataType as input type
     * const result = await client.hset("my_hash", [{"field": "field1", "value": "value1"}, {"field": "field2", "value": "value2"}]);
     * console.log(result); // Output: 2 - Indicates that 2 fields were successfully set in the hash "my_hash".
     *
     * // Example usage of the hset method using Record<string, GlideString> as input
     * const result = await client.hset("my_hash", {"field1": "value", "field2": "value2"});
     * console.log(result); // Output: 2 - Indicates that 2 fields were successfully set in the hash "my_hash".
     * ```
     */
    public async hset(
        key: GlideString,
        fieldsAndValues: HashDataType | Record<string, GlideString>,
    ): Promise<number> {
        return this.createWritePromise(
            createHSet(
                key,
                convertFieldsAndValuesToHashDataType(fieldsAndValues),
            ),
        );
    }

    /**
     * Returns all field names in the hash stored at `key`.
     *
     * @see {@link https://valkey.io/commands/hkeys/|valkey.io} for details.
     *
     * @param key - The key of the hash.
     * @param options - (Optional) See {@link DecoderOption}.
     * @returns A list of field names for the hash, or an empty list when the key does not exist.
     *
     * @example
     * ```typescript
     * // Example usage of the hkeys method:
     * await client.hset("my_hash", {"field1": "value1", "field2": "value2", "field3": "value3"});
     * const result = await client.hkeys("my_hash");
     * console.log(result); // Output: ["field1", "field2", "field3"]  - Returns all the field names stored in the hash "my_hash".
     * ```
     */

    public async hkeys(
        key: GlideString,
        options?: DecoderOption,
    ): Promise<GlideString[]> {
        return this.createWritePromise(createHKeys(key), options);
    }

    /** Sets `field` in the hash stored at `key` to `value`, only if `field` does not yet exist.
     * If `key` does not exist, a new key holding a hash is created.
     * If `field` already exists, this operation has no effect.
     *
     * @see {@link https://valkey.io/commands/hsetnx/|valkey.io} for more details.
     *
     * @param key - The key of the hash.
     * @param field - The field to set the value for.
     * @param value - The value to set.
     * @returns `true` if the field was set, `false` if the field already existed and was not set.
     *
     * @example
     * ```typescript
     * // Example usage of the hsetnx method
     * const result = await client.hsetnx("my_hash", "field", "value");
     * console.log(result); // Output: true - Indicates that the field "field" was set successfully in the hash "my_hash".
     * ```
     *
     * @example
     * ```typescript
     * // Example usage of the hsetnx method on a field that already exists
     * const result = await client.hsetnx("my_hash", "field", "new_value");
     * console.log(result); // Output: false - Indicates that the field "field" already existed in the hash "my_hash" and was not set again.
     * ```
     */
    public async hsetnx(
        key: GlideString,
        field: GlideString,
        value: GlideString,
    ): Promise<boolean> {
        return this.createWritePromise(createHSetNX(key, field, value));
    }

    /** Removes the specified fields from the hash stored at `key`.
     * Specified fields that do not exist within this hash are ignored.
     *
     * @see {@link https://valkey.io/commands/hdel/|valkey.io} for details.
     *
     * @param key - The key of the hash.
     * @param fields - The fields to remove from the hash stored at `key`.
     * @returns the number of fields that were removed from the hash, not including specified but non existing fields.
     * If `key` does not exist, it is treated as an empty hash and it returns 0.
     *
     * @example
     * ```typescript
     * // Example usage of the hdel method
     * const result = await client.hdel("my_hash", ["field1", "field2"]);
     * console.log(result); // Output: 2 - Indicates that two fields were successfully removed from the hash.
     * ```
     */
    public async hdel(
        key: GlideString,
        fields: GlideString[],
    ): Promise<number> {
        return this.createWritePromise(createHDel(key, fields));
    }

    /** Returns the values associated with the specified fields in the hash stored at `key`.
     *
     * @see {@link https://valkey.io/commands/hmget/|valkey.io} for details.
     *
     * @param key - The key of the hash.
     * @param fields - The fields in the hash stored at `key` to retrieve from the database.
     * @param options - (Optional) See {@link DecoderOption}.
     * @returns a list of values associated with the given fields, in the same order as they are requested.
     * For every field that does not exist in the hash, a null value is returned.
     * If `key` does not exist, it is treated as an empty hash and it returns a list of null values.
     *
     * @example
     * ```typescript
     * // Example usage of the hmget method
     * const result = await client.hmget("my_hash", ["field1", "field2"]);
     * console.log(result); // Output: ["value1", "value2"] - A list of values associated with the specified fields.
     * ```
     */
    public async hmget(
        key: GlideString,
        fields: GlideString[],
        options?: DecoderOption,
    ): Promise<(GlideString | null)[]> {
        return this.createWritePromise(createHMGet(key, fields), options);
    }

    /** Returns if `field` is an existing field in the hash stored at `key`.
     *
     * @see {@link https://valkey.io/commands/hexists/|valkey.io} for details.
     *
     * @param key - The key of the hash.
     * @param field - The field to check in the hash stored at `key`.
     * @returns `true` the hash contains `field`. If the hash does not contain `field`, or if `key` does not exist, it returns `false`.
     *
     * @example
     * ```typescript
     * // Example usage of the hexists method with existing field
     * const result = await client.hexists("my_hash", "field1");
     * console.log(result); // Output: true
     * ```
     *
     * @example
     * ```typescript
     * // Example usage of the hexists method with non-existing field
     * const result = await client.hexists("my_hash", "nonexistent_field");
     * console.log(result); // Output: false
     * ```
     */
    public async hexists(
        key: GlideString,
        field: GlideString,
    ): Promise<boolean> {
        return this.createWritePromise(createHExists(key, field));
    }

    /**
     * Returns all fields and values of the hash stored at `key`.
     *
     * @see {@link https://valkey.io/commands/hgetall/|valkey.io} for details.
     *
     * @param key - The key of the hash.
     * @param options - (Optional) See {@link DecoderOption}.
     * @returns A list of fields and their values stored in the hash.
     * If `key` does not exist, it returns an empty list.
     *
     * @example
     * ```typescript
     * // Example usage of the hgetall method
     * const result = await client.hgetall("my_hash");
     * console.log(result); // Output:
     * // [
     * //     { field: "field1", value: "value1"},
     * //     { field: "field2", value: "value2"}
     * // ]
     * ```
     */
    public async hgetall(
        key: GlideString,
        options?: DecoderOption,
    ): Promise<HashDataType> {
        return this.createWritePromise<GlideRecord<GlideString>>(
            createHGetAll(key),
            options,
        ).then((res) =>
            res.map((r) => {
                return { field: r.key, value: r.value };
            }),
        );
    }

    /** Increments the number stored at `field` in the hash stored at `key` by increment.
     * By using a negative increment value, the value stored at `field` in the hash stored at `key` is decremented.
     * If `field` or `key` does not exist, it is set to 0 before performing the operation.
     *
     * @see {@link https://valkey.io/commands/hincrby/|valkey.io} for details.
     *
     * @param key - The key of the hash.
     * @param amount - The amount to increment.
     * @param field - The field in the hash stored at `key` to increment its value.
     * @returns the value of `field` in the hash stored at `key` after the increment.
     *
     * @example
     * ```typescript
     * // Example usage of the hincrby method to increment the value in a hash by a specified amount
     * const result = await client.hincrby("my_hash", "field1", 5);
     * console.log(result); // Output: 5
     * ```
     */
    public async hincrBy(
        key: GlideString,
        field: GlideString,
        amount: number,
    ): Promise<number> {
        return this.createWritePromise(createHIncrBy(key, field, amount));
    }

    /** Increment the string representing a floating point number stored at `field` in the hash stored at `key` by increment.
     * By using a negative increment value, the value stored at `field` in the hash stored at `key` is decremented.
     * If `field` or `key` does not exist, it is set to 0 before performing the operation.
     *
     * @see {@link https://valkey.io/commands/hincrbyfloat/|valkey.io} for details.
     *
     * @param key - The key of the hash.
     * @param amount - The amount to increment.
     * @param field - The field in the hash stored at `key` to increment its value.
     * @returns the value of `field` in the hash stored at `key` after the increment.
     *
     * @example
     * ```typescript
     * // Example usage of the hincrbyfloat method to increment the value of a floating point in a hash by a specified amount
     * const result = await client.hincrbyfloat("my_hash", "field1", 2.5);
     * console.log(result); // Output: 2.5
     * ```
     */
    public async hincrByFloat(
        key: GlideString,
        field: GlideString,
        amount: number,
    ): Promise<number> {
        return this.createWritePromise(createHIncrByFloat(key, field, amount));
    }

    /** Returns the number of fields contained in the hash stored at `key`.
     *
     * @see {@link https://valkey.io/commands/hlen/|valkey.io} for more details.
     *
     * @param key - The key of the hash.
     * @returns The number of fields in the hash, or 0 when the key does not exist.
     *
     * @example
     * ```typescript
     * // Example usage of the hlen method with an existing key
     * const result = await client.hlen("my_hash");
     * console.log(result); // Output: 3
     * ```
     *
     * @example
     * ```typescript
     * // Example usage of the hlen method with a non-existing key
     * const result = await client.hlen("non_existing_key");
     * console.log(result); // Output: 0
     * ```
     */
    public async hlen(key: GlideString): Promise<number> {
        return this.createWritePromise(createHLen(key));
    }

    /** Returns all values in the hash stored at key.
     *
     * @see {@link https://valkey.io/commands/hvals/|valkey.io} for more details.
     *
     * @param key - The key of the hash.
     * @param options - (Optional) See {@link DecoderOption}.
     * @returns a list of values in the hash, or an empty list when the key does not exist.
     *
     * @example
     * ```typescript
     * // Example usage of the hvals method
     * const result = await client.hvals("my_hash");
     * console.log(result); // Output: ["value1", "value2", "value3"] - Returns all the values stored in the hash "my_hash".
     * ```
     */
    public async hvals(
        key: GlideString,
        options?: DecoderOption,
    ): Promise<GlideString[]> {
        return this.createWritePromise(createHVals(key), options);
    }

    /**
     * Returns the string length of the value associated with `field` in the hash stored at `key`.
     *
     * @see {@link https://valkey.io/commands/hstrlen/|valkey.io} for details.
     *
     * @param key - The key of the hash.
     * @param field - The field in the hash.
     * @returns The string length or `0` if `field` or `key` does not exist.
     *
     * @example
     * ```typescript
     * await client.hset("my_hash", {"field": "value"});
     * const result = await client.hstrlen("my_hash", "field");
     * console.log(result); // Output: 5
     * ```
     */
    public async hstrlen(
        key: GlideString,
        field: GlideString,
    ): Promise<number> {
        return this.createWritePromise(createHStrlen(key, field));
    }

    /**
     * Returns a random field name from the hash value stored at `key`.
     *
     * @see {@link https://valkey.io/commands/hrandfield/|valkey.io} for more details.
     * @remarks Since Valkey version 6.2.0.
     *
     * @param key - The key of the hash.
     * @param options - (Optional) See {@link DecoderOption}.
     * @returns A random field name from the hash stored at `key`, or `null` when
     *     the key does not exist.
     *
     * @example
     * ```typescript
     * console.log(await client.hrandfield("myHash")); // Output: 'field'
     * ```
     */
    public async hrandfield(
        key: GlideString,
        options?: DecoderOption,
    ): Promise<GlideString | null> {
        return this.createWritePromise(createHRandField(key), options);
    }

    /**
     * Iterates incrementally over a hash.
     *
     * @see {@link https://valkey.io/commands/hscan/|valkey.io} for more details.
     *
     * @param key - The key of the set.
     * @param cursor - The cursor that points to the next iteration of results. A value of `"0"` indicates the start of the search.
     * @param options - (Optional) The {@link HScanOptions}.
     * @returns An array of the `cursor` and the subset of the hash held by `key`.
     * The first element is always the `cursor` for the next iteration of results. `"0"` will be the `cursor`
     * returned on the last iteration of the hash. The second element is always an array of the subset of the
     * hash held in `key`. The array in the second element is a flattened series of string pairs,
     * where the value is at even indices and the value is at odd indices.
     * If `options.noValues` is set to `true`, the second element will only contain the fields without the values.
     *
     * @example
     * ```typescript
     * // Assume "key" contains a hash with multiple members
     * let newCursor = "0";
     * let result = [];
     * do {
     *      result = await client.hscan(key1, newCursor, {
     *          match: "*",
     *          count: 3,
     *      });
     *      newCursor = result[0];
     *      console.log("Cursor: ", newCursor);
     *      console.log("Members: ", result[1]);
     * } while (newCursor !== "0");
     * // The output of the code above is something similar to:
     * // Cursor:  31
     * // Members:  ['field 79', 'value 79', 'field 20', 'value 20', 'field 115', 'value 115']
     * // Cursor:  39
     * // Members:  ['field 63', 'value 63', 'field 293', 'value 293', 'field 162', 'value 162']
     * // Cursor:  0
     * // Members:  ['field 55', 'value 55', 'field 24', 'value 24', 'field 90', 'value 90', 'field 113', 'value 113']
     * ```
     * @example
     * ```typescript
     * // Hscan with noValues
     * let newCursor = "0";
     * let result = [];
     * do {
     *      result = await client.hscan(key1, newCursor, {
     *          match: "*",
     *          count: 3,
     *          noValues: true,
     *      });
     *      newCursor = result[0];
     *      console.log("Cursor: ", newCursor);
     *      console.log("Members: ", result[1]);
     * } while (newCursor !== "0");
     * // The output of the code above is something similar to:
     * // Cursor:  31
     * // Members:  ['field 79', 'field 20', 'field 115']
     * // Cursor:  39
     * // Members:  ['field 63', 'field 293', 'field 162']
     * // Cursor:  0
     * // Members:  ['field 55', 'field 24', 'field 90', 'field 113']
     * ```
     */
    public async hscan(
        key: GlideString,
        cursor: string,
        options?: HScanOptions & DecoderOption,
    ): Promise<[string, GlideString[]]> {
        return this.createWritePromise<[GlideString, GlideString[]]>(
            createHScan(key, cursor, options),
            options,
        ).then((res) => [res[0].toString(), res[1]]); // convert cursor back to string
    }

    /**
     * Retrieves up to `count` random field names from the hash value stored at `key`.
     *
     * @see {@link https://valkey.io/commands/hrandfield/|valkey.io} for more details.
     * @remarks Since Valkey version 6.2.0.
     *
     * @param key - The key of the hash.
     * @param count - The number of field names to return.
     * @param options - (Optional) See {@link DecoderOption}.
     *
     *     If `count` is positive, returns unique elements. If negative, allows for duplicates.
     * @returns An `array` of random field names from the hash stored at `key`,
     *     or an `empty array` when the key does not exist.
     *
     * @example
     * ```typescript
     * console.log(await client.hrandfieldCount("myHash", 2)); // Output: ['field1', 'field2']
     * ```
     */
    public async hrandfieldCount(
        key: GlideString,
        count: number,
        options?: DecoderOption,
    ): Promise<GlideString[]> {
        return this.createWritePromise(createHRandField(key, count), options);
    }

    /**
     * Retrieves up to `count` random field names along with their values from the hash
     * value stored at `key`.
     *
     * @see {@link https://valkey.io/commands/hrandfield/|valkey.io} for more details.
     * @remarks Since Valkey version 6.2.0.
     *
     * @param key - The key of the hash.
     * @param count - The number of field names to return.
     * @param options - (Optional) See {@link DecoderOption}.
     *
     *     If `count` is positive, returns unique elements. If negative, allows for duplicates.
     * @returns A 2D `array` of `[fieldName, value]` `arrays`, where `fieldName` is a random
     *     field name from the hash and `value` is the associated value of the field name.
     *     If the hash does not exist or is empty, the response will be an empty `array`.
     *
     * @example
     * ```typescript
     * const result = await client.hrandfieldCountWithValues("myHash", 2);
     * console.log(result); // Output: [['field1', 'value1'], ['field2', 'value2']]
     * ```
     */
    public async hrandfieldWithValues(
        key: GlideString,
        count: number,
        options?: DecoderOption,
    ): Promise<[GlideString, GlideString][]> {
        return this.createWritePromise(
            createHRandField(key, count, true),
            options,
        );
    }

    /** Inserts all the specified values at the head of the list stored at `key`.
     * `elements` are inserted one after the other to the head of the list, from the leftmost element to the rightmost element.
     * If `key` does not exist, it is created as empty list before performing the push operations.
     *
     * @see {@link https://valkey.io/commands/lpush/|valkey.io} for details.
     *
     * @param key - The key of the list.
     * @param elements - The elements to insert at the head of the list stored at `key`.
     * @returns the length of the list after the push operations.
     *
     * @example
     * ```typescript
     * // Example usage of the lpush method with an existing list
     * const result = await client.lpush("my_list", ["value2", "value3"]);
     * console.log(result); // Output: 3 - Indicated that the new length of the list is 3 after the push operation.
     * ```
     *
     * @example
     * ```typescript
     * // Example usage of the lpush method with a non-existing list
     * const result = await client.lpush("nonexistent_list", ["new_value"]);
     * console.log(result); // Output: 1 - Indicates that a new list was created with one element
     * ```
     */
    public async lpush(
        key: GlideString,
        elements: GlideString[],
    ): Promise<number> {
        return this.createWritePromise(createLPush(key, elements));
    }

    /**
     * Inserts specified values at the head of the `list`, only if `key` already
     * exists and holds a list.
     *
     * @see {@link https://valkey.io/commands/lpushx/|valkey.io} for details.
     *
     * @param key - The key of the list.
     * @param elements - The elements to insert at the head of the list stored at `key`.
     * @returns The length of the list after the push operation.
     * @example
     * ```typescript
     * const listLength = await client.lpushx("my_list", ["value1", "value2"]);
     * console.log(result); // Output: 2 - Indicates that the list has two elements.
     * ```
     */
    public async lpushx(
        key: GlideString,
        elements: GlideString[],
    ): Promise<number> {
        return this.createWritePromise(createLPushX(key, elements));
    }

    /** Removes and returns the first elements of the list stored at `key`.
     * The command pops a single element from the beginning of the list.
     *
     * @see {@link https://valkey.io/commands/lpop/|valkey.io} for details.
     *
     * @param key - The key of the list.
     * @param options - (Optional) See {@link DecoderOption}.
     * @returns The value of the first element.
     * If `key` does not exist null will be returned.
     *
     * @example
     * ```typescript
     * // Example usage of the lpop method with an existing list
     * const result = await client.lpop("my_list");
     * console.log(result); // Output: 'value1'
     * ```
     *
     * @example
     * ```typescript
     * // Example usage of the lpop method with a non-existing list
     * const result = await client.lpop("non_exiting_key");
     * console.log(result); // Output: null
     * ```
     */
    public async lpop(
        key: GlideString,
        options?: DecoderOption,
    ): Promise<GlideString | null> {
        return this.createWritePromise(createLPop(key), options);
    }

    /** Removes and returns up to `count` elements of the list stored at `key`, depending on the list's length.
     *
     * @see {@link https://valkey.io/commands/lpop/|valkey.io} for details.
     *
     * @param key - The key of the list.
     * @param count - The count of the elements to pop from the list.
     * @param options - (Optional) See {@link DecoderOption}.
     * @returns A list of the popped elements will be returned depending on the list's length.
     * If `key` does not exist null will be returned.
     *
     * @example
     * ```typescript
     * // Example usage of the lpopCount method with an existing list
     * const result = await client.lpopCount("my_list", 2);
     * console.log(result); // Output: ["value1", "value2"]
     * ```
     *
     * @example
     * ```typescript
     * // Example usage of the lpopCount method with a non-existing list
     * const result = await client.lpopCount("non_exiting_key", 3);
     * console.log(result); // Output: null
     * ```
     */
    public async lpopCount(
        key: GlideString,
        count: number,
        options?: DecoderOption,
    ): Promise<GlideString[] | null> {
        return this.createWritePromise(createLPop(key, count), options);
    }

    /** Returns the specified elements of the list stored at `key`.
     * The offsets `start` and `end` are zero-based indexes, with 0 being the first element of the list, 1 being the next element and so on.
     * These offsets can also be negative numbers indicating offsets starting at the end of the list,
     * with -1 being the last element of the list, -2 being the penultimate, and so on.
     *
     * @see {@link https://valkey.io/commands/lrange/|valkey.io} for details.
     *
     * @param key - The key of the list.
     * @param start - The starting point of the range.
     * @param end - The end of the range.
     * @param options - (Optional) See {@link DecoderOption}.
     * @returns list of elements in the specified range.
     * If `start` exceeds the end of the list, or if `start` is greater than `end`, an empty list will be returned.
     * If `end` exceeds the actual end of the list, the range will stop at the actual end of the list.
     * If `key` does not exist an empty list will be returned.
     *
     * @example
     * ```typescript
     * // Example usage of the lrange method with an existing list and positive indices
     * const result = await client.lrange("my_list", 0, 2);
     * console.log(result); // Output: ["value1", "value2", "value3"]
     * ```
     *
     * @example
     * ```typescript
     * // Example usage of the lrange method with an existing list and negative indices
     * const result = await client.lrange("my_list", -2, -1);
     * console.log(result); // Output: ["value2", "value3"]
     * ```
     *
     * @example
     * ```typescript
     * // Example usage of the lrange method with a non-existing list
     * const result = await client.lrange("non_exiting_key", 0, 2);
     * console.log(result); // Output: []
     * ```
     */
    public async lrange(
        key: GlideString,
        start: number,
        end: number,
        options?: DecoderOption,
    ): Promise<GlideString[]> {
        return this.createWritePromise(createLRange(key, start, end), options);
    }

    /** Returns the length of the list stored at `key`.
     *
     * @see {@link https://valkey.io/commands/llen/|valkey.io} for details.
     *
     * @param key - The key of the list.
     * @returns the length of the list at `key`.
     * If `key` does not exist, it is interpreted as an empty list and 0 is returned.
     *
     * @example
     * ```typescript
     * // Example usage of the llen method
     * const result = await client.llen("my_list");
     * console.log(result); // Output: 3 - Indicates that there are 3 elements in the list.
     * ```
     */
    public async llen(key: GlideString): Promise<number> {
        return this.createWritePromise(createLLen(key));
    }

    /**
     * Atomically pops and removes the left/right-most element to the list stored at `source`
     * depending on `whereTo`, and pushes the element at the first/last element of the list
     * stored at `destination` depending on `whereFrom`, see {@link ListDirection}.
     *
     * @see {@link https://valkey.io/commands/lmove/|valkey.io} for details.
     * @remarks Since Valkey version 6.2.0.
     *
     * @param source - The key to the source list.
     * @param destination - The key to the destination list.
     * @param whereFrom - The {@link ListDirection} to remove the element from.
     * @param whereTo - The {@link ListDirection} to add the element to.
     * @param options - (Optional) See {@link DecoderOption}.
     * @returns The popped element, or `null` if `source` does not exist.
     *
     * @example
     * ```typescript
     * await client.lpush("testKey1", ["two", "one"]);
     * await client.lpush("testKey2", ["four", "three"]);
     *
     * const result1 = await client.lmove("testKey1", "testKey2", ListDirection.LEFT, ListDirection.LEFT);
     * console.log(result1); // Output: "one".
     *
     * const updated_array_key1 = await client.lrange("testKey1", 0, -1);
     * console.log(updated_array); // Output: "two".
     *
     * const updated_array_key2 = await client.lrange("testKey2", 0, -1);
     * console.log(updated_array_key2); // Output: ["one", "three", "four"].
     * ```
     */
    public async lmove(
        source: GlideString,
        destination: GlideString,
        whereFrom: ListDirection,
        whereTo: ListDirection,
        options?: DecoderOption,
    ): Promise<GlideString | null> {
        return this.createWritePromise(
            createLMove(source, destination, whereFrom, whereTo),
            options,
        );
    }

    /**
     * Blocks the connection until it pops atomically and removes the left/right-most element to the
     * list stored at `source` depending on `whereFrom`, and pushes the element at the first/last element
     * of the list stored at `destination` depending on `whereTo`.
     * `BLMOVE` is the blocking variant of {@link lmove}.
     *
     * @see {@link https://valkey.io/commands/blmove/|valkey.io} for details.
     * @remarks When in cluster mode, both `source` and `destination` must map to the same hash slot.
     * @remarks `BLMOVE` is a client blocking command, see {@link https://github.com/valkey-io/valkey-glide/wiki/General-Concepts#blocking-commands|Valkey Glide Wiki} for more details and best practices.
     * @remarks Since Valkey version 6.2.0.
     *
     * @param source - The key to the source list.
     * @param destination - The key to the destination list.
     * @param whereFrom - The {@link ListDirection} to remove the element from.
     * @param whereTo - The {@link ListDirection} to add the element to.
     * @param timeout - The number of seconds to wait for a blocking operation to complete. A value of `0` will block indefinitely.
     * @param options - (Optional) See {@link DecoderOption}.
     * @returns The popped element, or `null` if `source` does not exist or if the operation timed-out.
     *
     * @example
     * ```typescript
     * await client.lpush("testKey1", ["two", "one"]);
     * await client.lpush("testKey2", ["four", "three"]);
     * const result = await client.blmove("testKey1", "testKey2", ListDirection.LEFT, ListDirection.LEFT, 0.1);
     * console.log(result); // Output: "one"
     *
     * const result2 = await client.lrange("testKey1", 0, -1);
     * console.log(result2);   // Output: "two"
     *
     * const updated_array2 = await client.lrange("testKey2", 0, -1);
     * console.log(updated_array2); // Output: ["one", "three", "four"]
     * ```
     */
    public async blmove(
        source: GlideString,
        destination: GlideString,
        whereFrom: ListDirection,
        whereTo: ListDirection,
        timeout: number,
        options?: DecoderOption,
    ): Promise<GlideString | null> {
        return this.createWritePromise(
            createBLMove(source, destination, whereFrom, whereTo, timeout),
            options,
        );
    }

    /**
     * Sets the list element at `index` to `element`.
     * The index is zero-based, so `0` means the first element, `1` the second element and so on.
     * Negative indices can be used to designate elements starting at the tail of
     * the list. Here, `-1` means the last element, `-2` means the penultimate and so forth.
     *
     * @see {@link https://valkey.io/commands/lset/|valkey.io} for details.
     *
     * @param key - The key of the list.
     * @param index - The index of the element in the list to be set.
     * @param element - The new element to set at the specified index.
     * @returns Always "OK".
     *
     * @example
     * ```typescript
     * // Example usage of the lset method
     * const response = await client.lset("test_key", 1, "two");
     * console.log(response); // Output: 'OK' - Indicates that the second index of the list has been set to "two".
     * ```
     */
    public async lset(
        key: GlideString,
        index: number,
        element: GlideString,
    ): Promise<"OK"> {
        return this.createWritePromise(createLSet(key, index, element), {
            decoder: Decoder.String,
        });
    }

    /** Trim an existing list so that it will contain only the specified range of elements specified.
     * The offsets `start` and `end` are zero-based indexes, with 0 being the first element of the list, 1 being the next element and so on.
     * These offsets can also be negative numbers indicating offsets starting at the end of the list,
     * with -1 being the last element of the list, -2 being the penultimate, and so on.
     *
     * @see {@link https://valkey.io/commands/ltrim/|valkey.io} for details.
     *
     * @param key - The key of the list.
     * @param start - The starting point of the range.
     * @param end - The end of the range.
     * @returns always "OK".
     * If `start` exceeds the end of the list, or if `start` is greater than `end`, the result will be an empty list (which causes key to be removed).
     * If `end` exceeds the actual end of the list, it will be treated like the last element of the list.
     * If `key` does not exist the command will be ignored.
     *
     * @example
     * ```typescript
     * // Example usage of the ltrim method
     * const result = await client.ltrim("my_list", 0, 1);
     * console.log(result); // Output: 'OK' - Indicates that the list has been trimmed to contain elements from 0 to 1.
     * ```
     */
    public async ltrim(
        key: GlideString,
        start: number,
        end: number,
    ): Promise<"OK"> {
        return this.createWritePromise(createLTrim(key, start, end), {
            decoder: Decoder.String,
        });
    }

    /** Removes the first `count` occurrences of elements equal to `element` from the list stored at `key`.
     * If `count` is positive : Removes elements equal to `element` moving from head to tail.
     * If `count` is negative : Removes elements equal to `element` moving from tail to head.
     * If `count` is 0 or `count` is greater than the occurrences of elements equal to `element`: Removes all elements equal to `element`.
     *
     * @param key - The key of the list.
     * @param count - The count of the occurrences of elements equal to `element` to remove.
     * @param element - The element to remove from the list.
     * @returns the number of the removed elements.
     * If `key` does not exist, 0 is returned.
     *
     * @example
     * ```typescript
     * // Example usage of the lrem method
     * const result = await client.lrem("my_list", 2, "value");
     * console.log(result); // Output: 2 - Removes the first 2 occurrences of "value" in the list.
     * ```
     */
    public async lrem(
        key: GlideString,
        count: number,
        element: GlideString,
    ): Promise<number> {
        return this.createWritePromise(createLRem(key, count, element));
    }

    /** Inserts all the specified values at the tail of the list stored at `key`.
     * `elements` are inserted one after the other to the tail of the list, from the leftmost element to the rightmost element.
     * If `key` does not exist, it is created as empty list before performing the push operations.
     *
     * @see {@link https://valkey.io/commands/rpush/|valkey.io} for details.
     *
     * @param key - The key of the list.
     * @param elements - The elements to insert at the tail of the list stored at `key`.
     * @returns the length of the list after the push operations.
     *
     * @example
     * ```typescript
     * // Example usage of the rpush method with an existing list
     * const result = await client.rpush("my_list", ["value2", "value3"]);
     * console.log(result); // Output: 3 - Indicates that the new length of the list is 3 after the push operation.
     * ```
     *
     * @example
     * ```typescript
     * // Example usage of the rpush method with a non-existing list
     * const result = await client.rpush("nonexistent_list", ["new_value"]);
     * console.log(result); // Output: 1
     * ```
     */
    public async rpush(
        key: GlideString,
        elements: GlideString[],
    ): Promise<number> {
        return this.createWritePromise(createRPush(key, elements));
    }

    /**
     * Inserts specified values at the tail of the `list`, only if `key` already
     * exists and holds a list.
     *
     * @see {@link https://valkey.io/commands/rpushx/|valkey.io} for details.
     *
     * @param key - The key of the list.
     * @param elements - The elements to insert at the tail of the list stored at `key`.
     * @returns The length of the list after the push operation.
     * @example
     * ```typescript
     * const result = await client.rpushx("my_list", ["value1", "value2"]);
     * console.log(result);  // Output: 2 - Indicates that the list has two elements.
     * ```
     * */
    public async rpushx(
        key: GlideString,
        elements: GlideString[],
    ): Promise<number> {
        return this.createWritePromise(createRPushX(key, elements));
    }

    /** Removes and returns the last elements of the list stored at `key`.
     * The command pops a single element from the end of the list.
     *
     * @see {@link https://valkey.io/commands/rpop/|valkey.io} for details.
     *
     * @param key - The key of the list.
     * @param options - (Optional) See {@link DecoderOption}.
     * @returns The value of the last element.
     * If `key` does not exist null will be returned.
     *
     * @example
     * ```typescript
     * // Example usage of the rpop method with an existing list
     * const result = await client.rpop("my_list");
     * console.log(result); // Output: 'value1'
     * ```
     *
     * @example
     * ```typescript
     * // Example usage of the rpop method with a non-existing list
     * const result = await client.rpop("non_exiting_key");
     * console.log(result); // Output: null
     * ```
     */
    public async rpop(
        key: GlideString,
        options?: DecoderOption,
    ): Promise<GlideString | null> {
        return this.createWritePromise(createRPop(key), options);
    }

    /** Removes and returns up to `count` elements from the list stored at `key`, depending on the list's length.
     *
     * @see {@link https://valkey.io/commands/rpop/|valkey.io} for details.
     *
     * @param key - The key of the list.
     * @param count - The count of the elements to pop from the list.
     * @param options - (Optional) See {@link DecoderOption}.
     * @returns A list of popped elements will be returned depending on the list's length.
     * If `key` does not exist null will be returned.
     *
     * @example
     * ```typescript
     * // Example usage of the rpopCount method with an existing list
     * const result = await client.rpopCount("my_list", 2);
     * console.log(result); // Output: ["value1", "value2"]
     * ```
     *
     * @example
     * ```typescript
     * // Example usage of the rpopCount method with a non-existing list
     * const result = await client.rpopCount("non_exiting_key", 7);
     * console.log(result); // Output: null
     * ```
     */
    public async rpopCount(
        key: GlideString,
        count: number,
        options?: DecoderOption,
    ): Promise<GlideString[] | null> {
        return this.createWritePromise(createRPop(key, count), options);
    }

    /** Adds the specified members to the set stored at `key`. Specified members that are already a member of this set are ignored.
     * If `key` does not exist, a new set is created before adding `members`.
     *
     * @see {@link https://valkey.io/commands/sadd/|valkey.io} for details.
     *
     * @param key - The key to store the members to its set.
     * @param members - A list of members to add to the set stored at `key`.
     * @returns The number of members that were added to the set, not including all the members already present in the set.
     *
     * @example
     * ```typescript
     * // Example usage of the sadd method with an existing set
     * const result = await client.sadd("my_set", ["member1", "member2"]);
     * console.log(result); // Output: 2
     * ```
     */
    public async sadd(
        key: GlideString,
        members: GlideString[],
    ): Promise<number> {
        return this.createWritePromise(createSAdd(key, members));
    }

    /** Removes the specified members from the set stored at `key`. Specified members that are not a member of this set are ignored.
     *
     * @see {@link https://valkey.io/commands/srem/|valkey.io} for details.
     *
     * @param key - The key to remove the members from its set.
     * @param members - A list of members to remove from the set stored at `key`.
     * @returns The number of members that were removed from the set, not including non existing members.
     * If `key` does not exist, it is treated as an empty set and this command returns 0.
     *
     * @example
     * ```typescript
     * // Example usage of the srem method
     * const result = await client.srem("my_set", ["member1", "member2"]);
     * console.log(result); // Output: 2
     * ```
     */
    public async srem(
        key: GlideString,
        members: GlideString[],
    ): Promise<number> {
        return this.createWritePromise(createSRem(key, members));
    }

    /**
     * Iterates incrementally over a set.
     *
     * @see {@link https://valkey.io/commands/sscan} for details.
     *
     * @param key - The key of the set.
     * @param cursor - The cursor that points to the next iteration of results. A value of `"0"` indicates the start of the search.
     * @param options - (Optional) See {@link BaseScanOptions} and {@link DecoderOption}.
     * @returns An array of the cursor and the subset of the set held by `key`. The first element is always the `cursor` and for the next iteration of results.
     * The `cursor` will be `"0"` on the last iteration of the set. The second element is always an array of the subset of the set held in `key`.
     *
     * @example
     * ```typescript
     * // Assume key contains a set with 200 members
     * let newCursor = "0";
     * let result = [];
     *
     * do {
     *      result = await client.sscan(key1, newCursor, {
     *      match: "*",
     *      count: 5,
     * });
     *      newCursor = result[0];
     *      console.log("Cursor: ", newCursor);
     *      console.log("Members: ", result[1]);
     * } while (newCursor !== "0");
     *
     * // The output of the code above is something similar to:
     * // Cursor:  8, Match: "f*"
     * // Members:  ['field', 'fur', 'fun', 'fame']
     * // Cursor:  20, Count: 3
     * // Members:  ['1', '2', '3', '4', '5', '6']
     * // Cursor:  0
     * // Members:  ['1', '2', '3', '4', '5', '6']
     * ```
     */
    public async sscan(
        key: GlideString,
        cursor: GlideString,
        options?: BaseScanOptions & DecoderOption,
    ): Promise<[GlideString, GlideString[]]> {
        return this.createWritePromise(
            createSScan(key, cursor, options),
            options,
        );
    }

    /** Returns all the members of the set value stored at `key`.
     *
     * @see {@link https://valkey.io/commands/smembers/|valkey.io} for details.
     *
     * @param key - The key to return its members.
     * @param options - (Optional) See {@link DecoderOption}.
     * @returns A `Set` containing all members of the set.
     * If `key` does not exist, it is treated as an empty set and this command returns an empty `Set`.
     *
     * @example
     * ```typescript
     * // Example usage of the smembers method
     * const result = await client.smembers("my_set");
     * console.log(result); // Output: Set {'member1', 'member2', 'member3'}
     * ```
     */
    public async smembers(
        key: GlideString,
        options?: DecoderOption,
    ): Promise<Set<GlideString>> {
        return this.createWritePromise<GlideString[]>(
            createSMembers(key),
            options,
        ).then((smembers) => new Set<GlideString>(smembers));
    }

    /** Moves `member` from the set at `source` to the set at `destination`, removing it from the source set.
     * Creates a new destination set if needed. The operation is atomic.
     *
     * @see {@link https://valkey.io/commands/smove/|valkey.io} for more details.
     * @remarks When in cluster mode, `source` and `destination` must map to the same hash slot.
     *
     * @param source - The key of the set to remove the element from.
     * @param destination - The key of the set to add the element to.
     * @param member - The set element to move.
     * @returns `true` on success, or `false` if the `source` set does not exist or the element is not a member of the source set.
     *
     * @example
     * ```typescript
     * const result = await client.smove("set1", "set2", "member1");
     * console.log(result); // Output: true - "member1" was moved from "set1" to "set2".
     * ```
     */
    public async smove(
        source: GlideString,
        destination: GlideString,
        member: GlideString,
    ): Promise<boolean> {
        return this.createWritePromise(
            createSMove(source, destination, member),
        );
    }

    /** Returns the set cardinality (number of elements) of the set stored at `key`.
     *
     * @see {@link https://valkey.io/commands/scard/|valkey.io} for details.
     *
     * @param key - The key to return the number of its members.
     * @returns The cardinality (number of elements) of the set, or 0 if key does not exist.
     *
     * @example
     * ```typescript
     * // Example usage of the scard method
     * const result = await client.scard("my_set");
     * console.log(result); // Output: 3
     * ```
     */
    public async scard(key: GlideString): Promise<number> {
        return this.createWritePromise(createSCard(key));
    }

    /** Gets the intersection of all the given sets.
     *
     * @see {@link https://valkey.io/docs/latest/commands/sinter/|valkey.io} for more details.
     * @remarks When in cluster mode, all `keys` must map to the same hash slot.
     *
     * @param keys - The `keys` of the sets to get the intersection.
     * @param options - (Optional) See {@link DecoderOption}.
     * @returns - A set of members which are present in all given sets.
     * If one or more sets do not exist, an empty set will be returned.
     *
     * @example
     * ```typescript
     * // Example usage of sinter method when member exists
     * const result = await client.sinter(["my_set1", "my_set2"]);
     * console.log(result); // Output: Set {'member2'} - Indicates that sets have one common member
     * ```
     *
     * @example
     * ```typescript
     * // Example usage of sinter method with non-existing key
     * const result = await client.sinter(["my_set", "non_existing_key"]);
     * console.log(result); // Output: Set {} - An empty set is returned since the key does not exist.
     * ```
     */
    public async sinter(
        keys: GlideString[],
        options?: DecoderOption,
    ): Promise<Set<GlideString>> {
        return this.createWritePromise<GlideString[]>(
            createSInter(keys),
            options,
        ).then((sinter) => new Set<GlideString>(sinter));
    }

    /**
     * Gets the cardinality of the intersection of all the given sets.
     *
     * @see {@link https://valkey.io/commands/sintercard/|valkey.io} for more details.
     * @remarks When in cluster mode, all `keys` must map to the same hash slot.
     * @remarks Since Valkey version 7.0.0.
     *
     * @param keys - The keys of the sets.
     * @param limit - The limit for the intersection cardinality value. If not specified, or set to `0`, no limit is used.
     * @returns The cardinality of the intersection result. If one or more sets do not exist, `0` is returned.
     *
     * @example
     * ```typescript
     * await client.sadd("set1", ["a", "b", "c"]);
     * await client.sadd("set2", ["b", "c", "d"]);
     * const result1 = await client.sintercard(["set1", "set2"]);
     * console.log(result1); // Output: 2 - The intersection of "set1" and "set2" contains 2 elements: "b" and "c".
     *
     * const result2 = await client.sintercard(["set1", "set2"], 1);
     * console.log(result2); // Output: 1 - The computation stops early as the intersection cardinality reaches the limit of 1.
     * ```
     */
    public async sintercard(
        keys: GlideString[],
        limit?: number,
    ): Promise<number> {
        return this.createWritePromise(createSInterCard(keys, limit));
    }

    /**
     * Stores the members of the intersection of all given sets specified by `keys` into a new set at `destination`.
     *
     * @see {@link https://valkey.io/commands/sinterstore/|valkey.io} for more details.
     * @remarks When in cluster mode, `destination` and all `keys` must map to the same hash slot.
     *
     * @param destination - The key of the destination set.
     * @param keys - The keys from which to retrieve the set members.
     * @returns The number of elements in the resulting set.
     *
     * @example
     * ```typescript
     * const result = await client.sinterstore("my_set", ["set1", "set2"]);
     * console.log(result); // Output: 2 - Two elements were stored at "my_set", and those elements are the intersection of "set1" and "set2".
     * ```
     */
    public async sinterstore(
        destination: GlideString,
        keys: GlideString[],
    ): Promise<number> {
        return this.createWritePromise(createSInterStore(destination, keys));
    }

    /**
     * Computes the difference between the first set and all the successive sets in `keys`.
     *
     * @see {@link https://valkey.io/commands/sdiff/|valkey.io} for more details.
     * @remarks When in cluster mode, all `keys` must map to the same hash slot.
     *
     * @param keys - The keys of the sets to diff.
     * @param options - (Optional) See {@link DecoderOption}.
     * @returns A `Set` of elements representing the difference between the sets.
     * If a key in `keys` does not exist, it is treated as an empty set.
     *
     * @example
     * ```typescript
     * await client.sadd("set1", ["member1", "member2"]);
     * await client.sadd("set2", ["member1"]);
     * const result = await client.sdiff(["set1", "set2"]);
     * console.log(result); // Output: Set {"member1"} - "member2" is in "set1" but not "set2"
     * ```
     */
    public async sdiff(
        keys: GlideString[],
        options?: DecoderOption,
    ): Promise<Set<GlideString>> {
        return this.createWritePromise<GlideString[]>(
            createSDiff(keys),
            options,
        ).then((sdiff) => new Set<GlideString>(sdiff));
    }

    /**
     * Stores the difference between the first set and all the successive sets in `keys` into a new set at `destination`.
     *
     * @see {@link https://valkey.io/commands/sdiffstore/|valkey.io} for more details.
     * @remarks When in cluster mode, `destination` and all `keys` must map to the same hash slot.
     *
     * @param destination - The key of the destination set.
     * @param keys - The keys of the sets to diff.
     * @returns The number of elements in the resulting set.
     *
     * @example
     * ```typescript
     * await client.sadd("set1", ["member1", "member2"]);
     * await client.sadd("set2", ["member1"]);
     * const result = await client.sdiffstore("set3", ["set1", "set2"]);
     * console.log(result); // Output: 1 - One member was stored in "set3", and that member is the diff between "set1" and "set2".
     * ```
     */
    public async sdiffstore(
        destination: GlideString,
        keys: GlideString[],
    ): Promise<number> {
        return this.createWritePromise(createSDiffStore(destination, keys));
    }

    /**
     * Gets the union of all the given sets.
     *
     * @see {@link https://valkey.io/commands/sunion/|valkey.io} for more details.
     * @remarks When in cluster mode, all `keys` must map to the same hash slot.
     *
     * @param keys - The keys of the sets.
     * @param options - (Optional) See {@link DecoderOption}.
     * @returns A `Set` of members which are present in at least one of the given sets.
     * If none of the sets exist, an empty `Set` will be returned.
     *
     * @example
     * ```typescript
     * await client.sadd("my_set1", ["member1", "member2"]);
     * await client.sadd("my_set2", ["member2", "member3"]);
     * const result1 = await client.sunion(["my_set1", "my_set2"]);
     * console.log(result1); // Output: Set {'member1', 'member2', 'member3'} - Sets "my_set1" and "my_set2" have three unique members.
     *
     * const result2 = await client.sunion(["my_set1", "non_existing_set"]);
     * console.log(result2); // Output: Set {'member1', 'member2'}
     * ```
     */
    public async sunion(
        keys: GlideString[],
        options?: DecoderOption,
    ): Promise<Set<GlideString>> {
        return this.createWritePromise<GlideString[]>(
            createSUnion(keys),
            options,
        ).then((sunion) => new Set<GlideString>(sunion));
    }

    /**
     * Stores the members of the union of all given sets specified by `keys` into a new set
     * at `destination`.
     *
     * @see {@link https://valkey.io/commands/sunionstore/|valkey.io} for details.
     * @remarks When in cluster mode, `destination` and all `keys` must map to the same hash slot.
     *
     * @param destination - The key of the destination set.
     * @param keys - The keys from which to retrieve the set members.
     * @returns The number of elements in the resulting set.
     *
     * @example
     * ```typescript
     * const length = await client.sunionstore("mySet", ["set1", "set2"]);
     * console.log(length); // Output: 2 - Two elements were stored in "mySet", and those two members are the union of "set1" and "set2".
     * ```
     */
    public async sunionstore(
        destination: GlideString,
        keys: GlideString[],
    ): Promise<number> {
        return this.createWritePromise(createSUnionStore(destination, keys));
    }

    /** Returns if `member` is a member of the set stored at `key`.
     *
     * @see {@link https://valkey.io/commands/sismember/|valkey.io} for more details.
     *
     * @param key - The key of the set.
     * @param member - The member to check for existence in the set.
     * @returns `true` if the member exists in the set, `false` otherwise.
     * If `key` doesn't exist, it is treated as an empty set and the command returns `false`.
     *
     * @example
     * ```typescript
     * // Example usage of the sismember method when member exists
     * const result = await client.sismember("my_set", "member1");
     * console.log(result); // Output: true - Indicates that "member1" exists in the set "my_set".
     * ```
     *
     * @example
     * ```typescript
     * // Example usage of the sismember method when member does not exist
     * const result = await client.sismember("my_set", "non_existing_member");
     * console.log(result); // Output: false - Indicates that "non_existing_member" does not exist in the set "my_set".
     * ```
     */
    public async sismember(
        key: GlideString,
        member: GlideString,
    ): Promise<boolean> {
        return this.createWritePromise(createSIsMember(key, member));
    }

    /**
     * Checks whether each member is contained in the members of the set stored at `key`.
     *
     * @see {@link https://valkey.io/commands/smismember/|valkey.io} for more details.
     * @remarks Since Valkey version 6.2.0.
     *
     * @param key - The key of the set to check.
     * @param members - A list of members to check for existence in the set.
     * @returns An `array` of `boolean` values, each indicating if the respective member exists in the set.
     *
     * @example
     * ```typescript
     * await client.sadd("set1", ["a", "b", "c"]);
     * const result = await client.smismember("set1", ["b", "c", "d"]);
     * console.log(result); // Output: [true, true, false] - "b" and "c" are members of "set1", but "d" is not.
     * ```
     */
    public async smismember(
        key: GlideString,
        members: GlideString[],
    ): Promise<boolean[]> {
        return this.createWritePromise(createSMIsMember(key, members));
    }

    /** Removes and returns one random member from the set value store at `key`.
     * To pop multiple members, see {@link spopCount}.
     *
     * @see {@link https://valkey.io/commands/spop/|valkey.io} for details.
     *
     * @param key - The key of the set.
     * @param options - (Optional) See {@link DecoderOption}.
     * @returns the value of the popped member.
     * If `key` does not exist, null will be returned.
     *
     * @example
     * ```typescript
     * // Example usage of spop method to remove and return a random member from a set
     * const result = await client.spop("my_set");
     * console.log(result); // Output: 'member1' - Removes and returns a random member from the set "my_set".
     * ```
     *
     * @example
     * ```typescript
     * // Example usage of spop method with non-existing key
     * const result = await client.spop("non_existing_key");
     * console.log(result); // Output: null
     * ```
     */
    public async spop(
        key: GlideString,
        options?: DecoderOption,
    ): Promise<GlideString | null> {
        return this.createWritePromise(createSPop(key), options);
    }

    /** Removes and returns up to `count` random members from the set value store at `key`, depending on the set's length.
     *
     * @see {@link https://valkey.io/commands/spop/|valkey.io} for details.
     *
     * @param key - The key of the set.
     * @param count - The count of the elements to pop from the set.
     * @param options - (Optional) See {@link DecoderOption}.
     * @returns A `Set` containing the popped elements, depending on the set's length.
     * If `key` does not exist, an empty `Set` will be returned.
     *
     * @example
     * ```typescript
     * // Example usage of spopCount method to remove and return multiple random members from a set
     * const result = await client.spopCount("my_set", 2);
     * console.log(result); // Output: Set {'member2', 'member3'} - Removes and returns 2 random members from the set "my_set".
     * ```
     *
     * @example
     * ```typescript
     * // Example usage of spopCount method with non-existing key
     * const result = await client.spopCount("non_existing_key");
     * console.log(result); // Output: Set {} - An empty set is returned since the key does not exist.
     * ```
     */
    public async spopCount(
        key: GlideString,
        count: number,
        options?: DecoderOption,
    ): Promise<Set<GlideString>> {
        return this.createWritePromise<GlideString[]>(
            createSPop(key, count),
            options,
        ).then((spop) => new Set<GlideString>(spop));
    }

    /**
     * Returns a random element from the set value stored at `key`.
     *
     * @see {@link https://valkey.io/commands/srandmember/|valkey.io} for more details.
     *
     * @param key - The key from which to retrieve the set member.
     * @param options - (Optional) See {@link DecoderOption}.
     * @returns A random element from the set, or null if `key` does not exist.
     *
     * @example
     * ```typescript
     * // Example usage of srandmember method to return a random member from a set
     * const result = await client.srandmember("my_set");
     * console.log(result); // Output: 'member1' - A random member of "my_set".
     * ```
     *
     * @example
     * ```typescript
     * // Example usage of srandmember method with non-existing key
     * const result = await client.srandmember("non_existing_set");
     * console.log(result); // Output: null
     * ```
     */
    public async srandmember(
        key: GlideString,
        options?: DecoderOption,
    ): Promise<GlideString | null> {
        return this.createWritePromise(createSRandMember(key), options);
    }

    /**
     * Returns one or more random elements from the set value stored at `key`.
     *
     * @see {@link https://valkey.io/commands/srandmember/|valkey.io} for more details.
     *
     * @param key - The key of the sorted set.
     * @param count - The number of members to return.
     *                If `count` is positive, returns unique members.
     *                If `count` is negative, allows for duplicates members.
     * @param options - (Optional) See {@link DecoderOption}.
     * @returns a list of members from the set. If the set does not exist or is empty, an empty list will be returned.
     *
     * @example
     * ```typescript
     * // Example usage of srandmemberCount method to return multiple random members from a set
     * const result = await client.srandmemberCount("my_set", -3);
     * console.log(result); // Output: ['member1', 'member1', 'member2'] - Random members of "my_set".
     * ```
     *
     * @example
     * ```typescript
     * // Example usage of srandmemberCount method with non-existing key
     * const result = await client.srandmemberCount("non_existing_set", 3);
     * console.log(result); // Output: [] - An empty list since the key does not exist.
     * ```
     */
    public async srandmemberCount(
        key: GlideString,
        count: number,
        options?: DecoderOption,
    ): Promise<GlideString[]> {
        return this.createWritePromise(createSRandMember(key, count), options);
    }

    /**
     * Returns the number of keys in `keys` that exist in the database.
     *
     * @see {@link https://valkey.io/commands/exists/|valkey.io} for details.
     *
     * @param keys - The keys list to check.
     * @returns The number of keys that exist. If the same existing key is mentioned in `keys` multiple times,
     * it will be counted multiple times.
     *
     * @example
     * ```typescript
     * // Example usage of the exists method
     * const result = await client.exists(["key1", "key2", "key3"]);
     * console.log(result); // Output: 3 - Indicates that all three keys exist in the database.
     * ```
     */
    public async exists(keys: GlideString[]): Promise<number> {
        return this.createWritePromise(createExists(keys));
    }

    /**
     * Removes the specified keys. A key is ignored if it does not exist.
     * This command, similar to {@link del}, removes specified keys and ignores non-existent ones.
     * However, this command does not block the server, while {@link https://valkey.io/commands/del|`DEL`} does.
     *
     * @see {@link https://valkey.io/commands/unlink/|valkey.io} for details.
     *
     * @param keys - The keys we wanted to unlink.
     * @returns The number of keys that were unlinked.
     *
     * @example
     * ```typescript
     * // Example usage of the unlink method
     * const result = await client.unlink(["key1", "key2", "key3"]);
     * console.log(result); // Output: 3 - Indicates that all three keys were unlinked from the database.
     * ```
     */
    public async unlink(keys: GlideString[]): Promise<number> {
        return this.createWritePromise(createUnlink(keys));
    }

    /**
     * Sets a timeout on `key` in seconds. After the timeout has expired, the key will automatically be deleted.
     * If `key` already has an existing expire set, the time to live is updated to the new value.
     * If `seconds` is non-positive number, the key will be deleted rather than expired.
     * The timeout will only be cleared by commands that delete or overwrite the contents of `key`.
     *
     * @see {@link https://valkey.io/commands/expire/|valkey.io} for details.
     *
     * @param key - The key to set timeout on it.
     * @param seconds - The timeout in seconds.
     * @param option - (Optional) The expire option - see {@link ExpireOptions}.
     * @returns `true` if the timeout was set. `false` if the timeout was not set. e.g. key doesn't exist,
     * or operation skipped due to the provided arguments.
     *
     * @example
     * ```typescript
     * // Example usage of the expire method
     * const result = await client.expire("my_key", 60);
     * console.log(result); // Output: true - Indicates that a timeout of 60 seconds has been set for "my_key".
     * ```
     *
     * @example
     * ```typescript
     * // Example usage of the expire method with exisiting expiry
     * const result = await client.expire("my_key", 60, ExpireOptions.HasNoExpiry);
     * console.log(result); // Output: false - Indicates that "my_key" has an existing expiry.
     * ```
     */
    public async expire(
        key: GlideString,
        seconds: number,
        option?: ExpireOptions,
    ): Promise<boolean> {
        return this.createWritePromise(createExpire(key, seconds, option));
    }

    /**
     * Sets a timeout on `key`. It takes an absolute Unix timestamp (seconds since January 1, 1970) instead of specifying the number of seconds.
     * A timestamp in the past will delete the key immediately. After the timeout has expired, the key will automatically be deleted.
     * If `key` already has an existing expire set, the time to live is updated to the new value.
     * The timeout will only be cleared by commands that delete or overwrite the contents of `key`.
     *
     * @see {@link https://valkey.io/commands/expireat/|valkey.io} for details.
     *
     * @param key - The key to set timeout on it.
     * @param unixSeconds - The timeout in an absolute Unix timestamp.
     * @param option - (Optional) The expire option - see {@link ExpireOptions}.
     * @returns `true` if the timeout was set. `false` if the timeout was not set. e.g. key doesn't exist,
     * or operation skipped due to the provided arguments.
     *
     * @example
     * ```typescript
     * // Example usage of the expireAt method on a key with no previous expiry
     * const result = await client.expireAt("my_key", 1672531200, ExpireOptions.HasNoExpiry);
     * console.log(result); // Output: true - Indicates that the expiration time for "my_key" was successfully set.
     * ```
     */
    public async expireAt(
        key: GlideString,
        unixSeconds: number,
        option?: ExpireOptions,
    ): Promise<boolean> {
        return this.createWritePromise(
            createExpireAt(key, unixSeconds, option),
        );
    }

    /**
     * Returns the absolute Unix timestamp (since January 1, 1970) at which the given `key` will expire, in seconds.
     * To get the expiration with millisecond precision, use {@link pexpiretime}.
     *
     * @see {@link https://valkey.io/commands/expiretime/|valkey.io} for details.
     * @remarks Since Valkey version 7.0.0.
     *
     * @param key - The `key` to determine the expiration value of.
     * @returns The expiration Unix timestamp in seconds, `-2` if `key` does not exist or `-1` if `key` exists but has no associated expire.
     *
     * @example
     * ```typescript
     * const result1 = await client.expiretime("myKey");
     * console.log(result1); // Output: -2 - myKey doesn't exist.
     *
     * const result2 = await client.set(myKey, "value");
     * const result3 = await client.expireTime(myKey);
     * console.log(result2); // Output: -1 - myKey has no associated expiration.
     *
     * client.expire(myKey, 60);
     * const result3 = await client.expireTime(myKey);
     * console.log(result3); // Output: 123456 - the Unix timestamp (in seconds) when "myKey" will expire.
     * ```
     */
    public async expiretime(key: GlideString): Promise<number> {
        return this.createWritePromise(createExpireTime(key));
    }

    /**
     * Sets a timeout on `key` in milliseconds. After the timeout has expired, the key will automatically be deleted.
     * If `key` already has an existing expire set, the time to live is updated to the new value.
     * If `milliseconds` is non-positive number, the key will be deleted rather than expired.
     * The timeout will only be cleared by commands that delete or overwrite the contents of `key`.
     *
     * @see {@link https://valkey.io/commands/pexpire/|valkey.io} for details.
     *
     * @param key - The key to set timeout on it.
     * @param milliseconds - The timeout in milliseconds.
     * @param option - (Optional) The expire option - see {@link ExpireOptions}.
     * @returns `true` if the timeout was set. `false` if the timeout was not set. e.g. key doesn't exist,
     * or operation skipped due to the provided arguments.
     *
     * @example
     * ```typescript
     * // Example usage of the pexpire method on a key with no previous expiry
     * const result = await client.pexpire("my_key", 60000, ExpireOptions.HasNoExpiry);
     * console.log(result); // Output: true - Indicates that a timeout of 60,000 milliseconds has been set for "my_key".
     * ```
     */
    public async pexpire(
        key: GlideString,
        milliseconds: number,
        option?: ExpireOptions,
    ): Promise<boolean> {
        return this.createWritePromise(
            createPExpire(key, milliseconds, option),
        );
    }

    /**
     * Sets a timeout on `key`. It takes an absolute Unix timestamp (milliseconds since January 1, 1970) instead of specifying the number of milliseconds.
     * A timestamp in the past will delete the key immediately. After the timeout has expired, the key will automatically be deleted.
     * If `key` already has an existing expire set, the time to live is updated to the new value.
     * The timeout will only be cleared by commands that delete or overwrite the contents of `key`.
     *
     * @see {@link https://valkey.io/commands/pexpireat/|valkey.io} for details.
     *
     * @param key - The key to set timeout on it.
     * @param unixMilliseconds - The timeout in an absolute Unix timestamp.
     * @param option - (Optional) The expire option - see {@link ExpireOptions}.
     * @returns `true` if the timeout was set. `false` if the timeout was not set. e.g. key doesn't exist,
     * or operation skipped due to the provided arguments.
     *
     * @example
     * ```typescript
     * // Example usage of the pexpireAt method on a key with no previous expiry
     * const result = await client.pexpireAt("my_key", 1672531200000, ExpireOptions.HasNoExpiry);
     * console.log(result); // Output: true - Indicates that the expiration time for "my_key" was successfully set.
     * ```
     */
    public async pexpireAt(
        key: GlideString,
        unixMilliseconds: number,
        option?: ExpireOptions,
    ): Promise<number> {
        return this.createWritePromise(
            createPExpireAt(key, unixMilliseconds, option),
        );
    }

    /**
     * Returns the absolute Unix timestamp (since January 1, 1970) at which the given `key` will expire, in milliseconds.
     *
     * @see {@link https://valkey.io/commands/pexpiretime/|valkey.io} for details.
     * @remarks Since Valkey version 7.0.0.
     *
     * @param key - The `key` to determine the expiration value of.
     * @returns The expiration Unix timestamp in seconds, `-2` if `key` does not exist or `-1` if `key` exists but has no associated expire.
     *
     * @example
     * ```typescript
     * const result1 = client.pexpiretime("myKey");
     * console.log(result1); // Output: -2 - myKey doesn't exist.
     *
     * const result2 = client.set(myKey, "value");
     * const result3 = client.pexpireTime(myKey);
     * console.log(result2); // Output: -1 - myKey has no associated expiration.
     *
     * client.expire(myKey, 60);
     * const result3 = client.pexpireTime(myKey);
     * console.log(result3); // Output: 123456789 - the Unix timestamp (in milliseconds) when "myKey" will expire.
     * ```
     */
    public async pexpiretime(key: GlideString): Promise<number> {
        return this.createWritePromise(createPExpireTime(key));
    }

    /**
     * Returns the remaining time to live of `key` that has a timeout.
     *
     * @see {@link https://valkey.io/commands/ttl/|valkey.io} for details.
     *
     * @param key - The key to return its timeout.
     * @returns TTL in seconds, `-2` if `key` does not exist or `-1` if `key` exists but has no associated expire.
     *
     * @example
     * ```typescript
     * // Example usage of the ttl method with existing key
     * const result = await client.ttl("my_key");
     * console.log(result); // Output: 3600 - Indicates that "my_key" has a remaining time to live of 3600 seconds.
     * ```
     *
     * @example
     * ```typescript
     * // Example usage of the ttl method with existing key that has no associated expire.
     * const result = await client.ttl("key");
     * console.log(result); // Output: -1 - Indicates that the key has no associated expire.
     * ```
     *
     * @example
     * ```typescript
     * // Example usage of the ttl method with a non-existing key
     * const result = await client.ttl("nonexistent_key");
     * console.log(result); // Output: -2 - Indicates that the key doesn't exist.
     * ```
     */
    public async ttl(key: GlideString): Promise<number> {
        return this.createWritePromise(createTTL(key));
    }

    /** Invokes a Lua script with its keys and arguments.
     * This method simplifies the process of invoking scripts on a Valkey server by using an object that represents a Lua script.
     * The script loading, argument preparation, and execution will all be handled internally. If the script has not already been loaded,
     * it will be loaded automatically using the `SCRIPT LOAD` command. After that, it will be invoked using the `EVALSHA` command.
     *
     * @see {@link https://valkey.io/commands/script-load/|SCRIPT LOAD} and {@link https://valkey.io/commands/evalsha/|EVALSHA} on valkey.io for details.
     *
     * @param script - The Lua script to execute.
     * @param options - (Optional) See {@link ScriptOptions} and {@link DecoderOption}.
     * @returns A value that depends on the script that was executed.
     *
     * @example
     * ```typescript
     * const luaScript = new Script("return { KEYS[1], ARGV[1] }");
     * const scriptOptions = {
     *      keys: ["foo"],
     *      args: ["bar"],
     * };
     * const result = await invokeScript(luaScript, scriptOptions);
     * console.log(result); // Output: ['foo', 'bar']
     * ```
     */
    public async invokeScript(
        script: Script,
        options?: ScriptOptions & DecoderOption,
    ): Promise<ReturnType> {
        const scriptInvocation = command_request.ScriptInvocation.create({
            hash: script.getHash(),
            keys: options?.keys?.map((item) => {
                if (typeof item === "string") {
                    // Convert the string to a Buffer
                    return Buffer.from(item);
                } else {
                    // If it's already a Buffer, just return it
                    return item;
                }
            }),
            args: options?.args?.map((item) => {
                if (typeof item === "string") {
                    // Convert the string to a Buffer
                    return Buffer.from(item);
                } else {
                    // If it's already a Buffer, just return it
                    return item;
                }
            }),
        });
        return this.createWritePromise(scriptInvocation, options);
    }

    /**
     * Returns stream entries matching a given range of entry IDs.
     *
     * @see {@link https://valkey.io/commands/xrange/|valkey.io} for more details.
     *
     * @param key - The key of the stream.
     * @param start - The starting stream entry ID bound for the range.
     *     - Use `value` to specify a stream entry ID.
     *     - Use `isInclusive: false` to specify an exclusive bounded stream entry ID. This is only available starting with Valkey version 6.2.0.
     *     - Use `InfBoundary.NegativeInfinity` to start with the minimum available ID.
     * @param end - The ending stream entry ID bound for the range.
     *     - Use `value` to specify a stream entry ID.
     *     - Use `isInclusive: false` to specify an exclusive bounded stream entry ID. This is only available starting with Valkey version 6.2.0.
     *     - Use `InfBoundary.PositiveInfinity` to end with the maximum available ID.
     * @param options - (Optional) Additional parameters:
     * - (Optional) `count`: the maximum count of stream entries to return.
     *     If `count` is not provided, all stream entries in the range will be returned.
     * - (Optional) `decoder`: see {@link DecoderOption}.
     * @returns A map of stream entry ids, to an array of entries, or `null` if `count` is non-positive.
     *
     * @example
     * ```typescript
     * await client.xadd("mystream", [["field1", "value1"]], {id: "0-1"});
     * await client.xadd("mystream", [["field2", "value2"], ["field2", "value3"]], {id: "0-2"});
     * console.log(await client.xrange("mystream", InfBoundary.NegativeInfinity, InfBoundary.PositiveInfinity));
     * // Output:
     * // {
     * //     "0-1": [["field1", "value1"]],
     * //     "0-2": [["field2", "value2"], ["field2", "value3"]],
     * // } // Indicates the stream entry IDs and their associated field-value pairs for all stream entries in "mystream".
     * ```
     */
    public async xrange(
        key: GlideString,
        start: Boundary<string>,
        end: Boundary<string>,
        options?: { count?: number } & DecoderOption,
    ): Promise<StreamEntryDataType | null> {
        return this.createWritePromise<GlideRecord<
            [GlideString, GlideString][]
        > | null>(createXRange(key, start, end, options?.count), options).then(
            (res) => (res === null ? null : convertGlideRecordToRecord(res)),
        );
    }

    /**
     * Returns stream entries matching a given range of entry IDs in reverse order. Equivalent to {@link xrange} but returns the
     * entries in reverse order.
     *
     * @see {@link https://valkey.io/commands/xrevrange/|valkey.io} for more details.
     *
     * @param key - The key of the stream.
     * @param end - The ending stream entry ID bound for the range.
     *     - Use `value` to specify a stream entry ID.
     *     - Use `isInclusive: false` to specify an exclusive bounded stream entry ID. This is only available starting with Valkey version 6.2.0.
     *     - Use `InfBoundary.PositiveInfinity` to end with the maximum available ID.
     * @param start - The ending stream ID bound for the range.
     *     - Use `value` to specify a stream entry ID.
     *     - Use `isInclusive: false` to specify an exclusive bounded stream entry ID. This is only available starting with Valkey version 6.2.0.
     *     - Use `InfBoundary.NegativeInfinity` to start with the minimum available ID.
     * @param options - (Optional) Additional parameters:
     * - (Optional) `count`: the maximum count of stream entries to return.
     *     If `count` is not provided, all stream entries in the range will be returned.
     * - (Optional) `decoder`: see {@link DecoderOption}.
     * @returns A map of stream entry ids, to an array of entries, or `null` if `count` is non-positive.
     *
     * @example
     * ```typescript
     * await client.xadd("mystream", [["field1", "value1"]], {id: "0-1"});
     * await client.xadd("mystream", [["field2", "value2"], ["field2", "value3"]], {id: "0-2"});
     * console.log(await client.xrevrange("mystream", InfBoundary.PositiveInfinity, InfBoundary.NegativeInfinity));
     * // Output:
     * // {
     * //     "0-2": [["field2", "value2"], ["field2", "value3"]],
     * //     "0-1": [["field1", "value1"]],
     * // } // Indicates the stream entry IDs and their associated field-value pairs for all stream entries in "mystream".
     * ```
     */
    public async xrevrange(
        key: GlideString,
        end: Boundary<string>,
        start: Boundary<string>,
        options?: { count?: number } & DecoderOption,
    ): Promise<StreamEntryDataType | null> {
        return this.createWritePromise<GlideRecord<
            [GlideString, GlideString][]
        > | null>(
            createXRevRange(key, end, start, options?.count),
            options,
        ).then((res) =>
            res === null ? null : convertGlideRecordToRecord(res),
        );
    }

    /**
     * Adds members with their scores to the sorted set stored at `key`.
     * If a member is already a part of the sorted set, its score is updated.
     *
     * @see {@link https://valkey.io/commands/zadd/|valkey.io} for more details.
     *
     * @param key - The key of the sorted set.
     * @param membersAndScores - A list of members and their corresponding scores or a mapping of members to their corresponding scores.
     * @param options - (Optional) The `ZADD` options - see {@link ZAddOptions}.
     * @returns The number of elements added to the sorted set.
     * If {@link ZAddOptions.changed} is set to `true`, returns the number of elements updated in the sorted set.
     *
     * @example
     * ```typescript
     * // Example usage of the zadd method to add elements to a sorted set
     * const data = [{ element: "member1", score: 10.5 }, { element: "member2", score: 8.2 }]
     * const result = await client.zadd("my_sorted_set", data);
     * console.log(result); // Output: 2 - Indicates that two elements have been added to the sorted set "my_sorted_set."
     * ```
     *
     * @example
     * ```typescript
     * // Example usage of the zadd method to update scores in an existing sorted set
     * const options = { conditionalChange: ConditionalChange.ONLY_IF_EXISTS, changed: true };
     * const result = await client.zadd("existing_sorted_set", { "member1": 10.5, "member2": 8.2 }, options);
     * console.log(result); // Output: 2 - Updates the scores of two existing members in the sorted set "existing_sorted_set."
     * ```
     */
    public async zadd(
        key: GlideString,
        membersAndScores: SortedSetDataType | Record<string, number>,
        options?: ZAddOptions,
    ): Promise<number> {
        return this.createWritePromise(
            createZAdd(
                key,
                convertElementsAndScores(membersAndScores),
                options,
            ),
        );
    }

    /**
     * Increments the score of member in the sorted set stored at `key` by `increment`.
     * If `member` does not exist in the sorted set, it is added with `increment` as its score (as if its previous score was 0.0).
     * If `key` does not exist, a new sorted set with the specified member as its sole member is created.
     *
     * @see {@link https://valkey.io/commands/zadd/|valkey.io} for more details.
     *
     * @param key - The key of the sorted set.
     * @param member - A member in the sorted set to increment score to.
     * @param increment - The score to increment the member.
     * @param options - (Optional) The `ZADD` options - see {@link ZAddOptions}.
     * @returns The score of the member.
     * If there was a conflict with the options, the operation aborts and `null` is returned.
     *
     * @example
     * ```typescript
     * // Example usage of the zaddIncr method to add a member with a score to a sorted set
     * const result = await client.zaddIncr("my_sorted_set", member, 5.0);
     * console.log(result); // Output: 5.0
     * ```
     *
     * @example
     * ```typescript
     * // Example usage of the zaddIncr method to add or update a member with a score in an existing sorted set
     * const result = await client.zaddIncr("existing_sorted_set", member, "3.0", { updateOptions: UpdateByScore.LESS_THAN });
     * console.log(result); // Output: null - Indicates that the member in the sorted set haven't been updated.
     * ```
     */
    public async zaddIncr(
        key: GlideString,
        member: GlideString,
        increment: number,
        options?: ZAddOptions,
    ): Promise<number | null> {
        return this.createWritePromise(
            createZAdd(
                key,
                [{ element: member, score: increment }],
                options,
                true,
            ),
        );
    }

    /**
     * Removes the specified members from the sorted set stored at `key`.
     * Specified members that are not a member of this set are ignored.
     *
     * @see {@link https://valkey.io/commands/zrem/|valkey.io} for more details.
     *
     * @param key - The key of the sorted set.
     * @param members - A list of members to remove from the sorted set.
     * @returns The number of members that were removed from the sorted set, not including non-existing members.
     * If `key` does not exist, it is treated as an empty sorted set, and this command returns 0.
     *
     * @example
     * ```typescript
     * // Example usage of the zrem function to remove members from a sorted set
     * const result = await client.zrem("my_sorted_set", ["member1", "member2"]);
     * console.log(result); // Output: 2 - Indicates that two members have been removed from the sorted set "my_sorted_set."
     * ```
     *
     * @example
     * ```typescript
     * // Example usage of the zrem function when the sorted set does not exist
     * const result = await client.zrem("non_existing_sorted_set", ["member1", "member2"]);
     * console.log(result); // Output: 0 - Indicates that no members were removed as the sorted set "non_existing_sorted_set" does not exist.
     * ```
     */
    public async zrem(
        key: GlideString,
        members: GlideString[],
    ): Promise<number> {
        return this.createWritePromise(createZRem(key, members));
    }

    /**
     * Returns the cardinality (number of elements) of the sorted set stored at `key`.
     *
     * @see {@link https://valkey.io/commands/zcard/|valkey.io} for more details.
     *
     * @param key - The key of the sorted set.
     * @returns The number of elements in the sorted set.
     * If `key` does not exist, it is treated as an empty sorted set, and this command returns `0`.
     *
     * @example
     * ```typescript
     * // Example usage of the zcard method to get the cardinality of a sorted set
     * const result = await client.zcard("my_sorted_set");
     * console.log(result); // Output: 3 - Indicates that there are 3 elements in the sorted set "my_sorted_set".
     * ```
     *
     * @example
     * ```typescript
     * // Example usage of the zcard method with a non-existing key
     * const result = await client.zcard("non_existing_key");
     * console.log(result); // Output: 0
     * ```
     */
    public async zcard(key: GlideString): Promise<number> {
        return this.createWritePromise(createZCard(key));
    }

    /**
     * Returns the cardinality of the intersection of the sorted sets specified by `keys`.
     *
     * @see {@link https://valkey.io/commands/zintercard/|valkey.io} for more details.
     * @remarks When in cluster mode, all `keys` must map to the same hash slot.
     * @remarks Since Valkey version 7.0.0.
     *
     * @param keys - The keys of the sorted sets to intersect.
     * @param limit - An optional argument that can be used to specify a maximum number for the
     * intersection cardinality. If limit is not supplied, or if it is set to `0`, there will be no limit.
     * @returns The cardinality of the intersection of the given sorted sets.
     *
     * @example
     * ```typescript
     * const cardinality = await client.zintercard(["key1", "key2"], 10);
     * console.log(cardinality); // Output: 3 - The intersection of the sorted sets at "key1" and "key2" has a cardinality of 3.
     * ```
     */
    public async zintercard(
        keys: GlideString[],
        limit?: number,
    ): Promise<number> {
        return this.createWritePromise(createZInterCard(keys, limit));
    }

    /**
     * Returns the difference between the first sorted set and all the successive sorted sets.
     * To get the elements with their scores, see {@link zdiffWithScores}.
     *
     * @see {@link https://valkey.io/commands/zdiff/|valkey.io} for more details.
     * @remarks When in cluster mode, all `keys` must map to the same hash slot.
     * @remarks Since Valkey version 6.2.0.
     *
     * @param keys - The keys of the sorted sets.
     * @param options - (Optional) See {@link DecoderOption}.
     * @returns An `array` of elements representing the difference between the sorted sets.
     * If the first key does not exist, it is treated as an empty sorted set, and the command returns an empty `array`.
     *
     * @example
     * ```typescript
     * await client.zadd("zset1", {"member1": 1.0, "member2": 2.0, "member3": 3.0});
     * await client.zadd("zset2", {"member2": 2.0});
     * await client.zadd("zset3", {"member3": 3.0});
     * const result = await client.zdiff(["zset1", "zset2", "zset3"]);
     * console.log(result); // Output: ["member1"] - "member1" is in "zset1" but not "zset2" or "zset3".
     * ```
     */
    public async zdiff(
        keys: GlideString[],
        options?: DecoderOption,
    ): Promise<GlideString[]> {
        return this.createWritePromise(createZDiff(keys), options);
    }

    /**
     * Returns the difference between the first sorted set and all the successive sorted sets, with the associated
     * scores.
     *
     * @see {@link https://valkey.io/commands/zdiff/|valkey.io} for more details.
     * @remarks When in cluster mode, all `keys` must map to the same hash slot.
     * @remarks Since Valkey version 6.2.0.
     *
     * @param keys - The keys of the sorted sets.
     * @param options - (Optional) See {@link DecoderOption}.
     * @returns A list of elements and their scores representing the difference between the sorted sets.
     * If the first key does not exist, it is treated as an empty sorted set, and the command returns an empty `array`.
     *
     * @example
     * ```typescript
     * await client.zadd("zset1", {"member1": 1.0, "member2": 2.0, "member3": 3.0});
     * await client.zadd("zset2", {"member2": 2.0});
     * await client.zadd("zset3", {"member3": 3.0});
     * const result = await client.zdiffWithScores(["zset1", "zset2", "zset3"]);
     * console.log(result); // Output: "member1" is in "zset1" but not "zset2" or "zset3"
     * // [{ element: "member1", score: 1.0 }]
     * ```
     */
    public async zdiffWithScores(
        keys: GlideString[],
        options?: DecoderOption,
    ): Promise<SortedSetDataType> {
        return this.createWritePromise<GlideRecord<number>>(
            createZDiffWithScores(keys),
            options,
        ).then(convertGlideRecordForSortedSet);
    }

    /**
     * Calculates the difference between the first sorted set and all the successive sorted sets in `keys` and stores
     * the difference as a sorted set to `destination`, overwriting it if it already exists. Non-existent keys are
     * treated as empty sets.
     *
     * @see {@link https://valkey.io/commands/zdiffstore/|valkey.io} for more details.
     * @remarks When in cluster mode, all keys in `keys` and `destination` must map to the same hash slot.
     * @remarks Since Valkey version 6.2.0.
     *
     * @param destination - The key for the resulting sorted set.
     * @param keys - The keys of the sorted sets to compare.
     * @returns The number of members in the resulting sorted set stored at `destination`.
     *
     * @example
     * ```typescript
     * await client.zadd("zset1", {"member1": 1.0, "member2": 2.0});
     * await client.zadd("zset2", {"member1": 1.0});
     * const result1 = await client.zdiffstore("zset3", ["zset1", "zset2"]);
     * console.log(result1); // Output: 1 - One member exists in "key1" but not "key2", and this member was stored in "zset3".
     *
     * const result2 = await client.zrange("zset3", {start: 0, end: -1});
     * console.log(result2); // Output: ["member2"] - "member2" is now stored in "my_sorted_set".
     * ```
     */
    public async zdiffstore(
        destination: GlideString,
        keys: GlideString[],
    ): Promise<number> {
        return this.createWritePromise(createZDiffStore(destination, keys));
    }

    /**
     * Returns the score of `member` in the sorted set stored at `key`.
     *
     * @see {@link https://valkey.io/commands/zscore/|valkey.io} for more details.
     *
     * @param key - The key of the sorted set.
     * @param member - The member whose score is to be retrieved.
     * @returns The score of the member.
     * If `member` does not exist in the sorted set, null is returned.
     * If `key` does not exist, null is returned.
     *
     * @example
     * ```typescript
     * // Example usage of the zscore method∂∂ to get the score of a member in a sorted set
     * const result = await client.zscore("my_sorted_set", "member");
     * console.log(result); // Output: 10.5 - Indicates that the score of "member" in the sorted set "my_sorted_set" is 10.5.
     * ```
     *
     * @example
     * ```typescript
     * // Example usage of the zscore method when the member does not exist in the sorted set
     * const result = await client.zscore("my_sorted_set", "non_existing_member");
     * console.log(result); // Output: null
     * ```
     *
     * @example
     * ```typescript
     * // Example usage of the zscore method with non existimng key
     * const result = await client.zscore("non_existing_set", "member");
     * console.log(result); // Output: null
     * ```
     */
    public async zscore(
        key: GlideString,
        member: GlideString,
    ): Promise<number | null> {
        return this.createWritePromise(createZScore(key, member));
    }

    /**
     * Computes the union of sorted sets given by the specified `keys` and stores the result in `destination`.
     * If `destination` already exists, it is overwritten. Otherwise, a new sorted set will be created.
     * To get the result directly, see {@link zunionWithScores}.
     *
     * @see {@link https://valkey.io/commands/zunionstore/|valkey.io} for details.
     * @remarks When in cluster mode, `destination` and all keys in `keys` both must map to the same hash slot.
     *
     * @param destination - The key of the destination sorted set.
     * @param keys - The keys of the sorted sets with possible formats:
     *  - `GlideString[]` - for keys only.
     *  - `KeyWeight[]` - for weighted keys with their score multipliers.
     * @param aggregationType - Specifies the aggregation strategy to apply when combining the scores of elements. See {@link AggregationType}.
     * @returns The number of elements in the resulting sorted set stored at `destination`.
     *
     * @example
     * ```typescript
     * await client.zadd("key1", {"member1": 10.5, "member2": 8.2})
     * await client.zadd("key2", {"member1": 9.5})
     *
     * // use `zunionstore` with default aggregation and weights
     * console.log(await client.zunionstore("my_sorted_set", ["key1", "key2"]))
     * // Output: 2 - Indicates that the sorted set "my_sorted_set" contains two elements.
     * console.log(await client.zrangeWithScores("my_sorted_set", {start: 0, stop: -1}))
     * // Output: {'member1': 20, 'member2': 8.2} - "member1" is now stored in "my_sorted_set" with score of 20 and "member2" with score of 8.2.
     * ```
     *
     * @example
     * ```typescript
     * // use `zunionstore` with default weights
     * console.log(await client.zunionstore("my_sorted_set", ["key1", "key2"], AggregationType.MAX))
     * // Output: 2 - Indicates that the sorted set "my_sorted_set" contains two elements, and each score is the maximum score between the sets.
     * console.log(await client.zrangeWithScores("my_sorted_set", {start: 0, stop: -1}))
     * // Output: {'member1': 10.5, 'member2': 8.2} - "member1" is now stored in "my_sorted_set" with score of 10.5 and "member2" with score of 8.2.
     * ```
     *
     * @example
     * ```typescript
     * // use `zunionstore` with default aggregation
     * console.log(await client.zunionstore("my_sorted_set", [["key1", 2], ["key2", 1]])) // Output: 2
     * console.log(await client.zrangeWithScores("my_sorted_set", {start: 0, stop: -1})) // Output: { member2: 16.4, member1: 30.5 }
     * ```
     */
    public async zunionstore(
        destination: GlideString,
        keys: GlideString[] | KeyWeight[],
        aggregationType?: AggregationType,
    ): Promise<number> {
        return this.createWritePromise(
            createZUnionStore(destination, keys, aggregationType),
        );
    }

    /**
     * Returns the scores associated with the specified `members` in the sorted set stored at `key`.
     *
     * @see {@link https://valkey.io/commands/zmscore/|valkey.io} for more details.
     * @remarks Since Valkey version 6.2.0.
     *
     * @param key - The key of the sorted set.
     * @param members - A list of members in the sorted set.
     * @returns An `array` of scores corresponding to `members`.
     * If a member does not exist in the sorted set, the corresponding value in the list will be `null`.
     *
     * @example
     * ```typescript
     * const result = await client.zmscore("zset1", ["member1", "non_existent_member", "member2"]);
     * console.log(result); // Output: [1.0, null, 2.0] - "member1" has a score of 1.0, "non_existent_member" does not exist in the sorted set, and "member2" has a score of 2.0.
     * ```
     */
    public async zmscore(
        key: GlideString,
        members: GlideString[],
    ): Promise<(number | null)[]> {
        return this.createWritePromise(createZMScore(key, members));
    }

    /**
     * Returns the number of members in the sorted set stored at `key` with scores between `minScore` and `maxScore`.
     *
     * @see {@link https://valkey.io/commands/zcount/|valkey.io} for more details.
     *
     * @param key - The key of the sorted set.
     * @param minScore - The minimum score to count from. Can be positive/negative infinity, or specific score and inclusivity.
     * @param maxScore - The maximum score to count up to. Can be positive/negative infinity, or specific score and inclusivity.
     * @returns The number of members in the specified score range.
     * If `key` does not exist, it is treated as an empty sorted set, and the command returns `0`.
     * If `minScore` is greater than `maxScore`, `0` is returned.
     *
     * @example
     * ```typescript
     * // Example usage of the zcount method to count members in a sorted set within a score range
     * const result = await client.zcount("my_sorted_set", { value: 5.0, isInclusive: true }, InfBoundary.PositiveInfinity);
     * console.log(result); // Output: 2 - Indicates that there are 2 members with scores between 5.0 (inclusive) and +inf in the sorted set "my_sorted_set".
     * ```
     *
     * @example
     * ```typescript
     * // Example usage of the zcount method to count members in a sorted set within a score range
     * const result = await client.zcount("my_sorted_set", { value: 5.0, isInclusive: true }, { value: 10.0, isInclusive: false });
     * console.log(result); // Output: 1 - Indicates that there is one member with score between 5.0 (inclusive) and 10.0 (exclusive) in the sorted set "my_sorted_set".
     * ```
     */
    public async zcount(
        key: GlideString,
        minScore: Boundary<number>,
        maxScore: Boundary<number>,
    ): Promise<number> {
        return this.createWritePromise(createZCount(key, minScore, maxScore));
    }

    /**
     * Returns the specified range of elements in the sorted set stored at `key`.
     * `ZRANGE` can perform different types of range queries: by index (rank), by the score, or by lexicographical order.
     *
     * To get the elements with their scores, see {@link zrangeWithScores}.
     *
     * @see {@link https://valkey.io/commands/zrange/|valkey.io} for more details.
     *
     * @param key - The key of the sorted set.
     * @param rangeQuery - The range query object representing the type of range query to perform.
     * - For range queries by index (rank), use {@link RangeByIndex}.
     * - For range queries by lexicographical order, use {@link RangeByLex}.
     * - For range queries by score, use {@link RangeByScore}.
     * @param options - (Optional) Additional parameters:
     * - (Optional) `reverse`: if `true`, reverses the sorted set, with index `0` as the element with the highest score.
     * - (Optional) `decoder`: see {@link DecoderOption}.
     * @returns A list of elements within the specified range.
     * If `key` does not exist, it is treated as an empty sorted set, and the command returns an empty array.
     *
     * @example
     * ```typescript
     * // Example usage of zrange method to retrieve all members of a sorted set in ascending order
     * const result = await client.zrange("my_sorted_set", { start: 0, end: -1 });
     * console.log(result1); // Output: all members in ascending order
     * // ['member1', 'member2', 'member3']
     * ```
     * @example
     * ```typescript
     * // Example usage of zrange method to retrieve members within a score range in descending order
     * const result = await client.zrange("my_sorted_set", {
     *              start: { value: 3, isInclusive: false },
     *              end: InfBoundary.NegativeInfinity,
     *              type: "byScore",
     *           }, { reverse: true });
     * console.log(result); // Output: members with scores within the range of negative infinity to 3, in descending order
     * // ['member2', 'member1']
     * ```
     */
    public async zrange(
        key: GlideString,
        rangeQuery: RangeByScore | RangeByLex | RangeByIndex,
        options?: { reverse?: boolean } & DecoderOption,
    ): Promise<GlideString[]> {
        return this.createWritePromise(
            createZRange(key, rangeQuery, options?.reverse),
            options,
        );
    }

    /**
     * Returns the specified range of elements with their scores in the sorted set stored at `key`.
     * Similar to {@link ZRange} but with a `WITHSCORE` flag.
     *
     * @see {@link https://valkey.io/commands/zrange/|valkey.io} for more details.
     *
     * @param key - The key of the sorted set.
     * @param rangeQuery - The range query object representing the type of range query to perform.
     * - For range queries by index (rank), use {@link RangeByIndex}.
     * - For range queries by lexicographical order, use {@link RangeByLex}.
     * - For range queries by score, use {@link RangeByScore}.
     * @param options - (Optional) Additional parameters:
     * - (Optional) `reverse`: if `true`, reverses the sorted set, with index `0` as the element with the highest score.
     * - (Optional) `decoder`: see {@link DecoderOption}.
     * @returns A list of elements and their scores within the specified range.
     * If `key` does not exist, it is treated as an empty sorted set, and the command returns an empty list.
     *
     * @example
     * ```typescript
     * // Example usage of zrangeWithScores method to retrieve members within a score range with their scores
     * const result = await client.zrangeWithScores("my_sorted_set", {
     *              start: { value: 10, isInclusive: false },
     *              end: { value: 20, isInclusive: false },
     *              type: "byScore",
     *           });
     * console.log(result); // Output: members with scores between 10 and 20 with their scores
     * // [{ element: 'member1', score: 10.5 }, { element: 'member2', score: 15.2 }]
     * ```
     * @example
     * ```typescript
     * // Example usage of zrangeWithScores method to retrieve members within a score range with their scores
     * const result = await client.zrangeWithScores("my_sorted_set", {
     *              start: { value: 3, isInclusive: false },
     *              end: InfBoundary.NegativeInfinity,
     *              type: "byScore",
     *           }, { reverse: true });
     * console.log(result); // Output: members with scores within the range of negative infinity to 3, with their scores
     * // [{ element: 'member7', score: 1.5 }, { element: 'member4', score: -2.0 }]
     * ```
     */
    public async zrangeWithScores(
        key: GlideString,
        rangeQuery: RangeByScore | RangeByLex | RangeByIndex,
        options?: { reverse?: boolean } & DecoderOption,
    ): Promise<SortedSetDataType> {
        return this.createWritePromise<GlideRecord<number>>(
            createZRangeWithScores(key, rangeQuery, options?.reverse),
            options,
        ).then(convertGlideRecordForSortedSet);
    }

    /**
     * Stores a specified range of elements from the sorted set at `source`, into a new
     * sorted set at `destination`. If `destination` doesn't exist, a new sorted
     * set is created; if it exists, it's overwritten.
     *
     * @see {@link https://valkey.io/commands/zrangestore/|valkey.io} for more details.
     * @remarks When in cluster mode, `destination` and `source` must map to the same hash slot.
     * @remarks Since Valkey version 6.2.0.
     *
     * @param destination - The key for the destination sorted set.
     * @param source - The key of the source sorted set.
     * @param rangeQuery - The range query object representing the type of range query to perform.
     * - For range queries by index (rank), use {@link RangeByIndex}.
     * - For range queries by lexicographical order, use {@link RangeByLex}.
     * - For range queries by score, use {@link RangeByScore}.
     * @param reverse - If `true`, reverses the sorted set, with index `0` as the element with the highest score.
     * @returns The number of elements in the resulting sorted set.
     *
     * @example
     * ```typescript
     * // Example usage of zrangeStore to retrieve and store all members of a sorted set in ascending order.
     * const result = await client.zrangeStore("destination_key", "my_sorted_set", { start: 0, end: -1 });
     * console.log(result); // Output: 7 - "destination_key" contains a sorted set with the 7 members from "my_sorted_set".
     * ```
     * @example
     * ```typescript
     * // Example usage of zrangeStore method to retrieve members within a score range in ascending order and store in "destination_key"
     * const result = await client.zrangeStore("destination_key", "my_sorted_set", {
     *              start: InfBoundary.NegativeInfinity,
     *              end: { value: 3, isInclusive: false },
     *              type: "byScore",
     *           });
     * console.log(result); // Output: 5 - Stores 5 members with scores within the range of negative infinity to 3, in ascending order, in "destination_key".
     * ```
     */
    public async zrangeStore(
        destination: GlideString,
        source: GlideString,
        rangeQuery: RangeByScore | RangeByLex | RangeByIndex,
        reverse = false,
    ): Promise<number> {
        return this.createWritePromise(
            createZRangeStore(destination, source, rangeQuery, reverse),
        );
    }

    /**
     * Computes the intersection of sorted sets given by the specified `keys` and stores the result in `destination`.
     * If `destination` already exists, it is overwritten. Otherwise, a new sorted set will be created.
     * To get the result directly, see {@link zinterWithScores}.
     *
     * @see {@link https://valkey.io/commands/zinterstore/|valkey.io} for more details.
     * @remarks When in cluster mode, `destination` and all keys in `keys` must map to the same hash slot.
     *
     * @param destination - The key of the destination sorted set.
     * @param keys - The keys of the sorted sets with possible formats:
     *  - `GlideString[]` - for keys only.
     *  - `KeyWeight[]` - for weighted keys with score multipliers.
     * @param aggregationType - (Optional) Specifies the aggregation strategy to apply when combining the scores of elements. See {@link AggregationType}.
     * If `aggregationType` is not specified, defaults to `AggregationType.SUM`.
     * @returns The number of elements in the resulting sorted set stored at `destination`.
     *
     * @example
     * ```typescript
     * await client.zadd("key1", {"member1": 10.5, "member2": 8.2})
     * await client.zadd("key2", {"member1": 9.5})
     *
     * // use `zinterstore` with default aggregation and weights
     * console.log(await client.zinterstore("my_sorted_set", ["key1", "key2"]))
     * // Output: 1 - Indicates that the sorted set "my_sorted_set" contains one element.
     * console.log(await client.zrangeWithScores("my_sorted_set", {start: 0, end: -1}))
     * // Output: {'member1': 20} - "member1" is now stored in "my_sorted_set" with score of 20.
     *
     * // use `zinterstore` with default weights
     * console.log(await client.zinterstore("my_sorted_set", ["key1", "key2"] , AggregationType.MAX))
     * // Output: 1 - Indicates that the sorted set "my_sorted_set" contains one element, and it's score is the maximum score between the sets.
     * console.log(await client.zrangeWithScores("my_sorted_set", {start: 0, end: -1}))
     * // Output: {'member1': 10.5} - "member1" is now stored in "my_sorted_set" with score of 10.5.
     * ```
     */
    public async zinterstore(
        destination: GlideString,
        keys: GlideString[] | KeyWeight[],
        aggregationType?: AggregationType,
    ): Promise<number> {
        return this.createWritePromise(
            createZInterstore(destination, keys, aggregationType),
        );
    }

    /**
     * Computes the intersection of sorted sets given by the specified `keys` and returns a list of intersecting elements.
     * To get the scores as well, see {@link zinterWithScores}.
     * To store the result in a key as a sorted set, see {@link zinterStore}.
     *
     * @remarks When in cluster mode, all keys in `keys` must map to the same hash slot.
     *
     * @remarks Since Valkey version 6.2.0.
     *
     * @see {@link https://valkey.io/commands/zinter/|valkey.io} for details.
     *
     * @param keys - The keys of the sorted sets.
     * @param options - (Optional) See {@link DecoderOption}.
     * @returns The resulting array of intersecting elements.
     *
     * @example
     * ```typescript
     * await client.zadd("key1", {"member1": 10.5, "member2": 8.2});
     * await client.zadd("key2", {"member1": 9.5});
     * const result = await client.zinter(["key1", "key2"]);
     * console.log(result); // Output: ['member1']
     * ```
     */
    public async zinter(
        keys: GlideString[],
        options?: DecoderOption,
    ): Promise<GlideString[]> {
        return this.createWritePromise(createZInter(keys), options);
    }

    /**
     * Computes the intersection of sorted sets given by the specified `keys` and returns a list of intersecting elements with scores.
     * To get the elements only, see {@link zinter}.
     * To store the result in a key as a sorted set, see {@link zinterStore}.
     *
     * @remarks When in cluster mode, all keys in `keys` must map to the same hash slot.
     *
     * @see {@link https://valkey.io/commands/zinter/|valkey.io} for details.
     *
     * @remarks Since Valkey version 6.2.0.
     *
     * @param keys - The keys of the sorted sets with possible formats:
     *  - `GlideString[]` - for keys only.
     *  - `KeyWeight[]` - for weighted keys with score multipliers.
     * @param options - (Optional) Additional parameters:
     * - (Optional) `aggregationType`: the aggregation strategy to apply when combining the scores of elements.
     *     If `aggregationType` is not specified, defaults to `AggregationType.SUM`. See {@link AggregationType}.
     * - (Optional) `decoder`: see {@link DecoderOption}.
     * @returns A list of elements and their scores representing the intersection of the sorted sets.
     * If a key does not exist, it is treated as an empty sorted set, and the command returns an empty result.
     *
     * @example
     * ```typescript
     * await client.zadd("key1", {"member1": 10.5, "member2": 8.2});
     * await client.zadd("key2", {"member1": 9.5});
     * const result1 = await client.zinterWithScores(["key1", "key2"]);
     * console.log(result1); // Output: "member1" with score of 20 is the result
     * // [{ element: 'member1', score: 20 }]
     * const result2 = await client.zinterWithScores(["key1", "key2"], AggregationType.MAX)
     * console.log(result2); // Output: "member1" with score of 10.5 is the result
     * // [{ element: 'member1', score: 10.5 }]
     * ```
     */
    public async zinterWithScores(
        keys: GlideString[] | KeyWeight[],
        options?: { aggregationType?: AggregationType } & DecoderOption,
    ): Promise<SortedSetDataType> {
        return this.createWritePromise<GlideRecord<number>>(
            createZInter(keys, options?.aggregationType, true),
            options,
        ).then(convertGlideRecordForSortedSet);
    }

    /**
     * Computes the union of sorted sets given by the specified `keys` and returns a list of union elements.
     *
     * To get the scores as well, see {@link zunionWithScores}.
     * To store the result in a key as a sorted set, see {@link zunionStore}.
     *
     * @see {@link https://valkey.io/commands/zunion/|valkey.io} for details.
     * @remarks When in cluster mode, all keys in `keys` must map to the same hash slot.
     * @remarks Since Valkey version 6.2.0.
     *
     * @param keys - The keys of the sorted sets.
     * @param options - (Optional) See {@link DecoderOption}.
     * @returns The resulting array of union elements.
     *
     * @example
     * ```typescript
     * await client.zadd("key1", {"member1": 10.5, "member2": 8.2});
     * await client.zadd("key2", {"member1": 9.5});
     * const result = await client.zunion(["key1", "key2"]);
     * console.log(result); // Output: ['member1', 'member2']
     * ```
     */
    public async zunion(
        keys: GlideString[],
        options?: DecoderOption,
    ): Promise<GlideString[]> {
        return this.createWritePromise(createZUnion(keys), options);
    }

    /**
     * Computes the intersection of sorted sets given by the specified `keys` and returns a list of union elements with scores.
     * To get the elements only, see {@link zunion}.
     *
     * @remarks When in cluster mode, all keys in `keys` must map to the same hash slot.
     *
     * @see {@link https://valkey.io/commands/zunion/|valkey.io} for details.
     *
     * @remarks Since Valkey version 6.2.0.
     *
     * @param keys - The keys of the sorted sets with possible formats:
     *  - string[] - for keys only.
     *  - KeyWeight[] - for weighted keys with score multipliers.
     * @param options - (Optional) Additional parameters:
     * - (Optional) `aggregationType`: the aggregation strategy to apply when combining the scores of elements.
     *     If `aggregationType` is not specified, defaults to `AggregationType.SUM`. See {@link AggregationType}.
     * - (Optional) `decoder`: see {@link DecoderOption}.
     * @returns A list of elements and their scores representing the intersection of the sorted sets.
     *
     * @example
     * ```typescript
     * await client.zadd("key1", {"member1": 10.5, "member2": 8.2});
     * await client.zadd("key2", {"member1": 9.5});
     * const result1 = await client.zunionWithScores(["key1", "key2"]);
     * console.log(result1); // Output:
     * // [{ element: 'member1', score: 20 }, { element: 'member2', score: 8.2 }]
     * const result2 = await client.zunionWithScores(["key1", "key2"], "MAX");
     * console.log(result2); // Output:
     * // [{ element: 'member1', score: 10.5}, { element: 'member2', score: 8.2 }]
     * ```
     */
    public async zunionWithScores(
        keys: GlideString[] | KeyWeight[],
        options?: { aggregationType?: AggregationType } & DecoderOption,
    ): Promise<SortedSetDataType> {
        return this.createWritePromise<GlideRecord<number>>(
            createZUnion(keys, options?.aggregationType, true),
            options,
        ).then(convertGlideRecordForSortedSet);
    }

    /**
     * Returns a random member from the sorted set stored at `key`.
     *
     * @see {@link https://valkey.io/commands/zrandmember/|valkey.io} for more details.
     *
     * @param keys - The key of the sorted set.
     * @param options - (Optional) See {@link DecoderOption}.
     * @returns A string representing a random member from the sorted set.
     *     If the sorted set does not exist or is empty, the response will be `null`.
     *
     * @example
     * ```typescript
     * const payload1 = await client.zrandmember("mySortedSet");
     * console.log(payload1); // Output: "Glide" (a random member from the set)
     * ```
     *
     * @example
     * ```typescript
     * const payload2 = await client.zrandmember("nonExistingSortedSet");
     * console.log(payload2); // Output: null since the sorted set does not exist.
     * ```
     */
    public async zrandmember(
        key: GlideString,
        options?: DecoderOption,
    ): Promise<GlideString | null> {
        return this.createWritePromise(createZRandMember(key), options);
    }

    /**
     * Returns random members from the sorted set stored at `key`.
     *
     * @see {@link https://valkey.io/commands/zrandmember/|valkey.io} for more details.
     *
     * @param keys - The key of the sorted set.
     * @param count - The number of members to return.
     *     If `count` is positive, returns unique members.
     *     If negative, allows for duplicates.
     * @param options - (Optional) See {@link DecoderOption}.
     * @returns An `array` of members from the sorted set.
     *     If the sorted set does not exist or is empty, the response will be an empty `array`.
     *
     * @example
     * ```typescript
     * const payload1 = await client.zrandmemberWithCount("mySortedSet", -3);
     * console.log(payload1); // Output: ["Glide", "GLIDE", "node"]
     * ```
     *
     * @example
     * ```typescript
     * const payload2 = await client.zrandmemberWithCount("nonExistingKey", 3);
     * console.log(payload1); // Output: [] since the sorted set does not exist.
     * ```
     */
    public async zrandmemberWithCount(
        key: GlideString,
        count: number,
        options?: DecoderOption,
    ): Promise<GlideString[]> {
        return this.createWritePromise(createZRandMember(key, count), options);
    }

    /**
     * Returns random members with scores from the sorted set stored at `key`.
     *
     * @see {@link https://valkey.io/commands/zrandmember/|valkey.io} for more details.
     *
     * @param keys - The key of the sorted set.
     * @param count - The number of members to return.
     *     If `count` is positive, returns unique members.
     *     If negative, allows for duplicates.
     * @param options - (Optional) See {@link DecoderOption}.
     * @returns A list of {@link KeyWeight} tuples, which store member names and their respective scores.
     *     If the sorted set does not exist or is empty, the response will be an empty `array`.
     *
     * @example
     * ```typescript
     * const payload1 = await client.zrandmemberWithCountWithScore("mySortedSet", -3);
     * console.log(payload1); // Output: [["Glide", 1.0], ["GLIDE", 1.0], ["node", 2.0]]
     * ```
     *
     * @example
     * ```typescript
     * const payload2 = await client.zrandmemberWithCountWithScore("nonExistingKey", 3);
     * console.log(payload1); // Output: [] since the sorted set does not exist.
     * ```
     */
    public async zrandmemberWithCountWithScores(
        key: GlideString,
        count: number,
        options?: DecoderOption,
    ): Promise<KeyWeight[]> {
        return this.createWritePromise(
            createZRandMember(key, count, true),
            options,
        );
    }

    /**
     * Returns the length of the string value stored at `key`.
     *
     * @see {@link https://valkey.io/commands/strlen/|valkey.io} for more details.
     *
     * @param key - The key to check its length.
     * @returns The length of the string value stored at key
     * If `key` does not exist, it is treated as an empty string, and the command returns `0`.
     *
     * @example
     * ```typescript
     * // Example usage of strlen method with an existing key
     * await client.set("key", "GLIDE");
     * const len1 = await client.strlen("key");
     * console.log(len1); // Output: 5
     * ```
     *
     * @example
     * ```typescript
     * // Example usage of strlen method with a non-existing key
     * const len2 = await client.strlen("non_existing_key");
     * console.log(len2); // Output: 0
     * ```
     */
    public async strlen(key: GlideString): Promise<number> {
        return this.createWritePromise(createStrlen(key));
    }

    /**
     * Returns the string representation of the type of the value stored at `key`.
     *
     * @see {@link https://valkey.io/commands/type/|valkey.io} for more details.
     *
     * @param key - The `key` to check its data type.
     * @returns If the `key` exists, the type of the stored value is returned. Otherwise, a "none" string is returned.
     *
     * @example
     * ```typescript
     * // Example usage of type method with a string value
     * await client.set("key", "value");
     * const type = await client.type("key");
     * console.log(type); // Output: 'string'
     * ```
     *
     * @example
     * ```typescript
     * // Example usage of type method with a list
     * await client.lpush("key", ["value"]);
     * const type = await client.type("key");
     * console.log(type); // Output: 'list'
     * ```
     */
    public async type(key: GlideString): Promise<string> {
        return this.createWritePromise(createType(key), {
            decoder: Decoder.String,
        });
    }

    /**
     * Removes and returns the members with the lowest scores from the sorted set stored at `key`.
     * If `count` is provided, up to `count` members with the lowest scores are removed and returned.
     * Otherwise, only one member with the lowest score is removed and returned.
     *
     * @see {@link https://valkey.io/commands/zpopmin/|valkey.io} for more details.
     *
     * @param key - The key of the sorted set.
     * @param options - (Optional) Additional parameters:
     * - (Optional) `count`: the maximum number of popped elements. If not specified, pops one member.
     * - (Optional) `decoder`: see {@link DecoderOption}.
     * @returns A list of the removed members and their scores, ordered from the one with the lowest score to the one with the highest.
     * If `key` doesn't exist, it will be treated as an empty sorted set and the command returns an empty map.
     * If `count` is higher than the sorted set's cardinality, returns all members and their scores.
     *
     * @example
     * ```typescript
     * // Example usage of zpopmin method to remove and return the member with the lowest score from a sorted set
     * const result = await client.zpopmin("my_sorted_set");
     * console.log(result); // Output:
     * // 'member1' with a score of 5.0 has been removed from the sorted set
     * // [{ element: 'member1', score: 5.0 }]
     * ```
     *
     * @example
     * ```typescript
     * // Example usage of zpopmin method to remove and return multiple members with the lowest scores from a sorted set
     * const result = await client.zpopmin("my_sorted_set", 2);
     * console.log(result); // Output:
     * // 'member3' with a score of 7.5 and 'member2' with a score of 8.0 have been removed from the sorted set
     * // [
     * //     { element: 'member3', score: 7.5 },
     * //     { element: 'member2', score: 8.0 }
     * // ]
     * ```
     */
    public async zpopmin(
        key: GlideString,
        options?: { count?: number } & DecoderOption,
    ): Promise<SortedSetDataType> {
        return this.createWritePromise<GlideRecord<number>>(
            createZPopMin(key, options?.count),
            options,
        ).then(convertGlideRecordForSortedSet);
    }

    /**
     * Blocks the connection until it removes and returns a member with the lowest score from the
     * first non-empty sorted set, with the given `key` being checked in the order they
     * are provided.
     * `BZPOPMIN` is the blocking variant of {@link zpopmin}.
     *
     * @see {@link https://valkey.io/commands/bzpopmin/|valkey.io} for more details.
     * @remarks When in cluster mode, `keys` must map to the same hash slot.
     *
     * @param keys - The keys of the sorted sets.
     * @param timeout - The number of seconds to wait for a blocking operation to complete. A value of
     *     `0` will block indefinitely. Since 6.0.0: timeout is interpreted as a double instead of an integer.
     * @param options - (Optional) See {@link DecoderOption}.
     * @returns An `array` containing the key where the member was popped out, the member, itself, and the member score.
     *     If no member could be popped and the `timeout` expired, returns `null`.
     *
     * @example
     * ```typescript
     * const data = await client.bzpopmin(["zset1", "zset2"], 0.5);
     * console.log(data); // Output: ["zset1", "a", 2];
     * ```
     */
    public async bzpopmin(
        keys: GlideString[],
        timeout: number,
        options?: DecoderOption,
    ): Promise<[GlideString, GlideString, number] | null> {
        return this.createWritePromise(createBZPopMin(keys, timeout), options);
    }

    /**
     * Removes and returns the members with the highest scores from the sorted set stored at `key`.
     * If `count` is provided, up to `count` members with the highest scores are removed and returned.
     * Otherwise, only one member with the highest score is removed and returned.
     *
     * @see {@link https://valkey.io/commands/zpopmax/|valkey.io} for more details.
     *
     * @param key - The key of the sorted set.
     * @param options - (Optional) Additional parameters:
     * - (Optional) `count`: the maximum number of popped elements. If not specified, pops one member.
     * - (Optional) `decoder`: see {@link DecoderOption}.
     * @returns A list of the removed members and their scores, ordered from the one with the highest score to the one with the lowest.
     * If `key` doesn't exist, it will be treated as an empty sorted set and the command returns an empty map.
     * If `count` is higher than the sorted set's cardinality, returns all members and their scores, ordered from highest to lowest.
     *
     * @example
     * ```typescript
     * // Example usage of zpopmax method to remove and return the member with the highest score from a sorted set
     * const result = await client.zpopmax("my_sorted_set");
     * console.log(result); // Output:
     * // 'member1' with a score of 10.0 has been removed from the sorted set
     * // [{ element: 'member1', score: 10.0 }]
     * ```
     *
     * @example
     * ```typescript
     * // Example usage of zpopmax method to remove and return multiple members with the highest scores from a sorted set
     * const result = await client.zpopmax("my_sorted_set", 2);
     * console.log(result); // Output:
     * // 'member3' with a score of 7.5 and 'member2' with a score of 8.0 have been removed from the sorted set
     * // [
     * //     { element: 'member3', score: 7.5 },
     * //     { element: 'member2', score: 8.0 }
     * // ]
     * ```
     */
    public async zpopmax(
        key: GlideString,
        options?: { count?: number } & DecoderOption,
    ): Promise<SortedSetDataType> {
        return this.createWritePromise<GlideRecord<number>>(
            createZPopMax(key, options?.count),
            options,
        ).then(convertGlideRecordForSortedSet);
    }

    /**
     * Blocks the connection until it removes and returns a member with the highest score from the
     * first non-empty sorted set, with the given `key` being checked in the order they
     * are provided.
     * `BZPOPMAX` is the blocking variant of {@link zpopmax}.
     *
     * @see {@link https://valkey.io/commands/zpopmax/|valkey.io} for more details.
     * @remarks When in cluster mode, `keys` must map to the same hash slot.
     *
     * @param keys - The keys of the sorted sets.
     * @param timeout - The number of seconds to wait for a blocking operation to complete. A value of
     *     `0` will block indefinitely. Since 6.0.0: timeout is interpreted as a double instead of an integer.
     * @param options - (Optional) See {@link DecoderOption}.
     * @returns An `array` containing the key where the member was popped out, the member, itself, and the member score.
     *     If no member could be popped and the `timeout` expired, returns `null`.
     *
     * @example
     * ```typescript
     * const data = await client.bzpopmax(["zset1", "zset2"], 0.5);
     * console.log(data); // Output: ["zset1", "c", 2];
     * ```
     */
    public async bzpopmax(
        keys: GlideString[],
        timeout: number,
        options?: DecoderOption,
    ): Promise<[GlideString, GlideString, number] | null> {
        return this.createWritePromise(createBZPopMax(keys, timeout), options);
    }

    /**
     * Returns the remaining time to live of `key` that has a timeout, in milliseconds.
     *
     * @see {@link https://valkey.io/commands/pttl/|valkey.io} for more details.
     *
     * @param key - The key to return its timeout.
     * @returns TTL in milliseconds, `-2` if `key` does not exist, `-1` if `key` exists but has no associated expire.
     *
     * @example
     * ```typescript
     * // Example usage of pttl method with an existing key
     * const result = await client.pttl("my_key");
     * console.log(result); // Output: 5000 - Indicates that the key "my_key" has a remaining time to live of 5000 milliseconds.
     * ```
     *
     * @example
     * ```typescript
     * // Example usage of pttl method with a non-existing key
     * const result = await client.pttl("non_existing_key");
     * console.log(result); // Output: -2 - Indicates that the key "non_existing_key" does not exist.
     * ```
     *
     * @example
     * ```typescript
     * // Example usage of pttl method with an exisiting key that has no associated expire.
     * const result = await client.pttl("key");
     * console.log(result); // Output: -1 - Indicates that the key "key" has no associated expire.
     * ```
     */
    public async pttl(key: GlideString): Promise<number> {
        return this.createWritePromise(createPTTL(key));
    }

    /**
     * Removes all elements in the sorted set stored at `key` with rank between `start` and `end`.
     * Both `start` and `end` are zero-based indexes with 0 being the element with the lowest score.
     * These indexes can be negative numbers, where they indicate offsets starting at the element with the highest score.
     *
     * @see {@link https://valkey.io/commands/zremrangebyrank/|valkey.io} for more details.
     *
     * @param key - The key of the sorted set.
     * @param start - The starting point of the range.
     * @param end - The end of the range.
     * @returns The number of members removed.
     * If `start` exceeds the end of the sorted set, or if `start` is greater than `end`, 0 returned.
     * If `end` exceeds the actual end of the sorted set, the range will stop at the actual end of the sorted set.
     * If `key` does not exist 0 will be returned.
     *
     * @example
     * ```typescript
     * // Example usage of zremRangeByRank method
     * const result = await client.zremRangeByRank("my_sorted_set", 0, 2);
     * console.log(result); // Output: 3 - Indicates that three elements have been removed from the sorted set "my_sorted_set" between ranks 0 and 2.
     * ```
     */
    public async zremRangeByRank(
        key: GlideString,
        start: number,
        end: number,
    ): Promise<number> {
        return this.createWritePromise(createZRemRangeByRank(key, start, end));
    }

    /**
     * Removes all elements in the sorted set stored at `key` with lexicographical order between `minLex` and `maxLex`.
     *
     * @see {@link https://valkey.io/commands/zremrangebylex/|valkey.io} for more details.
     *
     * @param key - The key of the sorted set.
     * @param minLex - The minimum lex to count from. Can be negative infinity, or a specific lex and inclusivity.
     * @param maxLex - The maximum lex to count up to. Can be positive infinity, or a specific lex and inclusivity.
     * @returns The number of members removed.
     * If `key` does not exist, it is treated as an empty sorted set, and the command returns 0.
     * If `minLex` is greater than `maxLex`, 0 is returned.
     *
     * @example
     * ```typescript
     * // Example usage of zremRangeByLex method to remove members from a sorted set based on lexicographical order range
     * const result = await client.zremRangeByLex("my_sorted_set", { value: "a", isInclusive: false }, { value: "e" });
     * console.log(result); // Output: 4 - Indicates that 4 members, with lexicographical values ranging from "a" (exclusive) to "e" (inclusive), have been removed from "my_sorted_set".
     * ```
     *
     * @example
     * ```typescript
     * // Example usage of zremRangeByLex method when the sorted set does not exist
     * const result = await client.zremRangeByLex("non_existing_sorted_set", InfBoundary.NegativeInfinity, { value: "e" });
     * console.log(result); // Output: 0 - Indicates that no elements were removed.
     * ```
     */
    public async zremRangeByLex(
        key: GlideString,
        minLex: Boundary<GlideString>,
        maxLex: Boundary<GlideString>,
    ): Promise<number> {
        return this.createWritePromise(
            createZRemRangeByLex(key, minLex, maxLex),
        );
    }

    /**
     * Removes all elements in the sorted set stored at `key` with a score between `minScore` and `maxScore`.
     *
     * @see {@link https://valkey.io/commands/zremrangebyscore/|valkey.io} for more details.
     *
     * @param key - The key of the sorted set.
     * @param minScore - The minimum score to remove from. Can be negative infinity, or specific score and inclusivity.
     * @param maxScore - The maximum score to remove to. Can be positive infinity, or specific score and inclusivity.
     * @returns The number of members removed.
     * If `key` does not exist, it is treated as an empty sorted set, and the command returns 0.
     * If `minScore` is greater than `maxScore`, 0 is returned.
     *
     * @example
     * ```typescript
     * // Example usage of zremRangeByScore method to remove members from a sorted set based on score range
     * const result = await client.zremRangeByScore("my_sorted_set", { value: 5.0, isInclusive: true }, InfBoundary.PositiveInfinity);
     * console.log(result); // Output: 2 - Indicates that 2 members with scores between 5.0 (inclusive) and +inf have been removed from the sorted set "my_sorted_set".
     * ```
     *
     * @example
     * ```typescript
     * // Example usage of zremRangeByScore method when the sorted set does not exist
     * const result = await client.zremRangeByScore("non_existing_sorted_set", { value: 5.0, isInclusive: true }, { value: 10.0, isInclusive: false });
     * console.log(result); // Output: 0 - Indicates that no members were removed as the sorted set "non_existing_sorted_set" does not exist.
     * ```
     */
    public async zremRangeByScore(
        key: GlideString,
        minScore: Boundary<number>,
        maxScore: Boundary<number>,
    ): Promise<number> {
        return this.createWritePromise(
            createZRemRangeByScore(key, minScore, maxScore),
        );
    }

    /**
     * Returns the number of members in the sorted set stored at 'key' with scores between 'minLex' and 'maxLex'.
     *
     * @see {@link https://valkey.io/commands/zlexcount/|valkey.io} for more details.
     *
     * @param key - The key of the sorted set.
     * @param minLex - The minimum lex to count from. Can be negative infinity, or a specific lex and inclusivity.
     * @param maxLex - The maximum lex to count up to. Can be positive infinity, or a specific lex and inclusivity.
     * @returns The number of members in the specified lex range.
     * If 'key' does not exist, it is treated as an empty sorted set, and the command returns '0'.
     * If maxLex is less than minLex, '0' is returned.
     *
     * @example
     * ```typescript
     * const result = await client.zlexcount("my_sorted_set", {value: "c"}, InfBoundary.PositiveInfinity);
     * console.log(result); // Output: 2 - Indicates that there are 2 members with lex scores between "c" (inclusive) and positive infinity in the sorted set "my_sorted_set".
     * ```
     *
     * @example
     * ```typescript
     * const result = await client.zlexcount("my_sorted_set", {value: "c"}, {value: "k", isInclusive: false});
     * console.log(result); // Output: 1 - Indicates that there is one member with a lex score between "c" (inclusive) and "k" (exclusive) in the sorted set "my_sorted_set".
     * ```
     */
    public async zlexcount(
        key: GlideString,
        minLex: Boundary<GlideString>,
        maxLex: Boundary<GlideString>,
    ): Promise<number> {
        return this.createWritePromise(createZLexCount(key, minLex, maxLex));
    }

    /**
     * Returns the rank of `member` in the sorted set stored at `key`, with scores ordered from low to high.
     * To get the rank of `member` with its score, see {@link zrankWithScore}.
     *
     * @see {@link https://valkey.io/commands/zrank/|valkey.io} for more details.
     *
     * @param key - The key of the sorted set.
     * @param member - The member whose rank is to be retrieved.
     * @returns The rank of `member` in the sorted set.
     * If `key` doesn't exist, or if `member` is not present in the set, null will be returned.
     *
     * @example
     * ```typescript
     * // Example usage of zrank method to retrieve the rank of a member in a sorted set
     * const result = await client.zrank("my_sorted_set", "member2");
     * console.log(result); // Output: 1 - Indicates that "member2" has the second-lowest score in the sorted set "my_sorted_set".
     * ```
     *
     * @example
     * ```typescript
     * // Example usage of zrank method with a non-existing member
     * const result = await client.zrank("my_sorted_set", "non_existing_member");
     * console.log(result); // Output: null - Indicates that "non_existing_member" is not present in the sorted set "my_sorted_set".
     * ```
     */
    public async zrank(
        key: GlideString,
        member: GlideString,
    ): Promise<number | null> {
        return this.createWritePromise(createZRank(key, member));
    }

    /**
     * Returns the rank of `member` in the sorted set stored at `key` with its score, where scores are ordered from the lowest to highest.
     *
     * @see {@link https://valkey.io/commands/zrank/|valkey.io} for more details.
     * @remarks Since Valkey version 7.2.0.
     *
     * @param key - The key of the sorted set.
     * @param member - The member whose rank is to be retrieved.
     * @returns A list containing the rank and score of `member` in the sorted set.
     * If `key` doesn't exist, or if `member` is not present in the set, null will be returned.
     *
     * @example
     * ```typescript
     * // Example usage of zrank_withscore method to retrieve the rank and score of a member in a sorted set
     * const result = await client.zrank_withscore("my_sorted_set", "member2");
     * console.log(result); // Output: [1, 6.0] - Indicates that "member2" with score 6.0 has the second-lowest score in the sorted set "my_sorted_set".
     * ```
     *
     * @example
     * ```typescript
     * // Example usage of zrank_withscore method with a non-existing member
     * const result = await client.zrank_withscore("my_sorted_set", "non_existing_member");
     * console.log(result); // Output: null - Indicates that "non_existing_member" is not present in the sorted set "my_sorted_set".
     * ```
     */
    public async zrankWithScore(
        key: GlideString,
        member: GlideString,
    ): Promise<[number, number] | null> {
        return this.createWritePromise(createZRank(key, member, true));
    }

    /**
     * Returns the rank of `member` in the sorted set stored at `key`, where
     * scores are ordered from the highest to lowest, starting from `0`.
     * To get the rank of `member` with its score, see {@link zrevrankWithScore}.
     *
     * @see {@link https://valkey.io/commands/zrevrank/|valkey.io} for more details.
     *
     * @param key - The key of the sorted set.
     * @param member - The member whose rank is to be retrieved.
     * @returns The rank of `member` in the sorted set, where ranks are ordered from high to low based on scores.
     *     If `key` doesn't exist, or if `member` is not present in the set, `null` will be returned.
     *
     * @example
     * ```typescript
     * const result = await client.zrevrank("my_sorted_set", "member2");
     * console.log(result); // Output: 1 - Indicates that "member2" has the second-highest score in the sorted set "my_sorted_set".
     * ```
     */
    public async zrevrank(
        key: GlideString,
        member: GlideString,
    ): Promise<number | null> {
        return this.createWritePromise(createZRevRank(key, member));
    }

    /**
     * Returns the rank of `member` in the sorted set stored at `key` with its
     * score, where scores are ordered from the highest to lowest, starting from `0`.
     *
     * @see {@link https://valkey.io/commands/zrevrank/|valkey.io} for more details.
     * @remarks Since Valkey version 7.2.0.
     *
     * @param key - The key of the sorted set.
     * @param member - The member whose rank is to be retrieved.
     * @returns A list containing the rank and score of `member` in the sorted set, where ranks
     *     are ordered from high to low based on scores.
     *     If `key` doesn't exist, or if `member` is not present in the set, `null` will be returned.
     *
     * @example
     * ```typescript
     * const result = await client.zrevankWithScore("my_sorted_set", "member2");
     * console.log(result); // Output: [1, 6.0] - Indicates that "member2" with score 6.0 has the second-highest score in the sorted set "my_sorted_set".
     * ```
     */
    public async zrevrankWithScore(
        key: GlideString,
        member: GlideString,
    ): Promise<[number, number] | null> {
        return this.createWritePromise(createZRevRankWithScore(key, member));
    }

    /**
     * Adds an entry to the specified stream stored at `key`. If the `key` doesn't exist, the stream is created.
     *
     * @see {@link https://valkey.io/commands/xadd/|valkey.io} for more details.
     *
     * @param key - The key of the stream.
     * @param values - field-value pairs to be added to the entry.
     * @param options - options detailing how to add to the stream.
     * @param options - (Optional) See {@link StreamAddOptions} and {@link DecoderOption}.
     * @returns The id of the added entry, or `null` if `options.makeStream` is set to `false` and no stream with the matching `key` exists.
     */
    public async xadd(
        key: GlideString,
        values: [GlideString, GlideString][],
        options?: StreamAddOptions & DecoderOption,
    ): Promise<GlideString | null> {
        return this.createWritePromise(
            createXAdd(key, values, options),
            options,
        );
    }

    /**
     * Removes the specified entries by id from a stream, and returns the number of entries deleted.
     *
     * @see {@link https://valkey.io/commands/xdel/|valkey.io} for more details.
     *
     * @param key - The key of the stream.
     * @param ids - An array of entry ids.
     * @returns The number of entries removed from the stream. This number may be less than the number of entries in
     *      `ids`, if the specified `ids` don't exist in the stream.
     *
     * @example
     * ```typescript
     * console.log(await client.xdel("key", ["1538561698944-0", "1538561698944-1"]));
     * // Output is 2 since the stream marked 2 entries as deleted.
     * ```
     */
    public async xdel(key: GlideString, ids: GlideString[]): Promise<number> {
        return this.createWritePromise(createXDel(key, ids));
    }

    /**
     * Trims the stream stored at `key` by evicting older entries.
     *
     * @see {@link https://valkey.io/commands/xtrim/|valkey.io} for more details.
     *
     * @param key - the key of the stream
     * @param options - options detailing how to trim the stream.
     * @returns The number of entries deleted from the stream. If `key` doesn't exist, 0 is returned.
     */
    public async xtrim(
        key: GlideString,
        options: StreamTrimOptions,
    ): Promise<number> {
        return this.createWritePromise(createXTrim(key, options));
    }

    /**
     * Reads entries from the given streams.
     *
     * @see {@link https://valkey.io/commands/xread/|valkey.io} for more details.
     *
     * @param keys_and_ids - An object of stream keys and entry IDs to read from.
     * @param options - (Optional) Parameters detailing how to read the stream - see {@link StreamReadOptions} and {@link DecoderOption}.
     * @returns A list of stream keys with a `Record` of stream IDs mapped to an `Array` of entries or `null` if key does not exist.
     *
     * @example
     * ```typescript
     * const streamResults = await client.xread({"my_stream": "0-0", "writers": "0-0"});
     * console.log(result); // Output:
     * // [
     * //     {
     * //         key: "my_stream",
     * //         value: {
     * //             "1526984818136-0": [["duration", "1532"], ["event-id", "5"], ["user-id", "7782813"]],
     * //             "1526999352406-0": [["duration", "812"], ["event-id", "9"], ["user-id", "388234"]],
     * //         }
     * //     },
     * //     {
     * //         key: "writers",
     * //         value: {
     * //             "1526985676425-0": [["name", "Virginia"], ["surname", "Woolf"]],
     * //             "1526985685298-0": [["name", "Jane"], ["surname", "Austen"]],
     * //         }
     * //     }
     * // ]
     * ```
     */
    public async xread(
        keys_and_ids: Record<string, GlideString> | GlideRecord<GlideString>,
        options?: StreamReadOptions & DecoderOption,
    ): Promise<GlideRecord<StreamEntryDataType> | null> {
        return this.createWritePromise<GlideRecord<
            GlideRecord<[GlideString, GlideString][]>
        > | null>(
            createXRead(convertKeysAndEntries(keys_and_ids), options),
            options,
        ).then(
            (res) =>
                res?.map((k) => {
                    return {
                        key: k.key,
                        value: convertGlideRecordToRecord(k.value),
                    };
                }) ?? null,
        );
    }

    /**
     * Reads entries from the given streams owned by a consumer group.
     *
     * @see {@link https://valkey.io/commands/xreadgroup/|valkey.io} for details.
     *
     * @param group - The consumer group name.
     * @param consumer - The group consumer.
     * @param keys_and_ids - An object of stream keys and entry IDs to read from.
     *     Use the special entry ID of `">"` to receive only new messages.
     * @param options - (Optional) Parameters detailing how to read the stream - see {@link StreamReadGroupOptions} and {@link DecoderOption}.
     * @returns A list of stream keys with a `Record` of stream IDs mapped to an `Array` of entries.
     *     Returns `null` if there is no stream that can be served.
     *
     * @example
     * ```typescript
     * const streamResults = await client.xreadgroup("my_group", "my_consumer", {"my_stream": "0-0", "writers_stream": "0-0", "readers_stream", ">"});
     * console.log(result); // Output:
     * // [
     * //     {
     * //         key: "my_stream",
     * //         value: {
     * //             "1526984818136-0": [["duration", "1532"], ["event-id", "5"], ["user-id", "7782813"]],
     * //             "1526999352406-0": [["duration", "812"], ["event-id", "9"], ["user-id", "388234"]],
     * //         }
     * //     },
     * //     {
     * //         key: "writers_stream",
     * //         value: {
     * //             "1526985676425-0": [["name", "Virginia"], ["surname", "Woolf"]],
     * //             "1526985685298-0": null,                                          // entry was deleted
     * //         }
     * //     },
     * //     {
     * //         key: "readers_stream",                                                // stream is empty
     * //         value: {}
     * //     }
     * // ]
     * ```
     */
    public async xreadgroup(
        group: GlideString,
        consumer: GlideString,
        keys_and_ids: Record<string, GlideString> | GlideRecord<GlideString>,
        options?: StreamReadGroupOptions & DecoderOption,
    ): Promise<GlideRecord<
        Record<string, [GlideString, GlideString][] | null>
    > | null> {
        return this.createWritePromise<GlideRecord<
            GlideRecord<[GlideString, GlideString][] | null>
        > | null>(
            createXReadGroup(
                group,
                consumer,
                convertKeysAndEntries(keys_and_ids),
                options,
            ),
            options,
        ).then(
            (res) =>
                res?.map((k) => {
                    return {
                        key: k.key,
                        value: convertGlideRecordToRecord(k.value),
                    };
                }) ?? null,
        );
    }

    /**
     * Returns the number of entries in the stream stored at `key`.
     *
     * @see {@link https://valkey.io/commands/xlen/|valkey.io} for more details.
     *
     * @param key - The key of the stream.
     * @returns The number of entries in the stream. If `key` does not exist, returns `0`.
     *
     * @example
     * ```typescript
     * const numEntries = await client.xlen("my_stream");
     * console.log(numEntries); // Output: 2 - "my_stream" contains 2 entries.
     * ```
     */
    public async xlen(key: GlideString): Promise<number> {
        return this.createWritePromise(createXLen(key));
    }

    /**
     * Returns stream message summary information for pending messages matching a given range of IDs.
     *
     * @see {@link https://valkey.io/commands/xpending/|valkey.io} for more details.
     *
     * @param key - The key of the stream.
     * @param group - The consumer group name.
     * @returns An `array` that includes the summary of the pending messages. See example for more details.
     * @example
     * ```typescript
     * console.log(await client.xpending("my_stream", "my_group")); // Output:
     * // [
     * //     42,                            // The total number of pending messages
     * //     "1722643465939-0",             // The smallest ID among the pending messages
     * //     "1722643484626-0",             // The greatest ID among the pending messages
     * //     [                              // A 2D-`array` of every consumer in the group
     * //         [ "consumer1", "10" ],     // with at least one pending message, and the
     * //         [ "consumer2", "32" ],     // number of pending messages it has
     * //     ]
     * // ]
     * ```
     */
    public async xpending(
        key: GlideString,
        group: GlideString,
    ): Promise<[number, GlideString, GlideString, [GlideString, number][]]> {
        return this.createWritePromise(createXPending(key, group));
    }

    /**
     * Returns an extended form of stream message information for pending messages matching a given range of IDs.
     *
     * @see {@link https://valkey.io/commands/xpending/|valkey.io} for more details.
     *
     * @param key - The key of the stream.
     * @param group - The consumer group name.
     * @param options - Additional options to filter entries, see {@link StreamPendingOptions}.
     * @returns A 2D-`array` of 4-tuples containing extended message information. See example for more details.
     *
     * @example
     * ```typescript
     * console.log(await client.xpending("my_stream", "my_group"), {
     *     start: { value: "0-1", isInclusive: true },
     *     end: InfBoundary.PositiveInfinity,
     *     count: 2,
     *     consumer: "consumer1"
     * }); // Output:
     * // [
     * //     [
     * //         "1722643465939-0",  // The ID of the message
     * //         "consumer1",        // The name of the consumer that fetched the message and has still to acknowledge it
     * //         174431,             // The number of milliseconds that elapsed since the last time this message was delivered to this consumer
     * //         1                   // The number of times this message was delivered
     * //     ],
     * //     [
     * //         "1722643484626-0",
     * //         "consumer1",
     * //         202231,
     * //         1
     * //     ]
     * // ]
     * ```
     */
    public async xpendingWithOptions(
        key: GlideString,
        group: GlideString,
        options: StreamPendingOptions,
    ): Promise<[GlideString, GlideString, number, number][]> {
        return this.createWritePromise(createXPending(key, group, options));
    }

    /**
     * Returns the list of all consumers and their attributes for the given consumer group of the
     * stream stored at `key`.
     *
     * @see {@link https://valkey.io/commands/xinfo-consumers/|valkey.io} for more details.
     *
     * @param key - The key of the stream.
     * @param group - The consumer group name.
     * @param options - (Optional) See {@link DecoderOption}.
     * @returns An `Array` of `Records`, where each mapping contains the attributes
     *     of a consumer for the given consumer group of the stream at `key`.
     *
     * @example
     * ```typescript
     * const result = await client.xinfoConsumers("my_stream", "my_group");
     * console.log(result); // Output:
     * // [
     * //     {
     * //         "name": "Alice",
     * //         "pending": 1,
     * //         "idle": 9104628,
     * //         "inactive": 18104698   // Added in 7.2.0
     * //     },
     * //     ...
     * // ]
     * ```
     */
    public async xinfoConsumers(
        key: GlideString,
        group: GlideString,
        options?: DecoderOption,
    ): Promise<Record<string, GlideString | number>[]> {
        return this.createWritePromise<GlideRecord<GlideString | number>[]>(
            createXInfoConsumers(key, group),
            options,
        ).then((res) => res.map(convertGlideRecordToRecord));
    }

    /**
     * Returns the list of all consumer groups and their attributes for the stream stored at `key`.
     *
     * @see {@link https://valkey.io/commands/xinfo-groups/|valkey.io} for details.
     *
     * @param key - The key of the stream.
     * @param options - (Optional) See {@link DecoderOption}.
     * @returns An array of maps, where each mapping represents the
     *     attributes of a consumer group for the stream at `key`.
     * @example
     * ```typescript
     *     <pre>{@code
     * const result = await client.xinfoGroups("my_stream");
     * console.log(result); // Output:
     * // [
     * //     {
     * //         "name": "mygroup",
     * //         "consumers": 2,
     * //         "pending": 2,
     * //         "last-delivered-id": "1638126030001-0",
     * //         "entries-read": 2,                       // Added in version 7.0.0
     * //         "lag": 0                                 // Added in version 7.0.0
     * //     },
     * //     {
     * //         "name": "some-other-group",
     * //         "consumers": 1,
     * //         "pending": 0,
     * //         "last-delivered-id": "0-0",
     * //         "entries-read": null,                    // Added in version 7.0.0
     * //         "lag": 1                                 // Added in version 7.0.0
     * //     }
     * // ]
     * ```
     */
    public async xinfoGroups(
        key: string,
        options?: DecoderOption,
    ): Promise<Record<string, GlideString | number | null>[]> {
        return this.createWritePromise<
            GlideRecord<GlideString | number | null>[]
        >(createXInfoGroups(key), options).then((res) =>
            res.map(convertGlideRecordToRecord),
        );
    }

    /**
     * Changes the ownership of a pending message.
     *
     * @see {@link https://valkey.io/commands/xclaim/|valkey.io} for more details.
     *
     * @param key - The key of the stream.
     * @param group - The consumer group name.
     * @param consumer - The group consumer.
     * @param minIdleTime - The minimum idle time for the message to be claimed.
     * @param ids - An array of entry ids.
     * @param options - (Optional) See {@link StreamClaimOptions} and {@link DecoderOption}.
     * @returns A `Record` of message entries that are claimed by the consumer.
     *
     * @example
     * ```typescript
     * const result = await client.xclaim("myStream", "myGroup", "myConsumer", 42,
     *     ["1-0", "2-0", "3-0"], { idle: 500, retryCount: 3, isForce: true });
     * console.log(result); // Output:
     * // {
     * //     "2-0": [["duration", "1532"], ["event-id", "5"], ["user-id", "7782813"]]
     * // }
     * ```
     */
    public async xclaim(
        key: GlideString,
        group: GlideString,
        consumer: GlideString,
        minIdleTime: number,
        ids: GlideString[],
        options?: StreamClaimOptions & DecoderOption,
    ): Promise<StreamEntryDataType> {
        return this.createWritePromise<
            GlideRecord<[GlideString, GlideString][]>
        >(
            createXClaim(key, group, consumer, minIdleTime, ids, options),
            options,
        ).then(convertGlideRecordToRecord);
    }

    /**
     * Transfers ownership of pending stream entries that match the specified criteria.
     *
     * @see {@link https://valkey.io/commands/xautoclaim/|valkey.io} for more details.
     * @remarks Since Valkey version 6.2.0.
     *
     * @param key - The key of the stream.
     * @param group - The consumer group name.
     * @param consumer - The group consumer.
     * @param minIdleTime - The minimum idle time for the message to be claimed.
     * @param start - Filters the claimed entries to those that have an ID equal or greater than the
     *     specified value.
     * @param options - (Optional) Additional parameters:
     * - (Optional) `count`: the number of claimed entries.
     * - (Optional) `decoder`: see {@link DecoderOption}.
     * @returns A `tuple` containing the following elements:
     *   - A stream ID to be used as the start argument for the next call to `XAUTOCLAIM`. This ID is
     *     equivalent to the next ID in the stream after the entries that were scanned, or "0-0" if
     *     the entire stream was scanned.
     *   - A `Record` of the claimed entries.
     *   - If you are using Valkey 7.0.0 or above, the response list will also include a list containing
     *     the message IDs that were in the Pending Entries List but no longer exist in the stream.
     *     These IDs are deleted from the Pending Entries List.
     *
     * @example
     * ```typescript
     * const result = await client.xautoclaim("myStream", "myGroup", "myConsumer", 42, "0-0", 25);
     * console.log(result); // Output:
     * // [
     * //     "1609338788321-0",                // value to be used as `start` argument
     * //                                       // for the next `xautoclaim` call
     * //     {
     * //         "1609338752495-0": [          // claimed entries
     * //             ["field 1", "value 1"],
     * //             ["field 2", "value 2"]
     * //         ]
     * //     },
     * //     [
     * //         "1594324506465-0",            // array of IDs of deleted messages,
     * //         "1594568784150-0"             // included in the response only on valkey 7.0.0 and above
     * //     ]
     * // ]
     * ```
     */
    public async xautoclaim(
        key: GlideString,
        group: GlideString,
        consumer: GlideString,
        minIdleTime: number,
        start: GlideString,
        options?: { count?: number } & DecoderOption,
    ): Promise<[GlideString, StreamEntryDataType, GlideString[]?]> {
        return this.createWritePromise<
            [
                GlideString,
                GlideRecord<[GlideString, GlideString][]>,
                GlideString[],
            ]
        >(
            createXAutoClaim(
                key,
                group,
                consumer,
                minIdleTime,
                start,
                options?.count,
            ),
            options,
        ).then((res) =>
            res.length === 3
                ? [res[0], convertGlideRecordToRecord(res[1]), res[2]]
                : [res[0], convertGlideRecordToRecord(res[1])],
        );
    }

    /**
     * Transfers ownership of pending stream entries that match the specified criteria.
     *
     * @see {@link https://valkey.io/commands/xautoclaim/|valkey.io} for more details.
     * @remarks Since Valkey version 6.2.0.
     *
     * @param key - The key of the stream.
     * @param group - The consumer group name.
     * @param consumer - The group consumer.
     * @param minIdleTime - The minimum idle time for the message to be claimed.
     * @param start - Filters the claimed entries to those that have an ID equal or greater than the
     *     specified value.
     * @param count - (Optional) Limits the number of claimed entries to the specified value.
     * @returns An `array` containing the following elements:
     *   - A stream ID to be used as the start argument for the next call to `XAUTOCLAIM`. This ID is
     *     equivalent to the next ID in the stream after the entries that were scanned, or "0-0" if
     *     the entire stream was scanned.
     *   - A list of the IDs for the claimed entries.
     *   - If you are using Valkey 7.0.0 or above, the response list will also include a list containing
     *     the message IDs that were in the Pending Entries List but no longer exist in the stream.
     *     These IDs are deleted from the Pending Entries List.
     *
     * @example
     * ```typescript
     * const result = await client.xautoclaim("myStream", "myGroup", "myConsumer", 42, "0-0", 25);
     * console.log(result); // Output:
     * // [
     * //     "1609338788321-0",                // value to be used as `start` argument
     * //                                       // for the next `xautoclaim` call
     * //     [
     * //         "1609338752495-0",            // claimed entries
     * //         "1609338752495-1",
     * //     ],
     * //     [
     * //         "1594324506465-0",            // array of IDs of deleted messages,
     * //         "1594568784150-0"             // included in the response only on valkey 7.0.0 and above
     * //     ]
     * // ]
     * ```
     */
    public async xautoclaimJustId(
        key: string,
        group: string,
        consumer: string,
        minIdleTime: number,
        start: string,
        count?: number,
    ): Promise<[string, string[], string[]?]> {
        return this.createWritePromise(
            createXAutoClaim(
                key,
                group,
                consumer,
                minIdleTime,
                start,
                count,
                true,
            ),
        );
    }

    /**
     * Changes the ownership of a pending message. This function returns an `array` with
     * only the message/entry IDs, and is equivalent to using `JUSTID` in the Valkey API.
     *
     * @see {@link https://valkey.io/commands/xclaim/|valkey.io} for more details.
     *
     * @param key - The key of the stream.
     * @param group - The consumer group name.
     * @param consumer - The group consumer.
     * @param minIdleTime - The minimum idle time for the message to be claimed.
     * @param ids - An array of entry ids.
     * @param options - (Optional) Stream claim options {@link StreamClaimOptions}.
     * @returns An `array` of message ids claimed by the consumer.
     *
     * @example
     * ```typescript
     * const result = await client.xclaimJustId("my_stream", "my_group", "my_consumer", 42,
     *     ["1-0", "2-0", "3-0"], { idle: 500, retryCount: 3, isForce: true });
     * console.log(result); // Output: [ "2-0", "3-0" ]
     * ```
     */
    public async xclaimJustId(
        key: string,
        group: string,
        consumer: string,
        minIdleTime: number,
        ids: string[],
        options?: StreamClaimOptions,
    ): Promise<string[]> {
        return this.createWritePromise(
            createXClaim(key, group, consumer, minIdleTime, ids, options, true),
        );
    }

    /**
     * Creates a new consumer group uniquely identified by `groupname` for the stream stored at `key`.
     *
     * @see {@link https://valkey.io/commands/xgroup-create/|valkey.io} for more details.
     *
     * @param key - The key of the stream.
     * @param groupName - The newly created consumer group name.
     * @param id - Stream entry ID that specifies the last delivered entry in the stream from the new
     *     group’s perspective. The special ID `"$"` can be used to specify the last entry in the stream.
     * @returns `"OK"`.
     *
     * @example
     * ```typescript
     * // Create the consumer group "mygroup", using zero as the starting ID:
     * console.log(await client.xgroupCreate("mystream", "mygroup", "0-0")); // Output is "OK"
     * ```
     */
    public async xgroupCreate(
        key: GlideString,
        groupName: GlideString,
        id: GlideString,
        options?: StreamGroupOptions,
    ): Promise<"OK"> {
        return this.createWritePromise(
            createXGroupCreate(key, groupName, id, options),
            { decoder: Decoder.String },
        );
    }

    /**
     * Destroys the consumer group `groupname` for the stream stored at `key`.
     *
     * @see {@link https://valkey.io/commands/xgroup-destroy/|valkey.io} for more details.
     *
     * @param key - The key of the stream.
     * @param groupname - The newly created consumer group name.
     * @returns `true` if the consumer group is destroyed. Otherwise, `false`.
     *
     * @example
     * ```typescript
     * // Destroys the consumer group "mygroup"
     * console.log(await client.xgroupDestroy("mystream", "mygroup")); // Output is true
     * ```
     */
    public async xgroupDestroy(
        key: GlideString,
        groupName: GlideString,
    ): Promise<boolean> {
        return this.createWritePromise(createXGroupDestroy(key, groupName));
    }

    /**
     * Returns information about the stream stored at `key`.
     *
     * @see {@link https://valkey.io/commands/xinfo-stream/|valkey.io} for more details.
     *
     * @param key - The key of the stream.
     * @param options - (Optional) Additional parameters:
     * - (Optional) `fullOptions`: If `true`, returns verbose information with a limit of the first 10 PEL entries.
     * If `number` is specified, returns verbose information limiting the returned PEL entries.
     * If `0` is specified, returns verbose information with no limit.
     * - (Optional) `decoder`: see {@link DecoderOption}.
     * @returns A {@link ReturnTypeXinfoStream} of detailed stream information for the given `key`. See
     *     the example for a sample response.
     *
     * @example
     * ```typescript
     * const infoResult = await client.xinfoStream("my_stream");
     * console.log(infoResult);
     * // Output: {
     * //   length: 2,
     * //   'radix-tree-keys': 1,
     * //   'radix-tree-nodes': 2,
     * //   'last-generated-id': '1719877599564-1',
     * //   'max-deleted-entry-id': '0-0',
     * //   'entries-added': 2,
     * //   'recorded-first-entry-id': '1719877599564-0',
     * //   'first-entry': [ '1719877599564-0', ['some_field", "some_value', ...] ],
     * //   'last-entry': [ '1719877599564-0', ['some_field", "some_value', ...] ],
     * //   groups: 1,
     * // }
     * ```
     *
     * @example
     * ```typescript
     * const infoResult = await client.xinfoStream("my_stream", true); // default limit of 10 entries
     * const infoResult = await client.xinfoStream("my_stream", 15); // limit of 15 entries
     * console.log(infoResult);
     * // Output: {
     * //   'length': 2,
     * //   'radix-tree-keys': 1,
     * //   'radix-tree-nodes': 2,
     * //   'last-generated-id': '1719877599564-1',
     * //   'max-deleted-entry-id': '0-0',
     * //   'entries-added': 2,
     * //   'recorded-first-entry-id': '1719877599564-0',
     * //   'entries': [ [ '1719877599564-0', ['some_field", "some_value', ...] ] ],
     * //   'groups': [ {
     * //     'name': 'group',
     * //     'last-delivered-id': '1719877599564-0',
     * //     'entries-read': 1,
     * //     'lag': 1,
     * //     'pel-count': 1,
     * //     'pending': [ [ '1719877599564-0', 'consumer', 1722624726802, 1 ] ],
     * //     'consumers': [ {
     * //         'name': 'consumer',
     * //         'seen-time': 1722624726802,
     * //         'active-time': 1722624726802,
     * //         'pel-count': 1,
     * //         'pending': [ [ '1719877599564-0', 'consumer', 1722624726802, 1 ] ],
     * //         }
     * //       ]
     * //     }
     * //   ]
     * // }
     * ```
     */
    public async xinfoStream(
        key: GlideString,
        options?: { fullOptions?: boolean | number } & DecoderOption,
    ): Promise<ReturnTypeXinfoStream> {
        return this.createWritePromise<
            GlideRecord<
                | StreamEntries
                | GlideRecord<StreamEntries | GlideRecord<StreamEntries>[]>[]
            >
        >(createXInfoStream(key, options?.fullOptions ?? false), options).then(
            (xinfoStream) =>
                convertGlideRecordToRecord(
                    xinfoStream,
                ) as ReturnTypeXinfoStream,
        );
    }

    /**
     * Creates a consumer named `consumerName` in the consumer group `groupName` for the stream stored at `key`.
     *
     * @see {@link https://valkey.io/commands/xgroup-createconsumer/|valkey.io} for more details.
     *
     * @param key - The key of the stream.
     * @param groupName - The consumer group name.
     * @param consumerName - The newly created consumer.
     * @returns `true` if the consumer is created. Otherwise, returns `false`.
     *
     * @example
     * ```typescript
     * // The consumer "myconsumer" was created in consumer group "mygroup" for the stream "mystream".
     * console.log(await client.xgroupCreateConsumer("mystream", "mygroup", "myconsumer")); // Output is true
     * ```
     */
    public async xgroupCreateConsumer(
        key: GlideString,
        groupName: GlideString,
        consumerName: GlideString,
    ): Promise<boolean> {
        return this.createWritePromise(
            createXGroupCreateConsumer(key, groupName, consumerName),
        );
    }

    /**
     * Deletes a consumer named `consumerName` in the consumer group `groupName` for the stream stored at `key`.
     *
     * @see {@link https://valkey.io/commands/xgroup-delconsumer/|valkey.io} for more details.
     *
     * @param key - The key of the stream.
     * @param groupName - The consumer group name.
     * @param consumerName - The consumer to delete.
     * @returns The number of pending messages the `consumer` had before it was deleted.
     *
     * * @example
     * ```typescript
     * // Consumer "myconsumer" was deleted, and had 5 pending messages unclaimed.
     * console.log(await client.xgroupDelConsumer("mystream", "mygroup", "myconsumer")); // Output is 5
     * ```
     */
    public async xgroupDelConsumer(
        key: GlideString,
        groupName: GlideString,
        consumerName: GlideString,
    ): Promise<number> {
        return this.createWritePromise(
            createXGroupDelConsumer(key, groupName, consumerName),
        );
    }

    private readonly MAP_READ_FROM_STRATEGY: Record<
        ReadFrom,
        connection_request.ReadFrom
    > = {
        primary: connection_request.ReadFrom.Primary,
        preferReplica: connection_request.ReadFrom.PreferReplica,
    };

    /**
     * Returns the number of messages that were successfully acknowledged by the consumer group member of a stream.
     * This command should be called on a pending message so that such message does not get processed again.
     *
     * @see {@link https://valkey.io/commands/xack/|valkey.io} for details.
     *
     * @param key - The key of the stream.
     * @param group - The consumer group name.
     * @param ids - An array of entry ids.
     * @returns The number of messages that were successfully acknowledged.
     *
     * @example
     * ```typescript
     *  <pre>{@code
     * const entryId = await client.xadd("mystream", ["myfield", "mydata"]);
     * // read messages from streamId
     * const readResult = await client.xreadgroup(["myfield", "mydata"], "mygroup", "my0consumer");
     * // acknowledge messages on stream
     * console.log(await client.xack("mystream", "mygroup", [entryId])); // Output: 1
     * </pre>
     * ```
     */
    public async xack(
        key: GlideString,
        group: GlideString,
        ids: GlideString[],
    ): Promise<number> {
        return this.createWritePromise(createXAck(key, group, ids));
    }

    /**
     * Sets the last delivered ID for a consumer group.
     *
     * @see {@link https://valkey.io/commands/xgroup-setid|valkey.io} for more details.
     *
     * @param key - The key of the stream.
     * @param groupName - The consumer group name.
     * @param id - The stream entry ID that should be set as the last delivered ID for the consumer
     *     group.
     * @param entriesRead - (Optional) A value representing the number of stream entries already read by the group.
     *     This option can only be specified if you are using Valkey version 7.0.0 or above.
     * @returns `"OK"`.
     *
     * * @example
     * ```typescript
     * console.log(await client.xgroupSetId("mystream", "mygroup", "0", 1)); // Output is "OK"
     * ```
     */
    public async xgroupSetId(
        key: GlideString,
        groupName: GlideString,
        id: GlideString,
        entriesRead?: number,
    ): Promise<"OK"> {
        return this.createWritePromise(
            createXGroupSetid(key, groupName, id, entriesRead),
            {
                decoder: Decoder.String,
            },
        );
    }

    /** Returns the element at index `index` in the list stored at `key`.
     * The index is zero-based, so 0 means the first element, 1 the second element and so on.
     * Negative indices can be used to designate elements starting at the tail of the list.
     * Here, -1 means the last element, -2 means the penultimate and so forth.
     *
     * @see {@link https://valkey.io/commands/lindex/|valkey.io} for more details.
     *
     * @param key - The `key` of the list.
     * @param index - The `index` of the element in the list to retrieve.
     * @param options - (Optional) See {@link DecoderOption}.
     * @returns - The element at `index` in the list stored at `key`.
     * If `index` is out of range or if `key` does not exist, null is returned.
     *
     * @example
     * ```typescript
     * // Example usage of lindex method to retrieve elements from a list by index
     * const result = await client.lindex("my_list", 0);
     * console.log(result); // Output: 'value1' - Returns the first element in the list stored at 'my_list'.
     * ```
     *
     * @example
     * ```typescript
     * // Example usage of lindex method to retrieve elements from a list by negative index
     * const result = await client.lindex("my_list", -1);
     * console.log(result); // Output: 'value3' - Returns the last element in the list stored at 'my_list'.
     * ```
     */
    public async lindex(
        key: GlideString,
        index: number,
        options?: DecoderOption,
    ): Promise<GlideString | null> {
        return this.createWritePromise(createLIndex(key, index), options);
    }

    /**
     * Inserts `element` in the list at `key` either before or after the `pivot`.
     *
     * @see {@link https://valkey.io/commands/linsert/|valkey.io} for more details.
     *
     * @param key - The key of the list.
     * @param position - The relative position to insert into - either `InsertPosition.Before` or
     *     `InsertPosition.After` the `pivot`.
     * @param pivot - An element of the list.
     * @param element - The new element to insert.
     * @returns The list length after a successful insert operation.
     * If the `key` doesn't exist returns `-1`.
     * If the `pivot` wasn't found, returns `0`.
     *
     * @example
     * ```typescript
     * const length = await client.linsert("my_list", InsertPosition.Before, "World", "There");
     * console.log(length); // Output: 2 - The list has a length of 2 after performing the insert.
     * ```
     */
    public async linsert(
        key: GlideString,
        position: InsertPosition,
        pivot: GlideString,
        element: GlideString,
    ): Promise<number> {
        return this.createWritePromise(
            createLInsert(key, position, pivot, element),
        );
    }

    /**
     * Removes the existing timeout on `key`, turning the key from volatile (a key with an expire set) to
     * persistent (a key that will never expire as no timeout is associated).
     *
     * @see {@link https://valkey.io/commands/persist/|valkey.io} for more details.
     *
     * @param key - The key to remove the existing timeout on.
     * @returns `false` if `key` does not exist or does not have an associated timeout, `true` if the timeout has been removed.
     *
     * @example
     * ```typescript
     * // Example usage of persist method to remove the timeout associated with a key
     * const result = await client.persist("my_key");
     * console.log(result); // Output: true - Indicates that the timeout associated with the key "my_key" was successfully removed.
     * ```
     */
    public async persist(key: GlideString): Promise<boolean> {
        return this.createWritePromise(createPersist(key));
    }

    /**
     * Renames `key` to `newkey`.
     * If `newkey` already exists it is overwritten.
     *
     * @see {@link https://valkey.io/commands/rename/|valkey.io} for more details.
     * @remarks When in cluster mode, `key` and `newKey` must map to the same hash slot.
     *
     * @param key - The key to rename.
     * @param newKey - The new name of the key.
     * @returns - If the `key` was successfully renamed, return "OK". If `key` does not exist, an error is thrown.
     *
     * @example
     * ```typescript
     * // Example usage of rename method to rename a key
     * await client.set("old_key", "value");
     * const result = await client.rename("old_key", "new_key");
     * console.log(result); // Output: OK - Indicates successful renaming of the key "old_key" to "new_key".
     * ```
     */
    public async rename(key: GlideString, newKey: GlideString): Promise<"OK"> {
        return this.createWritePromise(createRename(key, newKey), {
            decoder: Decoder.String,
        });
    }

    /**
     * Renames `key` to `newkey` if `newkey` does not yet exist.
     *
     * @see {@link https://valkey.io/commands/renamenx/|valkey.io} for more details.
     * @remarks When in cluster mode, `key` and `newKey` must map to the same hash slot.
     *
     * @param key - The key to rename.
     * @param newKey - The new name of the key.
     * @returns - If the `key` was successfully renamed, returns `true`. Otherwise, returns `false`.
     * If `key` does not exist, an error is thrown.
     *
     * @example
     * ```typescript
     * // Example usage of renamenx method to rename a key
     * await client.set("old_key", "value");
     * const result = await client.renamenx("old_key", "new_key");
     * console.log(result); // Output: true - Indicates successful renaming of the key "old_key" to "new_key".
     * ```
     */
    public async renamenx(
        key: GlideString,
        newKey: GlideString,
    ): Promise<boolean> {
        return this.createWritePromise(createRenameNX(key, newKey));
    }

    /** Blocking list pop primitive.
     * Pop an element from the tail of the first list that is non-empty,
     * with the given `keys` being checked in the order that they are given.
     * Blocks the connection when there are no elements to pop from any of the given lists.
     *
     * @see {@link https://valkey.io/commands/brpop/|valkey.io} for more details.
     * @remarks When in cluster mode, all `keys` must map to the same hash slot.
     * @remarks `BRPOP` is a blocking command, see [Blocking Commands](https://github.com/valkey-io/valkey-glide/wiki/General-Concepts#blocking-commands) for more details and best practices.
     *
     * @param keys - The `keys` of the lists to pop from.
     * @param timeout - The `timeout` in seconds.
     * @param options - (Optional) See {@link DecoderOption}.
     * @returns - An `array` containing the `key` from which the element was popped and the value of the popped element,
     * formatted as [key, value]. If no element could be popped and the timeout expired, returns `null`.
     *
     * @example
     * ```typescript
     * // Example usage of brpop method to block and wait for elements from multiple lists
     * const result = await client.brpop(["list1", "list2"], 5);
     * console.log(result); // Output: ["list1", "element"] - Indicates an element "element" was popped from "list1".
     * ```
     */
    public async brpop(
        keys: GlideString[],
        timeout: number,
        options?: DecoderOption,
    ): Promise<[GlideString, GlideString] | null> {
        return this.createWritePromise(createBRPop(keys, timeout), options);
    }

    /** Blocking list pop primitive.
     * Pop an element from the head of the first list that is non-empty,
     * with the given `keys` being checked in the order that they are given.
     * Blocks the connection when there are no elements to pop from any of the given lists.
     *
     * @see {@link https://valkey.io/commands/blpop/|valkey.io} for more details.
     * @remarks When in cluster mode, all `keys` must map to the same hash slot.
     * @remarks `BLPOP` is a blocking command, see [Blocking Commands](https://github.com/valkey-io/valkey-glide/wiki/General-Concepts#blocking-commands) for more details and best practices.
     *
     * @param keys - The `keys` of the lists to pop from.
     * @param timeout - The `timeout` in seconds.
     * @param options - (Optional) See {@link DecoderOption}.
     * @returns - An `array` containing the `key` from which the element was popped and the value of the popped element,
     * formatted as [key, value]. If no element could be popped and the timeout expired, returns `null`.
     *
     * @example
     * ```typescript
     * const result = await client.blpop(["list1", "list2"], 5);
     * console.log(result); // Output: ['list1', 'element']
     * ```
     */
    public async blpop(
        keys: GlideString[],
        timeout: number,
        options?: DecoderOption,
    ): Promise<[GlideString, GlideString] | null> {
        return this.createWritePromise(createBLPop(keys, timeout), options);
    }

    /** Adds all elements to the HyperLogLog data structure stored at the specified `key`.
     * Creates a new structure if the `key` does not exist.
     * When no elements are provided, and `key` exists and is a HyperLogLog, then no operation is performed.
     *
     * @see {@link https://valkey.io/commands/pfadd/|valkey.io} for more details.
     *
     * @param key - The key of the HyperLogLog data structure to add elements into.
     * @param elements - An array of members to add to the HyperLogLog stored at `key`.
     * @returns - If the HyperLogLog is newly created, or if the HyperLogLog approximated cardinality is
     *     altered, then returns `1`. Otherwise, returns `0`.
     * @example
     * ```typescript
     * const result = await client.pfadd("hll_1", ["a", "b", "c"]);
     * console.log(result); // Output: 1 - Indicates that a data structure was created or modified
     * const result = await client.pfadd("hll_2", []);
     * console.log(result); // Output: 1 - Indicates that a new empty data structure was created
     * ```
     */
    public async pfadd(
        key: GlideString,
        elements: GlideString[],
    ): Promise<number> {
        return this.createWritePromise(createPfAdd(key, elements));
    }

    /** Estimates the cardinality of the data stored in a HyperLogLog structure for a single key or
     * calculates the combined cardinality of multiple keys by merging their HyperLogLogs temporarily.
     *
     * @see {@link https://valkey.io/commands/pfcount/|valkey.io} for more details.
     * @remarks When in cluster mode, all `keys` must map to the same hash slot.
     *
     * @param keys - The keys of the HyperLogLog data structures to be analyzed.
     * @returns - The approximated cardinality of given HyperLogLog data structures.
     *     The cardinality of a key that does not exist is `0`.
     * @example
     * ```typescript
     * const result = await client.pfcount(["hll_1", "hll_2"]);
     * console.log(result); // Output: 4 - The approximated cardinality of the union of "hll_1" and "hll_2"
     * ```
     */
    public async pfcount(keys: GlideString[]): Promise<number> {
        return this.createWritePromise(createPfCount(keys));
    }

    /**
     * Merges multiple HyperLogLog values into a unique value. If the destination variable exists, it is
     * treated as one of the source HyperLogLog data sets, otherwise a new HyperLogLog is created.
     *
     * @see {@link https://valkey.io/commands/pfmerge/|valkey.io} for more details.
     * @remarks When in Cluster mode, all keys in `sourceKeys` and `destination` must map to the same hash slot.
     *
     * @param destination - The key of the destination HyperLogLog where the merged data sets will be stored.
     * @param sourceKeys - The keys of the HyperLogLog structures to be merged.
     * @returns A simple "OK" response.
     *
     * @example
     * ```typescript
     * await client.pfadd("hll1", ["a", "b"]);
     * await client.pfadd("hll2", ["b", "c"]);
     * const result = await client.pfmerge("new_hll", ["hll1", "hll2"]);
     * console.log(result); // Output: OK  - The value of "hll1" merged with "hll2" was stored in "new_hll".
     * const count = await client.pfcount(["new_hll"]);
     * console.log(count); // Output: 3  - The approximated cardinality of "new_hll" is 3.
     * ```
     */
    public async pfmerge(
        destination: GlideString,
        sourceKeys: GlideString[],
    ): Promise<"OK"> {
        return this.createWritePromise(createPfMerge(destination, sourceKeys), {
            decoder: Decoder.String,
        });
    }

    /**
     * Returns the internal encoding for the Valkey object stored at `key`.
     *
     * @see {@link https://valkey.io/commands/object-encoding/|valkey.io} for more details.
     *
     * @param key - The `key` of the object to get the internal encoding of.
     * @returns - If `key` exists, returns the internal encoding of the object stored at `key` as a string.
     *     Otherwise, returns `null`.
     *
     * @example
     * ```typescript
     * const result = await client.objectEncoding("my_hash");
     * console.log(result); // Output: "listpack"
     * ```
     */
    public async objectEncoding(key: GlideString): Promise<string | null> {
        return this.createWritePromise(createObjectEncoding(key), {
            decoder: Decoder.String,
        });
    }

    /**
     * Returns the logarithmic access frequency counter of a Valkey object stored at `key`.
     *
     * @see {@link https://valkey.io/commands/object-freq/|valkey.io} for more details.
     *
     * @param key - The `key` of the object to get the logarithmic access frequency counter of.
     * @returns - If `key` exists, returns the logarithmic access frequency counter of the object
     *            stored at `key` as a `number`. Otherwise, returns `null`.
     *
     * @example
     * ```typescript
     * const result = await client.objectFreq("my_hash");
     * console.log(result); // Output: 2 - The logarithmic access frequency counter of "my_hash".
     * ```
     */
    public async objectFreq(key: GlideString): Promise<number | null> {
        return this.createWritePromise(createObjectFreq(key));
    }

    /**
     * Returns the time in seconds since the last access to the value stored at `key`.
     *
     * @see {@link https://valkey.io/commands/object-idletime/|valkey.io} for more details.
     *
     * @param key - The key of the object to get the idle time of.
     * @returns If `key` exists, returns the idle time in seconds. Otherwise, returns `null`.
     *
     * @example
     * ```typescript
     * const result = await client.objectIdletime("my_hash");
     * console.log(result); // Output: 13 - "my_hash" was last accessed 13 seconds ago.
     * ```
     */
    public async objectIdletime(key: GlideString): Promise<number | null> {
        return this.createWritePromise(createObjectIdletime(key));
    }

    /**
     * Returns the reference count of the object stored at `key`.
     *
     * @see {@link https://valkey.io/commands/object-refcount/|valkey.io} for more details.
     *
     * @param key - The `key` of the object to get the reference count of.
     * @returns If `key` exists, returns the reference count of the object stored at `key` as a `number`.
     * Otherwise, returns `null`.
     *
     * @example
     * ```typescript
     * const result = await client.objectRefcount("my_hash");
     * console.log(result); // Output: 2 - "my_hash" has a reference count of 2.
     * ```
     */
    public async objectRefcount(key: GlideString): Promise<number | null> {
        return this.createWritePromise(createObjectRefcount(key));
    }

    /**
     * Invokes a previously loaded function.
     *
     * @see {@link https://valkey.io/commands/fcall/|valkey.io} for more details.
     * @remarks When in cluster mode, all `keys` must map to the same hash slot.
     * @remarks Since Valkey version 7.0.0.
     *
     * @param func - The function name.
     * @param keys - A list of `keys` accessed by the function. To ensure the correct execution of functions,
     *     all names of keys that a function accesses must be explicitly provided as `keys`.
     * @param args - A list of `function` arguments and it should not represent names of keys.
     * @param options - (Optional) See {@link DecoderOption}.
     * @returns The invoked function's return value.
     *
     * @example
     * ```typescript
     * const response = await client.fcall("Deep_Thought", [], []);
     * console.log(response); // Output: Returns the function's return value.
     * ```
     */
    public async fcall(
        func: GlideString,
        keys: GlideString[],
        args: GlideString[],
        options?: DecoderOption,
    ): Promise<ReturnType> {
        return this.createWritePromise(createFCall(func, keys, args), options);
    }

    /**
     * Invokes a previously loaded read-only function.
     *
     * @see {@link https://valkey.io/commands/fcall/|valkey.io} for more details.
     * @remarks When in cluster mode, all `keys` must map to the same hash slot.
     * @remarks Since Valkey version 7.0.0.
     *
     * @param func - The function name.
     * @param keys - A list of `keys` accessed by the function. To ensure the correct execution of functions,
     *     all names of keys that a function accesses must be explicitly provided as `keys`.
     * @param args - A list of `function` arguments and it should not represent names of keys.
     * @param options - (Optional) See {@link DecoderOption}.
     * @returns The invoked function's return value.
     *
     * @example
     * ```typescript
     * const response = await client.fcallReadOnly("Deep_Thought", ["key1"], ["Answer", "to", "the",
     *            "Ultimate", "Question", "of", "Life,", "the", "Universe,", "and", "Everything"]);
     * console.log(response); // Output: 42 # The return value on the function that was executed.
     * ```
     */
    public async fcallReadonly(
        func: GlideString,
        keys: GlideString[],
        args: GlideString[],
        options?: DecoderOption,
    ): Promise<ReturnType> {
        return this.createWritePromise(
            createFCallReadOnly(func, keys, args),
            options,
        );
    }

    /**
     * Returns the index of the first occurrence of `element` inside the list specified by `key`. If no
     * match is found, `null` is returned. If the `count` option is specified, then the function returns
     * an `array` of indices of matching elements within the list.
     *
     * @see {@link https://valkey.io/commands/lpos/|valkey.io} for more details.
     * @remarks Since Valkey version 6.0.6.
     *
     * @param key - The name of the list.
     * @param element - The value to search for within the list.
     * @param options - (Optional) The LPOS options - see {@link LPosOptions}.
     * @returns The index of `element`, or `null` if `element` is not in the list. If the `count` option
     * is specified, then the function returns an `array` of indices of matching elements within the list.
     *
     * @example
     * ```typescript
     * await client.rpush("myList", ["a", "b", "c", "d", "e", "e"]);
     * console.log(await client.lpos("myList", "e", { rank: 2 })); // Output: 5 - the second occurrence of "e" is at index 5.
     * console.log(await client.lpos("myList", "e", { count: 3 })); // Output: [ 4, 5 ] - indices for the occurrences of "e" in list "myList".
     * ```
     */
    public async lpos(
        key: GlideString,
        element: GlideString,
        options?: LPosOptions,
    ): Promise<number | number[] | null> {
        return this.createWritePromise(createLPos(key, element, options));
    }

    /**
     * Counts the number of set bits (population counting) in the string stored at `key`. The `options` argument can
     * optionally be provided to count the number of bits in a specific string interval.
     *
     * @see {@link https://valkey.io/commands/bitcount/|valkey.io} for more details.
     *
     * @param key - The key for the string to count the set bits of.
     * @param options - The offset options.
     * @returns If `options` is provided, returns the number of set bits in the string interval specified by `options`.
     *     If `options` is not provided, returns the number of set bits in the string stored at `key`.
     *     Otherwise, if `key` is missing, returns `0` as it is treated as an empty string.
     *
     * @example
     * ```typescript
     * console.log(await client.bitcount("my_key1")); // Output: 2 - The string stored at "my_key1" contains 2 set bits.
     * console.log(await client.bitcount("my_key2", { start: 1 })); // Output: 8 - From the second to to the last bytes of the string stored at "my_key2" are contain 8 set bits.
     * console.log(await client.bitcount("my_key2", { start: 1, end: 3 })); // Output: 2 - The second to fourth bytes of the string stored at "my_key2" contain 2 set bits.
     * console.log(await client.bitcount("my_key3", { start: 1, end: 1, indexType: BitmapIndexType.BIT })); // Output: 1 - Indicates that the second bit of the string stored at "my_key3" is set.
     * console.log(await client.bitcount("my_key3", { start: -1, end: -1, indexType: BitmapIndexType.BIT })); // Output: 1 - Indicates that the last bit of the string stored at "my_key3" is set.
     * ```
     */
    public async bitcount(
        key: GlideString,
        options?: BitOffsetOptions,
    ): Promise<number> {
        return this.createWritePromise(createBitCount(key, options));
    }

    /**
     * Adds geospatial members with their positions to the specified sorted set stored at `key`.
     * If a member is already a part of the sorted set, its position is updated.
     *
     * @see {@link https://valkey.io/commands/geoadd/|valkey.io} for more details.
     *
     * @param key - The key of the sorted set.
     * @param membersToGeospatialData - A mapping of member names to their corresponding positions - see
     *     {@link GeospatialData}. The command will report an error when the user attempts to index
     *     coordinates outside the specified ranges.
     * @param options - The GeoAdd options - see {@link GeoAddOptions}.
     * @returns The number of elements added to the sorted set. If `changed` is set to
     *    `true` in the options, returns the number of elements updated in the sorted set.
     *
     * @example
     * ```typescript
     * const options = {updateMode: ConditionalChange.ONLY_IF_EXISTS, changed: true};
     * const membersToCoordinates = new Map<string, GeospatialData>([
     *      ["Palermo", { longitude: 13.361389, latitude: 38.115556 }],
     * ]);
     * const num = await client.geoadd("mySortedSet", membersToCoordinates, options);
     * console.log(num); // Output: 1 - Indicates that the position of an existing member in the sorted set "mySortedSet" has been updated.
     * ```
     */
    public async geoadd(
        key: GlideString,
        membersToGeospatialData: Map<GlideString, GeospatialData>,
        options?: GeoAddOptions,
    ): Promise<number> {
        return this.createWritePromise(
            createGeoAdd(key, membersToGeospatialData, options),
        );
    }

    /**
     * Returns the members of a sorted set populated with geospatial information using {@link geoadd},
     * which are within the borders of the area specified by a given shape.
     *
     * @see {@link https://valkey.io/commands/geosearch/|valkey.io} for more details.
     * @remarks Since Valkey version 6.2.0.
     *
     * @param key - The key of the sorted set.
     * @param searchFrom - The query's center point options, could be one of:
     * - {@link MemberOrigin} to use the position of the given existing member in the sorted set.
     * - {@link CoordOrigin} to use the given longitude and latitude coordinates.
     * @param searchBy - The query's shape options, could be one of:
     * - {@link GeoCircleShape} to search inside circular area according to given radius.
     * - {@link GeoBoxShape} to search inside an axis-aligned rectangle, determined by height and width.
     * @param options - (Optional) Parameters to request additional information and configure sorting/limiting the results,
     *     see {@link GeoSearchResultOptions} and {@link DecoderOption}.
     * @returns By default, returns an `Array` of members (locations) names.
     *     If any of `withCoord`, `withDist` or `withHash` are set to `true` in {@link GeoSearchResultOptions}, a 2D `Array` returned,
     *     where each sub-array represents a single item in the following order:
     * - The member (location) name.
     * - The distance from the center as a floating point `number`, in the same unit specified for `searchBy`, if `withDist` is set to `true`.
     * - The geohash of the location as a integer `number`, if `withHash` is set to `true`.
     * - The coordinates as a two item `array` of floating point `number`s, if `withCoord` is set to `true`.
     *
     * @example
     * ```typescript
     * const data = new Map<GlideString, GeospatialData>([["Palermo", { longitude: 13.361389, latitude: 38.115556 }], ["Catania", { longitude: 15.087269, latitude: 37.502669 }]]);
     * await client.geoadd("mySortedSet", data);
     * // search for locations within 200 km circle around stored member named 'Palermo'
     * const result1 = await client.geosearch("mySortedSet", { member: "Palermo" }, { radius: 200, unit: GeoUnit.KILOMETERS });
     * console.log(result1); // Output: ['Palermo', 'Catania']
     *
     * // search for locations in 200x300 mi rectangle centered at coordinate (15, 37), requesting additional info,
     * // limiting results by 2 best matches, ordered by ascending distance from the search area center
     * const result2 = await client.geosearch(
     *     "mySortedSet",
     *     { position: { longitude: 15, latitude: 37 } },
     *     { width: 200, height: 300, unit: GeoUnit.MILES },
     *     {
     *         sortOrder: SortOrder.ASC,
     *         count: 2,
     *         withCoord: true,
     *         withDist: true,
     *         withHash: true,
     *     },
     * );
     * console.log(result2); // Output:
     * // [
     * //     [
     * //         'Catania',                                       // location name
     * //         [
     * //             56.4413,                                     // distance
     * //             3479447370796909,                            // geohash of the location
     * //             [15.087267458438873, 37.50266842333162],     // coordinates of the location
     * //         ],
     * //     ],
     * //     [
     * //         'Palermo',
     * //         [
     * //             190.4424,
     * //             3479099956230698,
     * //             [13.361389338970184, 38.1155563954963],
     * //         ],
     * //     ],
     * // ]
     * ```
     */
    public async geosearch(
        key: GlideString,
        searchFrom: SearchOrigin,
        searchBy: GeoSearchShape,
        options?: GeoSearchResultOptions & DecoderOption,
    ): Promise<[GlideString, [number?, number?, [number, number]?]?][]> {
        return this.createWritePromise(
            createGeoSearch(key, searchFrom, searchBy, options),
            options,
        );
    }

    /**
     * Searches for members in a sorted set stored at `source` representing geospatial data
     * within a circular or rectangular area and stores the result in `destination`.
     *
     * If `destination` already exists, it is overwritten. Otherwise, a new sorted set will be created.
     *
     * To get the result directly, see {@link geosearch}.
     *
     * @see {@link https://valkey.io/commands/geosearchstore/|valkey.io} for more details.
     * @remarks When in cluster mode, `destination` and `source` must map to the same hash slot.
     * @remarks Since Valkey version 6.2.0.
     *
     * @param destination - The key of the destination sorted set.
     * @param source - The key of the sorted set.
     * @param searchFrom - The query's center point options, could be one of:
     * - {@link MemberOrigin} to use the position of the given existing member in the sorted set.
     * - {@link CoordOrigin} to use the given longitude and latitude coordinates.
     * @param searchBy - The query's shape options, could be one of:
     * - {@link GeoCircleShape} to search inside circular area according to given radius.
     * - {@link GeoBoxShape} to search inside an axis-aligned rectangle, determined by height and width.
     * @param options - (Optional) Parameters to request additional information and configure sorting/limiting the results,
     *     see {@link GeoSearchStoreResultOptions}.
     * @returns The number of elements in the resulting sorted set stored at `destination`.
     *
     * @example
     * ```typescript
     * const data = new Map([["Palermo", { longitude: 13.361389, latitude: 38.115556 }], ["Catania", { longitude: 15.087269, latitude: 37.502669 }]]);
     * await client.geoadd("mySortedSet", data);
     * // search for locations within 200 km circle around stored member named 'Palermo' and store in `destination`:
     * await client.geosearchstore("destination", "mySortedSet", { member: "Palermo" }, { radius: 200, unit: GeoUnit.KILOMETERS });
     * // query the stored results
     * const result1 = await client.zrangeWithScores("destination", { start: 0, end: -1 });
     * console.log(result1); // Output:
     * // {
     * //     Palermo: 3479099956230698,   // geohash of the location is stored as element's score
     * //     Catania: 3479447370796909
     * // }
     *
     * // search for locations in 200x300 mi rectangle centered at coordinate (15, 37), requesting to store distance instead of geohashes,
     * // limiting results by 2 best matches, ordered by ascending distance from the search area center
     * await client.geosearchstore(
     *     "destination",
     *     "mySortedSet",
     *     { position: { longitude: 15, latitude: 37 } },
     *     { width: 200, height: 300, unit: GeoUnit.MILES },
     *     {
     *         sortOrder: SortOrder.ASC,
     *         count: 2,
     *         storeDist: true,
     *     },
     * );
     * // query the stored results
     * const result2 = await client.zrangeWithScores("destination", { start: 0, end: -1 });
     * console.log(result2); // Output:
     * // {
     * //     Palermo: 190.4424,   // distance from the search area center is stored as element's score
     * //     Catania: 56.4413,    // the distance is measured in units used for the search query (miles)
     * // }
     * ```
     */
    public async geosearchstore(
        destination: GlideString,
        source: GlideString,
        searchFrom: SearchOrigin,
        searchBy: GeoSearchShape,
        options?: GeoSearchStoreResultOptions,
    ): Promise<number> {
        return this.createWritePromise(
            createGeoSearchStore(
                destination,
                source,
                searchFrom,
                searchBy,
                options,
            ),
        );
    }

    /**
     * Returns the positions (longitude, latitude) of all the specified `members` of the
     * geospatial index represented by the sorted set at `key`.
     *
     * @see {@link https://valkey.io/commands/geopos/|valkey.io} for more details.
     *
     * @param key - The key of the sorted set.
     * @param members - The members for which to get the positions.
     * @returns A 2D `Array` which represents positions (longitude and latitude) corresponding to the
     *     given members. The order of the returned positions matches the order of the input members.
     *     If a member does not exist, its position will be `null`.
     *
     * @example
     * ```typescript
     * const data = new Map([["Palermo", { longitude: 13.361389, latitude: 38.115556 }], ["Catania", { longitude: 15.087269, latitude: 37.502669 }]]);
     * await client.geoadd("mySortedSet", data);
     * const result = await client.geopos("mySortedSet", ["Palermo", "Catania", "NonExisting"]);
     * // When added via GEOADD, the geospatial coordinates are converted into a 52 bit geohash, so the coordinates
     * // returned might not be exactly the same as the input values
     * console.log(result); // Output:
     * // [
     * //     [13.36138933897018433, 38.11555639549629859],
     * //     [15.08726745843887329, 37.50266842333162032],
     * //     null
     * // ]
     * ```
     */
    public async geopos(
        key: GlideString,
        members: GlideString[],
    ): Promise<([number, number] | null)[]> {
        return this.createWritePromise(createGeoPos(key, members));
    }

    /**
     * Pops member-score pairs from the first non-empty sorted set, with the given `keys`
     * being checked in the order they are provided.
     *
     * @see {@link https://valkey.io/commands/zmpop/|valkey.io} for more details.
     * @remarks When in cluster mode, all `keys` must map to the same hash slot.
     * @remarks Since Valkey version 7.0.0.
     *
     * @param keys - The keys of the sorted sets.
     * @param modifier - The element pop criteria - either {@link ScoreFilter.MIN} or
     *     {@link ScoreFilter.MAX} to pop the member with the lowest/highest score accordingly.
     * @param options - (Optional) Additional parameters:
     * - (Optional) `count`: the maximum number of popped elements. If not specified, pops one member.
     * - (Optional) `decoder`: see {@link DecoderOption}.
     * @returns A two-element `array` containing the key name of the set from which the element
     *     was popped, and a {@link SortedSetDataType} of the popped elements.
     *     If no member could be popped, returns `null`.
     *
     * @example
     * ```typescript
     * await client.zadd("zSet1", { one: 1.0, two: 2.0, three: 3.0 });
     * await client.zadd("zSet2", { four: 4.0 });
     * console.log(await client.zmpop(["zSet1", "zSet2"], ScoreFilter.MAX, 2));
     * // Output:
     * // "three" with score 3 and "two" with score 2 were popped from "zSet1"
     * // [ "zSet1", [
     * //     { element: 'three', score: 3 },
     * //     { element: 'two', score: 2 }
     * // ] ]
     * ```
     */
    public async zmpop(
        keys: GlideString[],
        modifier: ScoreFilter,
        options?: { count?: number } & DecoderOption,
    ): Promise<[GlideString, SortedSetDataType] | null> {
        return this.createWritePromise<
            [GlideString, GlideRecord<number>] | null
        >(createZMPop(keys, modifier, options?.count), options).then((res) =>
            res === null
                ? null
                : [res[0], convertGlideRecordForSortedSet(res[1])],
        );
    }

    /**
     * Pops a member-score pair from the first non-empty sorted set, with the given `keys` being
     * checked in the order they are provided. Blocks the connection when there are no members
     * to pop from any of the given sorted sets. `BZMPOP` is the blocking variant of {@link zmpop}.
     *
     * @see {@link https://valkey.io/commands/bzmpop/|valkey.io} for more details.
     * @remarks When in cluster mode, all `keys` must map to the same hash slot.
     * @remarks `BZMPOP` is a client blocking command, see {@link https://github.com/valkey-io/valkey-glide/wiki/General-Concepts#blocking-commands | Valkey Glide Wiki} for more details and best practices.
     * @remarks Since Valkey version 7.0.0.
     *
     * @param keys - The keys of the sorted sets.
     * @param modifier - The element pop criteria - either {@link ScoreFilter.MIN} or
     *     {@link ScoreFilter.MAX} to pop the member with the lowest/highest score accordingly.
     * @param timeout - The number of seconds to wait for a blocking operation to complete.
     *     A value of 0 will block indefinitely.
     * @param options - (Optional) Additional parameters:
     * - (Optional) `count`: the maximum number of popped elements. If not specified, pops one member.
     * - (Optional) `decoder`: see {@link DecoderOption}.
     * @returns A two-element `array` containing the key name of the set from which the element
     *     was popped, and a {@link SortedSetDataType} of the popped elements.
     *     If no member could be popped, returns `null`.
     *
     * @example
     * ```typescript
     * await client.zadd("zSet1", { one: 1.0, two: 2.0, three: 3.0 });
     * await client.zadd("zSet2", { four: 4.0 });
     * console.log(await client.bzmpop(["zSet1", "zSet2"], ScoreFilter.MAX, 0.1, 2));
     * // Output:
     * // "three" with score 3 and "two" with score 2 were popped from "zSet1"
     * // [ "zSet1", [
     * //     { element: 'three', score: 3 },
     * //     { element: 'two', score: 2 }
     * // ] ]
     * ```
     */
    public async bzmpop(
        keys: GlideString[],
        modifier: ScoreFilter,
        timeout: number,
        options?: { count?: number } & DecoderOption,
    ): Promise<[GlideString, SortedSetDataType] | null> {
        return this.createWritePromise<
            [GlideString, GlideRecord<number>] | null
        >(createBZMPop(keys, modifier, timeout, options?.count), options).then(
            (res) =>
                res === null
                    ? null
                    : [res[0], convertGlideRecordForSortedSet(res[1])],
        );
    }

    /**
     * Increments the score of `member` in the sorted set stored at `key` by `increment`.
     * If `member` does not exist in the sorted set, it is added with `increment` as its score.
     * If `key` does not exist, a new sorted set is created with the specified member as its sole member.
     *
     * @see {@link https://valkey.io/commands/zincrby/|valkey.io} for details.
     *
     * @param key - The key of the sorted set.
     * @param increment - The score increment.
     * @param member - A member of the sorted set.
     *
     * @returns The new score of `member`.
     *
     * @example
     * ```typescript
     * // Example usage of zincrBy method to increment the value of a member's score
     * await client.zadd("my_sorted_set", {"member": 10.5, "member2": 8.2});
     * console.log(await client.zincrby("my_sorted_set", 1.2, "member"));
     * // Output: 11.7 - The member existed in the set before score was altered, the new score is 11.7.
     * console.log(await client.zincrby("my_sorted_set", -1.7, "member"));
     * // Output: 10.0 - Negative increment, decrements the score.
     * console.log(await client.zincrby("my_sorted_set", 5.5, "non_existing_member"));
     * // Output: 5.5 - A new member is added to the sorted set with the score of 5.5.
     * ```
     */
    public async zincrby(
        key: GlideString,
        increment: number,
        member: GlideString,
    ): Promise<number> {
        return this.createWritePromise(createZIncrBy(key, increment, member));
    }

    /**
     * Iterates incrementally over a sorted set.
     *
     * @see {@link https://valkey.io/commands/zscan/|valkey.io} for more details.
     *
     * @param key - The key of the sorted set.
     * @param cursor - The cursor that points to the next iteration of results. A value of `"0"` indicates the start of
     *      the search.
     * @param options - (Optional) The `zscan` options - see {@link ZScanOptions} and {@link DecoderOption}.
     * @returns An `Array` of the `cursor` and the subset of the sorted set held by `key`.
     *      The first element is always the `cursor` for the next iteration of results. `0` will be the `cursor`
     *      returned on the last iteration of the sorted set. The second element is always an `Array` of the subset
     *      of the sorted set held in `key`. The `Array` in the second element is a flattened series of
     *      `string` pairs, where the value is at even indices and the score is at odd indices.
     *      If `options.noScores` is to `true`, the second element will only contain the members without scores.
     *
     * @example
     * ```typescript
     * // Assume "key1" contains a sorted set with multiple members
     * let cursor = "0";
     * do {
     *      const result = await client.zscan(key1, cursor, {
     *          match: "*",
     *          count: 5,
     *      });
     *      cursor = result[0];
     *      console.log("Cursor: ", cursor);
     *      console.log("Members: ", result[1]);
     * } while (cursor !== "0");
     * // The output of the code above is something similar to:
     * // Cursor:  123
     * // Members:  ['value 163', '163', 'value 114', '114', 'value 25', '25', 'value 82', '82', 'value 64', '64']
     * // Cursor:  47
     * // Members:  ['value 39', '39', 'value 127', '127', 'value 43', '43', 'value 139', '139', 'value 211', '211']
     * // Cursor:  0
     * // Members:  ['value 55', '55', 'value 24', '24', 'value 90', '90', 'value 113', '113']
     * ```
     *
     * @example
     * ```typescript
     * // Zscan with no scores
     * let newCursor = "0";
     * let result = [];
     *
     * do {
     *      result = await client.zscan(key1, newCursor, {
     *          match: "*",
     *          count: 5,
     *          noScores: true,
     *      });
     *      newCursor = result[0];
     *      console.log("Cursor: ", newCursor);
     *      console.log("Members: ", result[1]);
     * } while (newCursor !== "0");
     * // The output of the code above is something similar to:
     * // Cursor:  123
     * // Members:  ['value 163', 'value 114', 'value 25', 'value 82', 'value 64']
     * // Cursor:  47
     * // Members:  ['value 39', 'value 127', 'value 43', 'value 139', 'value 211']
     * // Cursor:  0
     * // Members:  ['value 55', 'value 24' 'value 90', 'value 113']
     * ```
     */
    public async zscan(
        key: GlideString,
        cursor: string,
        options?: ZScanOptions & DecoderOption,
    ): Promise<[string, GlideString[]]> {
        return this.createWritePromise<[GlideString, GlideString[]]>(
            createZScan(key, cursor, options),
            options,
        ).then((res) => [res[0].toString(), res[1]]); // convert cursor back to string
    }

    /**
     * Returns the distance between `member1` and `member2` saved in the geospatial index stored at `key`.
     *
     * @see {@link https://valkey.io/commands/geodist/|valkey.io} for more details.
     *
     * @param key - The key of the sorted set.
     * @param member1 - The name of the first member.
     * @param member2 - The name of the second member.
     * @param geoUnit - (Optional) The unit of distance measurement - see {@link GeoUnit}. If not specified, the {@link GeoUnit.METERS} is used as a default unit.
     * @returns The distance between `member1` and `member2`. Returns `null`, if one or both members do not exist,
     *     or if the key does not exist.
     *
     * @example
     * ```typescript
     * const result = await client.geodist("mySortedSet", "Place1", "Place2", GeoUnit.KILOMETERS);
     * console.log(num); // Output: the distance between Place1 and Place2.
     * ```
     */
    public async geodist(
        key: GlideString,
        member1: GlideString,
        member2: GlideString,
        geoUnit?: GeoUnit,
    ): Promise<number | null> {
        return this.createWritePromise(
            createGeoDist(key, member1, member2, geoUnit),
        );
    }

    /**
     * Returns the `GeoHash` strings representing the positions of all the specified `members` in the sorted set stored at `key`.
     *
     * @see {@link https://valkey.io/commands/geohash/|valkey.io} for more details.
     *
     * @param key - The key of the sorted set.
     * @param members - The array of members whose `GeoHash` strings are to be retrieved.
     * @returns An array of `GeoHash` strings representing the positions of the specified members stored at `key`.
     *     If a member does not exist in the sorted set, a `null` value is returned for that member.
     *
     * @example
     * ```typescript
     * const result = await client.geohash("mySortedSet", ["Palermo", "Catania", "NonExisting"]);
     * console.log(result); // Output: ["sqc8b49rny0", "sqdtr74hyu0", null]
     * ```
     */
    public async geohash(
        key: GlideString,
        members: GlideString[],
    ): Promise<(string | null)[]> {
        return this.createWritePromise(createGeoHash(key, members), {
            decoder: Decoder.String,
        });
    }

    /**
     * Returns all the longest common subsequences combined between strings stored at `key1` and `key2`.
     *
     * @see {@link https://valkey.io/commands/lcs/|valkey.io} for more details.
     * @remarks When in cluster mode, `key1` and `key2` must map to the same hash slot.
     * @remarks Since Valkey version 7.0.0.
     *
     * @param key1 - The key that stores the first string.
     * @param key2 - The key that stores the second string.
     * @param options - (Optional) See {@link DecoderOption}.
     * @returns A `String` containing all the longest common subsequence combined between the 2 strings.
     *     An empty `String` is returned if the keys do not exist or have no common subsequences.
     *
     * @example
     * ```typescript
     * await client.mset({"testKey1": "abcd", "testKey2": "axcd"});
     * const result = await client.lcs("testKey1", "testKey2");
     * console.log(result); // Output: 'acd'
     * ```
     */
    public async lcs(
        key1: GlideString,
        key2: GlideString,
        options?: DecoderOption,
    ): Promise<string> {
        return this.createWritePromise(createLCS(key1, key2), options);
    }

    /**
     * Returns the total length of all the longest common subsequences between strings stored at `key1` and `key2`.
     *
     * @see {@link https://valkey.io/commands/lcs/|valkey.io} for more details.
     * @remarks When in cluster mode, `key1` and `key2` must map to the same hash slot.
     * @remarks Since Valkey version 7.0.0.
     *
     * @param key1 - The key that stores the first string.
     * @param key2 - The key that stores the second string.
     * @param options - (Optional) See {@link DecoderOption}.
     * @returns The total length of all the longest common subsequences between the 2 strings.
     *
     * @example
     * ```typescript
     * await client.mset({"testKey1": "abcd", "testKey2": "axcd"});
     * const result = await client.lcsLen("testKey1", "testKey2");
     * console.log(result); // Output: 3
     * ```
     */
    public async lcsLen(
        key1: GlideString,
        key2: GlideString,
        options?: DecoderOption,
    ): Promise<number> {
        return this.createWritePromise(
            createLCS(key1, key2, { len: true }),
            options,
        );
    }

    /**
     * Returns the indices and lengths of the longest common subsequences between strings stored at
     * `key1` and `key2`.
     *
     * @see {@link https://valkey.io/commands/lcs/|valkey.io} for more details.
     * @remarks When in cluster mode, `key1` and `key2` must map to the same hash slot.
     * @remarks Since Valkey version 7.0.0.
     *
     * @param key1 - The key that stores the first string.
     * @param key2 - The key that stores the second string.
     * @param options - (Optional) Additional parameters:
     * - (Optional) `withMatchLen`: if `true`, include the length of the substring matched for the each match.
     * - (Optional) `minMatchLen`: the minimum length of matches to include in the result.
     * @returns A `Record` containing the indices of the longest common subsequences between the
     *     2 strings and the lengths of the longest common subsequences. The resulting map contains two
     *     keys, "matches" and "len":
     *     - `"len"` is mapped to the total length of the all longest common subsequences between the 2 strings
     *           stored as an integer. This value doesn't count towards the `minMatchLen` filter.
     *     - `"matches"` is mapped to a three dimensional array of integers that stores pairs
     *           of indices that represent the location of the common subsequences in the strings held
     *           by `key1` and `key2`.
     *
     *     See example for more details.
     *
     * @example
     * ```typescript
     * await client.mset({"key1": "ohmytext", "key2": "mynewtext"});
     * const result = await client.lcsIdx("key1", "key2");
     * console.log(result); // Output:
     * {
     *     "matches" :
     *     [
     *         [              // first substring match is "text"
     *             [4, 7],    // in `key1` it is located between indices 4 and 7
     *             [5, 8],    // and in `key2` - in between 5 and 8
     *             4          // the match length, returned if `withMatchLen` set to `true`
     *         ],
     *         [              // second substring match is "my"
     *             [2, 3],    // in `key1` it is located between indices 2 and 3
     *             [0, 1],    // and in `key2` - in between 0 and 1
     *             2          // the match length, returned if `withMatchLen` set to `true`
     *         ]
     *     ],
     *     "len" : 6          // total length of the all matches found
     * }
     * ```
     */
    public async lcsIdx(
        key1: GlideString,
        key2: GlideString,
        options?: {
            withMatchLen?: boolean;
            minMatchLen?: number;
        },
    ): Promise<Record<string, (number | [number, number])[][] | number>> {
        return this.createWritePromise<
            GlideRecord<(number | [number, number])[][] | number>
        >(createLCS(key1, key2, { idx: options ?? {} })).then(
            convertGlideRecordToRecord,
        );
    }

    /**
     * Updates the last access time of the specified keys.
     *
     * @see {@link https://valkey.io/commands/touch/|valkey.io} for more details.
     * @remarks When in cluster mode, the command may route to multiple nodes when `keys` map to different hash slots.
     *
     * @param keys - The keys to update the last access time of.
     * @returns The number of keys that were updated. A key is ignored if it doesn't exist.
     *
     * @example
     * ```typescript
     * await client.set("key1", "value1");
     * await client.set("key2", "value2");
     * const result = await client.touch(["key1", "key2", "nonExistingKey"]);
     * console.log(result); // Output: 2 - The last access time of 2 keys has been updated.
     * ```
     */
    public async touch(keys: GlideString[]): Promise<number> {
        return this.createWritePromise(createTouch(keys));
    }

    /**
     * Marks the given keys to be watched for conditional execution of a transaction. Transactions
     * will only execute commands if the watched keys are not modified before execution of the
     * transaction. Executing a transaction will automatically flush all previously watched keys.
     *
     * @see {@link https://valkey.io/commands/watch/|valkey.io} and {@link https://valkey.io/topics/transactions/#cas|Valkey Glide Wiki} for more details.
     * @remarks When in cluster mode, the command may route to multiple nodes when `keys` map to different hash slots.
     *
     * @param keys - The keys to watch.
     * @returns A simple `"OK"` response.
     *
     * @example
     * ```typescript
     * const response = await client.watch(["sampleKey"]);
     * console.log(response); // Output: "OK"
     * const transaction = new Transaction().set("SampleKey", "foobar");
     * const result = await client.exec(transaction);
     * console.log(result); // Output: "OK" - Executes successfully and keys are unwatched.
     * ```
     * ```typescript
     * const response = await client.watch(["sampleKey"]);
     * console.log(response); // Output: "OK"
     * const transaction = new Transaction().set("SampleKey", "foobar");
     * await client.set("sampleKey", "hello world");
     * const result = await client.exec(transaction);
     * console.log(result); // Output: null - null is returned when the watched key is modified before transaction execution.
     * ```
     */
    public async watch(keys: GlideString[]): Promise<"OK"> {
        return this.createWritePromise(createWatch(keys), {
            decoder: Decoder.String,
        });
    }

    /**
     * Blocks the current client until all the previous write commands are successfully transferred and
     * acknowledged by at least `numreplicas` of replicas. If `timeout` is reached, the command returns
     * the number of replicas that were not yet reached.
     *
     * @see {@link https://valkey.io/commands/wait/|valkey.io} for more details.
     *
     * @param numreplicas - The number of replicas to reach.
     * @param timeout - The timeout value specified in milliseconds. A value of 0 will block indefinitely.
     * @returns The number of replicas reached by all the writes performed in the context of the current connection.
     *
     * @example
     * ```typescript
     * await client.set(key, value);
     * let response = await client.wait(1, 1000);
     * console.log(response); // Output: return 1 when a replica is reached or 0 if 1000ms is reached.
     * ```
     */
    public async wait(numreplicas: number, timeout: number): Promise<number> {
        return this.createWritePromise(createWait(numreplicas, timeout));
    }

    /**
     * Overwrites part of the string stored at `key`, starting at the specified byte `offset`,
     * for the entire length of `value`. If the `offset` is larger than the current length of the string at `key`,
     * the string is padded with zero bytes to make `offset` fit. Creates the `key` if it doesn't exist.
     *
     * @see {@link https://valkey.io/commands/setrange/|valkey.io} for more details.
     *
     * @param key - The key of the string to update.
     * @param offset - The byte position in the string where `value` should be written.
     * @param value - The string written with `offset`.
     * @returns The length of the string stored at `key` after it was modified.
     *
     * @example
     * ```typescript
     * const len = await client.setrange("key", 6, "GLIDE");
     * console.log(len); // Output: 11 - New key was created with length of 11 symbols
     * const value = await client.get("key");
     * console.log(result); // Output: "\0\0\0\0\0\0GLIDE" - The string was padded with zero bytes
     * ```
     */
    public async setrange(
        key: GlideString,
        offset: number,
        value: GlideString,
    ): Promise<number> {
        return this.createWritePromise(createSetRange(key, offset, value));
    }

    /**
     * Appends a `value` to a `key`. If `key` does not exist it is created and set as an empty string,
     * so `APPEND` will be similar to {@link set} in this special case.
     *
     * @see {@link https://valkey.io/commands/append/|valkey.io} for more details.
     *
     * @param key - The key of the string.
     * @param value - The key of the string.
     * @returns The length of the string after appending the value.
     *
     * @example
     * ```typescript
     * const len = await client.append("key", "Hello");
     * console.log(len);
     *     // Output: 5 - Indicates that "Hello" has been appended to the value of "key", which was initially
     *     // empty, resulting in a new value of "Hello" with a length of 5 - similar to the set operation.
     * len = await client.append("key", " world");
     * console.log(result);
     *     // Output: 11 - Indicates that " world" has been appended to the value of "key", resulting in a
     *     // new value of "Hello world" with a length of 11.
     * ```
     */
    public async append(key: GlideString, value: GlideString): Promise<number> {
        return this.createWritePromise(createAppend(key, value));
    }

    /**
     * Pops one or more elements from the first non-empty list from the provided `keys`.
     *
     * @see {@link https://valkey.io/commands/lmpop/|valkey.io} for more details.
     * @remarks When in cluster mode, all `keys` must map to the same hash slot.
     * @remarks Since Valkey version 7.0.0.
     *
     * @param keys - An array of keys.
     * @param direction - The direction based on which elements are popped from - see {@link ListDirection}.
     * @param options - (Optional) Additional parameters:
     * - (Optional) `count`: the maximum number of popped elements. If not specified, pops one member.
     * - (Optional) `decoder`: see {@link DecoderOption}.
     * @returns A `Record` which stores the key name where elements were popped out and the array of popped elements.
     *
     * @example
     * ```typescript
     * await client.lpush("testKey", ["one", "two", "three"]);
     * await client.lpush("testKey2", ["five", "six", "seven"]);
     * const result = await client.lmpop(["testKey", "testKey2"], ListDirection.LEFT, 1L);
     * console.log(result); // Output: { key: "testKey", elements: ["three"] }
     * ```
     */
    public async lmpop(
        keys: GlideString[],
        direction: ListDirection,
        options?: { count?: number } & DecoderOption,
    ): Promise<{ key: GlideString; elements: GlideString[] } | null> {
        return this.createWritePromise<GlideRecord<GlideString[]> | null>(
            createLMPop(keys, direction, options?.count),
            options,
        ).then((res) =>
            res === null
                ? null
                : res!.map((r) => {
                      return { key: r.key, elements: r.value };
                  })[0],
        );
    }

    /**
     * Blocks the connection until it pops one or more elements from the first non-empty list from the
     * provided `key`. `BLMPOP` is the blocking variant of {@link lmpop}.
     *
     * @see {@link https://valkey.io/commands/blmpop/|valkey.io} for more details.
     * @remarks When in cluster mode, all `keys` must map to the same hash slot.
     * @remarks Since Valkey version 7.0.0.
     *
     * @param keys - An array of keys.
     * @param direction - The direction based on which elements are popped from - see {@link ListDirection}.
     * @param timeout - The number of seconds to wait for a blocking operation to complete. A value of `0` will block indefinitely.
     * @param options - (Optional) Additional parameters:
     * - (Optional) `count`: the maximum number of popped elements. If not specified, pops one member.
     * - (Optional) `decoder`: see {@link DecoderOption}.
     * @returns A `Record` which stores the key name where elements were popped out and the array of popped elements.
     *     If no member could be popped and the timeout expired, returns `null`.
     *
     * @example
     * ```typescript
     * await client.lpush("testKey", ["one", "two", "three"]);
     * await client.lpush("testKey2", ["five", "six", "seven"]);
     * const result = await client.blmpop(["testKey", "testKey2"], ListDirection.LEFT, 0.1, 1);
     * console.log(result"testKey"); // Output: { key: "testKey", elements: ["three"] }
     * ```
     */
    public async blmpop(
        keys: GlideString[],
        direction: ListDirection,
        timeout: number,
        options?: { count?: number } & DecoderOption,
    ): Promise<{ key: GlideString; elements: GlideString[] } | null> {
        return this.createWritePromise<GlideRecord<GlideString[]> | null>(
            createBLMPop(keys, direction, timeout, options?.count),
            options,
        ).then((res) =>
            res === null
                ? null
                : res!.map((r) => {
                      return { key: r.key, elements: r.value };
                  })[0],
        );
    }

    /**
     * Lists the currently active channels.
     * The command is routed to all nodes, and aggregates the response to a single array.
     *
     * @see {@link https://valkey.io/commands/pubsub-channels/|valkey.io} for more details.
     *
     * @param options - (Optional) Additional parameters:
     * - (Optional) `pattern`: A glob-style pattern to match active channels.
     *     If not provided, all active channels are returned.
     * - (Optional) `decoder`: see {@link DecoderOption}.
     * @returns A list of currently active channels matching the given pattern.
     *          If no pattern is specified, all active channels are returned.
     *
     * @example
     * ```typescript
     * const channels = await client.pubsubChannels();
     * console.log(channels); // Output: ["channel1", "channel2"]
     *
     * const newsChannels = await client.pubsubChannels("news.*");
     * console.log(newsChannels); // Output: ["news.sports", "news.weather"]
     * ```
     */
    public async pubsubChannels(
        options?: { pattern?: GlideString } & DecoderOption,
    ): Promise<GlideString[]> {
        return this.createWritePromise(
            createPubSubChannels(options?.pattern),
            options,
        );
    }

    /**
     * Returns the number of unique patterns that are subscribed to by clients.
     *
     * Note: This is the total number of unique patterns all the clients are subscribed to,
     * not the count of clients subscribed to patterns.
     * The command is routed to all nodes, and aggregates the response to the sum of all pattern subscriptions.
     *
     * @see {@link https://valkey.io/commands/pubsub-numpat/|valkey.io} for more details.
     *
     * @returns The number of unique patterns.
     *
     * @example
     * ```typescript
     * const patternCount = await client.pubsubNumpat();
     * console.log(patternCount); // Output: 3
     * ```
     */
    public async pubsubNumPat(): Promise<number> {
        return this.createWritePromise(createPubSubNumPat());
    }

    /**
     * Returns the number of subscribers (exclusive of clients subscribed to patterns) for the specified channels.
     *
     * @see {@link https://valkey.io/commands/pubsub-numsub/|valkey.io} for more details.
     * @remarks When in cluster mode, the command is routed to all nodes, and aggregates the response into a single list.
     *
     * @param channels - The list of channels to query for the number of subscribers.
     * @param options - (Optional) see {@link DecoderOption}.
     * @returns A list of the channel names and their numbers of subscribers.
     *
     * @example
     * ```typescript
     * const result1 = await client.pubsubNumsub(["channel1", "channel2"]);
     * console.log(result1); // Output:
     * // [{ channel: "channel1", numSub: 3}, { channel: "channel2", numSub: 5 }]
     *
     * const result2 = await client.pubsubNumsub([]);
     * console.log(result2); // Output: []
     * ```
     */
    public async pubsubNumSub(
        channels: GlideString[],
        options?: DecoderOption,
    ): Promise<{ channel: GlideString; numSub: number }[]> {
        return this.createWritePromise<GlideRecord<number>>(
            createPubSubNumSub(channels),
            options,
        ).then((res) =>
            res.map((r) => {
                return { channel: r.key, numSub: r.value };
            }),
        );
    }

    /**
     * @internal
     */
    protected createClientRequest(
        options: BaseClientConfiguration,
    ): connection_request.IConnectionRequest {
        const readFrom = options.readFrom
            ? this.MAP_READ_FROM_STRATEGY[options.readFrom]
            : connection_request.ReadFrom.Primary;
        const authenticationInfo =
            options.credentials !== undefined &&
            "password" in options.credentials
                ? {
                      password: options.credentials.password,
                      username: options.credentials.username,
                  }
                : undefined;
        const protocol = options.protocol as
            | connection_request.ProtocolVersion
            | undefined;
        return {
            protocol,
            clientName: options.clientName,
            addresses: options.addresses,
            tlsMode: options.useTLS
                ? connection_request.TlsMode.SecureTls
                : connection_request.TlsMode.NoTls,
            requestTimeout: options.requestTimeout,
            clusterModeEnabled: false,
            readFrom,
            authenticationInfo,
        };
    }

    /**
     * @internal
     */
    protected connectToServer(options: BaseClientConfiguration): Promise<void> {
        return new Promise((resolve, reject) => {
            this.promiseCallbackFunctions[0] = [resolve, reject];

            const message = connection_request.ConnectionRequest.create(
                this.createClientRequest(options),
            );

            this.writeOrBufferRequest(
                message,
                (
                    message: connection_request.ConnectionRequest,
                    writer: Writer,
                ) => {
                    connection_request.ConnectionRequest.encodeDelimited(
                        message,
                        writer,
                    );
                },
            );
        });
    }

    /**
     *  Terminate the client by closing all associated resources, including the socket and any active promises.
     *  All open promises will be closed with an exception.
     * @param errorMessage - If defined, this error message will be passed along with the exceptions when closing all open promises.
     */
    public close(errorMessage?: string): void {
        this.isClosed = true;
        this.promiseCallbackFunctions.forEach(([, reject]) => {
            reject(new ClosingError(errorMessage || ""));
        });

        // Handle pubsub futures
        this.pubsubFutures.forEach(([, reject]) => {
            reject(new ClosingError(errorMessage || ""));
        });
        Logger.log("info", "Client lifetime", "disposing of client");
        this.socket.end();
    }

    /**
     * @internal
     */
    protected static async __createClientInternal<
        TConnection extends BaseClient,
    >(
        options: BaseClientConfiguration,
        connectedSocket: net.Socket,
        constructor: (
            socket: net.Socket,
            options?: BaseClientConfiguration,
        ) => TConnection,
    ): Promise<TConnection> {
        const connection = constructor(connectedSocket, options);
        await connection.connectToServer(options);
        Logger.log("info", "Client lifetime", "connected to server");
        return connection;
    }

    /**
     * @internal
     */
    protected static GetSocket(path: string): Promise<net.Socket> {
        return new Promise((resolve, reject) => {
            const socket = new net.Socket();
            socket
                .connect(path)
                .once("connect", () => resolve(socket))
                .once("error", reject);
        });
    }

    /**
     * @internal
     */
    protected static async createClientInternal<TConnection extends BaseClient>(
        options: BaseClientConfiguration,
        constructor: (
            socket: net.Socket,
            options?: BaseClientConfiguration,
        ) => TConnection,
    ): Promise<TConnection> {
        const path = await StartSocketConnection();
        const socket = await this.GetSocket(path);

        try {
            return await this.__createClientInternal<TConnection>(
                options,
                socket,
                constructor,
            );
        } catch (err) {
            // Ensure socket is closed
            socket.end();
            throw err;
        }
    }
}<|MERGE_RESOLUTION|>--- conflicted
+++ resolved
@@ -667,19 +667,11 @@
     }
 }
 
-<<<<<<< HEAD
-export type PubSubMsg = {
+export interface PubSubMsg {
     message: GlideString;
     channel: GlideString;
     pattern?: GlideString | null;
-};
-=======
-export interface PubSubMsg {
-    message: string;
-    channel: string;
-    pattern?: string | null;
 }
->>>>>>> 2af1e9be
 
 /**
  * @internal
