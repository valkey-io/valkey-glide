/**
 * Copyright Valkey GLIDE Project Contributors - SPDX Identifier: Apache-2.0
 */
import {
    DEFAULT_TIMEOUT_IN_MILLISECONDS,
    Script,
    StartSocketConnection,
    valueFromSplitPointer,
} from "glide-rs";
import * as net from "net";
import { Buffer, BufferWriter, Long, Reader, Writer } from "protobufjs";
import {
    AggregationType,
    BaseScanOptions,
    BitFieldGet,
    BitFieldIncrBy, // eslint-disable-line @typescript-eslint/no-unused-vars
    BitFieldOverflow, // eslint-disable-line @typescript-eslint/no-unused-vars
    BitFieldSet, // eslint-disable-line @typescript-eslint/no-unused-vars
    BitFieldSubCommands,
    BitOffset, // eslint-disable-line @typescript-eslint/no-unused-vars
    BitOffsetMultiplier, // eslint-disable-line @typescript-eslint/no-unused-vars
    BitOffsetOptions,
    BitmapIndexType,
    BitwiseOperation,
    Boundary,
    CoordOrigin, // eslint-disable-line @typescript-eslint/no-unused-vars
    ExpireOptions,
    GeoAddOptions,
    GeoBoxShape, // eslint-disable-line @typescript-eslint/no-unused-vars
    GeoCircleShape, // eslint-disable-line @typescript-eslint/no-unused-vars
    GeoSearchResultOptions,
    GeoSearchShape,
    GeoSearchStoreResultOptions,
    GeoUnit,
    GeospatialData,
    InsertPosition,
    KeyWeight,
    LPosOptions,
    ListDirection,
    MemberOrigin, // eslint-disable-line @typescript-eslint/no-unused-vars
    RangeByIndex,
    RangeByLex,
    RangeByScore,
    RestoreOptions,
    ScoreFilter,
    SearchOrigin,
    SetOptions,
    StreamAddOptions,
    StreamClaimOptions,
    StreamGroupOptions,
    StreamPendingOptions,
    StreamReadGroupOptions,
    StreamReadOptions,
    StreamTrimOptions,
    TimeUnit,
    ZAddOptions,
    convertElementsAndScores,
    createAppend,
    createBLMPop,
    createBLMove,
    createBLPop,
    createBRPop,
    createBZMPop,
    createBZPopMax,
    createBZPopMin,
    createBitCount,
    createBitField,
    createBitOp,
    createBitPos,
    createDecr,
    createDecrBy,
    createDel,
    createDump,
    createExists,
    createExpire,
    createExpireAt,
    createExpireTime,
    createFCall,
    createFCallReadOnly,
    createGeoAdd,
    createGeoDist,
    createGeoHash,
    createGeoPos,
    createGeoSearch,
    createGeoSearchStore,
    createGet,
    createGetBit,
    createGetDel,
    createGetEx,
    createGetRange,
    createHDel,
    createHExists,
    createHGet,
    createHGetAll,
    createHIncrBy,
    createHIncrByFloat,
    createHKeys,
    createHLen,
    createHMGet,
    createHRandField,
    createHScan,
    createHSet,
    createHSetNX,
    createHStrlen,
    createHVals,
    createIncr,
    createIncrBy,
    createIncrByFloat,
    createLCS,
    createLIndex,
    createLInsert,
    createLLen,
    createLMPop,
    createLMove,
    createLPop,
    createLPos,
    createLPush,
    createLPushX,
    createLRange,
    createLRem,
    createLSet,
    createLTrim,
    createMGet,
    createMSet,
    createMSetNX,
    createObjectEncoding,
    createObjectFreq,
    createObjectIdletime,
    createObjectRefcount,
    createPExpire,
    createPExpireAt,
    createPExpireTime,
    createPTTL,
    createPersist,
    createPfAdd,
    createPfCount,
    createPfMerge,
    createPubSubChannels,
    createPubSubNumPat,
    createPubSubNumSub,
    createRPop,
    createRPush,
    createRPushX,
    createRename,
    createRenameNX,
    createRestore,
    createSAdd,
    createSCard,
    createSDiff,
    createSDiffStore,
    createSInter,
    createSInterCard,
    createSInterStore,
    createSIsMember,
    createSMIsMember,
    createSMembers,
    createSMove,
    createSPop,
    createSRandMember,
    createSRem,
    createSScan,
    createSUnion,
    createSUnionStore,
    createSet,
    createSetBit,
    createSetRange,
    createStrlen,
    createTTL,
    createTouch,
    createType,
    createUnlink,
    createWait,
    createWatch,
    createXAck,
    createXAdd,
    createXAutoClaim,
    createXClaim,
    createXDel,
    createXGroupCreate,
    createXGroupCreateConsumer,
    createXGroupDelConsumer,
    createXGroupDestroy,
    createXGroupSetid,
    createXInfoConsumers,
    createXInfoGroups,
    createXInfoStream,
    createXLen,
    createXPending,
    createXRange,
    createXRead,
    createXReadGroup,
    createXRevRange,
    createXTrim,
    createZAdd,
    createZCard,
    createZCount,
    createZDiff,
    createZDiffStore,
    createZDiffWithScores,
    createZIncrBy,
    createZInter,
    createZInterCard,
    createZInterstore,
    createZLexCount,
    createZMPop,
    createZMScore,
    createZPopMax,
    createZPopMin,
    createZRandMember,
    createZRange,
    createZRangeStore,
    createZRangeWithScores,
    createZRank,
    createZRem,
    createZRemRangeByLex,
    createZRemRangeByRank,
    createZRemRangeByScore,
    createZRevRank,
    createZRevRankWithScore,
    createZScan,
    createZScore,
    createZUnion,
    createZUnionStore,
} from "./Commands";
import {
    ClosingError,
    ConfigurationError,
    ConnectionError,
    ExecAbortError,
    RedisError,
    RequestError,
    TimeoutError,
} from "./Errors";
import { GlideClientConfiguration } from "./GlideClient";
import { GlideClusterClientConfiguration } from "./GlideClusterClient";
import { Logger } from "./Logger";
import {
    command_request,
    connection_request,
    response,
} from "./ProtobufMessage";

/* eslint-disable-next-line @typescript-eslint/no-explicit-any */
type PromiseFunction = (value?: any) => void;
type ErrorFunction = (error: RedisError) => void;
export type ReturnTypeRecord = { [key: string]: ReturnType };
export type ReturnTypeMap = Map<string, ReturnType>;
export type ReturnTypeAttribute = {
    value: ReturnType;
    attributes: ReturnTypeRecord;
};
export enum ProtocolVersion {
    /** Use RESP2 to communicate with the server nodes. */
    RESP2 = connection_request.ProtocolVersion.RESP2,
    /** Use RESP3 to communicate with the server nodes. */
    RESP3 = connection_request.ProtocolVersion.RESP3,
}
export type ReturnType =
    | "OK"
    | string
    | number
    | null
    | boolean
    | bigint
    | Buffer
    | Set<ReturnType>
    | ReturnTypeRecord
    | ReturnTypeMap
    | ReturnTypeAttribute
    | ReturnType[];

/**
 * Union type that can store either a valid UTF-8 string or array of bytes.
 */
export type GlideString = string | Buffer;

/**
 * Enum representing the different types of decoders.
 */
export enum Decoder {
    /**
     * Decodes the response into a buffer array.
     */
    Bytes,
    /**
     * Decodes the response into a string.
     */
    String,
}

/** An extension to command option types with {@link Decoder}. */
export type DecoderOption = {
    /**
     * {@link Decoder} type which defines how to handle the response.
     * If not set, the {@link BaseClientConfiguration.defaultDecoder|default decoder} will be used.
     */
    decoder?: Decoder;
};

/** A replacement for `Record<GlideString, T>` - array of key-value pairs. */
export type GlideRecord<T> = {
    /** The value name. */
    key: GlideString;
    /** The value itself. */
    value: T;
}[];

/**
<<<<<<< HEAD
 * Data type which represents how data are returned from sorted sets or insterted there.
=======
 * Data type which represents sorted sets data, including elements and their respective scores.
>>>>>>> c5fa3361
 * Similar to `Record<GlideString, number>` - see {@link GlideRecord}.
 */
export type SortedSetDataType = {
    /** The sorted set element name. */
    element: GlideString;
    /** The element score. */
    score: number;
}[];

/**
<<<<<<< HEAD
 * Data type which represents how data are returned from hashes or insterted there.
 * Similar to `Record<GlideString, GlideString>` - see {@link GlideRecord}.
 */
export type HashDataType = {
    /** The hash element name. */
    field: GlideString;
    /** The hash element value. */
    value: GlideString;
}[];

/**
 * Data type which reflects now stream entries are returned.
 * The keys of the record are stream entry IDs, which are mapped to key-value pairs of the data.
 */
export type StreamEntryDataType = Record<string, [GlideString, GlideString][]>;

/**
 * @internal
 * Convert `GlideRecord<number>` recevied after resolving the value pointer into `SortedSetDataType`.
 */
function convertGlideRecordForZSet(
    res: GlideRecord<number>,
): SortedSetDataType {
    return res.map((e) => {
        return { element: e.key, score: e.value };
    });
}

/**
 * @internal
 * Downcast `GlideRecord` to `Record`. Use if you are 146% aware that `data` keys are always strings.
 */
export function glideRecordToRecord<T>(
    data: GlideRecord<T>,
): Record<string, T> {
    const res: Record<string, T> = {};

    for (const pair of data) {
        res[pair.key as string] = pair.value;
    }

    return res;
}

/** Represents the return type of {@link xinfoStream} command. */
export type ReturnTypeXinfoStream = Record<
    string,
    | StreamEntries
    | Record<string, StreamEntries | Record<string, StreamEntries>[]>[]
>;

/**
 * Represents an array of Stream Entires in the response of {@link xinfoStream} command.
 * See {@link ReturnTypeXinfoStream}.
 */
export type StreamEntries =
    | GlideString
    | number
    | (GlideString | number | GlideString[])[][];

=======
 * This function converts an input from HashDataType or Record types to HashDataType.
 *
 * @param fieldsAndValues - field names and their values.
 * @returns HashDataType array containing field names and their values.
 */
export function convertFieldsAndValuesForHset(
    fieldsAndValues: HashDataType | Record<string, GlideString>,
): HashDataType {
    let finalFieldAndValues = [];

    if (!Array.isArray(fieldsAndValues)) {
        finalFieldAndValues = Object.entries(fieldsAndValues).map((e) => {
            return { field: e[0], value: e[1] };
        });
    } else {
        finalFieldAndValues = fieldsAndValues;
    }

    return finalFieldAndValues;
}

/**
 * This function converts an input from Record or GlideRecord types to GlideRecord.
 *
 * @param record - input record in either Record or GlideRecord types.
 * @returns same data in GlideRecord type.
 */
export function convertRecordToGlideRecord(
    record: Record<string, GlideString> | GlideRecord<GlideString>,
): GlideRecord<GlideString> {
    if (!Array.isArray(record)) {
        return Object.entries(record).map((e) => {
            return { key: e[0], value: e[1] };
        });
    }

    return record;
}

>>>>>>> c5fa3361
/**
 * Our purpose in creating PointerResponse type is to mark when response is of number/long pointer response type.
 * Consequently, when the response is returned, we can check whether it is instanceof the PointerResponse type and pass it to the Rust core function with the proper parameters.
 */
class PointerResponse {
    pointer: number | Long | null;
    // As Javascript does not support 64-bit integers,
    // we split the Rust u64 pointer into two u32 integers (high and low) and build it again when we call value_from_split_pointer, the Rust function.
    high: number | undefined;
    low: number | undefined;

    constructor(
        pointer: number | Long | null,
        high?: number | undefined,
        low?: number | undefined,
    ) {
        this.pointer = pointer;
        this.high = high;
        this.low = low;
    }
}

/**
 * Data type which represents how data are returned from hashes or insterted there.
 * Similar to `Record<GlideString, GlideString>` - see {@link GlideRecord}.
 */
export type HashDataType = {
    /** The hash element name. */
    field: GlideString;
    /** The hash element value. */
    value: GlideString;
}[];

/** Represents the credentials for connecting to a server. */
export type RedisCredentials = {
    /**
     * The username that will be used for authenticating connections to the Valkey servers.
     * If not supplied, "default" will be used.
     */
    username?: string;
    /**
     * The password that will be used for authenticating connections to the Valkey servers.
     */
    password: string;
};

/** Represents the client's read from strategy. */
export type ReadFrom =
    /** Always get from primary, in order to get the freshest data.*/
    | "primary"
    /** Spread the requests between all replicas in a round robin manner.
        If no replica is available, route the requests to the primary.*/
    | "preferReplica";

/**
 * Configuration settings for creating a client. Shared settings for standalone and cluster clients.
 */
export type BaseClientConfiguration = {
    /**
     * DNS Addresses and ports of known nodes in the cluster.
     * If the server is in cluster mode the list can be partial, as the client will attempt to map out the cluster and find all nodes.
     * If the server is in standalone mode, only nodes whose addresses were provided will be used by the client.
     *
     * @example
     * ```typescript
     * configuration.addresses =
     * [
     *   { address: sample-address-0001.use1.cache.amazonaws.com, port:6378 },
     *   { address: sample-address-0002.use2.cache.amazonaws.com }
     *   { address: sample-address-0003.use2.cache.amazonaws.com, port:6380 }
     * ]
     * ```
     */
    addresses: {
        host: string;
        /**
         * If port isn't supplied, 6379 will be used
         */
        port?: number;
    }[];
    /**
     * True if communication with the cluster should use Transport Level Security.
     * Should match the TLS configuration of the server/cluster,
     * otherwise the connection attempt will fail.
     */
    useTLS?: boolean;
    /**
     * Credentials for authentication process.
     * If none are set, the client will not authenticate itself with the server.
     */
    credentials?: RedisCredentials;
    /**
     * The duration in milliseconds that the client should wait for a request to complete.
     * This duration encompasses sending the request, awaiting for a response from the server, and any required reconnections or retries.
     * If the specified timeout is exceeded for a pending request, it will result in a timeout error.
     * If not set, a default value will be used.
     * Value must be an integer.
     */
    requestTimeout?: number;
    /**
     * Represents the client's read from strategy.
     * If not set, `Primary` will be used.
     */
    readFrom?: ReadFrom;
    /**
     * Choose the Redis protocol to be used with the server.
     * If not set, `RESP3` will be used.
     */
    protocol?: ProtocolVersion;
    /**
     * Client name to be used for the client. Will be used with CLIENT SETNAME command during connection establishment.
     */
    clientName?: string;
    /**
     * Default decoder when decoder is not set per command.
     * If not set, 'Decoder.String' will be used.
     */
    defaultDecoder?: Decoder;
};

export type ScriptOptions = {
    /**
     * The keys that are used in the script.
     */
    keys?: GlideString[];
    /**
     * The arguments for the script.
     */
    args?: GlideString[];
    /**
     * {@link Decoder} type which defines how to handle the responses. If not set, the default decoder from the client config will be used.
     */
    decoder?: Decoder;
};

function getRequestErrorClass(
    type: response.RequestErrorType | null | undefined,
): typeof RequestError {
    if (type === response.RequestErrorType.Disconnect) {
        return ConnectionError;
    }

    if (type === response.RequestErrorType.ExecAbort) {
        return ExecAbortError;
    }

    if (type === response.RequestErrorType.Timeout) {
        return TimeoutError;
    }

    if (type === response.RequestErrorType.Unspecified) {
        return RequestError;
    }

    return RequestError;
}

export type PubSubMsg = {
    message: GlideString;
    channel: GlideString;
    pattern?: GlideString | null;
};

export type WritePromiseOptions = {
    decoder?: Decoder;
    route?: command_request.Routes;
};
export class BaseClient {
    private socket: net.Socket;
    private readonly promiseCallbackFunctions: [
        PromiseFunction,
        ErrorFunction,
    ][] = [];
    private readonly availableCallbackSlots: number[] = [];
    private requestWriter = new BufferWriter();
    private writeInProgress = false;
    private remainingReadData: Uint8Array | undefined;
    private readonly requestTimeout: number; // Timeout in milliseconds
    private isClosed = false;
    protected defaultDecoder = Decoder.String;
    private readonly pubsubFutures: [PromiseFunction, ErrorFunction][] = [];
    private pendingPushNotification: response.Response[] = [];
    private config: BaseClientConfiguration | undefined;

    protected configurePubsub(
        options: GlideClusterClientConfiguration | GlideClientConfiguration,
        configuration: connection_request.IConnectionRequest,
    ) {
        if (options.pubsubSubscriptions) {
            if (options.protocol == ProtocolVersion.RESP2) {
                throw new ConfigurationError(
                    "PubSub subscriptions require RESP3 protocol, but RESP2 was configured.",
                );
            }

            const { context, callback } = options.pubsubSubscriptions;

            if (context && !callback) {
                throw new ConfigurationError(
                    "PubSub subscriptions with a context require a callback function to be configured.",
                );
            }

            configuration.pubsubSubscriptions =
                connection_request.PubSubSubscriptions.create({});

            for (const [channelType, channelsPatterns] of Object.entries(
                options.pubsubSubscriptions.channelsAndPatterns,
            )) {
                let entry =
                    configuration.pubsubSubscriptions!
                        .channelsOrPatternsByType![parseInt(channelType)];

                if (!entry) {
                    entry = connection_request.PubSubChannelsOrPatterns.create({
                        channelsOrPatterns: [],
                    });
                    configuration.pubsubSubscriptions!.channelsOrPatternsByType![
                        parseInt(channelType)
                    ] = entry;
                }

                for (const channelPattern of channelsPatterns) {
                    entry.channelsOrPatterns!.push(Buffer.from(channelPattern));
                }
            }
        }
    }
    private handleReadData(data: Buffer) {
        const buf = this.remainingReadData
            ? Buffer.concat([this.remainingReadData, data])
            : data;
        let lastPos = 0;
        const reader = Reader.create(buf);

        while (reader.pos < reader.len) {
            lastPos = reader.pos;
            let message = undefined;

            try {
                message = response.Response.decodeDelimited(reader);
            } catch (err) {
                if (err instanceof RangeError) {
                    // Partial response received, more data is required
                    this.remainingReadData = buf.slice(lastPos);
                    return;
                } else {
                    // Unhandled error
                    const err_message = `Failed to decode the response: ${err}`;
                    Logger.log("error", "connection", err_message);
                    this.close(err_message);
                    return;
                }
            }

            if (message.isPush) {
                this.processPush(message);
            } else {
                this.processResponse(message);
            }
        }

        this.remainingReadData = undefined;
    }

    processResponse(message: response.Response) {
        if (message.closingError != null) {
            this.close(message.closingError);
            return;
        }

        const [resolve, reject] =
            this.promiseCallbackFunctions[message.callbackIdx];
        this.availableCallbackSlots.push(message.callbackIdx);

        if (message.requestError != null) {
            const errorType = getRequestErrorClass(message.requestError.type);
            reject(new errorType(message.requestError.message ?? undefined));
        } else if (message.respPointer != null) {
            let pointer;

            if (typeof message.respPointer === "number") {
                // Response from type number
                pointer = new PointerResponse(message.respPointer);
            } else {
                // Response from type long
                pointer = new PointerResponse(
                    message.respPointer,
                    message.respPointer.high,
                    message.respPointer.low,
                );
            }

            resolve(pointer);
        } else if (message.constantResponse === response.ConstantResponse.OK) {
            resolve("OK");
        } else {
            resolve(null);
        }
    }

    processPush(response: response.Response) {
        if (response.closingError != null || !response.respPointer) {
            const errMsg = response.closingError
                ? response.closingError
                : "Client Error - push notification without resp_pointer";

            this.close(errMsg);
            return;
        }

        const [callback, context] = this.getPubsubCallbackAndContext(
            this.config!,
        );

        if (callback) {
            const pubsubMessage =
                this.notificationToPubSubMessageSafe(response);

            if (pubsubMessage) {
                callback(pubsubMessage, context);
            }
        } else {
            this.pendingPushNotification.push(response);
            this.completePubSubFuturesSafe();
        }
    }

    /**
     * @internal
     */
    protected constructor(
        socket: net.Socket,
        options?: BaseClientConfiguration,
    ) {
        // if logger has been initialized by the external-user on info level this log will be shown
        Logger.log("info", "Client lifetime", `construct client`);
        this.config = options;
        this.requestTimeout =
            options?.requestTimeout ?? DEFAULT_TIMEOUT_IN_MILLISECONDS;
        this.socket = socket;
        this.socket
            .on("data", (data) => this.handleReadData(data))
            .on("error", (err) => {
                console.error(`Server closed: ${err}`);
                this.close();
            });
        this.defaultDecoder = options?.defaultDecoder ?? Decoder.String;
    }

    private getCallbackIndex(): number {
        return (
            this.availableCallbackSlots.pop() ??
            this.promiseCallbackFunctions.length
        );
    }

    private writeBufferedRequestsToSocket() {
        this.writeInProgress = true;
        const requests = this.requestWriter.finish();
        this.requestWriter.reset();

        this.socket.write(requests, undefined, () => {
            if (this.requestWriter.len > 0) {
                this.writeBufferedRequestsToSocket();
            } else {
                this.writeInProgress = false;
            }
        });
    }

    /**
     * @internal
     */
    protected createWritePromise<T>(
        command:
            | command_request.Command
            | command_request.Command[]
            | command_request.ScriptInvocation,
        options: WritePromiseOptions = {},
    ): Promise<T> {
        const { decoder = this.defaultDecoder, route } = options;
        const stringDecoder = decoder === Decoder.String ? true : false;

        if (this.isClosed) {
            throw new ClosingError(
                "Unable to execute requests; the client is closed. Please create a new client.",
            );
        }

        return new Promise((resolve, reject) => {
            const callbackIndex = this.getCallbackIndex();
            this.promiseCallbackFunctions[callbackIndex] = [
                (resolveAns: T) => {
                    try {
                        if (resolveAns instanceof PointerResponse) {
                            if (typeof resolveAns === "number") {
                                resolveAns = valueFromSplitPointer(
                                    0,
                                    resolveAns,
                                    stringDecoder,
                                ) as T;
                            } else {
                                resolveAns = valueFromSplitPointer(
                                    resolveAns.high!,
                                    resolveAns.low!,
                                    stringDecoder,
                                ) as T;
                            }
                        }

                        resolve(resolveAns);
                    } catch (err) {
                        Logger.log(
                            "error",
                            "Decoder",
                            `Decoding error: '${err}'`,
                        );
                        reject(err);
                    }
                },
                reject,
            ];
            this.writeOrBufferCommandRequest(callbackIndex, command, route);
        });
    }

    private writeOrBufferCommandRequest(
        callbackIdx: number,
        command:
            | command_request.Command
            | command_request.Command[]
            | command_request.ScriptInvocation,
        route?: command_request.Routes,
    ) {
        const message = Array.isArray(command)
            ? command_request.CommandRequest.create({
                  callbackIdx,
                  transaction: command_request.Transaction.create({
                      commands: command,
                  }),
              })
            : command instanceof command_request.Command
              ? command_request.CommandRequest.create({
                    callbackIdx,
                    singleCommand: command,
                })
              : command_request.CommandRequest.create({
                    callbackIdx,
                    scriptInvocation: command,
                });
        message.route = route;

        this.writeOrBufferRequest(
            message,
            (message: command_request.CommandRequest, writer: Writer) => {
                command_request.CommandRequest.encodeDelimited(message, writer);
            },
        );
    }

    private writeOrBufferRequest<TRequest>(
        message: TRequest,
        encodeDelimited: (message: TRequest, writer: Writer) => void,
    ) {
        encodeDelimited(message, this.requestWriter);

        if (this.writeInProgress) {
            return;
        }

        this.writeBufferedRequestsToSocket();
    }

    // Define a common function to process the result of a transaction with set commands
    /**
     * @internal
     */
    protected processResultWithSetCommands(
        result: ReturnType[] | null,
        setCommandsIndexes: number[],
    ): ReturnType[] | null {
        if (result === null) {
            return null;
        }

        for (const index of setCommandsIndexes) {
            result[index] = new Set<ReturnType>(result[index] as ReturnType[]);
        }

        return result;
    }

    cancelPubSubFuturesWithExceptionSafe(exception: ConnectionError): void {
        while (this.pubsubFutures.length > 0) {
            const nextFuture = this.pubsubFutures.shift();

            if (nextFuture) {
                const [, reject] = nextFuture;
                reject(exception);
            }
        }
    }

    isPubsubConfigured(
        config: GlideClientConfiguration | GlideClusterClientConfiguration,
    ): boolean {
        return !!config.pubsubSubscriptions;
    }

    getPubsubCallbackAndContext(
        config: GlideClientConfiguration | GlideClusterClientConfiguration,
        /* eslint-disable-next-line @typescript-eslint/no-explicit-any */
    ): [((msg: PubSubMsg, context: any) => void) | null | undefined, any] {
        if (config.pubsubSubscriptions) {
            return [
                config.pubsubSubscriptions.callback,
                config.pubsubSubscriptions.context,
            ];
        }

        return [null, null];
    }

    public async getPubSubMessage(): Promise<PubSubMsg> {
        if (this.isClosed) {
            throw new ClosingError(
                "Unable to execute requests; the client is closed. Please create a new client.",
            );
        }

        if (!this.isPubsubConfigured(this.config!)) {
            throw new ConfigurationError(
                "The operation will never complete since there was no pubsbub subscriptions applied to the client.",
            );
        }

        if (this.getPubsubCallbackAndContext(this.config!)[0]) {
            throw new ConfigurationError(
                "The operation will never complete since messages will be passed to the configured callback.",
            );
        }

        return new Promise((resolve, reject) => {
            this.pubsubFutures.push([resolve, reject]);
            this.completePubSubFuturesSafe();
        });
    }

    public tryGetPubSubMessage(decoder?: Decoder): PubSubMsg | null {
        if (this.isClosed) {
            throw new ClosingError(
                "Unable to execute requests; the client is closed. Please create a new client.",
            );
        }

        if (!this.isPubsubConfigured(this.config!)) {
            throw new ConfigurationError(
                "The operation will never complete since there was no pubsbub subscriptions applied to the client.",
            );
        }

        if (this.getPubsubCallbackAndContext(this.config!)[0]) {
            throw new ConfigurationError(
                "The operation will never complete since messages will be passed to the configured callback.",
            );
        }

        let msg: PubSubMsg | null = null;
        this.completePubSubFuturesSafe();

        while (this.pendingPushNotification.length > 0 && !msg) {
            const pushNotification = this.pendingPushNotification.shift()!;
            msg = this.notificationToPubSubMessageSafe(
                pushNotification,
                decoder,
            );
        }

        return msg;
    }
    notificationToPubSubMessageSafe(
        pushNotification: response.Response,
        decoder?: Decoder,
    ): PubSubMsg | null {
        let msg: PubSubMsg | null = null;
        const responsePointer = pushNotification.respPointer;
        let nextPushNotificationValue: Record<string, unknown> = {};
        const isStringDecoder =
            (decoder ?? this.defaultDecoder) === Decoder.String;

        if (responsePointer) {
            if (typeof responsePointer !== "number") {
                nextPushNotificationValue = valueFromSplitPointer(
                    responsePointer.high,
                    responsePointer.low,
                    isStringDecoder,
                ) as Record<string, unknown>;
            } else {
                nextPushNotificationValue = valueFromSplitPointer(
                    0,
                    responsePointer,
                    isStringDecoder,
                ) as Record<string, unknown>;
            }

            const messageKind = nextPushNotificationValue["kind"];

            if (messageKind === "Disconnect") {
                Logger.log(
                    "warn",
                    "disconnect notification",
                    "Transport disconnected, messages might be lost",
                );
            } else if (
                messageKind === "Message" ||
                messageKind === "PMessage" ||
                messageKind === "SMessage"
            ) {
                const values = nextPushNotificationValue[
                    "values"
                ] as GlideString[];

                if (messageKind === "PMessage") {
                    msg = {
                        message: values[2],
                        channel: values[1],
                        pattern: values[0],
                    };
                } else {
                    msg = {
                        message: values[1],
                        channel: values[0],
                        pattern: null,
                    };
                }
            } else if (
                messageKind === "PSubscribe" ||
                messageKind === "Subscribe" ||
                messageKind === "SSubscribe" ||
                messageKind === "Unsubscribe" ||
                messageKind === "SUnsubscribe" ||
                messageKind === "PUnsubscribe"
            ) {
                // pass
            } else {
                Logger.log(
                    "error",
                    "unknown notification",
                    `Unknown notification: '${messageKind}'`,
                );
            }
        }

        return msg;
    }
    completePubSubFuturesSafe() {
        while (
            this.pendingPushNotification.length > 0 &&
            this.pubsubFutures.length > 0
        ) {
            const nextPushNotification = this.pendingPushNotification.shift()!;
            const pubsubMessage =
                this.notificationToPubSubMessageSafe(nextPushNotification);

            if (pubsubMessage) {
                const [resolve] = this.pubsubFutures.shift()!;
                resolve(pubsubMessage);
            }
        }
    }

    /** Get the value associated with the given key, or null if no such value exists.
     *
     * @see {@link https://valkey.io/commands/get/|valkey.io} for details.
     *
     * @param key - The key to retrieve from the database.
     * @param decoder - (Optional) {@link Decoder} type which defines how to handle the response.
     *     If not set, the {@link BaseClientConfiguration.defaultDecoder|default decoder} will be used.
     * @returns If `key` exists, returns the value of `key`. Otherwise, return null.
     *
     * @example
     * ```typescript
     * // Example usage of get method to retrieve the value of a key
     * const result = await client.get("key");
     * console.log(result); // Output: 'value'
     * // Example usage of get method to retrieve the value of a key with Bytes decoder
     * const result = await client.get("key", Decoder.Bytes);
     * console.log(result); // Output: {"data": [118, 97, 108, 117, 101], "type": "Buffer"}
     * ```
     */
    public async get(
        key: GlideString,
        decoder?: Decoder,
    ): Promise<GlideString | null> {
        return this.createWritePromise(createGet(key), { decoder: decoder });
    }

    /**
     * Get the value of `key` and optionally set its expiration. `GETEX` is similar to {@link get}.
     *
     * @see {@link https://valkey.io/commands/getex/|valkey.op} for more details.
     * @remarks Since Valkey version 6.2.0.
     *
     * @param key - The key to retrieve from the database.
     * @param options - (Optional) Additional Parameters:
     * - (Optional) `expiry`: expiriation to the given key:
     * `"persist"` will retain the time to live associated with the key. Equivalent to `PERSIST` in the VALKEY API.
     * Otherwise, a {@link TimeUnit} and duration of the expire time should be specified.
     * - (Optional) `decoder`: see {@link DecoderOption}.
     * @returns If `key` exists, returns the value of `key` as a `string`. Otherwise, return `null`.
     *
     * @example
     * ```typescript
     * const result = await client.getex("key", {expiry: { type: TimeUnit.Seconds, count: 5 }});
     * console.log(result); // Output: 'value'
     * ```
     */
    public async getex(
        key: GlideString,
        options?: {
            expiry: "persist" | { type: TimeUnit; duration: number };
        } & DecoderOption,
    ): Promise<GlideString | null> {
        return this.createWritePromise(createGetEx(key, options?.expiry), {
            decoder: options?.decoder,
        });
    }

    /**
     * Gets a string value associated with the given `key`and deletes the key.
     *
     * @see {@link https://valkey.io/commands/getdel/|valkey.io} for details.
     *
     * @param key - The key to retrieve from the database.
     * @param decoder - (Optional) {@link Decoder} type which defines how to handle the response.
     *     If not set, the {@link BaseClientConfiguration.defaultDecoder|default decoder} will be used.
     * @returns If `key` exists, returns the `value` of `key`. Otherwise, return `null`.
     *
     * @example
     * ```typescript
     * const result = client.getdel("key");
     * console.log(result); // Output: 'value'
     *
     * const value = client.getdel("key");  // value is null
     * ```
     */
    public async getdel(
        key: GlideString,
        decoder?: Decoder,
    ): Promise<GlideString | null> {
        return this.createWritePromise(createGetDel(key), { decoder: decoder });
    }

    /**
     * Returns the substring of the string value stored at `key`, determined by the offsets
     * `start` and `end` (both are inclusive). Negative offsets can be used in order to provide
     * an offset starting from the end of the string. So `-1` means the last character, `-2` the
     * penultimate and so forth. If `key` does not exist, an empty string is returned. If `start`
     * or `end` are out of range, returns the substring within the valid range of the string.
     *
     * @see {@link https://valkey.io/commands/getrange/|valkey.io} for details.
     *
     * @param key - The key of the string.
     * @param start - The starting offset.
     * @param end - The ending offset.
     * @param decoder - (Optional) {@link Decoder} type which defines how to handle the response.
     *     If not set, the {@link BaseClientConfiguration.defaultDecoder|default decoder} will be used.
     * @returns A substring extracted from the value stored at `key`.
     *
     * @example
     * ```typescript
     * await client.set("mykey", "This is a string")
     * let result = await client.getrange("mykey", 0, 3)
     * console.log(result); // Output: "This"
     * result = await client.getrange("mykey", -3, -1)
     * console.log(result); // Output: "ing" - extracted last 3 characters of a string
     * result = await client.getrange("mykey", 0, 100)
     * console.log(result); // Output: "This is a string"
     * result = await client.getrange("mykey", 5, 6)
     * console.log(result); // Output: ""
     * ```
     */
    public async getrange(
        key: GlideString,
        start: number,
        end: number,
        decoder?: Decoder,
    ): Promise<GlideString | null> {
        return this.createWritePromise(createGetRange(key, start, end), {
            decoder: decoder,
        });
    }

    /** Set the given key with the given value. Return value is dependent on the passed options.
     *
     * @see {@link https://valkey.io/commands/set/|valkey.io} for details.
     *
     * @param key - The key to store.
     * @param value - The value to store with the given key.
     * @param options - (Optional) See {@link SetOptions} and {@link DecoderOption}.
     * @returns - If the value is successfully set, return OK.
     * If value isn't set because of `onlyIfExists` or `onlyIfDoesNotExist` conditions, return null.
     * If `returnOldValue` is set, return the old value as a string.
     *
     * @example
     * ```typescript
     * // Example usage of set method to set a key-value pair
     * const result = await client.set("my_key", "my_value");
     * console.log(result); // Output: 'OK'
     *
     * // Example usage of set method with conditional options and expiration
     * const result2 = await client.set("key", "new_value", {conditionalSet: "onlyIfExists", expiry: { type: TimeUnit.Seconds, count: 5 }});
     * console.log(result2); // Output: 'OK' - Set "new_value" to "key" only if "key" already exists, and set the key expiration to 5 seconds.
     *
     * // Example usage of set method with conditional options and returning old value
     * const result3 = await client.set("key", "value", {conditionalSet: "onlyIfDoesNotExist", returnOldValue: true});
     * console.log(result3); // Output: 'new_value' - Returns the old value of "key".
     *
     * // Example usage of get method to retrieve the value of a key
     * const result4 = await client.get("key");
     * console.log(result4); // Output: 'new_value' - Value wasn't modified back to being "value" because of "NX" flag.
     * ```
     */
    public async set(
        key: GlideString,
        value: GlideString,
        options?: SetOptions & DecoderOption,
    ): Promise<"OK" | GlideString | null> {
        return this.createWritePromise(createSet(key, value, options), {
            decoder: options?.decoder,
        });
    }

    /**
     * Removes the specified keys. A key is ignored if it does not exist.
     *
     * @see {@link https://valkey.io/commands/del/|valkey.io} for details.
     *
     * @param keys - The keys we wanted to remove.
     * @returns The number of keys that were removed.
     *
     * @example
     * ```typescript
     * // Example usage of del method to delete an existing key
     * await client.set("my_key", "my_value");
     * const result = await client.del(["my_key"]);
     * console.log(result); // Output: 1
     * ```
     *
     * @example
     * ```typescript
     * // Example usage of del method for a non-existing key
     * const result = await client.del(["non_existing_key"]);
     * console.log(result); // Output: 0
     * ```
     */
    public async del(keys: GlideString[]): Promise<number> {
        return this.createWritePromise(createDel(keys));
    }

    /**
     * Serialize the value stored at `key` in a Valkey-specific format and return it to the user.
     *
     * @see {@link https://valkey.io/commands/dump/|valkey.io} for details.
     *
     * @param key - The `key` to serialize.
     * @returns The serialized value of the data stored at `key`. If `key` does not exist, `null` will be returned.
     *
     * @example
     * ```typescript
     * let result = await client.dump("myKey");
     * console.log(result); // Output: the serialized value of "myKey"
     * ```
     *
     * @example
     * ```typescript
     * result = await client.dump("nonExistingKey");
     * console.log(result); // Output: `null`
     * ```
     */
    public async dump(key: GlideString): Promise<Buffer | null> {
        return this.createWritePromise(createDump(key), {
            decoder: Decoder.Bytes,
        });
    }

    /**
     * Create a `key` associated with a `value` that is obtained by deserializing the provided
     * serialized `value` (obtained via {@link dump}).
     *
     * @see {@link https://valkey.io/commands/restore/|valkey.io} for details.
     * @remarks `options.idletime` and `options.frequency` modifiers cannot be set at the same time.
     *
     * @param key - The `key` to create.
     * @param ttl - The expiry time (in milliseconds). If `0`, the `key` will persist.
     * @param value - The serialized value to deserialize and assign to `key`.
     * @param options - (Optional) Restore options {@link RestoreOptions}.
     * @returns Return "OK" if the `key` was successfully restored with a `value`.
     *
     * @example
     * ```typescript
     * const result = await client.restore("myKey", 0, value);
     * console.log(result); // Output: "OK"
     * ```
     *
     * @example
     * ```typescript
     * const result = await client.restore("myKey", 1000, value, {replace: true, absttl: true});
     * console.log(result); // Output: "OK"
     * ```
     *
     * @example
     * ```typescript
     * const result = await client.restore("myKey", 0, value, {replace: true, idletime: 10});
     * console.log(result); // Output: "OK"
     * ```
     *
     * @example
     * ```typescript
     * const result = await client.restore("myKey", 0, value, {replace: true, frequency: 10});
     * console.log(result); // Output: "OK"
     * ```
     */
    public async restore(
        key: GlideString,
        ttl: number,
        value: Buffer,
        options?: RestoreOptions,
    ): Promise<"OK"> {
        return this.createWritePromise(
            createRestore(key, ttl, value, options),
            { decoder: Decoder.String },
        );
    }

    /** Retrieve the values of multiple keys.
     *
     * @see {@link https://valkey.io/commands/mget/|valkey.io} for details.
     * @remarks When in cluster mode, the command may route to multiple nodes when `keys` map to different hash slots.
     *
     * @param keys - A list of keys to retrieve values for.
     * @param decoder - (Optional) {@link Decoder} type which defines how to handle the response.
     *     If not set, the {@link BaseClientConfiguration.defaultDecoder|default decoder} will be used.
     * @returns A list of values corresponding to the provided keys. If a key is not found,
     * its corresponding value in the list will be null.
     *
     * @example
     * ```typescript
     * // Example usage of mget method to retrieve values of multiple keys
     * await client.set("key1", "value1");
     * await client.set("key2", "value2");
     * const result = await client.mget(["key1", "key2"]);
     * console.log(result); // Output: ['value1', 'value2']
     * ```
     */
    public async mget(
        keys: GlideString[],
        decoder?: Decoder,
    ): Promise<(GlideString | null)[]> {
        return this.createWritePromise(createMGet(keys), { decoder: decoder });
    }

    /** Set multiple keys to multiple values in a single operation.
     *
     * @see {@link https://valkey.io/commands/mset/|valkey.io} for details.
     * @remarks When in cluster mode, the command may route to multiple nodes when keys in `keyValueMap` map to different hash slots.
     *
     * @param keyValueMap - A key-value map consisting of keys and their respective values to set.
     * @returns always "OK".
     *
     * @example
     * ```typescript
     * // Example usage of mset method to set values for multiple keys
     * const result = await client.mset({"key1": "value1", "key2": "value2"});
     * console.log(result); // Output: 'OK'
     * ```
     */
    public async mset(keyValueMap: Record<string, string>): Promise<"OK"> {
        return this.createWritePromise(createMSet(keyValueMap));
    }

    /**
     * Sets multiple keys to values if the key does not exist. The operation is atomic, and if one or
     * more keys already exist, the entire operation fails.
     *
     * @see {@link https://valkey.io/commands/msetnx/|valkey.io} for more details.
     * @remarks When in cluster mode, all keys in `keyValueMap` must map to the same hash slot.
     *
     * @param keyValueMap - A key-value map consisting of keys and their respective values to set.
     * @returns `true` if all keys were set. `false` if no key was set.
     *
     * @example
     * ```typescript
     * const result1 = await client.msetnx({"key1": "value1", "key2": "value2"});
     * console.log(result1); // Output: `true`
     *
     * const result2 = await client.msetnx({"key2": "value4", "key3": "value5"});
     * console.log(result2); // Output: `false`
     * ```
     */
    public async msetnx(keyValueMap: Record<string, string>): Promise<boolean> {
        return this.createWritePromise(createMSetNX(keyValueMap));
    }

    /** Increments the number stored at `key` by one. If `key` does not exist, it is set to 0 before performing the operation.
     *
     * @see {@link https://valkey.io/commands/incr/|valkey.io} for details.
     *
     * @param key - The key to increment its value.
     * @returns the value of `key` after the increment.
     *
     * @example
     * ```typescript
     * // Example usage of incr method to increment the value of a key
     * await client.set("my_counter", "10");
     * const result = await client.incr("my_counter");
     * console.log(result); // Output: 11
     * ```
     */
    public async incr(key: GlideString): Promise<number> {
        return this.createWritePromise(createIncr(key));
    }

    /** Increments the number stored at `key` by `amount`. If `key` does not exist, it is set to 0 before performing the operation.
     *
     * @see {@link https://valkey.io/commands/incrby/|valkey.io} for details.
     *
     * @param key - The key to increment its value.
     * @param amount - The amount to increment.
     * @returns the value of `key` after the increment.
     *
     * @example
     * ```typescript
     * // Example usage of incrBy method to increment the value of a key by a specified amount
     * await client.set("my_counter", "10");
     * const result = await client.incrBy("my_counter", 5);
     * console.log(result); // Output: 15
     * ```
     */
    public async incrBy(key: GlideString, amount: number): Promise<number> {
        return this.createWritePromise(createIncrBy(key, amount));
    }

    /** Increment the string representing a floating point number stored at `key` by `amount`.
     * By using a negative increment value, the result is that the value stored at `key` is decremented.
     * If `key` does not exist, it is set to 0 before performing the operation.
     *
     * @see {@link https://valkey.io/commands/incrbyfloat/|valkey.io} for details.
     *
     * @param key - The key to increment its value.
     * @param amount - The amount to increment.
     * @returns the value of `key` after the increment.
     *
     * @example
     * ```typescript
     * // Example usage of incrByFloat method to increment the value of a floating point key by a specified amount
     * await client.set("my_float_counter", "10.5");
     * const result = await client.incrByFloat("my_float_counter", 2.5);
     * console.log(result); // Output: 13.0
     * ```
     */
    public async incrByFloat(
        key: GlideString,
        amount: number,
    ): Promise<number> {
        return this.createWritePromise(createIncrByFloat(key, amount));
    }

    /** Decrements the number stored at `key` by one. If `key` does not exist, it is set to 0 before performing the operation.
     *
     * @see {@link https://valkey.io/commands/decr/|valkey.io} for details.
     *
     * @param key - The key to decrement its value.
     * @returns the value of `key` after the decrement.
     *
     * @example
     * ```typescript
     * // Example usage of decr method to decrement the value of a key by 1
     * await client.set("my_counter", "10");
     * const result = await client.decr("my_counter");
     * console.log(result); // Output: 9
     * ```
     */
    public async decr(key: GlideString): Promise<number> {
        return this.createWritePromise(createDecr(key));
    }

    /** Decrements the number stored at `key` by `amount`. If `key` does not exist, it is set to 0 before performing the operation.
     *
     * @see {@link https://valkey.io/commands/decrby/|valkey.io} for details.
     *
     * @param key - The key to decrement its value.
     * @param amount - The amount to decrement.
     * @returns the value of `key` after the decrement.
     *
     * @example
     * ```typescript
     * // Example usage of decrby method to decrement the value of a key by a specified amount
     * await client.set("my_counter", "10");
     * const result = await client.decrby("my_counter", 5);
     * console.log(result); // Output: 5
     * ```
     */
    public async decrBy(key: GlideString, amount: number): Promise<number> {
        return this.createWritePromise(createDecrBy(key, amount));
    }

    /**
     * Perform a bitwise operation between multiple keys (containing string values) and store the result in the
     * `destination`.
     *
     * @see {@link https://valkey.io/commands/bitop/|valkey.io} for more details.
     * @remarks When in cluster mode, `destination` and all `keys` must map to the same hash slot.
     *
     * @param operation - The bitwise operation to perform.
     * @param destination - The key that will store the resulting string.
     * @param keys - The list of keys to perform the bitwise operation on.
     * @returns The size of the string stored in `destination`.
     *
     * @example
     * ```typescript
     * await client.set("key1", "A"); // "A" has binary value 01000001
     * await client.set("key2", "B"); // "B" has binary value 01000010
     * const result1 = await client.bitop(BitwiseOperation.AND, "destination", ["key1", "key2"]);
     * console.log(result1); // Output: 1 - The size of the resulting string stored in "destination" is 1.
     *
     * const result2 = await client.get("destination");
     * console.log(result2); // Output: "@" - "@" has binary value 01000000
     * ```
     */
    public async bitop(
        operation: BitwiseOperation,
        destination: GlideString,
        keys: GlideString[],
    ): Promise<number> {
        return this.createWritePromise(
            createBitOp(operation, destination, keys),
        );
    }

    /**
     * Returns the bit value at `offset` in the string value stored at `key`. `offset` must be greater than or equal
     * to zero.
     *
     * @see {@link https://valkey.io/commands/getbit/|valkey.io} for more details.
     *
     * @param key - The key of the string.
     * @param offset - The index of the bit to return.
     * @returns The bit at the given `offset` of the string. Returns `0` if the key is empty or if the `offset` exceeds
     * the length of the string.
     *
     * @example
     * ```typescript
     * const result = await client.getbit("key", 1);
     * console.log(result); // Output: 1 - The second bit of the string stored at "key" is set to 1.
     * ```
     */
    public async getbit(key: GlideString, offset: number): Promise<number> {
        return this.createWritePromise(createGetBit(key, offset));
    }

    /**
     * Sets or clears the bit at `offset` in the string value stored at `key`. The `offset` is a zero-based index, with
     * `0` being the first element of the list, `1` being the next element, and so on. The `offset` must be less than
     * `2^32` and greater than or equal to `0`. If a key is non-existent then the bit at `offset` is set to `value` and
     * the preceding bits are set to `0`.
     *
     * @see {@link https://valkey.io/commands/setbit/|valkey.io} for more details.
     *
     * @param key - The key of the string.
     * @param offset - The index of the bit to be set.
     * @param value - The bit value to set at `offset`. The value must be `0` or `1`.
     * @returns The bit value that was previously stored at `offset`.
     *
     * @example
     * ```typescript
     * const result = await client.setbit("key", 1, 1);
     * console.log(result); // Output: 0 - The second bit value was 0 before setting to 1.
     * ```
     */
    public async setbit(
        key: GlideString,
        offset: number,
        value: number,
    ): Promise<number> {
        return this.createWritePromise(createSetBit(key, offset, value));
    }

    /**
     * Returns the position of the first bit matching the given `bit` value. The optional starting offset
     * `start` is a zero-based index, with `0` being the first byte of the list, `1` being the next byte and so on.
     * The offset can also be a negative number indicating an offset starting at the end of the list, with `-1` being
     * the last byte of the list, `-2` being the penultimate, and so on.
     *
     * @see {@link https://valkey.io/commands/bitpos/|valkey.io} for more details.
     *
     * @param key - The key of the string.
     * @param bit - The bit value to match. Must be `0` or `1`.
     * @param start - (Optional) The starting offset. If not supplied, the search will start at the beginning of the string.
     * @returns The position of the first occurrence of `bit` in the binary value of the string held at `key`.
     *      If `start` was provided, the search begins at the offset indicated by `start`.
     *
     * @example
     * ```typescript
     * await client.set("key1", "A1");  // "A1" has binary value 01000001 00110001
     * const result1 = await client.bitpos("key1", 1);
     * console.log(result1); // Output: 1 - The first occurrence of bit value 1 in the string stored at "key1" is at the second position.
     *
     * const result2 = await client.bitpos("key1", 1, -1);
     * console.log(result2); // Output: 10 - The first occurrence of bit value 1, starting at the last byte in the string stored at "key1", is at the eleventh position.
     * ```
     */
    public async bitpos(
        key: GlideString,
        bit: number,
        start?: number,
    ): Promise<number> {
        return this.createWritePromise(createBitPos(key, bit, start));
    }

    /**
     * Returns the position of the first bit matching the given `bit` value. The offsets are zero-based indexes, with
     * `0` being the first element of the list, `1` being the next, and so on. These offsets can also be negative
     * numbers indicating offsets starting at the end of the list, with `-1` being the last element of the list, `-2`
     * being the penultimate, and so on.
     *
     * If you are using Valkey 7.0.0 or above, the optional `indexType` can also be provided to specify whether the
     * `start` and `end` offsets specify BIT or BYTE offsets. If `indexType` is not provided, BYTE offsets
     * are assumed. If BIT is specified, `start=0` and `end=2` means to look at the first three bits. If BYTE is
     * specified, `start=0` and `end=2` means to look at the first three bytes.
     *
     * @see {@link https://valkey.io/commands/bitpos/|valkey.io} for more details.
     *
     * @param key - The key of the string.
     * @param bit - The bit value to match. Must be `0` or `1`.
     * @param start - The starting offset.
     * @param end - The ending offset.
     * @param indexType - (Optional) The index offset type. This option can only be specified if you are using Valkey
     *      version 7.0.0 or above. Could be either {@link BitmapIndexType.BYTE} or {@link BitmapIndexType.BIT}. If no
     *      index type is provided, the indexes will be assumed to be byte indexes.
     * @returns The position of the first occurrence from the `start` to the `end` offsets of the `bit` in the binary
     *      value of the string held at `key`.
     *
     * @example
     * ```typescript
     * await client.set("key1", "A12");  // "A12" has binary value 01000001 00110001 00110010
     * const result1 = await client.bitposInterval("key1", 1, 1, -1);
     * console.log(result1); // Output: 10 - The first occurrence of bit value 1 in the second byte to the last byte of the string stored at "key1" is at the eleventh position.
     *
     * const result2 = await client.bitposInterval("key1", 1, 2, 9, BitmapIndexType.BIT);
     * console.log(result2); // Output: 7 - The first occurrence of bit value 1 in the third to tenth bits of the string stored at "key1" is at the eighth position.
     * ```
     */
    public async bitposInterval(
        key: GlideString,
        bit: number,
        start: number,
        end: number,
        indexType?: BitmapIndexType,
    ): Promise<number> {
        return this.createWritePromise(
            createBitPos(key, bit, start, end, indexType),
        );
    }

    /**
     * Reads or modifies the array of bits representing the string that is held at `key` based on the specified
     * `subcommands`.
     *
     * @see {@link https://valkey.io/commands/bitfield/|valkey.io} for more details.
     *
     * @param key - The key of the string.
     * @param subcommands - The subcommands to be performed on the binary value of the string at `key`, which could be
     *      any of the following:
     *
     * - {@link BitFieldGet}
     * - {@link BitFieldSet}
     * - {@link BitFieldIncrBy}
     * - {@link BitFieldOverflow}
     *
     * @returns An array of results from the executed subcommands:
     *
     * - {@link BitFieldGet} returns the value in {@link BitOffset} or {@link BitOffsetMultiplier}.
     * - {@link BitFieldSet} returns the old value in {@link BitOffset} or {@link BitOffsetMultiplier}.
     * - {@link BitFieldIncrBy} returns the new value in {@link BitOffset} or {@link BitOffsetMultiplier}.
     * - {@link BitFieldOverflow} determines the behavior of the {@link BitFieldSet} and {@link BitFieldIncrBy}
     *   subcommands when an overflow or underflow occurs. {@link BitFieldOverflow} does not return a value and
     *   does not contribute a value to the array response.
     *
     * @example
     * ```typescript
     * await client.set("key", "A");  // "A" has binary value 01000001
     * const result = await client.bitfield("key", [new BitFieldSet(new UnsignedEncoding(2), new BitOffset(1), 3), new BitFieldGet(new UnsignedEncoding(2), new BitOffset(1))]);
     * console.log(result); // Output: [2, 3] - The old value at offset 1 with an unsigned encoding of 2 was 2. The new value at offset 1 with an unsigned encoding of 2 is 3.
     * ```
     */
    public async bitfield(
        key: GlideString,
        subcommands: BitFieldSubCommands[],
    ): Promise<(number | null)[]> {
        return this.createWritePromise(createBitField(key, subcommands));
    }

    /**
     * Reads the array of bits representing the string that is held at `key` based on the specified `subcommands`.
     *
     * @see {@link https://valkey.io/commands/bitfield_ro/|valkey.io} for more details.
     * @remarks Since Valkey version 6.0.0.
     *
     * @param key - The key of the string.
     * @param subcommands - The {@link BitFieldGet} subcommands to be performed.
     * @returns An array of results from the {@link BitFieldGet} subcommands.
     *
     * @example
     * ```typescript
     * await client.set("key", "A");  // "A" has binary value 01000001
     * const result = await client.bitfieldReadOnly("key", [new BitFieldGet(new UnsignedEncoding(2), new BitOffset(1))]);
     * console.log(result); // Output: [2] - The value at offset 1 with an unsigned encoding of 2 is 2.
     * ```
     */
    public async bitfieldReadOnly(
        key: GlideString,
        subcommands: BitFieldGet[],
    ): Promise<number[]> {
        return this.createWritePromise(createBitField(key, subcommands, true));
    }

    /** Retrieve the value associated with `field` in the hash stored at `key`.
     *
     * @see {@link https://valkey.io/commands/hget/|valkey.io} for details.
     *
     * @param key - The key of the hash.
     * @param field - The field in the hash stored at `key` to retrieve from the database.
     * @param options - (Optional) See {@link DecoderOption}.
     * @returns the value associated with `field`, or null when `field` is not present in the hash or `key` does not exist.
     *
     * @example
     * ```typescript
     * // Example usage of the hget method on an-existing field
     * await client.hset("my_hash", {"field": "value"});
     * const result = await client.hget("my_hash", "field");
     * console.log(result); // Output: "value"
     * ```
     *
     * @example
     * ```typescript
     * // Example usage of the hget method on a non-existing field
     * const result = await client.hget("my_hash", "nonexistent_field");
     * console.log(result); // Output: null
     * ```
     */
    public async hget(
        key: GlideString,
        field: GlideString,
        options?: DecoderOption,
    ): Promise<GlideString | null> {
        return this.createWritePromise(createHGet(key, field), options);
    }

    /** Sets the specified fields to their respective values in the hash stored at `key`.
     *
     * @see {@link https://valkey.io/commands/hset/|valkey.io} for details.
     *
     * @param key - The key of the hash.
     * @param fieldsAndValues - A list of field names and their values.
     * @returns The number of fields that were added.
     *
     * @example
     * ```typescript
     * // Example usage of the hset method using HashDataType as input type
     * const result = await client.hset("my_hash", [{"field": "field1", "value": "value1"}, {"field": "field2", "value": "value2"}]);
     * console.log(result); // Output: 2 - Indicates that 2 fields were successfully set in the hash "my_hash".
     *
     * // Example usage of the hset method using Record<string, GlideString> as input
     * const result = await client.hset("my_hash", {"field1": "value", "field2": "value2"});
     * console.log(result); // Output: 2 - Indicates that 2 fields were successfully set in the hash "my_hash".
     * ```
     */
    public async hset(
        key: GlideString,
        fieldsAndValues: HashDataType | Record<string, GlideString>,
    ): Promise<number> {
        return this.createWritePromise(
            createHSet(key, convertFieldsAndValuesForHset(fieldsAndValues)),
        );
    }

    /**
     * Returns all field names in the hash stored at `key`.
     *
     * @see {@link https://valkey.io/commands/hkeys/|valkey.io} for details.
     *
     * @param key - The key of the hash.
     * @param options - (Optional) See {@link DecoderOption}.
     * @returns A list of field names for the hash, or an empty list when the key does not exist.
     *
     * @example
     * ```typescript
     * // Example usage of the hkeys method:
     * await client.hset("my_hash", {"field1": "value1", "field2": "value2", "field3": "value3"});
     * const result = await client.hkeys("my_hash");
     * console.log(result); // Output: ["field1", "field2", "field3"]  - Returns all the field names stored in the hash "my_hash".
     * ```
     */

    public async hkeys(
        key: GlideString,
        options?: DecoderOption,
    ): Promise<GlideString[]> {
        return this.createWritePromise(createHKeys(key), options);
    }

    /** Sets `field` in the hash stored at `key` to `value`, only if `field` does not yet exist.
     * If `key` does not exist, a new key holding a hash is created.
     * If `field` already exists, this operation has no effect.
     *
     * @see {@link https://valkey.io/commands/hsetnx/|valkey.io} for more details.
     *
     * @param key - The key of the hash.
     * @param field - The field to set the value for.
     * @param value - The value to set.
     * @returns `true` if the field was set, `false` if the field already existed and was not set.
     *
     * @example
     * ```typescript
     * // Example usage of the hsetnx method
     * const result = await client.hsetnx("my_hash", "field", "value");
     * console.log(result); // Output: true - Indicates that the field "field" was set successfully in the hash "my_hash".
     * ```
     *
     * @example
     * ```typescript
     * // Example usage of the hsetnx method on a field that already exists
     * const result = await client.hsetnx("my_hash", "field", "new_value");
     * console.log(result); // Output: false - Indicates that the field "field" already existed in the hash "my_hash" and was not set again.
     * ```
     */
    public async hsetnx(
        key: GlideString,
        field: GlideString,
        value: GlideString,
    ): Promise<boolean> {
        return this.createWritePromise(createHSetNX(key, field, value));
    }

    /** Removes the specified fields from the hash stored at `key`.
     * Specified fields that do not exist within this hash are ignored.
     *
     * @see {@link https://valkey.io/commands/hdel/|valkey.io} for details.
     *
     * @param key - The key of the hash.
     * @param fields - The fields to remove from the hash stored at `key`.
     * @returns the number of fields that were removed from the hash, not including specified but non existing fields.
     * If `key` does not exist, it is treated as an empty hash and it returns 0.
     *
     * @example
     * ```typescript
     * // Example usage of the hdel method
     * const result = await client.hdel("my_hash", ["field1", "field2"]);
     * console.log(result); // Output: 2 - Indicates that two fields were successfully removed from the hash.
     * ```
     */
    public async hdel(
        key: GlideString,
        fields: GlideString[],
    ): Promise<number> {
        return this.createWritePromise(createHDel(key, fields));
    }

    /** Returns the values associated with the specified fields in the hash stored at `key`.
     *
     * @see {@link https://valkey.io/commands/hmget/|valkey.io} for details.
     *
     * @param key - The key of the hash.
     * @param fields - The fields in the hash stored at `key` to retrieve from the database.
     * @param options - (Optional) See {@link DecoderOption}.
     * @returns a list of values associated with the given fields, in the same order as they are requested.
     * For every field that does not exist in the hash, a null value is returned.
     * If `key` does not exist, it is treated as an empty hash and it returns a list of null values.
     *
     * @example
     * ```typescript
     * // Example usage of the hmget method
     * const result = await client.hmget("my_hash", ["field1", "field2"]);
     * console.log(result); // Output: ["value1", "value2"] - A list of values associated with the specified fields.
     * ```
     */
    public async hmget(
        key: GlideString,
        fields: GlideString[],
        options?: DecoderOption,
    ): Promise<(GlideString | null)[]> {
        return this.createWritePromise(createHMGet(key, fields), options);
    }

    /** Returns if `field` is an existing field in the hash stored at `key`.
     *
     * @see {@link https://valkey.io/commands/hexists/|valkey.io} for details.
     *
     * @param key - The key of the hash.
     * @param field - The field to check in the hash stored at `key`.
     * @returns `true` the hash contains `field`. If the hash does not contain `field`, or if `key` does not exist, it returns `false`.
     *
     * @example
     * ```typescript
     * // Example usage of the hexists method with existing field
     * const result = await client.hexists("my_hash", "field1");
     * console.log(result); // Output: true
     * ```
     *
     * @example
     * ```typescript
     * // Example usage of the hexists method with non-existing field
     * const result = await client.hexists("my_hash", "nonexistent_field");
     * console.log(result); // Output: false
     * ```
     */
    public async hexists(
        key: GlideString,
        field: GlideString,
    ): Promise<boolean> {
        return this.createWritePromise(createHExists(key, field));
    }

    /**
     * Returns all fields and values of the hash stored at `key`.
     *
     * @see {@link https://valkey.io/commands/hgetall/|valkey.io} for details.
     *
     * @param key - The key of the hash.
     * @param options - (Optional) See {@link DecoderOption}.
     * @returns A list of fields and their values stored in the hash.
     * If `key` does not exist, it returns an empty list.
     *
     * @example
     * ```typescript
     * // Example usage of the hgetall method
     * const result = await client.hgetall("my_hash");
     * console.log(result); // Output:
     * // [
     * //     {"field": "field1", "value": "value1"},
     * //     {"field", "field2", "value": "value2"}
     * // ]
     * ```
     */
<<<<<<< HEAD
    public async hgetall(
        key: string,
        options?: DecoderOption,
    ): Promise<HashDataType> {
        return this.createWritePromise<GlideRecord<GlideString>>(
            createHGetAll(key),
            options,
        ).then((res) =>
            res.map((r) => {
                return { field: r.key, value: r.value };
            }),
        );
=======
    public async hgetall(key: GlideString): Promise<Record<string, string>> {
        return this.createWritePromise(createHGetAll(key));
>>>>>>> c5fa3361
    }

    /** Increments the number stored at `field` in the hash stored at `key` by increment.
     * By using a negative increment value, the value stored at `field` in the hash stored at `key` is decremented.
     * If `field` or `key` does not exist, it is set to 0 before performing the operation.
     *
     * @see {@link https://valkey.io/commands/hincrby/|valkey.io} for details.
     *
     * @param key - The key of the hash.
     * @param amount - The amount to increment.
     * @param field - The field in the hash stored at `key` to increment its value.
     * @returns the value of `field` in the hash stored at `key` after the increment.
     *
     * @example
     * ```typescript
     * // Example usage of the hincrby method to increment the value in a hash by a specified amount
     * const result = await client.hincrby("my_hash", "field1", 5);
     * console.log(result); // Output: 5
     * ```
     */
    public async hincrBy(
        key: GlideString,
        field: GlideString,
        amount: number,
    ): Promise<number> {
        return this.createWritePromise(createHIncrBy(key, field, amount));
    }

    /** Increment the string representing a floating point number stored at `field` in the hash stored at `key` by increment.
     * By using a negative increment value, the value stored at `field` in the hash stored at `key` is decremented.
     * If `field` or `key` does not exist, it is set to 0 before performing the operation.
     *
     * @see {@link https://valkey.io/commands/hincrbyfloat/|valkey.io} for details.
     *
     * @param key - The key of the hash.
     * @param amount - The amount to increment.
     * @param field - The field in the hash stored at `key` to increment its value.
     * @returns the value of `field` in the hash stored at `key` after the increment.
     *
     * @example
     * ```typescript
     * // Example usage of the hincrbyfloat method to increment the value of a floating point in a hash by a specified amount
     * const result = await client.hincrbyfloat("my_hash", "field1", 2.5);
     * console.log(result); // Output: 2.5
     * ```
     */
    public async hincrByFloat(
        key: GlideString,
        field: GlideString,
        amount: number,
    ): Promise<number> {
        return this.createWritePromise(createHIncrByFloat(key, field, amount));
    }

    /** Returns the number of fields contained in the hash stored at `key`.
     *
     * @see {@link https://valkey.io/commands/hlen/|valkey.io} for more details.
     *
     * @param key - The key of the hash.
     * @returns The number of fields in the hash, or 0 when the key does not exist.
     *
     * @example
     * ```typescript
     * // Example usage of the hlen method with an existing key
     * const result = await client.hlen("my_hash");
     * console.log(result); // Output: 3
     * ```
     *
     * @example
     * ```typescript
     * // Example usage of the hlen method with a non-existing key
     * const result = await client.hlen("non_existing_key");
     * console.log(result); // Output: 0
     * ```
     */
    public async hlen(key: GlideString): Promise<number> {
        return this.createWritePromise(createHLen(key));
    }

    /** Returns all values in the hash stored at key.
     *
     * @see {@link https://valkey.io/commands/hvals/|valkey.io} for more details.
     *
     * @param key - The key of the hash.
     * @param options - (Optional) See {@link DecoderOption}.
     * @returns a list of values in the hash, or an empty list when the key does not exist.
     *
     * @example
     * ```typescript
     * // Example usage of the hvals method
     * const result = await client.hvals("my_hash");
     * console.log(result); // Output: ["value1", "value2", "value3"] - Returns all the values stored in the hash "my_hash".
     * ```
     */
    public async hvals(
        key: GlideString,
        options?: DecoderOption,
    ): Promise<GlideString[]> {
        return this.createWritePromise(createHVals(key), options);
    }

    /**
     * Returns the string length of the value associated with `field` in the hash stored at `key`.
     *
     * @see {@link https://valkey.io/commands/hstrlen/|valkey.io} for details.
     *
     * @param key - The key of the hash.
     * @param field - The field in the hash.
     * @returns The string length or `0` if `field` or `key` does not exist.
     *
     * @example
     * ```typescript
     * await client.hset("my_hash", {"field": "value"});
     * const result = await client.hstrlen("my_hash", "field");
     * console.log(result); // Output: 5
     * ```
     */
    public async hstrlen(
        key: GlideString,
        field: GlideString,
    ): Promise<number> {
        return this.createWritePromise(createHStrlen(key, field));
    }

    /**
     * Returns a random field name from the hash value stored at `key`.
     *
     * @see {@link https://valkey.io/commands/hrandfield/|valkey.io} for more details.
     * @remarks Since Valkey version 6.2.0.
     *
     * @param key - The key of the hash.
     * @param options - (Optional) See {@link DecoderOption}.
     * @returns A random field name from the hash stored at `key`, or `null` when
     *     the key does not exist.
     *
     * @example
     * ```typescript
     * console.log(await client.hrandfield("myHash")); // Output: 'field'
     * ```
     */
    public async hrandfield(
        key: GlideString,
        options?: DecoderOption,
    ): Promise<GlideString | null> {
        return this.createWritePromise(createHRandField(key), options);
    }

    /**
     * Iterates incrementally over a hash.
     *
     * @see {@link https://valkey.io/commands/hscan/|valkey.io} for more details.
     *
     * @param key - The key of the set.
     * @param cursor - The cursor that points to the next iteration of results. A value of `"0"` indicates the start of the search.
     * @param options - (Optional) The {@link BaseScanOptions}.
     * @returns An array of the `cursor` and the subset of the hash held by `key`.
     * The first element is always the `cursor` for the next iteration of results. `"0"` will be the `cursor`
     * returned on the last iteration of the hash. The second element is always an array of the subset of the
     * hash held in `key`. The array in the second element is always a flattened series of string pairs,
     * where the value is at even indices and the value is at odd indices.
     *
     * @example
     * ```typescript
     * // Assume "key" contains a hash with multiple members
     * let newCursor = "0";
     * let result = [];
     * do {
     *      result = await client.hscan(key1, newCursor, {
     *          match: "*",
     *          count: 3,
     *      });
     *      newCursor = result[0];
     *      console.log("Cursor: ", newCursor);
     *      console.log("Members: ", result[1]);
     * } while (newCursor !== "0");
     * // The output of the code above is something similar to:
     * // Cursor:  31
     * // Members:  ['field 79', 'value 79', 'field 20', 'value 20', 'field 115', 'value 115']
     * // Cursor:  39
     * // Members:  ['field 63', 'value 63', 'field 293', 'value 293', 'field 162', 'value 162']
     * // Cursor:  0
     * // Members:  ['value 55', '55', 'value 24', '24', 'value 90', '90', 'value 113', '113']
     * ```
     */
    public async hscan(
        key: string,
        cursor: string,
        options?: BaseScanOptions,
    ): Promise<[string, string[]]> {
        return this.createWritePromise(createHScan(key, cursor, options));
    }

    /**
     * Retrieves up to `count` random field names from the hash value stored at `key`.
     *
     * @see {@link https://valkey.io/commands/hrandfield/|valkey.io} for more details.
     * @remarks Since Valkey version 6.2.0.
     *
     * @param key - The key of the hash.
     * @param count - The number of field names to return.
     * @param options - (Optional) See {@link DecoderOption}.
     *
     *     If `count` is positive, returns unique elements. If negative, allows for duplicates.
     * @returns An `array` of random field names from the hash stored at `key`,
     *     or an `empty array` when the key does not exist.
     *
     * @example
     * ```typescript
     * console.log(await client.hrandfieldCount("myHash", 2)); // Output: ['field1', 'field2']
     * ```
     */
    public async hrandfieldCount(
        key: GlideString,
        count: number,
        options?: DecoderOption,
    ): Promise<GlideString[]> {
        return this.createWritePromise(createHRandField(key, count), options);
    }

    /**
     * Retrieves up to `count` random field names along with their values from the hash
     * value stored at `key`.
     *
     * @see {@link https://valkey.io/commands/hrandfield/|valkey.io} for more details.
     * @remarks Since Valkey version 6.2.0.
     *
     * @param key - The key of the hash.
     * @param count - The number of field names to return.
     * @param options - (Optional) See {@link DecoderOption}.
     *
     *     If `count` is positive, returns unique elements. If negative, allows for duplicates.
     * @returns A 2D `array` of `[fieldName, value]` `arrays`, where `fieldName` is a random
     *     field name from the hash and `value` is the associated value of the field name.
     *     If the hash does not exist or is empty, the response will be an empty `array`.
     *
     * @example
     * ```typescript
     * const result = await client.hrandfieldCountWithValues("myHash", 2);
     * console.log(result); // Output: [['field1', 'value1'], ['field2', 'value2']]
     * ```
     */
    public async hrandfieldWithValues(
        key: GlideString,
        count: number,
        options?: DecoderOption,
    ): Promise<[GlideString, GlideString][]> {
        return this.createWritePromise(
            createHRandField(key, count, true),
            options,
        );
    }

    /** Inserts all the specified values at the head of the list stored at `key`.
     * `elements` are inserted one after the other to the head of the list, from the leftmost element to the rightmost element.
     * If `key` does not exist, it is created as empty list before performing the push operations.
     *
     * @see {@link https://valkey.io/commands/lpush/|valkey.io} for details.
     *
     * @param key - The key of the list.
     * @param elements - The elements to insert at the head of the list stored at `key`.
     * @returns the length of the list after the push operations.
     *
     * @example
     * ```typescript
     * // Example usage of the lpush method with an existing list
     * const result = await client.lpush("my_list", ["value2", "value3"]);
     * console.log(result); // Output: 3 - Indicated that the new length of the list is 3 after the push operation.
     * ```
     *
     * @example
     * ```typescript
     * // Example usage of the lpush method with a non-existing list
     * const result = await client.lpush("nonexistent_list", ["new_value"]);
     * console.log(result); // Output: 1 - Indicates that a new list was created with one element
     * ```
     */
    public async lpush(
        key: GlideString,
        elements: GlideString[],
    ): Promise<number> {
        return this.createWritePromise(createLPush(key, elements));
    }

    /**
     * Inserts specified values at the head of the `list`, only if `key` already
     * exists and holds a list.
     *
     * @see {@link https://valkey.io/commands/lpushx/|valkey.io} for details.
     *
     * @param key - The key of the list.
     * @param elements - The elements to insert at the head of the list stored at `key`.
     * @returns The length of the list after the push operation.
     * @example
     * ```typescript
     * const listLength = await client.lpushx("my_list", ["value1", "value2"]);
     * console.log(result); // Output: 2 - Indicates that the list has two elements.
     * ```
     */
    public async lpushx(
        key: GlideString,
        elements: GlideString[],
    ): Promise<number> {
        return this.createWritePromise(createLPushX(key, elements));
    }

    /** Removes and returns the first elements of the list stored at `key`.
     * The command pops a single element from the beginning of the list.
     *
     * @see {@link https://valkey.io/commands/lpop/|valkey.io} for details.
     *
     * @param key - The key of the list.
     * @param decoder - (Optional) {@link Decoder} type which defines how to handle the response.
     *     If not set, the {@link BaseClientConfiguration.defaultDecoder|default decoder} will be used.
     * @returns The value of the first element.
     * If `key` does not exist null will be returned.
     *
     * @example
     * ```typescript
     * // Example usage of the lpop method with an existing list
     * const result = await client.lpop("my_list");
     * console.log(result); // Output: 'value1'
     * ```
     *
     * @example
     * ```typescript
     * // Example usage of the lpop method with a non-existing list
     * const result = await client.lpop("non_exiting_key");
     * console.log(result); // Output: null
     * ```
     */
    public async lpop(
        key: GlideString,
        decoder?: Decoder,
    ): Promise<GlideString | null> {
        return this.createWritePromise(createLPop(key), { decoder: decoder });
    }

    /** Removes and returns up to `count` elements of the list stored at `key`, depending on the list's length.
     *
     * @see {@link https://valkey.io/commands/lpop/|valkey.io} for details.
     *
     * @param key - The key of the list.
     * @param count - The count of the elements to pop from the list.
     * @param decoder - (Optional) {@link Decoder} type which defines how to handle the response.
     *     If not set, the {@link BaseClientConfiguration.defaultDecoder|default decoder} will be used.
     * @returns A list of the popped elements will be returned depending on the list's length.
     * If `key` does not exist null will be returned.
     *
     * @example
     * ```typescript
     * // Example usage of the lpopCount method with an existing list
     * const result = await client.lpopCount("my_list", 2);
     * console.log(result); // Output: ["value1", "value2"]
     * ```
     *
     * @example
     * ```typescript
     * // Example usage of the lpopCount method with a non-existing list
     * const result = await client.lpopCount("non_exiting_key", 3);
     * console.log(result); // Output: null
     * ```
     */
    public async lpopCount(
        key: GlideString,
        count: number,
        decoder?: Decoder,
    ): Promise<GlideString[] | null> {
        return this.createWritePromise(createLPop(key, count), {
            decoder: decoder,
        });
    }

    /** Returns the specified elements of the list stored at `key`.
     * The offsets `start` and `end` are zero-based indexes, with 0 being the first element of the list, 1 being the next element and so on.
     * These offsets can also be negative numbers indicating offsets starting at the end of the list,
     * with -1 being the last element of the list, -2 being the penultimate, and so on.
     *
     * @see {@link https://valkey.io/commands/lrange/|valkey.io} for details.
     *
     * @param key - The key of the list.
     * @param start - The starting point of the range.
     * @param end - The end of the range.
     * @param decoder - (Optional) {@link Decoder} type which defines how to handle the response.
     *     If not set, the {@link BaseClientConfiguration.defaultDecoder|default decoder} will be used.
     * @returns list of elements in the specified range.
     * If `start` exceeds the end of the list, or if `start` is greater than `end`, an empty list will be returned.
     * If `end` exceeds the actual end of the list, the range will stop at the actual end of the list.
     * If `key` does not exist an empty list will be returned.
     *
     * @example
     * ```typescript
     * // Example usage of the lrange method with an existing list and positive indices
     * const result = await client.lrange("my_list", 0, 2);
     * console.log(result); // Output: ["value1", "value2", "value3"]
     * ```
     *
     * @example
     * ```typescript
     * // Example usage of the lrange method with an existing list and negative indices
     * const result = await client.lrange("my_list", -2, -1);
     * console.log(result); // Output: ["value2", "value3"]
     * ```
     *
     * @example
     * ```typescript
     * // Example usage of the lrange method with a non-existing list
     * const result = await client.lrange("non_exiting_key", 0, 2);
     * console.log(result); // Output: []
     * ```
     */
    public async lrange(
        key: GlideString,
        start: number,
        end: number,
        decoder?: Decoder,
    ): Promise<GlideString[]> {
        return this.createWritePromise(createLRange(key, start, end), {
            decoder: decoder,
        });
    }

    /** Returns the length of the list stored at `key`.
     *
     * @see {@link https://valkey.io/commands/llen/|valkey.io} for details.
     *
     * @param key - The key of the list.
     * @returns the length of the list at `key`.
     * If `key` does not exist, it is interpreted as an empty list and 0 is returned.
     *
     * @example
     * ```typescript
     * // Example usage of the llen method
     * const result = await client.llen("my_list");
     * console.log(result); // Output: 3 - Indicates that there are 3 elements in the list.
     * ```
     */
    public async llen(key: GlideString): Promise<number> {
        return this.createWritePromise(createLLen(key));
    }

    /**
     * Atomically pops and removes the left/right-most element to the list stored at `source`
     * depending on `whereTo`, and pushes the element at the first/last element of the list
     * stored at `destination` depending on `whereFrom`, see {@link ListDirection}.
     *
     * @see {@link https://valkey.io/commands/lmove/|valkey.io} for details.
     * @remarks Since Valkey version 6.2.0.
     *
     * @param source - The key to the source list.
     * @param destination - The key to the destination list.
     * @param whereFrom - The {@link ListDirection} to remove the element from.
     * @param whereTo - The {@link ListDirection} to add the element to.
     * @param decoder - (Optional) {@link Decoder} type which defines how to handle the response.
     *     If not set, the {@link BaseClientConfiguration.defaultDecoder|default decoder} will be used.
     * @returns The popped element, or `null` if `source` does not exist.
     *
     * @example
     * ```typescript
     * await client.lpush("testKey1", ["two", "one"]);
     * await client.lpush("testKey2", ["four", "three"]);
     *
     * const result1 = await client.lmove("testKey1", "testKey2", ListDirection.LEFT, ListDirection.LEFT);
     * console.log(result1); // Output: "one".
     *
     * const updated_array_key1 = await client.lrange("testKey1", 0, -1);
     * console.log(updated_array); // Output: "two".
     *
     * const updated_array_key2 = await client.lrange("testKey2", 0, -1);
     * console.log(updated_array_key2); // Output: ["one", "three", "four"].
     * ```
     */
    public async lmove(
        source: GlideString,
        destination: GlideString,
        whereFrom: ListDirection,
        whereTo: ListDirection,
        decoder?: Decoder,
    ): Promise<GlideString | null> {
        return this.createWritePromise(
            createLMove(source, destination, whereFrom, whereTo),
            { decoder: decoder },
        );
    }

    /**
     * Blocks the connection until it pops atomically and removes the left/right-most element to the
     * list stored at `source` depending on `whereFrom`, and pushes the element at the first/last element
     * of the list stored at `destination` depending on `whereTo`.
     * `BLMOVE` is the blocking variant of {@link lmove}.
     *
     * @see {@link https://valkey.io/commands/blmove/|valkey.io} for details.
     * @remarks When in cluster mode, both `source` and `destination` must map to the same hash slot.
     * @remarks `BLMOVE` is a client blocking command, see {@link https://github.com/valkey-io/valkey-glide/wiki/General-Concepts#blocking-commands|Valkey Glide Wiki} for more details and best practices.
     * @remarks Since Valkey version 6.2.0.
     *
     * @param source - The key to the source list.
     * @param destination - The key to the destination list.
     * @param whereFrom - The {@link ListDirection} to remove the element from.
     * @param whereTo - The {@link ListDirection} to add the element to.
     * @param timeout - The number of seconds to wait for a blocking operation to complete. A value of `0` will block indefinitely.
     * @param decoder - (Optional) {@link Decoder} type which defines how to handle the response.
     *     If not set, the {@link BaseClientConfiguration.defaultDecoder|default decoder} will be used.
     * @returns The popped element, or `null` if `source` does not exist or if the operation timed-out.
     *
     * @example
     * ```typescript
     * await client.lpush("testKey1", ["two", "one"]);
     * await client.lpush("testKey2", ["four", "three"]);
     * const result = await client.blmove("testKey1", "testKey2", ListDirection.LEFT, ListDirection.LEFT, 0.1);
     * console.log(result); // Output: "one"
     *
     * const result2 = await client.lrange("testKey1", 0, -1);
     * console.log(result2);   // Output: "two"
     *
     * const updated_array2 = await client.lrange("testKey2", 0, -1);
     * console.log(updated_array2); // Output: ["one", "three", "four"]
     * ```
     */
    public async blmove(
        source: GlideString,
        destination: GlideString,
        whereFrom: ListDirection,
        whereTo: ListDirection,
        timeout: number,
        decoder?: Decoder,
    ): Promise<GlideString | null> {
        return this.createWritePromise(
            createBLMove(source, destination, whereFrom, whereTo, timeout),
            { decoder: decoder },
        );
    }

    /**
     * Sets the list element at `index` to `element`.
     * The index is zero-based, so `0` means the first element, `1` the second element and so on.
     * Negative indices can be used to designate elements starting at the tail of
     * the list. Here, `-1` means the last element, `-2` means the penultimate and so forth.
     *
     * @see {@link https://valkey.io/commands/lset/|valkey.io} for details.
     *
     * @param key - The key of the list.
     * @param index - The index of the element in the list to be set.
     * @param element - The new element to set at the specified index.
     * @returns Always "OK".
     *
     * @example
     * ```typescript
     * // Example usage of the lset method
     * const response = await client.lset("test_key", 1, "two");
     * console.log(response); // Output: 'OK' - Indicates that the second index of the list has been set to "two".
     * ```
     */
    public async lset(
        key: GlideString,
        index: number,
        element: GlideString,
    ): Promise<"OK"> {
        return this.createWritePromise(createLSet(key, index, element), {
            decoder: Decoder.String,
        });
    }

    /** Trim an existing list so that it will contain only the specified range of elements specified.
     * The offsets `start` and `end` are zero-based indexes, with 0 being the first element of the list, 1 being the next element and so on.
     * These offsets can also be negative numbers indicating offsets starting at the end of the list,
     * with -1 being the last element of the list, -2 being the penultimate, and so on.
     *
     * @see {@link https://valkey.io/commands/ltrim/|valkey.io} for details.
     *
     * @param key - The key of the list.
     * @param start - The starting point of the range.
     * @param end - The end of the range.
     * @returns always "OK".
     * If `start` exceeds the end of the list, or if `start` is greater than `end`, the result will be an empty list (which causes key to be removed).
     * If `end` exceeds the actual end of the list, it will be treated like the last element of the list.
     * If `key` does not exist the command will be ignored.
     *
     * @example
     * ```typescript
     * // Example usage of the ltrim method
     * const result = await client.ltrim("my_list", 0, 1);
     * console.log(result); // Output: 'OK' - Indicates that the list has been trimmed to contain elements from 0 to 1.
     * ```
     */
    public async ltrim(
        key: GlideString,
        start: number,
        end: number,
    ): Promise<"OK"> {
        return this.createWritePromise(createLTrim(key, start, end), {
            decoder: Decoder.String,
        });
    }

    /** Removes the first `count` occurrences of elements equal to `element` from the list stored at `key`.
     * If `count` is positive : Removes elements equal to `element` moving from head to tail.
     * If `count` is negative : Removes elements equal to `element` moving from tail to head.
     * If `count` is 0 or `count` is greater than the occurrences of elements equal to `element`: Removes all elements equal to `element`.
     *
     * @param key - The key of the list.
     * @param count - The count of the occurrences of elements equal to `element` to remove.
     * @param element - The element to remove from the list.
     * @returns the number of the removed elements.
     * If `key` does not exist, 0 is returned.
     *
     * @example
     * ```typescript
     * // Example usage of the lrem method
     * const result = await client.lrem("my_list", 2, "value");
     * console.log(result); // Output: 2 - Removes the first 2 occurrences of "value" in the list.
     * ```
     */
    public async lrem(
        key: GlideString,
        count: number,
        element: GlideString,
    ): Promise<number> {
        return this.createWritePromise(createLRem(key, count, element));
    }

    /** Inserts all the specified values at the tail of the list stored at `key`.
     * `elements` are inserted one after the other to the tail of the list, from the leftmost element to the rightmost element.
     * If `key` does not exist, it is created as empty list before performing the push operations.
     *
     * @see {@link https://valkey.io/commands/rpush/|valkey.io} for details.
     *
     * @param key - The key of the list.
     * @param elements - The elements to insert at the tail of the list stored at `key`.
     * @returns the length of the list after the push operations.
     *
     * @example
     * ```typescript
     * // Example usage of the rpush method with an existing list
     * const result = await client.rpush("my_list", ["value2", "value3"]);
     * console.log(result); // Output: 3 - Indicates that the new length of the list is 3 after the push operation.
     * ```
     *
     * @example
     * ```typescript
     * // Example usage of the rpush method with a non-existing list
     * const result = await client.rpush("nonexistent_list", ["new_value"]);
     * console.log(result); // Output: 1
     * ```
     */
    public async rpush(
        key: GlideString,
        elements: GlideString[],
    ): Promise<number> {
        return this.createWritePromise(createRPush(key, elements));
    }

    /**
     * Inserts specified values at the tail of the `list`, only if `key` already
     * exists and holds a list.
     *
     * @see {@link https://valkey.io/commands/rpushx/|valkey.io} for details.
     *
     * @param key - The key of the list.
     * @param elements - The elements to insert at the tail of the list stored at `key`.
     * @returns The length of the list after the push operation.
     * @example
     * ```typescript
     * const result = await client.rpushx("my_list", ["value1", "value2"]);
     * console.log(result);  // Output: 2 - Indicates that the list has two elements.
     * ```
     * */
    public async rpushx(
        key: GlideString,
        elements: GlideString[],
    ): Promise<number> {
        return this.createWritePromise(createRPushX(key, elements));
    }

    /** Removes and returns the last elements of the list stored at `key`.
     * The command pops a single element from the end of the list.
     *
     * @see {@link https://valkey.io/commands/rpop/|valkey.io} for details.
     *
     * @param key - The key of the list.
     * @param decoder - (Optional) {@link Decoder} type which defines how to handle the response.
     *     If not set, the {@link BaseClientConfiguration.defaultDecoder|default decoder} will be used.
     * @returns The value of the last element.
     * If `key` does not exist null will be returned.
     *
     * @example
     * ```typescript
     * // Example usage of the rpop method with an existing list
     * const result = await client.rpop("my_list");
     * console.log(result); // Output: 'value1'
     * ```
     *
     * @example
     * ```typescript
     * // Example usage of the rpop method with a non-existing list
     * const result = await client.rpop("non_exiting_key");
     * console.log(result); // Output: null
     * ```
     */
    public async rpop(
        key: GlideString,
        decoder?: Decoder,
    ): Promise<GlideString | null> {
        return this.createWritePromise(createRPop(key), { decoder: decoder });
    }

    /** Removes and returns up to `count` elements from the list stored at `key`, depending on the list's length.
     *
     * @see {@link https://valkey.io/commands/rpop/|valkey.io} for details.
     *
     * @param key - The key of the list.
     * @param count - The count of the elements to pop from the list.
     * @param decoder - (Optional) {@link Decoder} type which defines how to handle the response.
     *     If not set, the {@link BaseClientConfiguration.defaultDecoder|default decoder} will be used.
     * @returns A list of popped elements will be returned depending on the list's length.
     * If `key` does not exist null will be returned.
     *
     * @example
     * ```typescript
     * // Example usage of the rpopCount method with an existing list
     * const result = await client.rpopCount("my_list", 2);
     * console.log(result); // Output: ["value1", "value2"]
     * ```
     *
     * @example
     * ```typescript
     * // Example usage of the rpopCount method with a non-existing list
     * const result = await client.rpopCount("non_exiting_key", 7);
     * console.log(result); // Output: null
     * ```
     */
    public async rpopCount(
        key: GlideString,
        count: number,
        decoder?: Decoder,
    ): Promise<GlideString[] | null> {
        return this.createWritePromise(createRPop(key, count), {
            decoder: decoder,
        });
    }

    /** Adds the specified members to the set stored at `key`. Specified members that are already a member of this set are ignored.
     * If `key` does not exist, a new set is created before adding `members`.
     *
     * @see {@link https://valkey.io/commands/sadd/|valkey.io} for details.
     *
     * @param key - The key to store the members to its set.
     * @param members - A list of members to add to the set stored at `key`.
     * @returns The number of members that were added to the set, not including all the members already present in the set.
     *
     * @example
     * ```typescript
     * // Example usage of the sadd method with an existing set
     * const result = await client.sadd("my_set", ["member1", "member2"]);
     * console.log(result); // Output: 2
     * ```
     */
    public async sadd(
        key: GlideString,
        members: GlideString[],
    ): Promise<number> {
        return this.createWritePromise(createSAdd(key, members));
    }

    /** Removes the specified members from the set stored at `key`. Specified members that are not a member of this set are ignored.
     *
     * @see {@link https://valkey.io/commands/srem/|valkey.io} for details.
     *
     * @param key - The key to remove the members from its set.
     * @param members - A list of members to remove from the set stored at `key`.
     * @returns The number of members that were removed from the set, not including non existing members.
     * If `key` does not exist, it is treated as an empty set and this command returns 0.
     *
     * @example
     * ```typescript
     * // Example usage of the srem method
     * const result = await client.srem("my_set", ["member1", "member2"]);
     * console.log(result); // Output: 2
     * ```
     */
    public async srem(
        key: GlideString,
        members: GlideString[],
    ): Promise<number> {
        return this.createWritePromise(createSRem(key, members));
    }

    /**
     * Iterates incrementally over a set.
     *
     * @see {@link https://valkey.io/commands/sscan} for details.
     *
     * @param key - The key of the set.
     * @param cursor - The cursor that points to the next iteration of results. A value of `"0"` indicates the start of the search.
     * @param options - (Optional) See {@link BaseScanOptions} and {@link DecoderOption}.
     * @returns An array of the cursor and the subset of the set held by `key`. The first element is always the `cursor` and for the next iteration of results.
     * The `cursor` will be `"0"` on the last iteration of the set. The second element is always an array of the subset of the set held in `key`.
     *
     * @example
     * ```typescript
     * // Assume key contains a set with 200 members
     * let newCursor = "0";
     * let result = [];
     *
     * do {
     *      result = await client.sscan(key1, newCursor, {
     *      match: "*",
     *      count: 5,
     * });
     *      newCursor = result[0];
     *      console.log("Cursor: ", newCursor);
     *      console.log("Members: ", result[1]);
     * } while (newCursor !== "0");
     *
     * // The output of the code above is something similar to:
     * // Cursor:  8, Match: "f*"
     * // Members:  ['field', 'fur', 'fun', 'fame']
     * // Cursor:  20, Count: 3
     * // Members:  ['1', '2', '3', '4', '5', '6']
     * // Cursor:  0
     * // Members:  ['1', '2', '3', '4', '5', '6']
     * ```
     */
    public async sscan(
        key: GlideString,
        cursor: GlideString,
        options?: BaseScanOptions & DecoderOption,
    ): Promise<[GlideString, GlideString[]]> {
        return this.createWritePromise(
            createSScan(key, cursor, options),
            options,
        );
    }

    /** Returns all the members of the set value stored at `key`.
     *
     * @see {@link https://valkey.io/commands/smembers/|valkey.io} for details.
     *
     * @param key - The key to return its members.
     * @param options - (Optional) See {@link DecoderOption}.
     * @returns A `Set` containing all members of the set.
     * If `key` does not exist, it is treated as an empty set and this command returns an empty `Set`.
     *
     * @example
     * ```typescript
     * // Example usage of the smembers method
     * const result = await client.smembers("my_set");
     * console.log(result); // Output: Set {'member1', 'member2', 'member3'}
     * ```
     */
    public async smembers(
        key: GlideString,
        options?: DecoderOption,
    ): Promise<Set<GlideString>> {
        return this.createWritePromise<GlideString[]>(
            createSMembers(key),
            options,
        ).then((smembers) => new Set<GlideString>(smembers));
    }

    /** Moves `member` from the set at `source` to the set at `destination`, removing it from the source set.
     * Creates a new destination set if needed. The operation is atomic.
     *
     * @see {@link https://valkey.io/commands/smove/|valkey.io} for more details.
     * @remarks When in cluster mode, `source` and `destination` must map to the same hash slot.
     *
     * @param source - The key of the set to remove the element from.
     * @param destination - The key of the set to add the element to.
     * @param member - The set element to move.
     * @returns `true` on success, or `false` if the `source` set does not exist or the element is not a member of the source set.
     *
     * @example
     * ```typescript
     * const result = await client.smove("set1", "set2", "member1");
     * console.log(result); // Output: true - "member1" was moved from "set1" to "set2".
     * ```
     */
    public async smove(
        source: GlideString,
        destination: GlideString,
        member: GlideString,
    ): Promise<boolean> {
        return this.createWritePromise(
            createSMove(source, destination, member),
        );
    }

    /** Returns the set cardinality (number of elements) of the set stored at `key`.
     *
     * @see {@link https://valkey.io/commands/scard/|valkey.io} for details.
     *
     * @param key - The key to return the number of its members.
     * @returns The cardinality (number of elements) of the set, or 0 if key does not exist.
     *
     * @example
     * ```typescript
     * // Example usage of the scard method
     * const result = await client.scard("my_set");
     * console.log(result); // Output: 3
     * ```
     */
    public async scard(key: GlideString): Promise<number> {
        return this.createWritePromise(createSCard(key));
    }

    /** Gets the intersection of all the given sets.
     *
     * @see {@link https://valkey.io/docs/latest/commands/sinter/|valkey.io} for more details.
     * @remarks When in cluster mode, all `keys` must map to the same hash slot.
     *
     * @param keys - The `keys` of the sets to get the intersection.
     * @param options - (Optional) See {@link DecoderOption}.
     * @returns - A set of members which are present in all given sets.
     * If one or more sets do not exist, an empty set will be returned.
     *
     * @example
     * ```typescript
     * // Example usage of sinter method when member exists
     * const result = await client.sinter(["my_set1", "my_set2"]);
     * console.log(result); // Output: Set {'member2'} - Indicates that sets have one common member
     * ```
     *
     * @example
     * ```typescript
     * // Example usage of sinter method with non-existing key
     * const result = await client.sinter(["my_set", "non_existing_key"]);
     * console.log(result); // Output: Set {} - An empty set is returned since the key does not exist.
     * ```
     */
    public async sinter(
        keys: GlideString[],
        options?: DecoderOption,
    ): Promise<Set<GlideString>> {
        return this.createWritePromise<GlideString[]>(
            createSInter(keys),
            options,
        ).then((sinter) => new Set<GlideString>(sinter));
    }

    /**
     * Gets the cardinality of the intersection of all the given sets.
     *
     * @see {@link https://valkey.io/commands/sintercard/|valkey.io} for more details.
     * @remarks When in cluster mode, all `keys` must map to the same hash slot.
     * @remarks Since Valkey version 7.0.0.
     *
     * @param keys - The keys of the sets.
     * @param limit - The limit for the intersection cardinality value. If not specified, or set to `0`, no limit is used.
     * @returns The cardinality of the intersection result. If one or more sets do not exist, `0` is returned.
     *
     * @example
     * ```typescript
     * await client.sadd("set1", ["a", "b", "c"]);
     * await client.sadd("set2", ["b", "c", "d"]);
     * const result1 = await client.sintercard(["set1", "set2"]);
     * console.log(result1); // Output: 2 - The intersection of "set1" and "set2" contains 2 elements: "b" and "c".
     *
     * const result2 = await client.sintercard(["set1", "set2"], 1);
     * console.log(result2); // Output: 1 - The computation stops early as the intersection cardinality reaches the limit of 1.
     * ```
     */
    public async sintercard(
        keys: GlideString[],
        limit?: number,
    ): Promise<number> {
        return this.createWritePromise(createSInterCard(keys, limit));
    }

    /**
     * Stores the members of the intersection of all given sets specified by `keys` into a new set at `destination`.
     *
     * @see {@link https://valkey.io/commands/sinterstore/|valkey.io} for more details.
     * @remarks When in cluster mode, `destination` and all `keys` must map to the same hash slot.
     *
     * @param destination - The key of the destination set.
     * @param keys - The keys from which to retrieve the set members.
     * @returns The number of elements in the resulting set.
     *
     * @example
     * ```typescript
     * const result = await client.sinterstore("my_set", ["set1", "set2"]);
     * console.log(result); // Output: 2 - Two elements were stored at "my_set", and those elements are the intersection of "set1" and "set2".
     * ```
     */
    public async sinterstore(
        destination: GlideString,
        keys: GlideString[],
    ): Promise<number> {
        return this.createWritePromise(createSInterStore(destination, keys));
    }

    /**
     * Computes the difference between the first set and all the successive sets in `keys`.
     *
     * @see {@link https://valkey.io/commands/sdiff/|valkey.io} for more details.
     * @remarks When in cluster mode, all `keys` must map to the same hash slot.
     *
     * @param keys - The keys of the sets to diff.
     * @param options - (Optional) See {@link DecoderOption}.
     * @returns A `Set` of elements representing the difference between the sets.
     * If a key in `keys` does not exist, it is treated as an empty set.
     *
     * @example
     * ```typescript
     * await client.sadd("set1", ["member1", "member2"]);
     * await client.sadd("set2", ["member1"]);
     * const result = await client.sdiff(["set1", "set2"]);
     * console.log(result); // Output: Set {"member1"} - "member2" is in "set1" but not "set2"
     * ```
     */
    public async sdiff(
        keys: GlideString[],
        options?: DecoderOption,
    ): Promise<Set<GlideString>> {
        return this.createWritePromise<GlideString[]>(
            createSDiff(keys),
            options,
        ).then((sdiff) => new Set<GlideString>(sdiff));
    }

    /**
     * Stores the difference between the first set and all the successive sets in `keys` into a new set at `destination`.
     *
     * @see {@link https://valkey.io/commands/sdiffstore/|valkey.io} for more details.
     * @remarks When in cluster mode, `destination` and all `keys` must map to the same hash slot.
     *
     * @param destination - The key of the destination set.
     * @param keys - The keys of the sets to diff.
     * @returns The number of elements in the resulting set.
     *
     * @example
     * ```typescript
     * await client.sadd("set1", ["member1", "member2"]);
     * await client.sadd("set2", ["member1"]);
     * const result = await client.sdiffstore("set3", ["set1", "set2"]);
     * console.log(result); // Output: 1 - One member was stored in "set3", and that member is the diff between "set1" and "set2".
     * ```
     */
    public async sdiffstore(
        destination: GlideString,
        keys: GlideString[],
    ): Promise<number> {
        return this.createWritePromise(createSDiffStore(destination, keys));
    }

    /**
     * Gets the union of all the given sets.
     *
     * @see {@link https://valkey.io/commands/sunion/|valkey.io} for more details.
     * @remarks When in cluster mode, all `keys` must map to the same hash slot.
     *
     * @param keys - The keys of the sets.
     * @param options - (Optional) See {@link DecoderOption}.
     * @returns A `Set` of members which are present in at least one of the given sets.
     * If none of the sets exist, an empty `Set` will be returned.
     *
     * @example
     * ```typescript
     * await client.sadd("my_set1", ["member1", "member2"]);
     * await client.sadd("my_set2", ["member2", "member3"]);
     * const result1 = await client.sunion(["my_set1", "my_set2"]);
     * console.log(result1); // Output: Set {'member1', 'member2', 'member3'} - Sets "my_set1" and "my_set2" have three unique members.
     *
     * const result2 = await client.sunion(["my_set1", "non_existing_set"]);
     * console.log(result2); // Output: Set {'member1', 'member2'}
     * ```
     */
    public async sunion(
        keys: GlideString[],
        options?: DecoderOption,
    ): Promise<Set<GlideString>> {
        return this.createWritePromise<GlideString[]>(createSUnion(keys), {
            decoder: options?.decoder,
        }).then((sunion) => new Set<GlideString>(sunion));
    }

    /**
     * Stores the members of the union of all given sets specified by `keys` into a new set
     * at `destination`.
     *
     * @see {@link https://valkey.io/commands/sunionstore/|valkey.io} for details.
     * @remarks When in cluster mode, `destination` and all `keys` must map to the same hash slot.
     *
     * @param destination - The key of the destination set.
     * @param keys - The keys from which to retrieve the set members.
     * @returns The number of elements in the resulting set.
     *
     * @example
     * ```typescript
     * const length = await client.sunionstore("mySet", ["set1", "set2"]);
     * console.log(length); // Output: 2 - Two elements were stored in "mySet", and those two members are the union of "set1" and "set2".
     * ```
     */
    public async sunionstore(
        destination: GlideString,
        keys: GlideString[],
    ): Promise<number> {
        return this.createWritePromise(createSUnionStore(destination, keys));
    }

    /** Returns if `member` is a member of the set stored at `key`.
     *
     * @see {@link https://valkey.io/commands/sismember/|valkey.io} for more details.
     *
     * @param key - The key of the set.
     * @param member - The member to check for existence in the set.
     * @returns `true` if the member exists in the set, `false` otherwise.
     * If `key` doesn't exist, it is treated as an empty set and the command returns `false`.
     *
     * @example
     * ```typescript
     * // Example usage of the sismember method when member exists
     * const result = await client.sismember("my_set", "member1");
     * console.log(result); // Output: true - Indicates that "member1" exists in the set "my_set".
     * ```
     *
     * @example
     * ```typescript
     * // Example usage of the sismember method when member does not exist
     * const result = await client.sismember("my_set", "non_existing_member");
     * console.log(result); // Output: false - Indicates that "non_existing_member" does not exist in the set "my_set".
     * ```
     */
    public async sismember(
        key: GlideString,
        member: GlideString,
    ): Promise<boolean> {
        return this.createWritePromise(createSIsMember(key, member));
    }

    /**
     * Checks whether each member is contained in the members of the set stored at `key`.
     *
     * @see {@link https://valkey.io/commands/smismember/|valkey.io} for more details.
     * @remarks Since Valkey version 6.2.0.
     *
     * @param key - The key of the set to check.
     * @param members - A list of members to check for existence in the set.
     * @returns An `array` of `boolean` values, each indicating if the respective member exists in the set.
     *
     * @example
     * ```typescript
     * await client.sadd("set1", ["a", "b", "c"]);
     * const result = await client.smismember("set1", ["b", "c", "d"]);
     * console.log(result); // Output: [true, true, false] - "b" and "c" are members of "set1", but "d" is not.
     * ```
     */
    public async smismember(
        key: GlideString,
        members: GlideString[],
    ): Promise<boolean[]> {
        return this.createWritePromise(createSMIsMember(key, members));
    }

    /** Removes and returns one random member from the set value store at `key`.
     * To pop multiple members, see {@link spopCount}.
     *
     * @see {@link https://valkey.io/commands/spop/|valkey.io} for details.
     *
     * @param key - The key of the set.
     * @param options - (Optional) See {@link DecoderOption}.
     * @returns the value of the popped member.
     * If `key` does not exist, null will be returned.
     *
     * @example
     * ```typescript
     * // Example usage of spop method to remove and return a random member from a set
     * const result = await client.spop("my_set");
     * console.log(result); // Output: 'member1' - Removes and returns a random member from the set "my_set".
     * ```
     *
     * @example
     * ```typescript
     * // Example usage of spop method with non-existing key
     * const result = await client.spop("non_existing_key");
     * console.log(result); // Output: null
     * ```
     */
    public async spop(
        key: GlideString,
        options?: DecoderOption,
    ): Promise<GlideString | null> {
        return this.createWritePromise(createSPop(key), options);
    }

    /** Removes and returns up to `count` random members from the set value store at `key`, depending on the set's length.
     *
     * @see {@link https://valkey.io/commands/spop/|valkey.io} for details.
     *
     * @param key - The key of the set.
     * @param count - The count of the elements to pop from the set.
     * @param options - (Optional) See {@link DecoderOption}.
     * @returns A `Set` containing the popped elements, depending on the set's length.
     * If `key` does not exist, an empty `Set` will be returned.
     *
     * @example
     * ```typescript
     * // Example usage of spopCount method to remove and return multiple random members from a set
     * const result = await client.spopCount("my_set", 2);
     * console.log(result); // Output: Set {'member2', 'member3'} - Removes and returns 2 random members from the set "my_set".
     * ```
     *
     * @example
     * ```typescript
     * // Example usage of spopCount method with non-existing key
     * const result = await client.spopCount("non_existing_key");
     * console.log(result); // Output: Set {} - An empty set is returned since the key does not exist.
     * ```
     */
    public async spopCount(
        key: GlideString,
        count: number,
        options?: DecoderOption,
    ): Promise<Set<GlideString>> {
        return this.createWritePromise<GlideString[]>(
            createSPop(key, count),
            options,
        ).then((spop) => new Set<GlideString>(spop));
    }

    /**
     * Returns a random element from the set value stored at `key`.
     *
     * @see {@link https://valkey.io/commands/srandmember/|valkey.io} for more details.
     *
     * @param key - The key from which to retrieve the set member.
     * @param options - (Optional) See {@link DecoderOption}.
     * @returns A random element from the set, or null if `key` does not exist.
     *
     * @example
     * ```typescript
     * // Example usage of srandmember method to return a random member from a set
     * const result = await client.srandmember("my_set");
     * console.log(result); // Output: 'member1' - A random member of "my_set".
     * ```
     *
     * @example
     * ```typescript
     * // Example usage of srandmember method with non-existing key
     * const result = await client.srandmember("non_existing_set");
     * console.log(result); // Output: null
     * ```
     */
    public async srandmember(
        key: GlideString,
        options?: DecoderOption,
    ): Promise<GlideString | null> {
        return this.createWritePromise(createSRandMember(key), options);
    }

    /**
     * Returns one or more random elements from the set value stored at `key`.
     *
     * @see {@link https://valkey.io/commands/srandmember/|valkey.io} for more details.
     *
     * @param key - The key of the sorted set.
     * @param count - The number of members to return.
     *                If `count` is positive, returns unique members.
     *                If `count` is negative, allows for duplicates members.
     * @param options - (Optional) See {@link DecoderOption}.
     * @returns a list of members from the set. If the set does not exist or is empty, an empty list will be returned.
     *
     * @example
     * ```typescript
     * // Example usage of srandmemberCount method to return multiple random members from a set
     * const result = await client.srandmemberCount("my_set", -3);
     * console.log(result); // Output: ['member1', 'member1', 'member2'] - Random members of "my_set".
     * ```
     *
     * @example
     * ```typescript
     * // Example usage of srandmemberCount method with non-existing key
     * const result = await client.srandmemberCount("non_existing_set", 3);
     * console.log(result); // Output: [] - An empty list since the key does not exist.
     * ```
     */
    public async srandmemberCount(
        key: GlideString,
        count: number,
        options?: DecoderOption,
    ): Promise<GlideString[]> {
        return this.createWritePromise(createSRandMember(key, count), options);
    }

    /**
     * Returns the number of keys in `keys` that exist in the database.
     *
     * @see {@link https://valkey.io/commands/exists/|valkey.io} for details.
     *
     * @param keys - The keys list to check.
     * @returns The number of keys that exist. If the same existing key is mentioned in `keys` multiple times,
     * it will be counted multiple times.
     *
     * @example
     * ```typescript
     * // Example usage of the exists method
     * const result = await client.exists(["key1", "key2", "key3"]);
     * console.log(result); // Output: 3 - Indicates that all three keys exist in the database.
     * ```
     */
    public async exists(keys: GlideString[]): Promise<number> {
        return this.createWritePromise(createExists(keys));
    }

    /**
     * Removes the specified keys. A key is ignored if it does not exist.
     * This command, similar to {@link del}, removes specified keys and ignores non-existent ones.
     * However, this command does not block the server, while {@link https://valkey.io/commands/del|`DEL`} does.
     *
     * @see {@link https://valkey.io/commands/unlink/|valkey.io} for details.
     *
     * @param keys - The keys we wanted to unlink.
     * @returns The number of keys that were unlinked.
     *
     * @example
     * ```typescript
     * // Example usage of the unlink method
     * const result = await client.unlink(["key1", "key2", "key3"]);
     * console.log(result); // Output: 3 - Indicates that all three keys were unlinked from the database.
     * ```
     */
    public async unlink(keys: GlideString[]): Promise<number> {
        return this.createWritePromise(createUnlink(keys));
    }

    /**
     * Sets a timeout on `key` in seconds. After the timeout has expired, the key will automatically be deleted.
     * If `key` already has an existing expire set, the time to live is updated to the new value.
     * If `seconds` is non-positive number, the key will be deleted rather than expired.
     * The timeout will only be cleared by commands that delete or overwrite the contents of `key`.
     *
     * @see {@link https://valkey.io/commands/expire/|valkey.io} for details.
     *
     * @param key - The key to set timeout on it.
     * @param seconds - The timeout in seconds.
     * @param option - (Optional) The expire option - see {@link ExpireOptions}.
     * @returns `true` if the timeout was set. `false` if the timeout was not set. e.g. key doesn't exist,
     * or operation skipped due to the provided arguments.
     *
     * @example
     * ```typescript
     * // Example usage of the expire method
     * const result = await client.expire("my_key", 60);
     * console.log(result); // Output: true - Indicates that a timeout of 60 seconds has been set for "my_key".
     * ```
     *
     * @example
     * ```typescript
     * // Example usage of the expire method with exisiting expiry
     * const result = await client.expire("my_key", 60, ExpireOptions.HasNoExpiry);
     * console.log(result); // Output: false - Indicates that "my_key" has an existing expiry.
     * ```
     */
    public async expire(
        key: GlideString,
        seconds: number,
        option?: ExpireOptions,
    ): Promise<boolean> {
        return this.createWritePromise(createExpire(key, seconds, option));
    }

    /**
     * Sets a timeout on `key`. It takes an absolute Unix timestamp (seconds since January 1, 1970) instead of specifying the number of seconds.
     * A timestamp in the past will delete the key immediately. After the timeout has expired, the key will automatically be deleted.
     * If `key` already has an existing expire set, the time to live is updated to the new value.
     * The timeout will only be cleared by commands that delete or overwrite the contents of `key`.
     *
     * @see {@link https://valkey.io/commands/expireat/|valkey.io} for details.
     *
     * @param key - The key to set timeout on it.
     * @param unixSeconds - The timeout in an absolute Unix timestamp.
     * @param option - (Optional) The expire option - see {@link ExpireOptions}.
     * @returns `true` if the timeout was set. `false` if the timeout was not set. e.g. key doesn't exist,
     * or operation skipped due to the provided arguments.
     *
     * @example
     * ```typescript
     * // Example usage of the expireAt method on a key with no previous expiry
     * const result = await client.expireAt("my_key", 1672531200, ExpireOptions.HasNoExpiry);
     * console.log(result); // Output: true - Indicates that the expiration time for "my_key" was successfully set.
     * ```
     */
    public async expireAt(
        key: GlideString,
        unixSeconds: number,
        option?: ExpireOptions,
    ): Promise<boolean> {
        return this.createWritePromise(
            createExpireAt(key, unixSeconds, option),
        );
    }

    /**
     * Returns the absolute Unix timestamp (since January 1, 1970) at which the given `key` will expire, in seconds.
     * To get the expiration with millisecond precision, use {@link pexpiretime}.
     *
     * @see {@link https://valkey.io/commands/expiretime/|valkey.io} for details.
     * @remarks Since Valkey version 7.0.0.
     *
     * @param key - The `key` to determine the expiration value of.
     * @returns The expiration Unix timestamp in seconds, `-2` if `key` does not exist or `-1` if `key` exists but has no associated expire.
     *
     * @example
     * ```typescript
     * const result1 = await client.expiretime("myKey");
     * console.log(result1); // Output: -2 - myKey doesn't exist.
     *
     * const result2 = await client.set(myKey, "value");
     * const result3 = await client.expireTime(myKey);
     * console.log(result2); // Output: -1 - myKey has no associated expiration.
     *
     * client.expire(myKey, 60);
     * const result3 = await client.expireTime(myKey);
     * console.log(result3); // Output: 123456 - the Unix timestamp (in seconds) when "myKey" will expire.
     * ```
     */
    public async expiretime(key: GlideString): Promise<number> {
        return this.createWritePromise(createExpireTime(key));
    }

    /**
     * Sets a timeout on `key` in milliseconds. After the timeout has expired, the key will automatically be deleted.
     * If `key` already has an existing expire set, the time to live is updated to the new value.
     * If `milliseconds` is non-positive number, the key will be deleted rather than expired.
     * The timeout will only be cleared by commands that delete or overwrite the contents of `key`.
     *
     * @see {@link https://valkey.io/commands/pexpire/|valkey.io} for details.
     *
     * @param key - The key to set timeout on it.
     * @param milliseconds - The timeout in milliseconds.
     * @param option - (Optional) The expire option - see {@link ExpireOptions}.
     * @returns `true` if the timeout was set. `false` if the timeout was not set. e.g. key doesn't exist,
     * or operation skipped due to the provided arguments.
     *
     * @example
     * ```typescript
     * // Example usage of the pexpire method on a key with no previous expiry
     * const result = await client.pexpire("my_key", 60000, ExpireOptions.HasNoExpiry);
     * console.log(result); // Output: true - Indicates that a timeout of 60,000 milliseconds has been set for "my_key".
     * ```
     */
    public async pexpire(
        key: GlideString,
        milliseconds: number,
        option?: ExpireOptions,
    ): Promise<boolean> {
        return this.createWritePromise(
            createPExpire(key, milliseconds, option),
        );
    }

    /**
     * Sets a timeout on `key`. It takes an absolute Unix timestamp (milliseconds since January 1, 1970) instead of specifying the number of milliseconds.
     * A timestamp in the past will delete the key immediately. After the timeout has expired, the key will automatically be deleted.
     * If `key` already has an existing expire set, the time to live is updated to the new value.
     * The timeout will only be cleared by commands that delete or overwrite the contents of `key`.
     *
     * @see {@link https://valkey.io/commands/pexpireat/|valkey.io} for details.
     *
     * @param key - The key to set timeout on it.
     * @param unixMilliseconds - The timeout in an absolute Unix timestamp.
     * @param option - (Optional) The expire option - see {@link ExpireOptions}.
     * @returns `true` if the timeout was set. `false` if the timeout was not set. e.g. key doesn't exist,
     * or operation skipped due to the provided arguments.
     *
     * @example
     * ```typescript
     * // Example usage of the pexpireAt method on a key with no previous expiry
     * const result = await client.pexpireAt("my_key", 1672531200000, ExpireOptions.HasNoExpiry);
     * console.log(result); // Output: true - Indicates that the expiration time for "my_key" was successfully set.
     * ```
     */
    public async pexpireAt(
        key: GlideString,
        unixMilliseconds: number,
        option?: ExpireOptions,
    ): Promise<number> {
        return this.createWritePromise(
            createPExpireAt(key, unixMilliseconds, option),
        );
    }

    /**
     * Returns the absolute Unix timestamp (since January 1, 1970) at which the given `key` will expire, in milliseconds.
     *
     * @see {@link https://valkey.io/commands/pexpiretime/|valkey.io} for details.
     * @remarks Since Valkey version 7.0.0.
     *
     * @param key - The `key` to determine the expiration value of.
     * @returns The expiration Unix timestamp in seconds, `-2` if `key` does not exist or `-1` if `key` exists but has no associated expire.
     *
     * @example
     * ```typescript
     * const result1 = client.pexpiretime("myKey");
     * console.log(result1); // Output: -2 - myKey doesn't exist.
     *
     * const result2 = client.set(myKey, "value");
     * const result3 = client.pexpireTime(myKey);
     * console.log(result2); // Output: -1 - myKey has no associated expiration.
     *
     * client.expire(myKey, 60);
     * const result3 = client.pexpireTime(myKey);
     * console.log(result3); // Output: 123456789 - the Unix timestamp (in milliseconds) when "myKey" will expire.
     * ```
     */
    public async pexpiretime(key: GlideString): Promise<number> {
        return this.createWritePromise(createPExpireTime(key));
    }

    /**
     * Returns the remaining time to live of `key` that has a timeout.
     *
     * @see {@link https://valkey.io/commands/ttl/|valkey.io} for details.
     *
     * @param key - The key to return its timeout.
     * @returns TTL in seconds, `-2` if `key` does not exist or `-1` if `key` exists but has no associated expire.
     *
     * @example
     * ```typescript
     * // Example usage of the ttl method with existing key
     * const result = await client.ttl("my_key");
     * console.log(result); // Output: 3600 - Indicates that "my_key" has a remaining time to live of 3600 seconds.
     * ```
     *
     * @example
     * ```typescript
     * // Example usage of the ttl method with existing key that has no associated expire.
     * const result = await client.ttl("key");
     * console.log(result); // Output: -1 - Indicates that the key has no associated expire.
     * ```
     *
     * @example
     * ```typescript
     * // Example usage of the ttl method with a non-existing key
     * const result = await client.ttl("nonexistent_key");
     * console.log(result); // Output: -2 - Indicates that the key doesn't exist.
     * ```
     */
    public async ttl(key: GlideString): Promise<number> {
        return this.createWritePromise(createTTL(key));
    }

    /** Invokes a Lua script with its keys and arguments.
     * This method simplifies the process of invoking scripts on a Valkey server by using an object that represents a Lua script.
     * The script loading, argument preparation, and execution will all be handled internally. If the script has not already been loaded,
     * it will be loaded automatically using the `SCRIPT LOAD` command. After that, it will be invoked using the `EVALSHA` command.
     *
     * @see {@link https://valkey.io/commands/script-load/|SCRIPT LOAD} and {@link https://valkey.io/commands/evalsha/|EVALSHA} on valkey.io for details.
     *
     * @param script - The Lua script to execute.
     * @param options - The script option that contains keys and arguments for the script.
     * @returns A value that depends on the script that was executed.
     *
     * @example
     * ```typescript
     * const luaScript = new Script("return { KEYS[1], ARGV[1] }");
     * const scriptOptions = {
     *      keys: ["foo"],
     *      args: ["bar"],
     * };
     * const result = await invokeScript(luaScript, scriptOptions);
     * console.log(result); // Output: ['foo', 'bar']
     * ```
     */
    public async invokeScript(
        script: Script,
        option?: ScriptOptions,
    ): Promise<ReturnType> {
        const scriptInvocation = command_request.ScriptInvocation.create({
            hash: script.getHash(),
            keys: option?.keys?.map((item) => {
                if (typeof item === "string") {
                    // Convert the string to a Buffer
                    return Buffer.from(item);
                } else {
                    // If it's already a Buffer, just return it
                    return item;
                }
            }),
            args: option?.args?.map((item) => {
                if (typeof item === "string") {
                    // Convert the string to a Buffer
                    return Buffer.from(item);
                } else {
                    // If it's already a Buffer, just return it
                    return item;
                }
            }),
        });
        return this.createWritePromise(scriptInvocation, {
            decoder: option?.decoder,
        });
    }

    /**
     * Returns stream entries matching a given range of entry IDs.
     *
     * @see {@link https://valkey.io/commands/xrange/|valkey.io} for more details.
     *
     * @param key - The key of the stream.
     * @param start - The starting stream entry ID bound for the range.
     *     - Use `value` to specify a stream entry ID.
     *     - Use `isInclusive: false` to specify an exclusive bounded stream entry ID. This is only available starting with Valkey version 6.2.0.
     *     - Use `InfBoundary.NegativeInfinity` to start with the minimum available ID.
     * @param end - The ending stream entry ID bound for the range.
     *     - Use `value` to specify a stream entry ID.
     *     - Use `isInclusive: false` to specify an exclusive bounded stream entry ID. This is only available starting with Valkey version 6.2.0.
     *     - Use `InfBoundary.PositiveInfinity` to end with the maximum available ID.
     * @param options - (Optional) Additional parameters:
     * - (Optional) `count`: the maximum count of stream entries to return.
     *     If `count` is not provided, all stream entries in the range will be returned.
     * - (Optional) `decoder`: see {@link DecoderOption}.
     * @returns A map of stream entry ids, to an array of entries, or `null` if `count` is non-positive.
     *
     * @example
     * ```typescript
     * await client.xadd("mystream", [["field1", "value1"]], {id: "0-1"});
     * await client.xadd("mystream", [["field2", "value2"], ["field2", "value3"]], {id: "0-2"});
     * console.log(await client.xrange("mystream", InfBoundary.NegativeInfinity, InfBoundary.PositiveInfinity));
     * // Output:
     * // {
     * //     "0-1": [["field1", "value1"]],
     * //     "0-2": [["field2", "value2"], ["field2", "value3"]],
     * // } // Indicates the stream entry IDs and their associated field-value pairs for all stream entries in "mystream".
     * ```
     */
    public async xrange(
        key: GlideString,
        start: Boundary<string>,
        end: Boundary<string>,
        options?: { count?: number } & DecoderOption,
    ): Promise<StreamEntryDataType | null> {
        return this.createWritePromise<GlideRecord<
            [GlideString, GlideString][]
        > | null>(createXRange(key, start, end, options?.count), options).then(
            (res) => (res === null ? null : glideRecordToRecord(res!)),
        );
    }

    /**
     * Returns stream entries matching a given range of entry IDs in reverse order. Equivalent to {@link xrange} but returns the
     * entries in reverse order.
     *
     * @see {@link https://valkey.io/commands/xrevrange/|valkey.io} for more details.
     *
     * @param key - The key of the stream.
     * @param end - The ending stream entry ID bound for the range.
     *     - Use `value` to specify a stream entry ID.
     *     - Use `isInclusive: false` to specify an exclusive bounded stream entry ID. This is only available starting with Valkey version 6.2.0.
     *     - Use `InfBoundary.PositiveInfinity` to end with the maximum available ID.
     * @param start - The ending stream ID bound for the range.
     *     - Use `value` to specify a stream entry ID.
     *     - Use `isInclusive: false` to specify an exclusive bounded stream entry ID. This is only available starting with Valkey version 6.2.0.
     *     - Use `InfBoundary.NegativeInfinity` to start with the minimum available ID.
     * @param options - (Optional) Additional parameters:
     * - (Optional) `count`: the maximum count of stream entries to return.
     *     If `count` is not provided, all stream entries in the range will be returned.
     * - (Optional) `decoder`: see {@link DecoderOption}.
     * @returns A map of stream entry ids, to an array of entries, or `null` if `count` is non-positive.
     *
     * @example
     * ```typescript
     * await client.xadd("mystream", [["field1", "value1"]], {id: "0-1"});
     * await client.xadd("mystream", [["field2", "value2"], ["field2", "value3"]], {id: "0-2"});
     * console.log(await client.xrevrange("mystream", InfBoundary.PositiveInfinity, InfBoundary.NegativeInfinity));
     * // Output:
     * // {
     * //     "0-2": [["field2", "value2"], ["field2", "value3"]],
     * //     "0-1": [["field1", "value1"]],
     * // } // Indicates the stream entry IDs and their associated field-value pairs for all stream entries in "mystream".
     * ```
     */
    public async xrevrange(
        key: GlideString,
        end: Boundary<string>,
        start: Boundary<string>,
        options?: { count?: number } & DecoderOption,
    ): Promise<StreamEntryDataType | null> {
        return this.createWritePromise<GlideRecord<
            [GlideString, GlideString][]
        > | null>(
            createXRevRange(key, end, start, options?.count),
            options,
        ).then((res) => (res === null ? null : glideRecordToRecord(res!)));
    }

    /**
     * Adds members with their scores to the sorted set stored at `key`.
     * If a member is already a part of the sorted set, its score is updated.
     *
     * @see {@link https://valkey.io/commands/zadd/|valkey.io} for more details.
     *
     * @param key - The key of the sorted set.
     * @param membersAndScores - A list of members and their corresponding scores or a mapping of members to their corresponding scores.
     * @param options - (Optional) The `ZADD` options - see {@link ZAddOptions}.
     * @returns The number of elements added to the sorted set.
     * If {@link ZAddOptions.changed} is set to `true`, returns the number of elements updated in the sorted set.
     *
     * @example
     * ```typescript
     * // Example usage of the zadd method to add elements to a sorted set
     * const data = [{ element: "member1", score: 10.5 }, { element: "member2", score: 8.2 }]
     * const result = await client.zadd("my_sorted_set", data);
     * console.log(result); // Output: 2 - Indicates that two elements have been added to the sorted set "my_sorted_set."
     * ```
     *
     * @example
     * ```typescript
     * // Example usage of the zadd method to update scores in an existing sorted set
     * const options = { conditionalChange: ConditionalChange.ONLY_IF_EXISTS, changed: true };
     * const result = await client.zadd("existing_sorted_set", { "member1": 10.5, "member2": 8.2 }, options);
     * console.log(result); // Output: 2 - Updates the scores of two existing members in the sorted set "existing_sorted_set."
     * ```
     */
    public async zadd(
        key: GlideString,
        membersAndScores: SortedSetDataType | Record<string, number>,
        options?: ZAddOptions,
    ): Promise<number> {
        return this.createWritePromise(
            createZAdd(
                key,
                convertElementsAndScores(membersAndScores),
                options,
            ),
        );
    }

    /**
     * Increments the score of member in the sorted set stored at `key` by `increment`.
     * If `member` does not exist in the sorted set, it is added with `increment` as its score (as if its previous score was 0.0).
     * If `key` does not exist, a new sorted set with the specified member as its sole member is created.
     *
     * @see {@link https://valkey.io/commands/zadd/|valkey.io} for more details.
     *
     * @param key - The key of the sorted set.
     * @param member - A member in the sorted set to increment score to.
     * @param increment - The score to increment the member.
     * @param options - (Optional) The `ZADD` options - see {@link ZAddOptions}.
     * @returns The score of the member.
     * If there was a conflict with the options, the operation aborts and `null` is returned.
     *
     * @example
     * ```typescript
     * // Example usage of the zaddIncr method to add a member with a score to a sorted set
     * const result = await client.zaddIncr("my_sorted_set", member, 5.0);
     * console.log(result); // Output: 5.0
     * ```
     *
     * @example
     * ```typescript
     * // Example usage of the zaddIncr method to add or update a member with a score in an existing sorted set
     * const result = await client.zaddIncr("existing_sorted_set", member, "3.0", { updateOptions: UpdateByScore.LESS_THAN });
     * console.log(result); // Output: null - Indicates that the member in the sorted set haven't been updated.
     * ```
     */
    public async zaddIncr(
        key: GlideString,
        member: GlideString,
        increment: number,
        options?: ZAddOptions,
    ): Promise<number | null> {
        return this.createWritePromise(
            createZAdd(
                key,
                [{ element: member, score: increment }],
                options,
                true,
            ),
        );
    }

    /**
     * Removes the specified members from the sorted set stored at `key`.
     * Specified members that are not a member of this set are ignored.
     *
     * @see {@link https://valkey.io/commands/zrem/|valkey.io} for more details.
     *
     * @param key - The key of the sorted set.
     * @param members - A list of members to remove from the sorted set.
     * @returns The number of members that were removed from the sorted set, not including non-existing members.
     * If `key` does not exist, it is treated as an empty sorted set, and this command returns 0.
     *
     * @example
     * ```typescript
     * // Example usage of the zrem function to remove members from a sorted set
     * const result = await client.zrem("my_sorted_set", ["member1", "member2"]);
     * console.log(result); // Output: 2 - Indicates that two members have been removed from the sorted set "my_sorted_set."
     * ```
     *
     * @example
     * ```typescript
     * // Example usage of the zrem function when the sorted set does not exist
     * const result = await client.zrem("non_existing_sorted_set", ["member1", "member2"]);
     * console.log(result); // Output: 0 - Indicates that no members were removed as the sorted set "non_existing_sorted_set" does not exist.
     * ```
     */
    public async zrem(
        key: GlideString,
        members: GlideString[],
    ): Promise<number> {
        return this.createWritePromise(createZRem(key, members));
    }

    /**
     * Returns the cardinality (number of elements) of the sorted set stored at `key`.
     *
     * @see {@link https://valkey.io/commands/zcard/|valkey.io} for more details.
     *
     * @param key - The key of the sorted set.
     * @returns The number of elements in the sorted set.
     * If `key` does not exist, it is treated as an empty sorted set, and this command returns `0`.
     *
     * @example
     * ```typescript
     * // Example usage of the zcard method to get the cardinality of a sorted set
     * const result = await client.zcard("my_sorted_set");
     * console.log(result); // Output: 3 - Indicates that there are 3 elements in the sorted set "my_sorted_set".
     * ```
     *
     * @example
     * ```typescript
     * // Example usage of the zcard method with a non-existing key
     * const result = await client.zcard("non_existing_key");
     * console.log(result); // Output: 0
     * ```
     */
    public async zcard(key: GlideString): Promise<number> {
        return this.createWritePromise(createZCard(key));
    }

    /**
     * Returns the cardinality of the intersection of the sorted sets specified by `keys`.
     *
     * @see {@link https://valkey.io/commands/zintercard/|valkey.io} for more details.
     * @remarks When in cluster mode, all `keys` must map to the same hash slot.
     * @remarks Since Valkey version 7.0.0.
     *
     * @param keys - The keys of the sorted sets to intersect.
     * @param limit - An optional argument that can be used to specify a maximum number for the
     * intersection cardinality. If limit is not supplied, or if it is set to `0`, there will be no limit.
     * @returns The cardinality of the intersection of the given sorted sets.
     *
     * @example
     * ```typescript
     * const cardinality = await client.zintercard(["key1", "key2"], 10);
     * console.log(cardinality); // Output: 3 - The intersection of the sorted sets at "key1" and "key2" has a cardinality of 3.
     * ```
     */
    public async zintercard(
        keys: GlideString[],
        limit?: number,
    ): Promise<number> {
        return this.createWritePromise(createZInterCard(keys, limit));
    }

    /**
     * Returns the difference between the first sorted set and all the successive sorted sets.
     * To get the elements with their scores, see {@link zdiffWithScores}.
     *
     * @see {@link https://valkey.io/commands/zdiff/|valkey.io} for more details.
     * @remarks When in cluster mode, all `keys` must map to the same hash slot.
     * @remarks Since Valkey version 6.2.0.
     *
     * @param keys - The keys of the sorted sets.
     * @param options - (Optional) See {@link DecoderOption}.
     * @returns An `array` of elements representing the difference between the sorted sets.
     * If the first key does not exist, it is treated as an empty sorted set, and the command returns an empty `array`.
     *
     * @example
     * ```typescript
     * await client.zadd("zset1", {"member1": 1.0, "member2": 2.0, "member3": 3.0});
     * await client.zadd("zset2", {"member2": 2.0});
     * await client.zadd("zset3", {"member3": 3.0});
     * const result = await client.zdiff(["zset1", "zset2", "zset3"]);
     * console.log(result); // Output: ["member1"] - "member1" is in "zset1" but not "zset2" or "zset3".
     * ```
     */
    public async zdiff(
        keys: GlideString[],
        options?: DecoderOption,
    ): Promise<GlideString[]> {
        return this.createWritePromise(createZDiff(keys), options);
    }

    /**
     * Returns the difference between the first sorted set and all the successive sorted sets, with the associated
     * scores.
     *
     * @see {@link https://valkey.io/commands/zdiff/|valkey.io} for more details.
     * @remarks When in cluster mode, all `keys` must map to the same hash slot.
     * @remarks Since Valkey version 6.2.0.
     *
     * @param keys - The keys of the sorted sets.
     * @param options - (Optional) See {@link DecoderOption}.
<<<<<<< HEAD
     * @returns A list of elements and their scores representing the difference between the sorted sets.
=======
     * @returns A map of elements and their scores representing the difference between the sorted sets.
>>>>>>> c5fa3361
     * If the first key does not exist, it is treated as an empty sorted set, and the command returns an empty `array`.
     *
     * @example
     * ```typescript
     * await client.zadd("zset1", {"member1": 1.0, "member2": 2.0, "member3": 3.0});
     * await client.zadd("zset2", {"member2": 2.0});
     * await client.zadd("zset3", {"member3": 3.0});
     * const result = await client.zdiffWithScores(["zset1", "zset2", "zset3"]);
     * console.log(result); // Output: "member1" is in "zset1" but not "zset2" or "zset3"
     * // [{ element: "member1", score: 1.0 }]
     * ```
     */
    public async zdiffWithScores(
        keys: GlideString[],
        options?: DecoderOption,
<<<<<<< HEAD
    ): Promise<SortedSetDataType> {
        return this.createWritePromise<GlideRecord<number>>(
            createZDiffWithScores(keys),
            options,
        ).then(convertGlideRecordForZSet);
=======
    ): Promise<Record<string, number>> {
        // TODO GlideString in Record and add a test
        return this.createWritePromise(createZDiffWithScores(keys), options);
>>>>>>> c5fa3361
    }

    /**
     * Calculates the difference between the first sorted set and all the successive sorted sets in `keys` and stores
     * the difference as a sorted set to `destination`, overwriting it if it already exists. Non-existent keys are
     * treated as empty sets.
     *
     * @see {@link https://valkey.io/commands/zdiffstore/|valkey.io} for more details.
     * @remarks When in cluster mode, all keys in `keys` and `destination` must map to the same hash slot.
     * @remarks Since Valkey version 6.2.0.
     *
     * @param destination - The key for the resulting sorted set.
     * @param keys - The keys of the sorted sets to compare.
     * @returns The number of members in the resulting sorted set stored at `destination`.
     *
     * @example
     * ```typescript
     * await client.zadd("zset1", {"member1": 1.0, "member2": 2.0});
     * await client.zadd("zset2", {"member1": 1.0});
     * const result1 = await client.zdiffstore("zset3", ["zset1", "zset2"]);
     * console.log(result1); // Output: 1 - One member exists in "key1" but not "key2", and this member was stored in "zset3".
     *
     * const result2 = await client.zrange("zset3", {start: 0, stop: -1});
     * console.log(result2); // Output: ["member2"] - "member2" is now stored in "my_sorted_set".
     * ```
     */
    public async zdiffstore(
        destination: GlideString,
        keys: GlideString[],
    ): Promise<number> {
        return this.createWritePromise(createZDiffStore(destination, keys));
    }

    /**
     * Returns the score of `member` in the sorted set stored at `key`.
     *
     * @see {@link https://valkey.io/commands/zscore/|valkey.io} for more details.
     *
     * @param key - The key of the sorted set.
     * @param member - The member whose score is to be retrieved.
     * @returns The score of the member.
     * If `member` does not exist in the sorted set, null is returned.
     * If `key` does not exist, null is returned.
     *
     * @example
     * ```typescript
     * // Example usage of the zscore method∂∂ to get the score of a member in a sorted set
     * const result = await client.zscore("my_sorted_set", "member");
     * console.log(result); // Output: 10.5 - Indicates that the score of "member" in the sorted set "my_sorted_set" is 10.5.
     * ```
     *
     * @example
     * ```typescript
     * // Example usage of the zscore method when the member does not exist in the sorted set
     * const result = await client.zscore("my_sorted_set", "non_existing_member");
     * console.log(result); // Output: null
     * ```
     *
     * @example
     * ```typescript
     * // Example usage of the zscore method with non existimng key
     * const result = await client.zscore("non_existing_set", "member");
     * console.log(result); // Output: null
     * ```
     */
    public async zscore(
        key: GlideString,
        member: GlideString,
    ): Promise<number | null> {
        return this.createWritePromise(createZScore(key, member));
    }

    /**
     * Computes the union of sorted sets given by the specified `keys` and stores the result in `destination`.
     * If `destination` already exists, it is overwritten. Otherwise, a new sorted set will be created.
     * To get the result directly, see {@link zunionWithScores}.
     *
     * @see {@link https://valkey.io/commands/zunionstore/|valkey.io} for details.
     * @remarks When in cluster mode, `destination` and all keys in `keys` both must map to the same hash slot.
     *
     * @param destination - The key of the destination sorted set.
     * @param keys - The keys of the sorted sets with possible formats:
     *  - `GlideString[]` - for keys only.
     *  - `KeyWeight[]` - for weighted keys with their score multipliers.
     * @param aggregationType - Specifies the aggregation strategy to apply when combining the scores of elements. See {@link AggregationType}.
     * @returns The number of elements in the resulting sorted set stored at `destination`.
     *
     * @example
     * ```typescript
     * await client.zadd("key1", {"member1": 10.5, "member2": 8.2})
     * await client.zadd("key2", {"member1": 9.5})
     *
     * // use `zunionstore` with default aggregation and weights
     * console.log(await client.zunionstore("my_sorted_set", ["key1", "key2"]))
     * // Output: 2 - Indicates that the sorted set "my_sorted_set" contains two elements.
     * console.log(await client.zrangeWithScores("my_sorted_set", {start: 0, stop: -1}))
     * // Output: {'member1': 20, 'member2': 8.2} - "member1" is now stored in "my_sorted_set" with score of 20 and "member2" with score of 8.2.
     * ```
     *
     * @example
     * ```typescript
     * // use `zunionstore` with default weights
     * console.log(await client.zunionstore("my_sorted_set", ["key1", "key2"], AggregationType.MAX))
     * // Output: 2 - Indicates that the sorted set "my_sorted_set" contains two elements, and each score is the maximum score between the sets.
     * console.log(await client.zrangeWithScores("my_sorted_set", {start: 0, stop: -1}))
     * // Output: {'member1': 10.5, 'member2': 8.2} - "member1" is now stored in "my_sorted_set" with score of 10.5 and "member2" with score of 8.2.
     * ```
     *
     * @example
     * ```typescript
     * // use `zunionstore` with default aggregation
     * console.log(await client.zunionstore("my_sorted_set", [["key1", 2], ["key2", 1]])) // Output: 2
     * console.log(await client.zrangeWithScores("my_sorted_set", {start: 0, stop: -1})) // Output: { member2: 16.4, member1: 30.5 }
     * ```
     */
    public async zunionstore(
        destination: GlideString,
        keys: GlideString[] | KeyWeight[],
        aggregationType?: AggregationType,
    ): Promise<number> {
        return this.createWritePromise(
            createZUnionStore(destination, keys, aggregationType),
        );
    }

    /**
     * Returns the scores associated with the specified `members` in the sorted set stored at `key`.
     *
     * @see {@link https://valkey.io/commands/zmscore/|valkey.io} for more details.
     * @remarks Since Valkey version 6.2.0.
     *
     * @param key - The key of the sorted set.
     * @param members - A list of members in the sorted set.
     * @returns An `array` of scores corresponding to `members`.
     * If a member does not exist in the sorted set, the corresponding value in the list will be `null`.
     *
     * @example
     * ```typescript
     * const result = await client.zmscore("zset1", ["member1", "non_existent_member", "member2"]);
     * console.log(result); // Output: [1.0, null, 2.0] - "member1" has a score of 1.0, "non_existent_member" does not exist in the sorted set, and "member2" has a score of 2.0.
     * ```
     */
    public async zmscore(
        key: GlideString,
        members: GlideString[],
    ): Promise<(number | null)[]> {
        return this.createWritePromise(createZMScore(key, members));
    }

    /**
     * Returns the number of members in the sorted set stored at `key` with scores between `minScore` and `maxScore`.
     *
     * @see {@link https://valkey.io/commands/zcount/|valkey.io} for more details.
     *
     * @param key - The key of the sorted set.
     * @param minScore - The minimum score to count from. Can be positive/negative infinity, or specific score and inclusivity.
     * @param maxScore - The maximum score to count up to. Can be positive/negative infinity, or specific score and inclusivity.
     * @returns The number of members in the specified score range.
     * If `key` does not exist, it is treated as an empty sorted set, and the command returns `0`.
     * If `minScore` is greater than `maxScore`, `0` is returned.
     *
     * @example
     * ```typescript
     * // Example usage of the zcount method to count members in a sorted set within a score range
     * const result = await client.zcount("my_sorted_set", { value: 5.0, isInclusive: true }, InfBoundary.PositiveInfinity);
     * console.log(result); // Output: 2 - Indicates that there are 2 members with scores between 5.0 (inclusive) and +inf in the sorted set "my_sorted_set".
     * ```
     *
     * @example
     * ```typescript
     * // Example usage of the zcount method to count members in a sorted set within a score range
     * const result = await client.zcount("my_sorted_set", { value: 5.0, isInclusive: true }, { value: 10.0, isInclusive: false });
     * console.log(result); // Output: 1 - Indicates that there is one member with score between 5.0 (inclusive) and 10.0 (exclusive) in the sorted set "my_sorted_set".
     * ```
     */
    public async zcount(
        key: GlideString,
        minScore: Boundary<number>,
        maxScore: Boundary<number>,
    ): Promise<number> {
        return this.createWritePromise(createZCount(key, minScore, maxScore));
    }

    /**
     * Returns the specified range of elements in the sorted set stored at `key`.
     * `ZRANGE` can perform different types of range queries: by index (rank), by the score, or by lexicographical order.
     *
     * To get the elements with their scores, see {@link zrangeWithScores}.
     *
     * @see {@link https://valkey.io/commands/zrange/|valkey.io} for more details.
     *
     * @param key - The key of the sorted set.
     * @param rangeQuery - The range query object representing the type of range query to perform.
     * - For range queries by index (rank), use {@link RangeByIndex}.
     * - For range queries by lexicographical order, use {@link RangeByLex}.
     * - For range queries by score, use {@link RangeByScore}.
     * @param options - (Optional) Additional parameters:
     * - (Optional) `reverse`: if `true`, reverses the sorted set, with index `0` as the element with the highest score.
     * - (Optional) `decoder`: see {@link DecoderOption}.
     * @returns A list of elements within the specified range.
     * If `key` does not exist, it is treated as an empty sorted set, and the command returns an empty array.
     *
     * @example
     * ```typescript
     * // Example usage of zrange method to retrieve all members of a sorted set in ascending order
     * const result = await client.zrange("my_sorted_set", { start: 0, stop: -1 });
     * console.log(result1); // Output: all members in ascending order
     * // ['member1', 'member2', 'member3']
     * ```
     * @example
     * ```typescript
     * // Example usage of zrange method to retrieve members within a score range in descending order
     * const result = await client.zrange("my_sorted_set", {
     *              start: InfBoundary.NegativeInfinity,
     *              stop: { value: 3, isInclusive: false },
     *              type: "byScore",
     *           }, { reverse: true });
     * console.log(result); // Output: members with scores within the range of negative infinity to 3, in descending order
     * // ['member2', 'member1']
     * ```
     */
    public async zrange(
        key: GlideString,
        rangeQuery: RangeByScore | RangeByLex | RangeByIndex,
        options?: { reverse?: boolean } & DecoderOption,
    ): Promise<GlideString[]> {
        return this.createWritePromise(
            createZRange(key, rangeQuery, options?.reverse),
            options,
        );
    }

    /**
     * Returns the specified range of elements with their scores in the sorted set stored at `key`.
     * Similar to {@link ZRange} but with a `WITHSCORE` flag.
     *
     * @see {@link https://valkey.io/commands/zrange/|valkey.io} for more details.
     *
     * @param key - The key of the sorted set.
     * @param rangeQuery - The range query object representing the type of range query to perform.
     * - For range queries by index (rank), use {@link RangeByIndex}.
     * - For range queries by lexicographical order, use {@link RangeByLex}.
     * - For range queries by score, use {@link RangeByScore}.
<<<<<<< HEAD
     * @param reverse - If `true`, reverses the sorted set, with index `0` as the element with the highest score.
     * @returns A list of elements and their scores within the specified range.
     * If `key` does not exist, it is treated as an empty sorted set, and the command returns an empty list.
=======
     * @param options - (Optional) Additional parameters:
     * - (Optional) `reverse`: if `true`, reverses the sorted set, with index `0` as the element with the highest score.
     * - (Optional) `decoder`: see {@link DecoderOption}.
     * @returns A map of elements and their scores within the specified range.
     * If `key` does not exist, it is treated as an empty sorted set, and the command returns an empty map.
>>>>>>> c5fa3361
     *
     * @example
     * ```typescript
     * // Example usage of zrangeWithScores method to retrieve members within a score range with their scores
     * const result = await client.zrangeWithScores("my_sorted_set", {
     *              start: { value: 10, isInclusive: false },
     *              stop: { value: 20, isInclusive: false },
     *              type: "byScore",
     *           });
     * console.log(result); // Output: members with scores between 10 and 20 with their scores
<<<<<<< HEAD
     * // [{ element: 'member1', score: 10.5 }, { element: 'member2', score: 15.2 }]
=======
     * // {'member1': 10.5, 'member2': 15.2}
>>>>>>> c5fa3361
     * ```
     * @example
     * ```typescript
     * // Example usage of zrangeWithScores method to retrieve members within a score range with their scores
     * const result = await client.zrangeWithScores("my_sorted_set", {
     *              start: InfBoundary.NegativeInfinity,
     *              stop: { value: 3, isInclusive: false },
     *              type: "byScore",
<<<<<<< HEAD
     *           });
     * console.log(result); // Output: members with scores within the range of negative infinity to 3, with their scores
     * // [{ element: 'member4', score: -2.0 }, { element: 'member7', score: 1.5 }]
=======
     *           }, { reverse: true });
     * console.log(result); // Output: members with scores within the range of negative infinity to 3, with their scores in descending order
     * // {'member7': 1.5, 'member4': -2.0}
>>>>>>> c5fa3361
     * ```
     */
    public async zrangeWithScores(
        key: GlideString,
        rangeQuery: RangeByScore | RangeByLex | RangeByIndex,
<<<<<<< HEAD
        reverse: boolean = false,
        options?: DecoderOption,
    ): Promise<SortedSetDataType> {
        return this.createWritePromise<GlideRecord<number>>(
            createZRangeWithScores(key, rangeQuery, reverse),
            options,
        ).then(convertGlideRecordForZSet);
=======
        options?: { reverse?: boolean } & DecoderOption,
    ): Promise<Record<string, number>> {
        return this.createWritePromise(
            createZRangeWithScores(key, rangeQuery, options?.reverse),
            options,
        );
>>>>>>> c5fa3361
    }

    /**
     * Stores a specified range of elements from the sorted set at `source`, into a new
     * sorted set at `destination`. If `destination` doesn't exist, a new sorted
     * set is created; if it exists, it's overwritten.
     *
     * @see {@link https://valkey.io/commands/zrangestore/|valkey.io} for more details.
     * @remarks When in cluster mode, `destination` and `source` must map to the same hash slot.
     * @remarks Since Valkey version 6.2.0.
     *
     * @param destination - The key for the destination sorted set.
     * @param source - The key of the source sorted set.
     * @param rangeQuery - The range query object representing the type of range query to perform.
     * - For range queries by index (rank), use {@link RangeByIndex}.
     * - For range queries by lexicographical order, use {@link RangeByLex}.
     * - For range queries by score, use {@link RangeByScore}.
     * @param reverse - If `true`, reverses the sorted set, with index `0` as the element with the highest score.
     * @returns The number of elements in the resulting sorted set.
     *
     * @example
     * ```typescript
     * // Example usage of zrangeStore to retrieve and store all members of a sorted set in ascending order.
     * const result = await client.zrangeStore("destination_key", "my_sorted_set", { start: 0, stop: -1 });
     * console.log(result); // Output: 7 - "destination_key" contains a sorted set with the 7 members from "my_sorted_set".
     * ```
     * @example
     * ```typescript
     * // Example usage of zrangeStore method to retrieve members within a score range in ascending order and store in "destination_key"
     * const result = await client.zrangeStore("destination_key", "my_sorted_set", {
     *              start: InfBoundary.NegativeInfinity,
     *              stop: { value: 3, isInclusive: false },
     *              type: "byScore",
     *           });
     * console.log(result); // Output: 5 - Stores 5 members with scores within the range of negative infinity to 3, in ascending order, in "destination_key".
     * ```
     */
    public async zrangeStore(
        destination: GlideString,
        source: GlideString,
        rangeQuery: RangeByScore | RangeByLex | RangeByIndex,
        reverse: boolean = false,
    ): Promise<number> {
        return this.createWritePromise(
            createZRangeStore(destination, source, rangeQuery, reverse),
        );
    }

    /**
     * Computes the intersection of sorted sets given by the specified `keys` and stores the result in `destination`.
     * If `destination` already exists, it is overwritten. Otherwise, a new sorted set will be created.
     * To get the result directly, see {@link zinterWithScores}.
     *
     * @see {@link https://valkey.io/commands/zinterstore/|valkey.io} for more details.
     * @remarks When in cluster mode, `destination` and all keys in `keys` must map to the same hash slot.
     *
     * @param destination - The key of the destination sorted set.
     * @param keys - The keys of the sorted sets with possible formats:
     *  - `GlideString[]` - for keys only.
     *  - `KeyWeight[]` - for weighted keys with score multipliers.
     * @param aggregationType - (Optional) Specifies the aggregation strategy to apply when combining the scores of elements. See {@link AggregationType}.
     * If `aggregationType` is not specified, defaults to `AggregationType.SUM`.
     * @returns The number of elements in the resulting sorted set stored at `destination`.
     *
     * @example
     * ```typescript
     * await client.zadd("key1", {"member1": 10.5, "member2": 8.2})
     * await client.zadd("key2", {"member1": 9.5})
     *
     * // use `zinterstore` with default aggregation and weights
     * console.log(await client.zinterstore("my_sorted_set", ["key1", "key2"]))
     * // Output: 1 - Indicates that the sorted set "my_sorted_set" contains one element.
     * console.log(await client.zrangeWithScores("my_sorted_set", {start: 0, stop: -1}))
     * // Output: {'member1': 20} - "member1" is now stored in "my_sorted_set" with score of 20.
     *
     * // use `zinterstore` with default weights
     * console.log(await client.zinterstore("my_sorted_set", ["key1", "key2"] , AggregationType.MAX))
     * // Output: 1 - Indicates that the sorted set "my_sorted_set" contains one element, and it's score is the maximum score between the sets.
     * console.log(await client.zrangeWithScores("my_sorted_set", {start: 0, stop: -1}))
     * // Output: {'member1': 10.5} - "member1" is now stored in "my_sorted_set" with score of 10.5.
     * ```
     */
    public async zinterstore(
        destination: GlideString,
        keys: GlideString[] | KeyWeight[],
        aggregationType?: AggregationType,
    ): Promise<number> {
        return this.createWritePromise(
            createZInterstore(destination, keys, aggregationType),
        );
    }

    /**
     * Computes the intersection of sorted sets given by the specified `keys` and returns a list of intersecting elements.
     * To get the scores as well, see {@link zinterWithScores}.
     * To store the result in a key as a sorted set, see {@link zinterStore}.
     *
     * @remarks When in cluster mode, all keys in `keys` must map to the same hash slot.
     *
     * @remarks Since Valkey version 6.2.0.
     *
     * @see {@link https://valkey.io/commands/zinter/|valkey.io} for details.
     *
     * @param keys - The keys of the sorted sets.
     * @param options - (Optional) See {@link DecoderOption}.
     * @returns The resulting array of intersecting elements.
     *
     * @example
     * ```typescript
     * await client.zadd("key1", {"member1": 10.5, "member2": 8.2});
     * await client.zadd("key2", {"member1": 9.5});
     * const result = await client.zinter(["key1", "key2"]);
     * console.log(result); // Output: ['member1']
     * ```
     */
    public async zinter(
        keys: GlideString[],
        options?: DecoderOption,
    ): Promise<GlideString[]> {
        return this.createWritePromise(createZInter(keys), options);
    }

    /**
     * Computes the intersection of sorted sets given by the specified `keys` and returns a list of intersecting elements with scores.
     * To get the elements only, see {@link zinter}.
     * To store the result in a key as a sorted set, see {@link zinterStore}.
     *
     * @remarks When in cluster mode, all keys in `keys` must map to the same hash slot.
     *
     * @see {@link https://valkey.io/commands/zinter/|valkey.io} for details.
     *
     * @remarks Since Valkey version 6.2.0.
     *
     * @param keys - The keys of the sorted sets with possible formats:
<<<<<<< HEAD
     *  - string[] - for keys only.
     *  - KeyWeight[] - for weighted keys with score multipliers.
=======
     *  - `GlideString[]` - for keys only.
     *  - `KeyWeight[]` - for weighted keys with score multipliers.
>>>>>>> c5fa3361
     * @param options - (Optional) Additional parameters:
     * - (Optional) `aggregationType`: the aggregation strategy to apply when combining the scores of elements.
     *     If `aggregationType` is not specified, defaults to `AggregationType.SUM`. See {@link AggregationType}.
     * - (Optional) `decoder`: see {@link DecoderOption}.
<<<<<<< HEAD
     * @returns A list of elements and their scores representing the intersection of the sorted sets.
     * If a key does not exist, it is treated as an empty sorted set, and the command returns an empty result.
=======
     * @returns The resulting sorted set with scores.
>>>>>>> c5fa3361
     *
     * @example
     * ```typescript
     * await client.zadd("key1", {"member1": 10.5, "member2": 8.2});
     * await client.zadd("key2", {"member1": 9.5});
     * const result1 = await client.zinterWithScores(["key1", "key2"]);
     * console.log(result1); // Output: "member1" with score of 20 is the result
     * // [{ element: 'member1', score: 20 }]
     * const result2 = await client.zinterWithScores(["key1", "key2"], AggregationType.MAX)
     * console.log(result2); // Output: "member1" with score of 10.5 is the result
     * // [{ element: 'member1', score: 10.5 }]
     * ```
     */
    public async zinterWithScores(
<<<<<<< HEAD
        keys: string[] | KeyWeight[],
        options?: { aggregationType?: AggregationType } & DecoderOption,
    ): Promise<SortedSetDataType> {
        return this.createWritePromise<GlideRecord<number>>(
            createZInter(keys, options?.aggregationType, true),
            options,
        ).then(convertGlideRecordForZSet);
=======
        keys: GlideString[] | KeyWeight[],
        options?: { aggregationType?: AggregationType } & DecoderOption,
    ): Promise<Record<string, number>> {
        // TODO Record with GlideString and add tests
        return this.createWritePromise(
            createZInter(keys, options?.aggregationType, true),
            options,
        );
>>>>>>> c5fa3361
    }

    /**
     * Computes the union of sorted sets given by the specified `keys` and returns a list of union elements.
     *
     * To get the scores as well, see {@link zunionWithScores}.
     * To store the result in a key as a sorted set, see {@link zunionStore}.
     *
     * @see {@link https://valkey.io/commands/zunion/|valkey.io} for details.
     * @remarks When in cluster mode, all keys in `keys` must map to the same hash slot.
     * @remarks Since Valkey version 6.2.0.
     *
     * @param keys - The keys of the sorted sets.
     * @param options - (Optional) See {@link DecoderOption}.
     * @returns The resulting array of union elements.
     *
     * @example
     * ```typescript
     * await client.zadd("key1", {"member1": 10.5, "member2": 8.2});
     * await client.zadd("key2", {"member1": 9.5});
     * const result = await client.zunion(["key1", "key2"]);
     * console.log(result); // Output: ['member1', 'member2']
     * ```
     */
    public async zunion(
        keys: GlideString[],
        options?: DecoderOption,
    ): Promise<GlideString[]> {
        return this.createWritePromise(createZUnion(keys), options);
    }

    /**
     * Computes the intersection of sorted sets given by the specified `keys` and returns a list of union elements with scores.
     * To get the elements only, see {@link zunion}.
     *
     * @remarks When in cluster mode, all keys in `keys` must map to the same hash slot.
     *
     * @see {@link https://valkey.io/commands/zunion/|valkey.io} for details.
     *
     * @remarks Since Valkey version 6.2.0.
     *
     * @param keys - The keys of the sorted sets with possible formats:
     *  - string[] - for keys only.
     *  - KeyWeight[] - for weighted keys with score multipliers.
     * @param options - (Optional) Additional parameters:
     * - (Optional) `aggregationType`: the aggregation strategy to apply when combining the scores of elements.
     *     If `aggregationType` is not specified, defaults to `AggregationType.SUM`. See {@link AggregationType}.
     * - (Optional) `decoder`: see {@link DecoderOption}.
<<<<<<< HEAD
     * @returns A list of elements and their scores representing the intersection of the sorted sets.
=======
     * @returns The resulting sorted set with scores.
>>>>>>> c5fa3361
     *
     * @example
     * ```typescript
     * await client.zadd("key1", {"member1": 10.5, "member2": 8.2});
     * await client.zadd("key2", {"member1": 9.5});
     * const result1 = await client.zunionWithScores(["key1", "key2"]);
     * console.log(result1); // Output:
     * // [{ element: 'member1', score: 20 }, { element: 'member2', score: 8.2 }]
     * const result2 = await client.zunionWithScores(["key1", "key2"], "MAX");
     * console.log(result2); // Output:
     * // [{ element: 'member1', score: 10.5}, { element: 'member2', score: 8.2 }]
     * ```
     */
    public async zunionWithScores(
<<<<<<< HEAD
        keys: string[] | KeyWeight[],
        options?: { aggregationType?: AggregationType } & DecoderOption,
    ): Promise<SortedSetDataType> {
        return this.createWritePromise<GlideRecord<number>>(
            createZUnion(keys, options?.aggregationType, true),
            options,
        ).then(convertGlideRecordForZSet);
=======
        keys: GlideString[] | KeyWeight[],
        options?: { aggregationType?: AggregationType } & DecoderOption,
    ): Promise<Record<string, number>> {
        return this.createWritePromise(
            createZUnion(keys, options?.aggregationType, true),
            options,
        );
>>>>>>> c5fa3361
    }

    /**
     * Returns a random member from the sorted set stored at `key`.
     *
     * @see {@link https://valkey.io/commands/zrandmember/|valkey.io} for more details.
     *
     * @param keys - The key of the sorted set.
     * @param options - (Optional) See {@link DecoderOption}.
     * @returns A string representing a random member from the sorted set.
     *     If the sorted set does not exist or is empty, the response will be `null`.
     *
     * @example
     * ```typescript
     * const payload1 = await client.zrandmember("mySortedSet");
     * console.log(payload1); // Output: "Glide" (a random member from the set)
     * ```
     *
     * @example
     * ```typescript
     * const payload2 = await client.zrandmember("nonExistingSortedSet");
     * console.log(payload2); // Output: null since the sorted set does not exist.
     * ```
     */
    public async zrandmember(
        key: GlideString,
        options?: DecoderOption,
    ): Promise<GlideString | null> {
        return this.createWritePromise(createZRandMember(key), options);
    }

    /**
     * Returns random members from the sorted set stored at `key`.
     *
     * @see {@link https://valkey.io/commands/zrandmember/|valkey.io} for more details.
     *
     * @param keys - The key of the sorted set.
     * @param count - The number of members to return.
     *     If `count` is positive, returns unique members.
     *     If negative, allows for duplicates.
     * @param options - (Optional) See {@link DecoderOption}.
     * @returns An `array` of members from the sorted set.
     *     If the sorted set does not exist or is empty, the response will be an empty `array`.
     *
     * @example
     * ```typescript
     * const payload1 = await client.zrandmemberWithCount("mySortedSet", -3);
     * console.log(payload1); // Output: ["Glide", "GLIDE", "node"]
     * ```
     *
     * @example
     * ```typescript
     * const payload2 = await client.zrandmemberWithCount("nonExistingKey", 3);
     * console.log(payload1); // Output: [] since the sorted set does not exist.
     * ```
     */
    public async zrandmemberWithCount(
        key: GlideString,
        count: number,
        options?: DecoderOption,
    ): Promise<GlideString[]> {
        return this.createWritePromise(createZRandMember(key, count), options);
    }

    /**
     * Returns random members with scores from the sorted set stored at `key`.
     *
     * @see {@link https://valkey.io/commands/zrandmember/|valkey.io} for more details.
     *
     * @param keys - The key of the sorted set.
     * @param count - The number of members to return.
     *     If `count` is positive, returns unique members.
     *     If negative, allows for duplicates.
     * @param options - (Optional) See {@link DecoderOption}.
     * @returns A list of {@link KeyWeight} tuples, which store member names and their respective scores.
     *     If the sorted set does not exist or is empty, the response will be an empty `array`.
     *
     * @example
     * ```typescript
     * const payload1 = await client.zrandmemberWithCountWithScore("mySortedSet", -3);
     * console.log(payload1); // Output: [["Glide", 1.0], ["GLIDE", 1.0], ["node", 2.0]]
     * ```
     *
     * @example
     * ```typescript
     * const payload2 = await client.zrandmemberWithCountWithScore("nonExistingKey", 3);
     * console.log(payload1); // Output: [] since the sorted set does not exist.
     * ```
     */
    public async zrandmemberWithCountWithScores(
        key: GlideString,
        count: number,
        options?: DecoderOption,
    ): Promise<KeyWeight[]> {
        return this.createWritePromise(
            createZRandMember(key, count, true),
            options,
        );
    }

    /**
     * Returns the length of the string value stored at `key`.
     *
     * @see {@link https://valkey.io/commands/strlen/|valkey.io} for more details.
     *
     * @param key - The key to check its length.
     * @returns The length of the string value stored at key
     * If `key` does not exist, it is treated as an empty string, and the command returns `0`.
     *
     * @example
     * ```typescript
     * // Example usage of strlen method with an existing key
     * await client.set("key", "GLIDE");
     * const len1 = await client.strlen("key");
     * console.log(len1); // Output: 5
     * ```
     *
     * @example
     * ```typescript
     * // Example usage of strlen method with a non-existing key
     * const len2 = await client.strlen("non_existing_key");
     * console.log(len2); // Output: 0
     * ```
     */
    public async strlen(key: GlideString): Promise<number> {
        return this.createWritePromise(createStrlen(key));
    }

    /**
     * Returns the string representation of the type of the value stored at `key`.
     *
     * @see {@link https://valkey.io/commands/type/|valkey.io} for more details.
     *
     * @param key - The `key` to check its data type.
     * @returns If the `key` exists, the type of the stored value is returned. Otherwise, a "none" string is returned.
     *
     * @example
     * ```typescript
     * // Example usage of type method with a string value
     * await client.set("key", "value");
     * const type = await client.type("key");
     * console.log(type); // Output: 'string'
     * ```
     *
     * @example
     * ```typescript
     * // Example usage of type method with a list
     * await client.lpush("key", ["value"]);
     * const type = await client.type("key");
     * console.log(type); // Output: 'list'
     * ```
     */
    public async type(key: GlideString): Promise<string> {
        return this.createWritePromise(createType(key), {
            decoder: Decoder.String,
        });
    }

    /**
     * Removes and returns the members with the lowest scores from the sorted set stored at `key`.
     * If `count` is provided, up to `count` members with the lowest scores are removed and returned.
     * Otherwise, only one member with the lowest score is removed and returned.
     *
     * @see {@link https://valkey.io/commands/zpopmin/|valkey.io} for more details.
     *
     * @param key - The key of the sorted set.
     * @param options - (Optional) Additional parameters:
<<<<<<< HEAD
     * - (Optional) `count`: the maximum number of popped elements. If not specified, pops one member.
     * - (Optional) `decoder`: see {@link DecoderOption}.
     * @returns A list of the removed members and their scores, ordered from the one with the lowest score to the one with the highest.
=======
     * - (Optional) `count`: the number of elements to pop. If not supplied, only one element will be popped.
     * - (Optional) `decoder`: see {@link DecoderOption}.
     * @returns A map of the removed members and their scores, ordered from the one with the lowest score to the one with the highest.
>>>>>>> c5fa3361
     * If `key` doesn't exist, it will be treated as an empty sorted set and the command returns an empty map.
     * If `count` is higher than the sorted set's cardinality, returns all members and their scores.
     *
     * @example
     * ```typescript
     * // Example usage of zpopmin method to remove and return the member with the lowest score from a sorted set
     * const result = await client.zpopmin("my_sorted_set");
     * console.log(result); // Output:
     * // 'member1' with a score of 5.0 has been removed from the sorted set
     * // [{ element: 'member1', score: 5.0 }]
     * ```
     *
     * @example
     * ```typescript
     * // Example usage of zpopmin method to remove and return multiple members with the lowest scores from a sorted set
     * const result = await client.zpopmin("my_sorted_set", 2);
     * console.log(result); // Output:
     * // 'member3' with a score of 7.5 and 'member2' with a score of 8.0 have been removed from the sorted set
     * // [
     * //     { element: 'member3', score: 7.5 },
     * //     { element: 'member2', score: 8.0 }
     * // ]
     * ```
     */
    public async zpopmin(
<<<<<<< HEAD
        key: string,
        options?: { count?: number } & DecoderOption,
    ): Promise<SortedSetDataType> {
        return this.createWritePromise<GlideRecord<number>>(
            createZPopMin(key, options?.count),
            options,
        ).then(convertGlideRecordForZSet);
=======
        key: GlideString,
        options?: { count?: number } & DecoderOption,
    ): Promise<Record<string, number>> {
        // TODO GlideString in Record, add tests with binary decoder
        return this.createWritePromise(
            createZPopMin(key, options?.count),
            options,
        );
>>>>>>> c5fa3361
    }

    /**
     * Blocks the connection until it removes and returns a member with the lowest score from the
     * first non-empty sorted set, with the given `key` being checked in the order they
     * are provided.
     * `BZPOPMIN` is the blocking variant of {@link zpopmin}.
     *
     * @see {@link https://valkey.io/commands/bzpopmin/|valkey.io} for more details.
     * @remarks When in cluster mode, `keys` must map to the same hash slot.
     *
     * @param keys - The keys of the sorted sets.
     * @param timeout - The number of seconds to wait for a blocking operation to complete. A value of
     *     `0` will block indefinitely. Since 6.0.0: timeout is interpreted as a double instead of an integer.
     * @param options - (Optional) See {@link DecoderOption}.
     * @returns An `array` containing the key where the member was popped out, the member, itself, and the member score.
     *     If no member could be popped and the `timeout` expired, returns `null`.
     *
     * @example
     * ```typescript
     * const data = await client.bzpopmin(["zset1", "zset2"], 0.5);
     * console.log(data); // Output: ["zset1", "a", 2];
     * ```
     */
    public async bzpopmin(
        keys: GlideString[],
        timeout: number,
        options?: DecoderOption,
    ): Promise<[GlideString, GlideString, number] | null> {
        return this.createWritePromise(createBZPopMin(keys, timeout), options);
    }

    /**
     * Removes and returns the members with the highest scores from the sorted set stored at `key`.
     * If `count` is provided, up to `count` members with the highest scores are removed and returned.
     * Otherwise, only one member with the highest score is removed and returned.
     *
     * @see {@link https://valkey.io/commands/zpopmax/|valkey.io} for more details.
     *
     * @param key - The key of the sorted set.
     * @param options - (Optional) Additional parameters:
<<<<<<< HEAD
     * - (Optional) `count`: the maximum number of popped elements. If not specified, pops one member.
     * - (Optional) `decoder`: see {@link DecoderOption}.
     * @returns A list of the removed members and their scores, ordered from the one with the highest score to the one with the lowest.
=======
     * - (Optional) `count`: the number of elements to pop. If not supplied, only one element will be popped.
     * - (Optional) `decoder`: see {@link DecoderOption}.
     * @returns A map of the removed members and their scores, ordered from the one with the highest score to the one with the lowest.
>>>>>>> c5fa3361
     * If `key` doesn't exist, it will be treated as an empty sorted set and the command returns an empty map.
     * If `count` is higher than the sorted set's cardinality, returns all members and their scores, ordered from highest to lowest.
     *
     * @example
     * ```typescript
     * // Example usage of zpopmax method to remove and return the member with the highest score from a sorted set
     * const result = await client.zpopmax("my_sorted_set");
     * console.log(result); // Output:
     * // 'member1' with a score of 10.0 has been removed from the sorted set
     * // [{ element: 'member1', score: 10.0 }]
     * ```
     *
     * @example
     * ```typescript
     * // Example usage of zpopmax method to remove and return multiple members with the highest scores from a sorted set
     * const result = await client.zpopmax("my_sorted_set", 2);
     * console.log(result); // Output:
     * // 'member3' with a score of 7.5 and 'member2' with a score of 8.0 have been removed from the sorted set
     * // [
     * //     { element: 'member3', score: 7.5 },
     * //     { element: 'member2', score: 8.0 }
     * // ]
     * ```
     */
    public async zpopmax(
<<<<<<< HEAD
        key: string,
        options?: { count?: number } & DecoderOption,
    ): Promise<SortedSetDataType> {
        return this.createWritePromise<GlideRecord<number>>(
            createZPopMax(key, options?.count),
            options,
        ).then(convertGlideRecordForZSet);
=======
        key: GlideString,
        options?: { count?: number } & DecoderOption,
    ): Promise<Record<string, number>> {
        // TODO GlideString in Record, add tests with binary decoder
        return this.createWritePromise(
            createZPopMax(key, options?.count),
            options,
        );
>>>>>>> c5fa3361
    }

    /**
     * Blocks the connection until it removes and returns a member with the highest score from the
     * first non-empty sorted set, with the given `key` being checked in the order they
     * are provided.
     * `BZPOPMAX` is the blocking variant of {@link zpopmax}.
     *
     * @see {@link https://valkey.io/commands/zpopmax/|valkey.io} for more details.
     * @remarks When in cluster mode, `keys` must map to the same hash slot.
     *
     * @param keys - The keys of the sorted sets.
     * @param timeout - The number of seconds to wait for a blocking operation to complete. A value of
     *     `0` will block indefinitely. Since 6.0.0: timeout is interpreted as a double instead of an integer.
     * @param options - (Optional) See {@link DecoderOption}.
     * @returns An `array` containing the key where the member was popped out, the member, itself, and the member score.
     *     If no member could be popped and the `timeout` expired, returns `null`.
     *
     * @example
     * ```typescript
     * const data = await client.bzpopmax(["zset1", "zset2"], 0.5);
     * console.log(data); // Output: ["zset1", "c", 2];
     * ```
     */
    public async bzpopmax(
        keys: GlideString[],
        timeout: number,
        options?: DecoderOption,
    ): Promise<[GlideString, GlideString, number] | null> {
        return this.createWritePromise(createBZPopMax(keys, timeout), options);
    }

    /**
     * Returns the remaining time to live of `key` that has a timeout, in milliseconds.
     *
     * @see {@link https://valkey.io/commands/pttl/|valkey.io} for more details.
     *
     * @param key - The key to return its timeout.
     * @returns TTL in milliseconds, `-2` if `key` does not exist, `-1` if `key` exists but has no associated expire.
     *
     * @example
     * ```typescript
     * // Example usage of pttl method with an existing key
     * const result = await client.pttl("my_key");
     * console.log(result); // Output: 5000 - Indicates that the key "my_key" has a remaining time to live of 5000 milliseconds.
     * ```
     *
     * @example
     * ```typescript
     * // Example usage of pttl method with a non-existing key
     * const result = await client.pttl("non_existing_key");
     * console.log(result); // Output: -2 - Indicates that the key "non_existing_key" does not exist.
     * ```
     *
     * @example
     * ```typescript
     * // Example usage of pttl method with an exisiting key that has no associated expire.
     * const result = await client.pttl("key");
     * console.log(result); // Output: -1 - Indicates that the key "key" has no associated expire.
     * ```
     */
    public async pttl(key: GlideString): Promise<number> {
        return this.createWritePromise(createPTTL(key));
    }

    /**
     * Removes all elements in the sorted set stored at `key` with rank between `start` and `end`.
     * Both `start` and `end` are zero-based indexes with 0 being the element with the lowest score.
     * These indexes can be negative numbers, where they indicate offsets starting at the element with the highest score.
     *
     * @see {@link https://valkey.io/commands/zremrangebyrank/|valkey.io} for more details.
     *
     * @param key - The key of the sorted set.
     * @param start - The starting point of the range.
     * @param end - The end of the range.
     * @returns The number of members removed.
     * If `start` exceeds the end of the sorted set, or if `start` is greater than `end`, 0 returned.
     * If `end` exceeds the actual end of the sorted set, the range will stop at the actual end of the sorted set.
     * If `key` does not exist 0 will be returned.
     *
     * @example
     * ```typescript
     * // Example usage of zremRangeByRank method
     * const result = await client.zremRangeByRank("my_sorted_set", 0, 2);
     * console.log(result); // Output: 3 - Indicates that three elements have been removed from the sorted set "my_sorted_set" between ranks 0 and 2.
     * ```
     */
    public async zremRangeByRank(
        key: GlideString,
        start: number,
        end: number,
    ): Promise<number> {
        return this.createWritePromise(createZRemRangeByRank(key, start, end));
    }

    /**
     * Removes all elements in the sorted set stored at `key` with lexicographical order between `minLex` and `maxLex`.
     *
     * @see {@link https://valkey.io/commands/zremrangebylex/|valkey.io} for more details.
     *
     * @param key - The key of the sorted set.
     * @param minLex - The minimum lex to count from. Can be negative infinity, or a specific lex and inclusivity.
     * @param maxLex - The maximum lex to count up to. Can be positive infinity, or a specific lex and inclusivity.
     * @returns The number of members removed.
     * If `key` does not exist, it is treated as an empty sorted set, and the command returns 0.
     * If `minLex` is greater than `maxLex`, 0 is returned.
     *
     * @example
     * ```typescript
     * // Example usage of zremRangeByLex method to remove members from a sorted set based on lexicographical order range
     * const result = await client.zremRangeByLex("my_sorted_set", { value: "a", isInclusive: false }, { value: "e" });
     * console.log(result); // Output: 4 - Indicates that 4 members, with lexicographical values ranging from "a" (exclusive) to "e" (inclusive), have been removed from "my_sorted_set".
     * ```
     *
     * @example
     * ```typescript
     * // Example usage of zremRangeByLex method when the sorted set does not exist
     * const result = await client.zremRangeByLex("non_existing_sorted_set", InfBoundary.NegativeInfinity, { value: "e" });
     * console.log(result); // Output: 0 - Indicates that no elements were removed.
     * ```
     */
    public async zremRangeByLex(
        key: GlideString,
        minLex: Boundary<GlideString>,
        maxLex: Boundary<GlideString>,
    ): Promise<number> {
        return this.createWritePromise(
            createZRemRangeByLex(key, minLex, maxLex),
        );
    }

    /**
     * Removes all elements in the sorted set stored at `key` with a score between `minScore` and `maxScore`.
     *
     * @see {@link https://valkey.io/commands/zremrangebyscore/|valkey.io} for more details.
     *
     * @param key - The key of the sorted set.
     * @param minScore - The minimum score to remove from. Can be negative infinity, or specific score and inclusivity.
     * @param maxScore - The maximum score to remove to. Can be positive infinity, or specific score and inclusivity.
     * @returns The number of members removed.
     * If `key` does not exist, it is treated as an empty sorted set, and the command returns 0.
     * If `minScore` is greater than `maxScore`, 0 is returned.
     *
     * @example
     * ```typescript
     * // Example usage of zremRangeByScore method to remove members from a sorted set based on score range
     * const result = await client.zremRangeByScore("my_sorted_set", { value: 5.0, isInclusive: true }, InfBoundary.PositiveInfinity);
     * console.log(result); // Output: 2 - Indicates that 2 members with scores between 5.0 (inclusive) and +inf have been removed from the sorted set "my_sorted_set".
     * ```
     *
     * @example
     * ```typescript
     * // Example usage of zremRangeByScore method when the sorted set does not exist
     * const result = await client.zremRangeByScore("non_existing_sorted_set", { value: 5.0, isInclusive: true }, { value: 10.0, isInclusive: false });
     * console.log(result); // Output: 0 - Indicates that no members were removed as the sorted set "non_existing_sorted_set" does not exist.
     * ```
     */
    public async zremRangeByScore(
        key: GlideString,
        minScore: Boundary<number>,
        maxScore: Boundary<number>,
    ): Promise<number> {
        return this.createWritePromise(
            createZRemRangeByScore(key, minScore, maxScore),
        );
    }

    /**
     * Returns the number of members in the sorted set stored at 'key' with scores between 'minLex' and 'maxLex'.
     *
     * @see {@link https://valkey.io/commands/zlexcount/|valkey.io} for more details.
     *
     * @param key - The key of the sorted set.
     * @param minLex - The minimum lex to count from. Can be negative infinity, or a specific lex and inclusivity.
     * @param maxLex - The maximum lex to count up to. Can be positive infinity, or a specific lex and inclusivity.
     * @returns The number of members in the specified lex range.
     * If 'key' does not exist, it is treated as an empty sorted set, and the command returns '0'.
     * If maxLex is less than minLex, '0' is returned.
     *
     * @example
     * ```typescript
     * const result = await client.zlexcount("my_sorted_set", {value: "c"}, InfBoundary.PositiveInfinity);
     * console.log(result); // Output: 2 - Indicates that there are 2 members with lex scores between "c" (inclusive) and positive infinity in the sorted set "my_sorted_set".
     * ```
     *
     * @example
     * ```typescript
     * const result = await client.zlexcount("my_sorted_set", {value: "c"}, {value: "k", isInclusive: false});
     * console.log(result); // Output: 1 - Indicates that there is one member with a lex score between "c" (inclusive) and "k" (exclusive) in the sorted set "my_sorted_set".
     * ```
     */
    public async zlexcount(
        key: GlideString,
        minLex: Boundary<GlideString>,
        maxLex: Boundary<GlideString>,
    ): Promise<number> {
        return this.createWritePromise(createZLexCount(key, minLex, maxLex));
    }

    /**
     * Returns the rank of `member` in the sorted set stored at `key`, with scores ordered from low to high.
     * To get the rank of `member` with its score, see {@link zrankWithScore}.
     *
     * @see {@link https://valkey.io/commands/zrank/|valkey.io} for more details.
     *
     * @param key - The key of the sorted set.
     * @param member - The member whose rank is to be retrieved.
     * @returns The rank of `member` in the sorted set.
     * If `key` doesn't exist, or if `member` is not present in the set, null will be returned.
     *
     * @example
     * ```typescript
     * // Example usage of zrank method to retrieve the rank of a member in a sorted set
     * const result = await client.zrank("my_sorted_set", "member2");
     * console.log(result); // Output: 1 - Indicates that "member2" has the second-lowest score in the sorted set "my_sorted_set".
     * ```
     *
     * @example
     * ```typescript
     * // Example usage of zrank method with a non-existing member
     * const result = await client.zrank("my_sorted_set", "non_existing_member");
     * console.log(result); // Output: null - Indicates that "non_existing_member" is not present in the sorted set "my_sorted_set".
     * ```
     */
    public async zrank(
        key: GlideString,
        member: GlideString,
    ): Promise<number | null> {
        return this.createWritePromise(createZRank(key, member));
    }

    /**
     * Returns the rank of `member` in the sorted set stored at `key` with its score, where scores are ordered from the lowest to highest.
     *
     * @see {@link https://valkey.io/commands/zrank/|valkey.io} for more details.
     * @remarks Since Valkey version 7.2.0.
     *
     * @param key - The key of the sorted set.
     * @param member - The member whose rank is to be retrieved.
     * @returns A list containing the rank and score of `member` in the sorted set.
     * If `key` doesn't exist, or if `member` is not present in the set, null will be returned.
     *
     * @example
     * ```typescript
     * // Example usage of zrank_withscore method to retrieve the rank and score of a member in a sorted set
     * const result = await client.zrank_withscore("my_sorted_set", "member2");
     * console.log(result); // Output: [1, 6.0] - Indicates that "member2" with score 6.0 has the second-lowest score in the sorted set "my_sorted_set".
     * ```
     *
     * @example
     * ```typescript
     * // Example usage of zrank_withscore method with a non-existing member
     * const result = await client.zrank_withscore("my_sorted_set", "non_existing_member");
     * console.log(result); // Output: null - Indicates that "non_existing_member" is not present in the sorted set "my_sorted_set".
     * ```
     */
    public async zrankWithScore(
        key: GlideString,
        member: GlideString,
    ): Promise<[number, number] | null> {
        return this.createWritePromise(createZRank(key, member, true));
    }

    /**
     * Returns the rank of `member` in the sorted set stored at `key`, where
     * scores are ordered from the highest to lowest, starting from `0`.
     * To get the rank of `member` with its score, see {@link zrevrankWithScore}.
     *
     * @see {@link https://valkey.io/commands/zrevrank/|valkey.io} for more details.
     *
     * @param key - The key of the sorted set.
     * @param member - The member whose rank is to be retrieved.
     * @returns The rank of `member` in the sorted set, where ranks are ordered from high to low based on scores.
     *     If `key` doesn't exist, or if `member` is not present in the set, `null` will be returned.
     *
     * @example
     * ```typescript
     * const result = await client.zrevrank("my_sorted_set", "member2");
     * console.log(result); // Output: 1 - Indicates that "member2" has the second-highest score in the sorted set "my_sorted_set".
     * ```
     */
    public async zrevrank(
        key: GlideString,
        member: GlideString,
    ): Promise<number | null> {
        return this.createWritePromise(createZRevRank(key, member));
    }

    /**
     * Returns the rank of `member` in the sorted set stored at `key` with its
     * score, where scores are ordered from the highest to lowest, starting from `0`.
     *
     * @see {@link https://valkey.io/commands/zrevrank/|valkey.io} for more details.
     * @remarks Since Valkey version 7.2.0.
     *
     * @param key - The key of the sorted set.
     * @param member - The member whose rank is to be retrieved.
     * @returns A list containing the rank and score of `member` in the sorted set, where ranks
     *     are ordered from high to low based on scores.
     *     If `key` doesn't exist, or if `member` is not present in the set, `null` will be returned.
     *
     * @example
     * ```typescript
     * const result = await client.zrevankWithScore("my_sorted_set", "member2");
     * console.log(result); // Output: [1, 6.0] - Indicates that "member2" with score 6.0 has the second-highest score in the sorted set "my_sorted_set".
     * ```
     */
    public async zrevrankWithScore(
        key: GlideString,
        member: GlideString,
    ): Promise<[number, number] | null> {
        return this.createWritePromise(createZRevRankWithScore(key, member));
    }

    /**
     * Adds an entry to the specified stream stored at `key`. If the `key` doesn't exist, the stream is created.
     *
     * @see {@link https://valkey.io/commands/xadd/|valkey.io} for more details.
     *
     * @param key - The key of the stream.
     * @param values - field-value pairs to be added to the entry.
     * @param options - options detailing how to add to the stream.
     * @param options - (Optional) See {@link StreamAddOptions} and {@link DecoderOption}.
     * @returns The id of the added entry, or `null` if `options.makeStream` is set to `false` and no stream with the matching `key` exists.
     */
    public async xadd(
        key: GlideString,
        values: [GlideString, GlideString][],
        options?: StreamAddOptions & DecoderOption,
    ): Promise<GlideString | null> {
        return this.createWritePromise(
            createXAdd(key, values, options),
            options,
        );
    }

    /**
     * Removes the specified entries by id from a stream, and returns the number of entries deleted.
     *
     * @see {@link https://valkey.io/commands/xdel/|valkey.io} for more details.
     *
     * @param key - The key of the stream.
     * @param ids - An array of entry ids.
     * @returns The number of entries removed from the stream. This number may be less than the number of entries in
     *      `ids`, if the specified `ids` don't exist in the stream.
     *
     * @example
     * ```typescript
     * console.log(await client.xdel("key", ["1538561698944-0", "1538561698944-1"]));
     * // Output is 2 since the stream marked 2 entries as deleted.
     * ```
     */
    public async xdel(key: GlideString, ids: GlideString[]): Promise<number> {
        return this.createWritePromise(createXDel(key, ids));
    }

    /**
     * Trims the stream stored at `key` by evicting older entries.
     *
     * @see {@link https://valkey.io/commands/xtrim/|valkey.io} for more details.
     *
     * @param key - the key of the stream
     * @param options - options detailing how to trim the stream.
     * @returns The number of entries deleted from the stream. If `key` doesn't exist, 0 is returned.
     */
    public async xtrim(
        key: GlideString,
        options: StreamTrimOptions,
    ): Promise<number> {
        return this.createWritePromise(createXTrim(key, options));
    }

    /**
     * Reads entries from the given streams.
     *
     * @see {@link https://valkey.io/commands/xread/|valkey.io} for more details.
     *
     * @param keys_and_ids - An object of stream keys and entry IDs to read from.
     * @param options - (Optional) Parameters detailing how to read the stream - see {@link StreamReadOptions} and {@link DecoderOption}.
     * @returns A list of stream keys with a `Record` of stream IDs mapped to an `Array` of entries or `null` if key does not exist.
     *
     * @example
     * ```typescript
     * const streamResults = await client.xread({"my_stream": "0-0", "writers": "0-0"});
     * console.log(result); // Output:
     * // [
     * //     {
     * //         key: "my_stream",
     * //         value: {
     * //             "1526984818136-0": [["duration", "1532"], ["event-id", "5"], ["user-id", "7782813"]],
     * //             "1526999352406-0": [["duration", "812"], ["event-id", "9"], ["user-id", "388234"]],
     * //         }
     * //     },
     * //     {
     * //         key: "writers",
     * //         value: {
     * //             "1526985676425-0": [["name", "Virginia"], ["surname", "Woolf"]],
     * //             "1526985685298-0": [["name", "Jane"], ["surname", "Austen"]],
     * //         }
     * //     }
     * // ]
     * ```
     */
    public async xread(
<<<<<<< HEAD
        keys_and_ids: Record<string, string>,
        options?: StreamReadOptions & DecoderOption,
    ): Promise<GlideRecord<StreamEntryDataType> | null> {
        return this.createWritePromise<GlideRecord<
            GlideRecord<[GlideString, GlideString][]>
        > | null>(createXRead(keys_and_ids, options), options).then((res) =>
            res === null
                ? null
                : res.map((k) => {
                      return {
                          key: k.key,
                          value: glideRecordToRecord(k.value),
                      };
                  }),
        );
=======
        keys_and_ids: Record<string, GlideString> | GlideRecord<GlideString>,
        options?: StreamReadOptions,
    ): Promise<Record<string, Record<string, [string, string][]>>> {
        keys_and_ids = convertRecordToGlideRecord(keys_and_ids);

        return this.createWritePromise(createXRead(keys_and_ids, options));
>>>>>>> c5fa3361
    }

    /**
     * Reads entries from the given streams owned by a consumer group.
     *
     * @see {@link https://valkey.io/commands/xreadgroup/|valkey.io} for details.
     *
     * @param group - The consumer group name.
     * @param consumer - The group consumer.
     * @param keys_and_ids - An object of stream keys and entry IDs to read from.
     *     Use the special entry ID of `">"` to receive only new messages.
     * @param options - (Optional) Parameters detailing how to read the stream - see {@link StreamReadGroupOptions} and {@link DecoderOption}.
     * @returns A list of stream keys with a `Record` of stream IDs mapped to an `Array` of entries.
     *     Returns `null` if there is no stream that can be served.
     *
     * @example
     * ```typescript
     * const streamResults = await client.xreadgroup("my_group", "my_consumer", {"my_stream": "0-0", "writers_stream": "0-0", "readers_stream", ">"});
     * console.log(result); // Output:
     * // [
     * //     {
     * //         key: "my_stream",
     * //         value: {
     * //             "1526984818136-0": [["duration", "1532"], ["event-id", "5"], ["user-id", "7782813"]],
     * //             "1526999352406-0": [["duration", "812"], ["event-id", "9"], ["user-id", "388234"]],
     * //         }
     * //     },
     * //     {
     * //         key: "writers_stream",
     * //         value: {
     * //             "1526985676425-0": [["name", "Virginia"], ["surname", "Woolf"]],
     * //             "1526985685298-0": null,                                          // entry was deleted
     * //         }
     * //     },
     * //     {
     * //         key: "readers_stream",                                                // stream is empty
     * //         value: {}
     * //     }
     * // ]
     * ```
     */
    public async xreadgroup(
<<<<<<< HEAD
        group: string,
        consumer: string,
        keys_and_ids: Record<string, string>,
        options?: StreamReadGroupOptions & DecoderOption,
    ): Promise<GlideRecord<
        Record<string, [GlideString, GlideString][] | null>
    > | null> {
        return this.createWritePromise<GlideRecord<
            GlideRecord<[GlideString, GlideString][] | null>
        > | null>(
=======
        group: GlideString,
        consumer: GlideString,
        keys_and_ids: Record<string, GlideString> | GlideRecord<GlideString>,
        options?: StreamReadGroupOptions,
    ): Promise<Record<
        string,
        Record<string, [string, string][] | null>
    > | null> {
        keys_and_ids = convertRecordToGlideRecord(keys_and_ids);

        return this.createWritePromise(
>>>>>>> c5fa3361
            createXReadGroup(group, consumer, keys_and_ids, options),
            options,
        ).then(
            (res) =>
                res?.map((k) => {
                    return {
                        key: k.key,
                        value: glideRecordToRecord(k.value),
                    };
                }) ?? null,
        );
    }

    /**
     * Returns the number of entries in the stream stored at `key`.
     *
     * @see {@link https://valkey.io/commands/xlen/|valkey.io} for more details.
     *
     * @param key - The key of the stream.
     * @returns The number of entries in the stream. If `key` does not exist, returns `0`.
     *
     * @example
     * ```typescript
     * const numEntries = await client.xlen("my_stream");
     * console.log(numEntries); // Output: 2 - "my_stream" contains 2 entries.
     * ```
     */
    public async xlen(key: GlideString): Promise<number> {
        return this.createWritePromise(createXLen(key));
    }

    /**
     * Returns stream message summary information for pending messages matching a given range of IDs.
     *
     * @see {@link https://valkey.io/commands/xpending/|valkey.io} for more details.
     *
     * @param key - The key of the stream.
     * @param group - The consumer group name.
     * @returns An `array` that includes the summary of the pending messages. See example for more details.
     * @example
     * ```typescript
     * console.log(await client.xpending("my_stream", "my_group")); // Output:
     * // [
     * //     42,                            // The total number of pending messages
     * //     "1722643465939-0",             // The smallest ID among the pending messages
     * //     "1722643484626-0",             // The greatest ID among the pending messages
     * //     [                              // A 2D-`array` of every consumer in the group
     * //         [ "consumer1", "10" ],     // with at least one pending message, and the
     * //         [ "consumer2", "32" ],     // number of pending messages it has
     * //     ]
     * // ]
     * ```
     */
    public async xpending(
        key: GlideString,
        group: GlideString,
    ): Promise<[number, GlideString, GlideString, [GlideString, number][]]> {
        return this.createWritePromise(createXPending(key, group));
    }

    /**
     * Returns an extended form of stream message information for pending messages matching a given range of IDs.
     *
     * @see {@link https://valkey.io/commands/xpending/|valkey.io} for more details.
     *
     * @param key - The key of the stream.
     * @param group - The consumer group name.
     * @param options - Additional options to filter entries, see {@link StreamPendingOptions}.
     * @returns A 2D-`array` of 4-tuples containing extended message information. See example for more details.
     *
     * @example
     * ```typescript
     * console.log(await client.xpending("my_stream", "my_group"), {
     *     start: { value: "0-1", isInclusive: true },
     *     end: InfBoundary.PositiveInfinity,
     *     count: 2,
     *     consumer: "consumer1"
     * }); // Output:
     * // [
     * //     [
     * //         "1722643465939-0",  // The ID of the message
     * //         "consumer1",        // The name of the consumer that fetched the message and has still to acknowledge it
     * //         174431,             // The number of milliseconds that elapsed since the last time this message was delivered to this consumer
     * //         1                   // The number of times this message was delivered
     * //     ],
     * //     [
     * //         "1722643484626-0",
     * //         "consumer1",
     * //         202231,
     * //         1
     * //     ]
     * // ]
     * ```
     */
    public async xpendingWithOptions(
        key: GlideString,
        group: GlideString,
        options: StreamPendingOptions,
    ): Promise<[GlideString, GlideString, number, number][]> {
        return this.createWritePromise(createXPending(key, group, options));
    }

    /**
     * Returns the list of all consumers and their attributes for the given consumer group of the
     * stream stored at `key`.
     *
     * @see {@link https://valkey.io/commands/xinfo-consumers/|valkey.io} for more details.
     *
     * @param key - The key of the stream.
     * @param group - The consumer group name.
     * @param options - (Optional) See {@link DecoderOption}.
     * @returns An `Array` of `Records`, where each mapping contains the attributes
     *     of a consumer for the given consumer group of the stream at `key`.
     *
     * @example
     * ```typescript
     * const result = await client.xinfoConsumers("my_stream", "my_group");
     * console.log(result); // Output:
     * // [
     * //     {
     * //         "name": "Alice",
     * //         "pending": 1,
     * //         "idle": 9104628,
     * //         "inactive": 18104698   // Added in 7.2.0
     * //     },
     * //     ...
     * // ]
     * ```
     */
    public async xinfoConsumers(
<<<<<<< HEAD
        key: string,
        group: string,
        options?: DecoderOption,
    ): Promise<Record<string, GlideString | number>[]> {
        return this.createWritePromise<GlideRecord<GlideString | number>[]>(
            createXInfoConsumers(key, group),
            options,
        ).then((res) => res.map(glideRecordToRecord));
=======
        key: GlideString,
        group: GlideString,
        // TODO: change return type to be compatible with GlideString
    ): Promise<Record<string, string | number>[]> {
        return this.createWritePromise(createXInfoConsumers(key, group));
>>>>>>> c5fa3361
    }

    /**
     * Returns the list of all consumer groups and their attributes for the stream stored at `key`.
     *
     * @see {@link https://valkey.io/commands/xinfo-groups/|valkey.io} for details.
     *
     * @param key - The key of the stream.
     * @param options - (Optional) See {@link DecoderOption}.
     * @returns An array of maps, where each mapping represents the
     *     attributes of a consumer group for the stream at `key`.
     * @example
     * ```typescript
     *     <pre>{@code
     * const result = await client.xinfoGroups("my_stream");
     * console.log(result); // Output:
     * // [
     * //     {
     * //         "name": "mygroup",
     * //         "consumers": 2,
     * //         "pending": 2,
     * //         "last-delivered-id": "1638126030001-0",
     * //         "entries-read": 2,                       // Added in version 7.0.0
     * //         "lag": 0                                 // Added in version 7.0.0
     * //     },
     * //     {
     * //         "name": "some-other-group",
     * //         "consumers": 1,
     * //         "pending": 0,
     * //         "last-delivered-id": "0-0",
     * //         "entries-read": null,                    // Added in version 7.0.0
     * //         "lag": 1                                 // Added in version 7.0.0
     * //     }
     * // ]
     * ```
     */
    public async xinfoGroups(
        key: string,
        options?: DecoderOption,
    ): Promise<Record<string, GlideString | number | null>[]> {
        return this.createWritePromise<
            GlideRecord<GlideString | number | null>[]
        >(createXInfoGroups(key), options).then((res) =>
            res.map(glideRecordToRecord),
        );
    }

    /**
     * Changes the ownership of a pending message.
     *
     * @see {@link https://valkey.io/commands/xclaim/|valkey.io} for more details.
     *
     * @param key - The key of the stream.
     * @param group - The consumer group name.
     * @param consumer - The group consumer.
     * @param minIdleTime - The minimum idle time for the message to be claimed.
     * @param ids - An array of entry ids.
<<<<<<< HEAD
     * @param options - (Optional) Stream claim options {@link StreamClaimOptions} and {@link DecoderOption}.
=======
     * @param options - (Optional) See {@link StreamClaimOptions} and {@link DecoderOption}.
>>>>>>> c5fa3361
     * @returns A `Record` of message entries that are claimed by the consumer.
     *
     * @example
     * ```typescript
     * const result = await client.xclaim("myStream", "myGroup", "myConsumer", 42,
     *     ["1-0", "2-0", "3-0"], { idle: 500, retryCount: 3, isForce: true });
     * console.log(result); // Output:
     * // {
     * //     "2-0": [["duration", "1532"], ["event-id", "5"], ["user-id", "7782813"]]
     * // }
     * ```
     */
    public async xclaim(
        key: GlideString,
        group: GlideString,
        consumer: GlideString,
        minIdleTime: number,
<<<<<<< HEAD
        ids: string[],
        options?: StreamClaimOptions & DecoderOption,
    ): Promise<StreamEntryDataType> {
        return this.createWritePromise<
            GlideRecord<[GlideString, GlideString][]>
        >(
=======
        ids: GlideString[],
        options?: StreamClaimOptions & DecoderOption,
    ): Promise<Record<string, [string, string][]>> {
        // TODO: convert Record return type to Object array
        return this.createWritePromise(
>>>>>>> c5fa3361
            createXClaim(key, group, consumer, minIdleTime, ids, options),
            options,
        ).then(glideRecordToRecord);
    }

    /**
     * Transfers ownership of pending stream entries that match the specified criteria.
     *
     * @see {@link https://valkey.io/commands/xautoclaim/|valkey.io} for more details.
     * @remarks Since Valkey version 6.2.0.
     *
     * @param key - The key of the stream.
     * @param group - The consumer group name.
     * @param consumer - The group consumer.
     * @param minIdleTime - The minimum idle time for the message to be claimed.
     * @param start - Filters the claimed entries to those that have an ID equal or greater than the
     *     specified value.
     * @param options - (Optional) Additional parameters:
     * - (Optional) `count`: the number of claimed entries.
     * - (Optional) `decoder`: see {@link DecoderOption}.
     * @returns A `tuple` containing the following elements:
     *   - A stream ID to be used as the start argument for the next call to `XAUTOCLAIM`. This ID is
     *     equivalent to the next ID in the stream after the entries that were scanned, or "0-0" if
     *     the entire stream was scanned.
     *   - A `Record` of the claimed entries.
     *   - If you are using Valkey 7.0.0 or above, the response list will also include a list containing
     *     the message IDs that were in the Pending Entries List but no longer exist in the stream.
     *     These IDs are deleted from the Pending Entries List.
     *
     * @example
     * ```typescript
     * const result = await client.xautoclaim("myStream", "myGroup", "myConsumer", 42, "0-0", 25);
     * console.log(result); // Output:
     * // [
     * //     "1609338788321-0",                // value to be used as `start` argument
     * //                                       // for the next `xautoclaim` call
     * //     {
     * //         "1609338752495-0": [          // claimed entries
     * //             ["field 1", "value 1"],
     * //             ["field 2", "value 2"]
     * //         ]
     * //     },
     * //     [
     * //         "1594324506465-0",            // array of IDs of deleted messages,
     * //         "1594568784150-0"             // included in the response only on valkey 7.0.0 and above
     * //     ]
     * // ]
     * ```
     */
    public async xautoclaim(
        key: GlideString,
        group: GlideString,
        consumer: GlideString,
        minIdleTime: number,
<<<<<<< HEAD
        start: string,
        options?: { count?: number } & DecoderOption,
    ): Promise<[GlideString, StreamEntryDataType, GlideString[]?]> {
        return this.createWritePromise<
            [
                GlideString,
                GlideRecord<[GlideString, GlideString][]>,
                GlideString[],
            ]
        >(
            createXAutoClaim(
                key,
                group,
                consumer,
                minIdleTime,
                start,
                options?.count,
            ),
            options,
        ).then((res) =>
            res.length === 3
                ? [res[0], glideRecordToRecord(res[1]), res[2]]
                : [res[0], glideRecordToRecord(res[1])],
=======
        start: GlideString,
        count?: number,
    ): Promise<[string, Record<string, [string, string][]>, string[]?]> {
        // TODO: convert Record return type to Object array
        return this.createWritePromise(
            createXAutoClaim(key, group, consumer, minIdleTime, start, count),
>>>>>>> c5fa3361
        );
    }

    /**
     * Transfers ownership of pending stream entries that match the specified criteria.
     *
     * @see {@link https://valkey.io/commands/xautoclaim/|valkey.io} for more details.
     * @remarks Since Valkey version 6.2.0.
     *
     * @param key - The key of the stream.
     * @param group - The consumer group name.
     * @param consumer - The group consumer.
     * @param minIdleTime - The minimum idle time for the message to be claimed.
     * @param start - Filters the claimed entries to those that have an ID equal or greater than the
     *     specified value.
     * @param count - (Optional) Limits the number of claimed entries to the specified value.
     * @returns An `array` containing the following elements:
     *   - A stream ID to be used as the start argument for the next call to `XAUTOCLAIM`. This ID is
     *     equivalent to the next ID in the stream after the entries that were scanned, or "0-0" if
     *     the entire stream was scanned.
     *   - A list of the IDs for the claimed entries.
     *   - If you are using Valkey 7.0.0 or above, the response list will also include a list containing
     *     the message IDs that were in the Pending Entries List but no longer exist in the stream.
     *     These IDs are deleted from the Pending Entries List.
     *
     * @example
     * ```typescript
     * const result = await client.xautoclaim("myStream", "myGroup", "myConsumer", 42, "0-0", 25);
     * console.log(result); // Output:
     * // [
     * //     "1609338788321-0",                // value to be used as `start` argument
     * //                                       // for the next `xautoclaim` call
     * //     [
     * //         "1609338752495-0",            // claimed entries
     * //         "1609338752495-1",
     * //     ],
     * //     [
     * //         "1594324506465-0",            // array of IDs of deleted messages,
     * //         "1594568784150-0"             // included in the response only on valkey 7.0.0 and above
     * //     ]
     * // ]
     * ```
     */
    public async xautoclaimJustId(
        key: string,
        group: string,
        consumer: string,
        minIdleTime: number,
        start: string,
        count?: number,
    ): Promise<[string, string[], string[]?]> {
        return this.createWritePromise(
            createXAutoClaim(
                key,
                group,
                consumer,
                minIdleTime,
                start,
                count,
                true,
            ),
        );
    }

    /**
     * Changes the ownership of a pending message. This function returns an `array` with
     * only the message/entry IDs, and is equivalent to using `JUSTID` in the Valkey API.
     *
     * @see {@link https://valkey.io/commands/xclaim/|valkey.io} for more details.
     *
     * @param key - The key of the stream.
     * @param group - The consumer group name.
     * @param consumer - The group consumer.
     * @param minIdleTime - The minimum idle time for the message to be claimed.
     * @param ids - An array of entry ids.
     * @param options - (Optional) Stream claim options {@link StreamClaimOptions}.
     * @returns An `array` of message ids claimed by the consumer.
     *
     * @example
     * ```typescript
     * const result = await client.xclaimJustId("my_stream", "my_group", "my_consumer", 42,
     *     ["1-0", "2-0", "3-0"], { idle: 500, retryCount: 3, isForce: true });
     * console.log(result); // Output: [ "2-0", "3-0" ]
     * ```
     */
    public async xclaimJustId(
        key: string,
        group: string,
        consumer: string,
        minIdleTime: number,
        ids: string[],
        options?: StreamClaimOptions,
    ): Promise<string[]> {
        return this.createWritePromise(
            createXClaim(key, group, consumer, minIdleTime, ids, options, true),
        );
    }

    /**
     * Creates a new consumer group uniquely identified by `groupname` for the stream stored at `key`.
     *
     * @see {@link https://valkey.io/commands/xgroup-create/|valkey.io} for more details.
     *
     * @param key - The key of the stream.
     * @param groupName - The newly created consumer group name.
     * @param id - Stream entry ID that specifies the last delivered entry in the stream from the new
     *     group’s perspective. The special ID `"$"` can be used to specify the last entry in the stream.
     * @returns `"OK"`.
     *
     * @example
     * ```typescript
     * // Create the consumer group "mygroup", using zero as the starting ID:
     * console.log(await client.xgroupCreate("mystream", "mygroup", "0-0")); // Output is "OK"
     * ```
     */
    public async xgroupCreate(
        key: GlideString,
        groupName: GlideString,
        id: GlideString,
        options?: StreamGroupOptions,
    ): Promise<"OK"> {
        return this.createWritePromise(
            createXGroupCreate(key, groupName, id, options),
            { decoder: Decoder.String },
        );
    }

    /**
     * Destroys the consumer group `groupname` for the stream stored at `key`.
     *
     * @see {@link https://valkey.io/commands/xgroup-destroy/|valkey.io} for more details.
     *
     * @param key - The key of the stream.
     * @param groupname - The newly created consumer group name.
     * @returns `true` if the consumer group is destroyed. Otherwise, `false`.
     *
     * @example
     * ```typescript
     * // Destroys the consumer group "mygroup"
     * console.log(await client.xgroupDestroy("mystream", "mygroup")); // Output is true
     * ```
     */
    public async xgroupDestroy(
        key: GlideString,
        groupName: GlideString,
    ): Promise<boolean> {
        return this.createWritePromise(createXGroupDestroy(key, groupName));
    }

    /**
     * Returns information about the stream stored at `key`.
     *
     * @see {@link https://valkey.io/commands/xinfo-stream/|valkey.io} for more details.
     *
     * @param key - The key of the stream.
     * @param options - (Optional) Additional parameters:
     * - (Optional) `fullOptions`: If `true`, returns verbose information with a limit of the first 10 PEL entries.
     * If `number` is specified, returns verbose information limiting the returned PEL entries.
     * If `0` is specified, returns verbose information with no limit.
     * - (Optional) `decoder`: see {@link DecoderOption}.
     * @returns A {@link ReturnTypeXinfoStream} of detailed stream information for the given `key`. See
     *     the example for a sample response.
     *
     * @example
     * ```typescript
     * const infoResult = await client.xinfoStream("my_stream");
     * console.log(infoResult);
     * // Output: {
     * //   length: 2,
     * //   'radix-tree-keys': 1,
     * //   'radix-tree-nodes': 2,
     * //   'last-generated-id': '1719877599564-1',
     * //   'max-deleted-entry-id': '0-0',
     * //   'entries-added': 2,
     * //   'recorded-first-entry-id': '1719877599564-0',
     * //   'first-entry': [ '1719877599564-0', ['some_field", "some_value', ...] ],
     * //   'last-entry': [ '1719877599564-0', ['some_field", "some_value', ...] ],
     * //   groups: 1,
     * // }
     * ```
     *
     * @example
     * ```typescript
     * const infoResult = await client.xinfoStream("my_stream", true); // default limit of 10 entries
     * const infoResult = await client.xinfoStream("my_stream", 15); // limit of 15 entries
     * console.log(infoResult);
     * // Output: {
     * //   length: 2,
     * //   'radix-tree-keys': 1,
     * //   'radix-tree-nodes': 2,
     * //   'last-generated-id': '1719877599564-1',
     * //   'max-deleted-entry-id': '0-0',
     * //   'entries-added': 2,
     * //   'recorded-first-entry-id': '1719877599564-0',
     * //   entries: [ [ '1719877599564-0', ['some_field", "some_value', ...] ] ],
     * //   groups: [ {
     * //     name: 'group',
     * //     'last-delivered-id': '1719877599564-0',
     * //     'entries-read': 1,
     * //     lag: 1,
     * //     'pel-count': 1,
     * //     pending: [ [ '1719877599564-0', 'consumer', 1722624726802, 1 ] ],
     * //     consumers: [ {
     * //         name: 'consumer',
     * //         'seen-time': 1722624726802,
     * //         'active-time': 1722624726802,
     * //         'pel-count': 1,
     * //         pending: [ [ '1719877599564-0', 'consumer', 1722624726802, 1 ] ],
     * //         }
     * //       ]
     * //     }
     * //   ]
     * // }
     * ```
     */
    public async xinfoStream(
<<<<<<< HEAD
        key: string,
        options?: { fullOptions?: boolean | number } & DecoderOption,
=======
        key: GlideString,
        fullOptions?: boolean | number,
>>>>>>> c5fa3361
    ): Promise<ReturnTypeXinfoStream> {
        return this.createWritePromise<
            GlideRecord<
                | StreamEntries
                | GlideRecord<StreamEntries | GlideRecord<StreamEntries>[]>[]
            >
        >(createXInfoStream(key, options?.fullOptions ?? false), options).then(
            (xinfoStream) => {
                const converted = glideRecordToRecord(xinfoStream);

                if (options?.fullOptions) {
                    const groups = (
                        converted["groups"] as GlideRecord<
                            | GlideRecord<StreamEntries>[]
                            | Record<string, StreamEntries>[]
                        >[]
                    ).map(glideRecordToRecord);

                    for (const group of groups) {
                        group.consumers = (
                            group.consumers as GlideRecord<StreamEntries>[]
                        ).map(glideRecordToRecord);
                    }

                    (converted as ReturnTypeXinfoStream).groups =
                        groups as Record<
                            string,
                            Record<string, StreamEntries>[]
                        >[];
                }

                return converted as ReturnTypeXinfoStream;
            },
        );
    }

    /**
     * Creates a consumer named `consumerName` in the consumer group `groupName` for the stream stored at `key`.
     *
     * @see {@link https://valkey.io/commands/xgroup-createconsumer/|valkey.io} for more details.
     *
     * @param key - The key of the stream.
     * @param groupName - The consumer group name.
     * @param consumerName - The newly created consumer.
     * @returns `true` if the consumer is created. Otherwise, returns `false`.
     *
     * @example
     * ```typescript
     * // The consumer "myconsumer" was created in consumer group "mygroup" for the stream "mystream".
     * console.log(await client.xgroupCreateConsumer("mystream", "mygroup", "myconsumer")); // Output is true
     * ```
     */
    public async xgroupCreateConsumer(
        key: GlideString,
        groupName: GlideString,
        consumerName: GlideString,
    ): Promise<boolean> {
        return this.createWritePromise(
            createXGroupCreateConsumer(key, groupName, consumerName),
        );
    }

    /**
     * Deletes a consumer named `consumerName` in the consumer group `groupName` for the stream stored at `key`.
     *
     * @see {@link https://valkey.io/commands/xgroup-delconsumer/|valkey.io} for more details.
     *
     * @param key - The key of the stream.
     * @param groupName - The consumer group name.
     * @param consumerName - The consumer to delete.
     * @returns The number of pending messages the `consumer` had before it was deleted.
     *
     * * @example
     * ```typescript
     * // Consumer "myconsumer" was deleted, and had 5 pending messages unclaimed.
     * console.log(await client.xgroupDelConsumer("mystream", "mygroup", "myconsumer")); // Output is 5
     * ```
     */
    public async xgroupDelConsumer(
        key: GlideString,
        groupName: GlideString,
        consumerName: GlideString,
    ): Promise<number> {
        return this.createWritePromise(
            createXGroupDelConsumer(key, groupName, consumerName),
        );
    }

    private readonly MAP_READ_FROM_STRATEGY: Record<
        ReadFrom,
        connection_request.ReadFrom
    > = {
        primary: connection_request.ReadFrom.Primary,
        preferReplica: connection_request.ReadFrom.PreferReplica,
    };

    /**
     * Returns the number of messages that were successfully acknowledged by the consumer group member of a stream.
     * This command should be called on a pending message so that such message does not get processed again.
     *
     * @see {@link https://valkey.io/commands/xack/|valkey.io} for details.
     *
     * @param key - The key of the stream.
     * @param group - The consumer group name.
     * @param ids - An array of entry ids.
     * @returns The number of messages that were successfully acknowledged.
     *
     * @example
     * ```typescript
     *  <pre>{@code
     * const entryId = await client.xadd("mystream", ["myfield", "mydata"]);
     * // read messages from streamId
     * const readResult = await client.xreadgroup(["myfield", "mydata"], "mygroup", "my0consumer");
     * // acknowledge messages on stream
     * console.log(await client.xack("mystream", "mygroup", [entryId])); // Output: 1
     * </pre>
     * ```
     */
    public async xack(
        key: GlideString,
        group: GlideString,
        ids: GlideString[],
    ): Promise<number> {
        return this.createWritePromise(createXAck(key, group, ids));
    }

    /**
     * Sets the last delivered ID for a consumer group.
     *
     * @see {@link https://valkey.io/commands/xgroup-setid|valkey.io} for more details.
     *
     * @param key - The key of the stream.
     * @param groupName - The consumer group name.
     * @param id - The stream entry ID that should be set as the last delivered ID for the consumer
     *     group.
     * @param entriesRead - (Optional) A value representing the number of stream entries already read by the group.
     *     This option can only be specified if you are using Valkey version 7.0.0 or above.
     * @returns `"OK"`.
     *
     * * @example
     * ```typescript
     * console.log(await client.xgroupSetId("mystream", "mygroup", "0", 1)); // Output is "OK"
     * ```
     */
    public async xgroupSetId(
        key: GlideString,
        groupName: GlideString,
        id: GlideString,
        entriesRead?: number,
    ): Promise<"OK"> {
        return this.createWritePromise(
            createXGroupSetid(key, groupName, id, entriesRead),
            {
                decoder: Decoder.String,
            },
        );
    }

    /** Returns the element at index `index` in the list stored at `key`.
     * The index is zero-based, so 0 means the first element, 1 the second element and so on.
     * Negative indices can be used to designate elements starting at the tail of the list.
     * Here, -1 means the last element, -2 means the penultimate and so forth.
     *
     * @see {@link https://valkey.io/commands/lindex/|valkey.io} for more details.
     *
     * @param key - The `key` of the list.
     * @param index - The `index` of the element in the list to retrieve.
     * @param decoder - (Optional) {@link Decoder} type which defines how to handle the response.
     *     If not set, the {@link BaseClientConfiguration.defaultDecoder|default decoder} will be used.
     * @returns - The element at `index` in the list stored at `key`.
     * If `index` is out of range or if `key` does not exist, null is returned.
     *
     * @example
     * ```typescript
     * // Example usage of lindex method to retrieve elements from a list by index
     * const result = await client.lindex("my_list", 0);
     * console.log(result); // Output: 'value1' - Returns the first element in the list stored at 'my_list'.
     * ```
     *
     * @example
     * ```typescript
     * // Example usage of lindex method to retrieve elements from a list by negative index
     * const result = await client.lindex("my_list", -1);
     * console.log(result); // Output: 'value3' - Returns the last element in the list stored at 'my_list'.
     * ```
     */
    public async lindex(
        key: GlideString,
        index: number,
        decoder?: Decoder,
    ): Promise<GlideString | null> {
        return this.createWritePromise(createLIndex(key, index), {
            decoder: decoder,
        });
    }

    /**
     * Inserts `element` in the list at `key` either before or after the `pivot`.
     *
     * @see {@link https://valkey.io/commands/linsert/|valkey.io} for more details.
     *
     * @param key - The key of the list.
     * @param position - The relative position to insert into - either `InsertPosition.Before` or
     *     `InsertPosition.After` the `pivot`.
     * @param pivot - An element of the list.
     * @param element - The new element to insert.
     * @returns The list length after a successful insert operation.
     * If the `key` doesn't exist returns `-1`.
     * If the `pivot` wasn't found, returns `0`.
     *
     * @example
     * ```typescript
     * const length = await client.linsert("my_list", InsertPosition.Before, "World", "There");
     * console.log(length); // Output: 2 - The list has a length of 2 after performing the insert.
     * ```
     */
    public async linsert(
        key: GlideString,
        position: InsertPosition,
        pivot: GlideString,
        element: GlideString,
    ): Promise<number> {
        return this.createWritePromise(
            createLInsert(key, position, pivot, element),
        );
    }

    /**
     * Removes the existing timeout on `key`, turning the key from volatile (a key with an expire set) to
     * persistent (a key that will never expire as no timeout is associated).
     *
     * @see {@link https://valkey.io/commands/persist/|valkey.io} for more details.
     *
     * @param key - The key to remove the existing timeout on.
     * @returns `false` if `key` does not exist or does not have an associated timeout, `true` if the timeout has been removed.
     *
     * @example
     * ```typescript
     * // Example usage of persist method to remove the timeout associated with a key
     * const result = await client.persist("my_key");
     * console.log(result); // Output: true - Indicates that the timeout associated with the key "my_key" was successfully removed.
     * ```
     */
    public async persist(key: GlideString): Promise<boolean> {
        return this.createWritePromise(createPersist(key));
    }

    /**
     * Renames `key` to `newkey`.
     * If `newkey` already exists it is overwritten.
     *
     * @see {@link https://valkey.io/commands/rename/|valkey.io} for more details.
     * @remarks When in cluster mode, `key` and `newKey` must map to the same hash slot.
     *
     * @param key - The key to rename.
     * @param newKey - The new name of the key.
     * @returns - If the `key` was successfully renamed, return "OK". If `key` does not exist, an error is thrown.
     *
     * @example
     * ```typescript
     * // Example usage of rename method to rename a key
     * await client.set("old_key", "value");
     * const result = await client.rename("old_key", "new_key");
     * console.log(result); // Output: OK - Indicates successful renaming of the key "old_key" to "new_key".
     * ```
     */
    public async rename(key: GlideString, newKey: GlideString): Promise<"OK"> {
        return this.createWritePromise(createRename(key, newKey), {
            decoder: Decoder.String,
        });
    }

    /**
     * Renames `key` to `newkey` if `newkey` does not yet exist.
     *
     * @see {@link https://valkey.io/commands/renamenx/|valkey.io} for more details.
     * @remarks When in cluster mode, `key` and `newKey` must map to the same hash slot.
     *
     * @param key - The key to rename.
     * @param newKey - The new name of the key.
     * @returns - If the `key` was successfully renamed, returns `true`. Otherwise, returns `false`.
     * If `key` does not exist, an error is thrown.
     *
     * @example
     * ```typescript
     * // Example usage of renamenx method to rename a key
     * await client.set("old_key", "value");
     * const result = await client.renamenx("old_key", "new_key");
     * console.log(result); // Output: true - Indicates successful renaming of the key "old_key" to "new_key".
     * ```
     */
    public async renamenx(
        key: GlideString,
        newKey: GlideString,
    ): Promise<boolean> {
        return this.createWritePromise(createRenameNX(key, newKey));
    }

    /** Blocking list pop primitive.
     * Pop an element from the tail of the first list that is non-empty,
     * with the given `keys` being checked in the order that they are given.
     * Blocks the connection when there are no elements to pop from any of the given lists.
     *
     * @see {@link https://valkey.io/commands/brpop/|valkey.io} for more details.
     * @remarks When in cluster mode, all `keys` must map to the same hash slot.
     * @remarks `BRPOP` is a blocking command, see [Blocking Commands](https://github.com/valkey-io/valkey-glide/wiki/General-Concepts#blocking-commands) for more details and best practices.
     *
     * @param keys - The `keys` of the lists to pop from.
     * @param timeout - The `timeout` in seconds.
     * @param decoder - (Optional) {@link Decoder} type which defines how to handle the response.
     *     If not set, the {@link BaseClientConfiguration.defaultDecoder|default decoder} will be used.
     * @returns - An `array` containing the `key` from which the element was popped and the value of the popped element,
     * formatted as [key, value]. If no element could be popped and the timeout expired, returns `null`.
     *
     * @example
     * ```typescript
     * // Example usage of brpop method to block and wait for elements from multiple lists
     * const result = await client.brpop(["list1", "list2"], 5);
     * console.log(result); // Output: ["list1", "element"] - Indicates an element "element" was popped from "list1".
     * ```
     */
    public async brpop(
        keys: GlideString[],
        timeout: number,
        decoder?: Decoder,
    ): Promise<[GlideString, GlideString] | null> {
        return this.createWritePromise(createBRPop(keys, timeout), {
            decoder: decoder,
        });
    }

    /** Blocking list pop primitive.
     * Pop an element from the head of the first list that is non-empty,
     * with the given `keys` being checked in the order that they are given.
     * Blocks the connection when there are no elements to pop from any of the given lists.
     *
     * @see {@link https://valkey.io/commands/blpop/|valkey.io} for more details.
     * @remarks When in cluster mode, all `keys` must map to the same hash slot.
     * @remarks `BLPOP` is a blocking command, see [Blocking Commands](https://github.com/valkey-io/valkey-glide/wiki/General-Concepts#blocking-commands) for more details and best practices.
     *
     * @param keys - The `keys` of the lists to pop from.
     * @param timeout - The `timeout` in seconds.
     * @param decoder - (Optional) {@link Decoder} type which defines how to handle the response.
     *     If not set, the {@link BaseClientConfiguration.defaultDecoder|default decoder} will be used.
     * @returns - An `array` containing the `key` from which the element was popped and the value of the popped element,
     * formatted as [key, value]. If no element could be popped and the timeout expired, returns `null`.
     *
     * @example
     * ```typescript
     * const result = await client.blpop(["list1", "list2"], 5);
     * console.log(result); // Output: ['list1', 'element']
     * ```
     */
    public async blpop(
        keys: GlideString[],
        timeout: number,
        decoder?: Decoder,
    ): Promise<[GlideString, GlideString] | null> {
        return this.createWritePromise(createBLPop(keys, timeout), {
            decoder: decoder,
        });
    }

    /** Adds all elements to the HyperLogLog data structure stored at the specified `key`.
     * Creates a new structure if the `key` does not exist.
     * When no elements are provided, and `key` exists and is a HyperLogLog, then no operation is performed.
     *
     * @see {@link https://valkey.io/commands/pfadd/|valkey.io} for more details.
     *
     * @param key - The key of the HyperLogLog data structure to add elements into.
     * @param elements - An array of members to add to the HyperLogLog stored at `key`.
     * @returns - If the HyperLogLog is newly created, or if the HyperLogLog approximated cardinality is
     *     altered, then returns `1`. Otherwise, returns `0`.
     * @example
     * ```typescript
     * const result = await client.pfadd("hll_1", ["a", "b", "c"]);
     * console.log(result); // Output: 1 - Indicates that a data structure was created or modified
     * const result = await client.pfadd("hll_2", []);
     * console.log(result); // Output: 1 - Indicates that a new empty data structure was created
     * ```
     */
    public async pfadd(
        key: GlideString,
        elements: GlideString[],
    ): Promise<number> {
        return this.createWritePromise(createPfAdd(key, elements));
    }

    /** Estimates the cardinality of the data stored in a HyperLogLog structure for a single key or
     * calculates the combined cardinality of multiple keys by merging their HyperLogLogs temporarily.
     *
     * @see {@link https://valkey.io/commands/pfcount/|valkey.io} for more details.
     * @remarks When in cluster mode, all `keys` must map to the same hash slot.
     *
     * @param keys - The keys of the HyperLogLog data structures to be analyzed.
     * @returns - The approximated cardinality of given HyperLogLog data structures.
     *     The cardinality of a key that does not exist is `0`.
     * @example
     * ```typescript
     * const result = await client.pfcount(["hll_1", "hll_2"]);
     * console.log(result); // Output: 4 - The approximated cardinality of the union of "hll_1" and "hll_2"
     * ```
     */
    public async pfcount(keys: GlideString[]): Promise<number> {
        return this.createWritePromise(createPfCount(keys));
    }

    /**
     * Merges multiple HyperLogLog values into a unique value. If the destination variable exists, it is
     * treated as one of the source HyperLogLog data sets, otherwise a new HyperLogLog is created.
     *
     * @see {@link https://valkey.io/commands/pfmerge/|valkey.io} for more details.
     * @remarks When in Cluster mode, all keys in `sourceKeys` and `destination` must map to the same hash slot.
     *
     * @param destination - The key of the destination HyperLogLog where the merged data sets will be stored.
     * @param sourceKeys - The keys of the HyperLogLog structures to be merged.
     * @returns A simple "OK" response.
     *
     * @example
     * ```typescript
     * await client.pfadd("hll1", ["a", "b"]);
     * await client.pfadd("hll2", ["b", "c"]);
     * const result = await client.pfmerge("new_hll", ["hll1", "hll2"]);
     * console.log(result); // Output: OK  - The value of "hll1" merged with "hll2" was stored in "new_hll".
     * const count = await client.pfcount(["new_hll"]);
     * console.log(count); // Output: 3  - The approximated cardinality of "new_hll" is 3.
     * ```
     */
    public async pfmerge(
        destination: GlideString,
        sourceKeys: GlideString[],
    ): Promise<"OK"> {
        return this.createWritePromise(createPfMerge(destination, sourceKeys), {
            decoder: Decoder.String,
        });
    }

    /**
     * Returns the internal encoding for the Valkey object stored at `key`.
     *
     * @see {@link https://valkey.io/commands/object-encoding/|valkey.io} for more details.
     *
     * @param key - The `key` of the object to get the internal encoding of.
     * @returns - If `key` exists, returns the internal encoding of the object stored at `key` as a string.
     *     Otherwise, returns `null`.
     *
     * @example
     * ```typescript
     * const result = await client.objectEncoding("my_hash");
     * console.log(result); // Output: "listpack"
     * ```
     */
    public async objectEncoding(key: GlideString): Promise<string | null> {
        return this.createWritePromise(createObjectEncoding(key), {
            decoder: Decoder.String,
        });
    }

    /**
     * Returns the logarithmic access frequency counter of a Valkey object stored at `key`.
     *
     * @see {@link https://valkey.io/commands/object-freq/|valkey.io} for more details.
     *
     * @param key - The `key` of the object to get the logarithmic access frequency counter of.
     * @returns - If `key` exists, returns the logarithmic access frequency counter of the object
     *            stored at `key` as a `number`. Otherwise, returns `null`.
     *
     * @example
     * ```typescript
     * const result = await client.objectFreq("my_hash");
     * console.log(result); // Output: 2 - The logarithmic access frequency counter of "my_hash".
     * ```
     */
    public async objectFreq(key: GlideString): Promise<number | null> {
        return this.createWritePromise(createObjectFreq(key));
    }

    /**
     * Returns the time in seconds since the last access to the value stored at `key`.
     *
     * @see {@link https://valkey.io/commands/object-idletime/|valkey.io} for more details.
     *
     * @param key - The key of the object to get the idle time of.
     * @returns If `key` exists, returns the idle time in seconds. Otherwise, returns `null`.
     *
     * @example
     * ```typescript
     * const result = await client.objectIdletime("my_hash");
     * console.log(result); // Output: 13 - "my_hash" was last accessed 13 seconds ago.
     * ```
     */
    public async objectIdletime(key: GlideString): Promise<number | null> {
        return this.createWritePromise(createObjectIdletime(key));
    }

    /**
     * Returns the reference count of the object stored at `key`.
     *
     * @see {@link https://valkey.io/commands/object-refcount/|valkey.io} for more details.
     *
     * @param key - The `key` of the object to get the reference count of.
     * @returns If `key` exists, returns the reference count of the object stored at `key` as a `number`.
     * Otherwise, returns `null`.
     *
     * @example
     * ```typescript
     * const result = await client.objectRefcount("my_hash");
     * console.log(result); // Output: 2 - "my_hash" has a reference count of 2.
     * ```
     */
    public async objectRefcount(key: GlideString): Promise<number | null> {
        return this.createWritePromise(createObjectRefcount(key));
    }

    /**
     * Invokes a previously loaded function.
     *
     * @see {@link https://valkey.io/commands/fcall/|valkey.io} for more details.
     * @remarks When in cluster mode, all `keys` must map to the same hash slot.
     * @remarks Since Valkey version 7.0.0.
     *
     * @param func - The function name.
     * @param keys - A list of `keys` accessed by the function. To ensure the correct execution of functions,
     *     all names of keys that a function accesses must be explicitly provided as `keys`.
     * @param args - A list of `function` arguments and it should not represent names of keys.
     * @param decoder - (Optional) {@link Decoder} type which defines how to handle the response.
     *     If not set, the {@link BaseClientConfiguration.defaultDecoder|default decoder} will be used.
     * @returns The invoked function's return value.
     *
     * @example
     * ```typescript
     * const response = await client.fcall("Deep_Thought", [], []);
     * console.log(response); // Output: Returns the function's return value.
     * ```
     */
    public async fcall(
        func: GlideString,
        keys: GlideString[],
        args: GlideString[],
        decoder?: Decoder,
    ): Promise<ReturnType> {
        return this.createWritePromise(createFCall(func, keys, args), {
            decoder,
        });
    }

    /**
     * Invokes a previously loaded read-only function.
     *
     * @see {@link https://valkey.io/commands/fcall/|valkey.io} for more details.
     * @remarks When in cluster mode, all `keys` must map to the same hash slot.
     * @remarks Since Valkey version 7.0.0.
     *
     * @param func - The function name.
     * @param keys - A list of `keys` accessed by the function. To ensure the correct execution of functions,
     *     all names of keys that a function accesses must be explicitly provided as `keys`.
     * @param args - A list of `function` arguments and it should not represent names of keys.
     * @param decoder - (Optional) {@link Decoder} type which defines how to handle the response.
     *     If not set, the {@link BaseClientConfiguration.defaultDecoder|default decoder} will be used.
     * @returns The invoked function's return value.
     *
     * @example
     * ```typescript
     * const response = await client.fcallReadOnly("Deep_Thought", ["key1"], ["Answer", "to", "the",
     *            "Ultimate", "Question", "of", "Life,", "the", "Universe,", "and", "Everything"]);
     * console.log(response); // Output: 42 # The return value on the function that was executed.
     * ```
     */
    public async fcallReadonly(
        func: GlideString,
        keys: GlideString[],
        args: GlideString[],
        decoder?: Decoder,
    ): Promise<ReturnType> {
        return this.createWritePromise(createFCallReadOnly(func, keys, args), {
            decoder,
        });
    }

    /**
     * Returns the index of the first occurrence of `element` inside the list specified by `key`. If no
     * match is found, `null` is returned. If the `count` option is specified, then the function returns
     * an `array` of indices of matching elements within the list.
     *
     * @see {@link https://valkey.io/commands/lpos/|valkey.io} for more details.
     * @remarks Since Valkey version 6.0.6.
     *
     * @param key - The name of the list.
     * @param element - The value to search for within the list.
     * @param options - (Optional) The LPOS options - see {@link LPosOptions}.
     * @returns The index of `element`, or `null` if `element` is not in the list. If the `count` option
     * is specified, then the function returns an `array` of indices of matching elements within the list.
     *
     * @example
     * ```typescript
     * await client.rpush("myList", ["a", "b", "c", "d", "e", "e"]);
     * console.log(await client.lpos("myList", "e", { rank: 2 })); // Output: 5 - the second occurrence of "e" is at index 5.
     * console.log(await client.lpos("myList", "e", { count: 3 })); // Output: [ 4, 5 ] - indices for the occurrences of "e" in list "myList".
     * ```
     */
    public async lpos(
        key: GlideString,
        element: GlideString,
        options?: LPosOptions,
    ): Promise<number | number[] | null> {
        return this.createWritePromise(createLPos(key, element, options));
    }

    /**
     * Counts the number of set bits (population counting) in the string stored at `key`. The `options` argument can
     * optionally be provided to count the number of bits in a specific string interval.
     *
     * @see {@link https://valkey.io/commands/bitcount/|valkey.io} for more details.
     *
     * @param key - The key for the string to count the set bits of.
     * @param options - The offset options.
     * @returns If `options` is provided, returns the number of set bits in the string interval specified by `options`.
     *     If `options` is not provided, returns the number of set bits in the string stored at `key`.
     *     Otherwise, if `key` is missing, returns `0` as it is treated as an empty string.
     *
     * @example
     * ```typescript
     * console.log(await client.bitcount("my_key1")); // Output: 2 - The string stored at "my_key1" contains 2 set bits.
     * console.log(await client.bitcount("my_key2", { start: 1, end: 3 })); // Output: 2 - The second to fourth bytes of the string stored at "my_key2" contain 2 set bits.
     * console.log(await client.bitcount("my_key3", { start: 1, end: 1, indexType: BitmapIndexType.BIT })); // Output: 1 - Indicates that the second bit of the string stored at "my_key3" is set.
     * console.log(await client.bitcount("my_key3", { start: -1, end: -1, indexType: BitmapIndexType.BIT })); // Output: 1 - Indicates that the last bit of the string stored at "my_key3" is set.
     * ```
     */
    public async bitcount(
        key: GlideString,
        options?: BitOffsetOptions,
    ): Promise<number> {
        return this.createWritePromise(createBitCount(key, options));
    }

    /**
     * Adds geospatial members with their positions to the specified sorted set stored at `key`.
     * If a member is already a part of the sorted set, its position is updated.
     *
     * @see {@link https://valkey.io/commands/geoadd/|valkey.io} for more details.
     *
     * @param key - The key of the sorted set.
     * @param membersToGeospatialData - A mapping of member names to their corresponding positions - see
     *     {@link GeospatialData}. The command will report an error when the user attempts to index
     *     coordinates outside the specified ranges.
     * @param options - The GeoAdd options - see {@link GeoAddOptions}.
     * @returns The number of elements added to the sorted set. If `changed` is set to
     *    `true` in the options, returns the number of elements updated in the sorted set.
     *
     * @example
     * ```typescript
     * const options = {updateMode: ConditionalChange.ONLY_IF_EXISTS, changed: true};
     * const membersToCoordinates = new Map<string, GeospatialData>([
     *      ["Palermo", { longitude: 13.361389, latitude: 38.115556 }],
     * ]);
     * const num = await client.geoadd("mySortedSet", membersToCoordinates, options);
     * console.log(num); // Output: 1 - Indicates that the position of an existing member in the sorted set "mySortedSet" has been updated.
     * ```
     */
    public async geoadd(
        key: GlideString,
        membersToGeospatialData: Map<GlideString, GeospatialData>,
        options?: GeoAddOptions,
    ): Promise<number> {
        return this.createWritePromise(
            createGeoAdd(key, membersToGeospatialData, options),
        );
    }

    /**
     * Returns the members of a sorted set populated with geospatial information using {@link geoadd},
     * which are within the borders of the area specified by a given shape.
     *
     * @see {@link https://valkey.io/commands/geosearch/|valkey.io} for more details.
     * @remarks Since Valkey version 6.2.0.
     *
     * @param key - The key of the sorted set.
     * @param searchFrom - The query's center point options, could be one of:
     * - {@link MemberOrigin} to use the position of the given existing member in the sorted set.
     * - {@link CoordOrigin} to use the given longitude and latitude coordinates.
     * @param searchBy - The query's shape options, could be one of:
     * - {@link GeoCircleShape} to search inside circular area according to given radius.
     * - {@link GeoBoxShape} to search inside an axis-aligned rectangle, determined by height and width.
     * @param options - (Optional) Parameters to request additional information and configure sorting/limiting the results,
     *     see {@link GeoSearchResultOptions} and {@link DecoderOption}.
     * @returns By default, returns an `Array` of members (locations) names.
     *     If any of `withCoord`, `withDist` or `withHash` are set to `true` in {@link GeoSearchResultOptions}, a 2D `Array` returned,
     *     where each sub-array represents a single item in the following order:
     * - The member (location) name.
     * - The distance from the center as a floating point `number`, in the same unit specified for `searchBy`, if `withDist` is set to `true`.
     * - The geohash of the location as a integer `number`, if `withHash` is set to `true`.
     * - The coordinates as a two item `array` of floating point `number`s, if `withCoord` is set to `true`.
     *
     * @example
     * ```typescript
     * const data = new Map<GlideString, GeospatialData>([["Palermo", { longitude: 13.361389, latitude: 38.115556 }], ["Catania", { longitude: 15.087269, latitude: 37.502669 }]]);
     * await client.geoadd("mySortedSet", data);
     * // search for locations within 200 km circle around stored member named 'Palermo'
     * const result1 = await client.geosearch("mySortedSet", { member: "Palermo" }, { radius: 200, unit: GeoUnit.KILOMETERS });
     * console.log(result1); // Output: ['Palermo', 'Catania']
     *
     * // search for locations in 200x300 mi rectangle centered at coordinate (15, 37), requesting additional info,
     * // limiting results by 2 best matches, ordered by ascending distance from the search area center
     * const result2 = await client.geosearch(
     *     "mySortedSet",
     *     { position: { longitude: 15, latitude: 37 } },
     *     { width: 200, height: 300, unit: GeoUnit.MILES },
     *     {
     *         sortOrder: SortOrder.ASC,
     *         count: 2,
     *         withCoord: true,
     *         withDist: true,
     *         withHash: true,
     *     },
     * );
     * console.log(result2); // Output:
     * // [
     * //     [
     * //         'Catania',                                       // location name
     * //         [
     * //             56.4413,                                     // distance
     * //             3479447370796909,                            // geohash of the location
     * //             [15.087267458438873, 37.50266842333162],     // coordinates of the location
     * //         ],
     * //     ],
     * //     [
     * //         'Palermo',
     * //         [
     * //             190.4424,
     * //             3479099956230698,
     * //             [13.361389338970184, 38.1155563954963],
     * //         ],
     * //     ],
     * // ]
     * ```
     */
    public async geosearch(
        key: GlideString,
        searchFrom: SearchOrigin,
        searchBy: GeoSearchShape,
        options?: GeoSearchResultOptions & DecoderOption,
    ): Promise<[GlideString, [number?, number?, [number, number]?]?][]> {
        return this.createWritePromise(
            createGeoSearch(key, searchFrom, searchBy, options),
            { decoder: options?.decoder },
        );
    }

    /**
     * Searches for members in a sorted set stored at `source` representing geospatial data
     * within a circular or rectangular area and stores the result in `destination`.
     *
     * If `destination` already exists, it is overwritten. Otherwise, a new sorted set will be created.
     *
     * To get the result directly, see {@link geosearch}.
     *
     * @see {@link https://valkey.io/commands/geosearchstore/|valkey.io} for more details.
     * @remarks When in cluster mode, `destination` and `source` must map to the same hash slot.
     * @remarks Since Valkey version 6.2.0.
     *
     * @param destination - The key of the destination sorted set.
     * @param source - The key of the sorted set.
     * @param searchFrom - The query's center point options, could be one of:
     * - {@link MemberOrigin} to use the position of the given existing member in the sorted set.
     * - {@link CoordOrigin} to use the given longitude and latitude coordinates.
     * @param searchBy - The query's shape options, could be one of:
     * - {@link GeoCircleShape} to search inside circular area according to given radius.
     * - {@link GeoBoxShape} to search inside an axis-aligned rectangle, determined by height and width.
     * @param options - (Optional) Parameters to request additional information and configure sorting/limiting the results,
     *     see {@link GeoSearchStoreResultOptions}.
     * @returns The number of elements in the resulting sorted set stored at `destination`.
     *
     * @example
     * ```typescript
     * const data = new Map([["Palermo", { longitude: 13.361389, latitude: 38.115556 }], ["Catania", { longitude: 15.087269, latitude: 37.502669 }]]);
     * await client.geoadd("mySortedSet", data);
     * // search for locations within 200 km circle around stored member named 'Palermo' and store in `destination`:
     * await client.geosearchstore("destination", "mySortedSet", { member: "Palermo" }, { radius: 200, unit: GeoUnit.KILOMETERS });
     * // query the stored results
     * const result1 = await client.zrangeWithScores("destination", { start: 0, stop: -1 });
     * console.log(result1); // Output:
     * // {
     * //     Palermo: 3479099956230698,   // geohash of the location is stored as element's score
     * //     Catania: 3479447370796909
     * // }
     *
     * // search for locations in 200x300 mi rectangle centered at coordinate (15, 37), requesting to store distance instead of geohashes,
     * // limiting results by 2 best matches, ordered by ascending distance from the search area center
     * await client.geosearchstore(
     *     "destination",
     *     "mySortedSet",
     *     { position: { longitude: 15, latitude: 37 } },
     *     { width: 200, height: 300, unit: GeoUnit.MILES },
     *     {
     *         sortOrder: SortOrder.ASC,
     *         count: 2,
     *         storeDist: true,
     *     },
     * );
     * // query the stored results
     * const result2 = await client.zrangeWithScores("destination", { start: 0, stop: -1 });
     * console.log(result2); // Output:
     * // {
     * //     Palermo: 190.4424,   // distance from the search area center is stored as element's score
     * //     Catania: 56.4413,    // the distance is measured in units used for the search query (miles)
     * // }
     * ```
     */
    public async geosearchstore(
        destination: GlideString,
        source: GlideString,
        searchFrom: SearchOrigin,
        searchBy: GeoSearchShape,
        options?: GeoSearchStoreResultOptions,
    ): Promise<number> {
        return this.createWritePromise(
            createGeoSearchStore(
                destination,
                source,
                searchFrom,
                searchBy,
                options,
            ),
        );
    }

    /**
     * Returns the positions (longitude, latitude) of all the specified `members` of the
     * geospatial index represented by the sorted set at `key`.
     *
     * @see {@link https://valkey.io/commands/geopos/|valkey.io} for more details.
     *
     * @param key - The key of the sorted set.
     * @param members - The members for which to get the positions.
     * @returns A 2D `Array` which represents positions (longitude and latitude) corresponding to the
     *     given members. The order of the returned positions matches the order of the input members.
     *     If a member does not exist, its position will be `null`.
     *
     * @example
     * ```typescript
     * const data = new Map([["Palermo", { longitude: 13.361389, latitude: 38.115556 }], ["Catania", { longitude: 15.087269, latitude: 37.502669 }]]);
     * await client.geoadd("mySortedSet", data);
     * const result = await client.geopos("mySortedSet", ["Palermo", "Catania", "NonExisting"]);
     * // When added via GEOADD, the geospatial coordinates are converted into a 52 bit geohash, so the coordinates
     * // returned might not be exactly the same as the input values
     * console.log(result); // Output:
     * // [
     * //     [13.36138933897018433, 38.11555639549629859],
     * //     [15.08726745843887329, 37.50266842333162032],
     * //     null
     * // ]
     * ```
     */
    public async geopos(
        key: GlideString,
        members: GlideString[],
    ): Promise<([number, number] | null)[]> {
        return this.createWritePromise(createGeoPos(key, members));
    }

    /**
<<<<<<< HEAD
     * Pops a member-score pairs from the first non-empty sorted set, with the given `keys`
=======
     * Pops member-score pairs from the first non-empty sorted set, with the given `keys`
>>>>>>> c5fa3361
     * being checked in the order they are provided.
     *
     * @see {@link https://valkey.io/commands/zmpop/|valkey.io} for more details.
     * @remarks When in cluster mode, all `keys` must map to the same hash slot.
     * @remarks Since Valkey version 7.0.0.
     *
     * @param keys - The keys of the sorted sets.
     * @param modifier - The element pop criteria - either {@link ScoreFilter.MIN} or
     *     {@link ScoreFilter.MAX} to pop the member with the lowest/highest score accordingly.
     * @param options - (Optional) Additional parameters:
<<<<<<< HEAD
     * - (Optional) `count`: the maximum number of popped elements. If not specified, pops one member.
=======
     * - (Optional) `count`: the number of elements to pop. If not supplied, only one element will be popped.
>>>>>>> c5fa3361
     * - (Optional) `decoder`: see {@link DecoderOption}.
     * @returns A two-element `array` containing the key name of the set from which the element
     *     was popped, and a {@link SortedSetDataType} of the popped elements.
     *     If no member could be popped, returns `null`.
     *
     * @example
     * ```typescript
     * await client.zadd("zSet1", { one: 1.0, two: 2.0, three: 3.0 });
     * await client.zadd("zSet2", { four: 4.0 });
     * console.log(await client.zmpop(["zSet1", "zSet2"], ScoreFilter.MAX, 2));
     * // Output:
     * // "three" with score 3 and "two" with score 2 were popped from "zSet1"
     * // [ "zSet1", [
     * //     { element: 'three', score: 3 },
     * //     { element: 'two', score: 2 }
     * // ] ]
     * ```
     */
    public async zmpop(
        keys: GlideString[],
        modifier: ScoreFilter,
        options?: { count?: number } & DecoderOption,
<<<<<<< HEAD
    ): Promise<[GlideString, SortedSetDataType] | null> {
        return this.createWritePromise<
            [GlideString, GlideRecord<number>] | null
        >(createZMPop(keys, modifier, options?.count), options).then((res) =>
            res === null ? null : [res[0], convertGlideRecordForZSet(res[1])],
=======
    ): Promise<[string, Record<string, number>] | null> {
        // TODO GlideString in Record, add tests with binary decoder
        return this.createWritePromise(
            createZMPop(keys, modifier, options?.count),
            options,
>>>>>>> c5fa3361
        );
    }

    /**
     * Pops a member-score pair from the first non-empty sorted set, with the given `keys` being
     * checked in the order they are provided. Blocks the connection when there are no members
     * to pop from any of the given sorted sets. `BZMPOP` is the blocking variant of {@link zmpop}.
     *
     * @see {@link https://valkey.io/commands/bzmpop/|valkey.io} for more details.
     * @remarks When in cluster mode, all `keys` must map to the same hash slot.
     * @remarks `BZMPOP` is a client blocking command, see {@link https://github.com/valkey-io/valkey-glide/wiki/General-Concepts#blocking-commands | Valkey Glide Wiki} for more details and best practices.
     * @remarks Since Valkey version 7.0.0.
     *
     * @param keys - The keys of the sorted sets.
     * @param modifier - The element pop criteria - either {@link ScoreFilter.MIN} or
     *     {@link ScoreFilter.MAX} to pop the member with the lowest/highest score accordingly.
     * @param timeout - The number of seconds to wait for a blocking operation to complete.
     *     A value of 0 will block indefinitely.
     * @param options - (Optional) Additional parameters:
<<<<<<< HEAD
     * - (Optional) `count`: the maximum number of popped elements. If not specified, pops one member.
=======
     * - (Optional) `count`: the number of elements to pop. If not supplied, only one element will be popped.
>>>>>>> c5fa3361
     * - (Optional) `decoder`: see {@link DecoderOption}.
     * @returns A two-element `array` containing the key name of the set from which the element
     *     was popped, and a {@link SortedSetDataType} of the popped elements.
     *     If no member could be popped, returns `null`.
     *
     * @example
     * ```typescript
     * await client.zadd("zSet1", { one: 1.0, two: 2.0, three: 3.0 });
     * await client.zadd("zSet2", { four: 4.0 });
     * console.log(await client.bzmpop(["zSet1", "zSet2"], ScoreFilter.MAX, 0.1, 2));
     * // Output:
     * // "three" with score 3 and "two" with score 2 were popped from "zSet1"
     * // [ "zSet1", [
     * //     { element: 'three', score: 3 },
     * //     { element: 'two', score: 2 }
     * // ] ]
     * ```
     */
    public async bzmpop(
        keys: GlideString[],
        modifier: ScoreFilter,
        timeout: number,
        options?: { count?: number } & DecoderOption,
<<<<<<< HEAD
    ): Promise<[GlideString, SortedSetDataType] | null> {
        return this.createWritePromise<
            [GlideString, GlideRecord<number>] | null
        >(createBZMPop(keys, modifier, timeout, options?.count), options).then(
            (res) =>
                res === null
                    ? null
                    : [res[0], convertGlideRecordForZSet(res[1])],
=======
    ): Promise<[string, Record<string, number>] | null> {
        // TODO GlideString in Record
        return this.createWritePromise(
            createBZMPop(keys, modifier, timeout, options?.count),
            options,
>>>>>>> c5fa3361
        );
    }

    /**
     * Increments the score of `member` in the sorted set stored at `key` by `increment`.
     * If `member` does not exist in the sorted set, it is added with `increment` as its score.
     * If `key` does not exist, a new sorted set is created with the specified member as its sole member.
     *
     * @see {@link https://valkey.io/commands/zincrby/|valkey.io} for details.
     *
     * @param key - The key of the sorted set.
     * @param increment - The score increment.
     * @param member - A member of the sorted set.
     *
     * @returns The new score of `member`.
     *
     * @example
     * ```typescript
     * // Example usage of zincrBy method to increment the value of a member's score
     * await client.zadd("my_sorted_set", {"member": 10.5, "member2": 8.2});
     * console.log(await client.zincrby("my_sorted_set", 1.2, "member"));
     * // Output: 11.7 - The member existed in the set before score was altered, the new score is 11.7.
     * console.log(await client.zincrby("my_sorted_set", -1.7, "member"));
     * // Output: 10.0 - Negative increment, decrements the score.
     * console.log(await client.zincrby("my_sorted_set", 5.5, "non_existing_member"));
     * // Output: 5.5 - A new member is added to the sorted set with the score of 5.5.
     * ```
     */
    public async zincrby(
        key: GlideString,
        increment: number,
        member: GlideString,
    ): Promise<number> {
        return this.createWritePromise(createZIncrBy(key, increment, member));
    }

    /**
     * Iterates incrementally over a sorted set.
     *
     * @see {@link https://valkey.io/commands/zscan/|valkey.io} for more details.
     *
     * @param key - The key of the sorted set.
     * @param cursor - The cursor that points to the next iteration of results. A value of `"0"` indicates the start of
     *      the search.
     * @param options - (Optional) The `zscan` options - see {@link BaseScanOptions} and {@link DecoderOption}.
     * @returns An `Array` of the `cursor` and the subset of the sorted set held by `key`.
     *      The first element is always the `cursor` for the next iteration of results. `0` will be the `cursor`
     *      returned on the last iteration of the sorted set. The second element is always an `Array` of the subset
     *      of the sorted set held in `key`. The `Array` in the second element is always a flattened series of
     *      `string` pairs, where the value is at even indices and the score is at odd indices.
     *
     * @example
     * ```typescript
     * // Assume "key1" contains a sorted set with multiple members
     * let cursor = "0";
     * do {
     *      const result = await client.zscan(key1, cursor, {
     *          match: "*",
     *          count: 5,
     *      });
     *      cursor = result[0];
     *      console.log("Cursor: ", cursor);
     *      console.log("Members: ", result[1]);
     * } while (cursor !== "0");
     * // The output of the code above is something similar to:
     * // Cursor:  123
     * // Members:  ['value 163', '163', 'value 114', '114', 'value 25', '25', 'value 82', '82', 'value 64', '64']
     * // Cursor:  47
     * // Members:  ['value 39', '39', 'value 127', '127', 'value 43', '43', 'value 139', '139', 'value 211', '211']
     * // Cursor:  0
     * // Members:  ['value 55', '55', 'value 24', '24', 'value 90', '90', 'value 113', '113']
     * ```
     */
    public async zscan(
        key: GlideString,
        cursor: string,
        options?: BaseScanOptions & DecoderOption,
    ): Promise<[string, GlideString[]]> {
        return this.createWritePromise<[GlideString, GlideString[]]>(
            createZScan(key, cursor, options),
            options,
        ).then((res) => [res[0].toString(), res[1]]); // convert cursor back to string
    }

    /**
     * Returns the distance between `member1` and `member2` saved in the geospatial index stored at `key`.
     *
     * @see {@link https://valkey.io/commands/geodist/|valkey.io} for more details.
     *
     * @param key - The key of the sorted set.
     * @param member1 - The name of the first member.
     * @param member2 - The name of the second member.
     * @param geoUnit - (Optional) The unit of distance measurement - see {@link GeoUnit}. If not specified, the {@link GeoUnit.METERS} is used as a default unit.
     * @returns The distance between `member1` and `member2`. Returns `null`, if one or both members do not exist,
     *     or if the key does not exist.
     *
     * @example
     * ```typescript
     * const result = await client.geodist("mySortedSet", "Place1", "Place2", GeoUnit.KILOMETERS);
     * console.log(num); // Output: the distance between Place1 and Place2.
     * ```
     */
    public async geodist(
        key: GlideString,
        member1: GlideString,
        member2: GlideString,
        geoUnit?: GeoUnit,
    ): Promise<number | null> {
        return this.createWritePromise(
            createGeoDist(key, member1, member2, geoUnit),
        );
    }

    /**
     * Returns the `GeoHash` strings representing the positions of all the specified `members` in the sorted set stored at `key`.
     *
     * @see {@link https://valkey.io/commands/geohash/|valkey.io} for more details.
     *
     * @param key - The key of the sorted set.
     * @param members - The array of members whose `GeoHash` strings are to be retrieved.
     * @returns An array of `GeoHash` strings representing the positions of the specified members stored at `key`.
     *     If a member does not exist in the sorted set, a `null` value is returned for that member.
     *
     * @example
     * ```typescript
     * const result = await client.geohash("mySortedSet", ["Palermo", "Catania", "NonExisting"]);
     * console.log(result); // Output: ["sqc8b49rny0", "sqdtr74hyu0", null]
     * ```
     */
    public async geohash(
        key: GlideString,
        members: GlideString[],
    ): Promise<(string | null)[]> {
        return this.createWritePromise(createGeoHash(key, members), {
            decoder: Decoder.String,
        });
    }

    /**
     * Returns all the longest common subsequences combined between strings stored at `key1` and `key2`.
     *
     * @see {@link https://valkey.io/commands/lcs/|valkey.io} for more details.
     * @remarks When in cluster mode, `key1` and `key2` must map to the same hash slot.
     * @remarks Since Valkey version 7.0.0.
     *
     * @param key1 - The key that stores the first string.
     * @param key2 - The key that stores the second string.
     * @param options - (Optional) See {@link DecoderOption}.
     * @returns A `String` containing all the longest common subsequence combined between the 2 strings.
     *     An empty `String` is returned if the keys do not exist or have no common subsequences.
     *
     * @example
     * ```typescript
     * await client.mset({"testKey1": "abcd", "testKey2": "axcd"});
     * const result = await client.lcs("testKey1", "testKey2");
     * console.log(result); // Output: 'acd'
     * ```
     */
    public async lcs(
        key1: GlideString,
        key2: GlideString,
        options?: DecoderOption,
    ): Promise<string> {
        return this.createWritePromise(createLCS(key1, key2), options);
    }

    /**
     * Returns the total length of all the longest common subsequences between strings stored at `key1` and `key2`.
     *
     * @see {@link https://valkey.io/commands/lcs/|valkey.io} for more details.
     * @remarks When in cluster mode, `key1` and `key2` must map to the same hash slot.
     * @remarks Since Valkey version 7.0.0.
     *
     * @param key1 - The key that stores the first string.
     * @param key2 - The key that stores the second string.
     * @param options - (Optional) See {@link DecoderOption}.
     * @returns The total length of all the longest common subsequences between the 2 strings.
     *
     * @example
     * ```typescript
     * await client.mset({"testKey1": "abcd", "testKey2": "axcd"});
     * const result = await client.lcsLen("testKey1", "testKey2");
     * console.log(result); // Output: 3
     * ```
     */
    public async lcsLen(
        key1: GlideString,
        key2: GlideString,
        options?: DecoderOption,
    ): Promise<number> {
        return this.createWritePromise(
            createLCS(key1, key2, { len: true }),
            options,
        );
    }

    /**
     * Returns the indices and lengths of the longest common subsequences between strings stored at
     * `key1` and `key2`.
     *
     * @see {@link https://valkey.io/commands/lcs/|valkey.io} for more details.
     * @remarks When in cluster mode, `key1` and `key2` must map to the same hash slot.
     * @remarks Since Valkey version 7.0.0.
     *
     * @param key1 - The key that stores the first string.
     * @param key2 - The key that stores the second string.
     * @param options - (Optional) Additional parameters:
     * - (Optional) `withMatchLen`: if `true`, include the length of the substring matched for the each match.
     * - (Optional) `minMatchLen`: the minimum length of matches to include in the result.
     * @returns A `Record` containing the indices of the longest common subsequences between the
     *     2 strings and the lengths of the longest common subsequences. The resulting map contains two
     *     keys, "matches" and "len":
     *     - `"len"` is mapped to the total length of the all longest common subsequences between the 2 strings
     *           stored as an integer. This value doesn't count towards the `minMatchLen` filter.
     *     - `"matches"` is mapped to a three dimensional array of integers that stores pairs
     *           of indices that represent the location of the common subsequences in the strings held
     *           by `key1` and `key2`.
     *
     *     See example for more details.
     *
     * @example
     * ```typescript
     * await client.mset({"key1": "ohmytext", "key2": "mynewtext"});
     * const result = await client.lcsIdx("key1", "key2");
     * console.log(result); // Output:
     * {
     *     "matches" :
     *     [
     *         [              // first substring match is "text"
     *             [4, 7],    // in `key1` it is located between indices 4 and 7
     *             [5, 8],    // and in `key2` - in between 5 and 8
     *             4          // the match length, returned if `withMatchLen` set to `true`
     *         ],
     *         [              // second substring match is "my"
     *             [2, 3],    // in `key1` it is located between indices 2 and 3
     *             [0, 1],    // and in `key2` - in between 0 and 1
     *             2          // the match length, returned if `withMatchLen` set to `true`
     *         ]
     *     ],
     *     "len" : 6          // total length of the all matches found
     * }
     * ```
     */
    public async lcsIdx(
        key1: GlideString,
        key2: GlideString,
        options?: {
            withMatchLen?: boolean;
            minMatchLen?: number;
        },
    ): Promise<Record<string, (number | [number, number])[][] | number>> {
<<<<<<< HEAD
        return this.createWritePromise<
            GlideRecord<(number | [number, number])[][] | number>
        >(createLCS(key1, key2, { idx: options ?? {} })).then(
            glideRecordToRecord,
=======
        return this.createWritePromise(
            createLCS(key1, key2, { idx: options ?? {} }),
            { decoder: Decoder.String },
>>>>>>> c5fa3361
        );
    }

    /**
     * Updates the last access time of the specified keys.
     *
     * @see {@link https://valkey.io/commands/touch/|valkey.io} for more details.
     * @remarks When in cluster mode, the command may route to multiple nodes when `keys` map to different hash slots.
     *
     * @param keys - The keys to update the last access time of.
     * @returns The number of keys that were updated. A key is ignored if it doesn't exist.
     *
     * @example
     * ```typescript
     * await client.set("key1", "value1");
     * await client.set("key2", "value2");
     * const result = await client.touch(["key1", "key2", "nonExistingKey"]);
     * console.log(result); // Output: 2 - The last access time of 2 keys has been updated.
     * ```
     */
    public async touch(keys: GlideString[]): Promise<number> {
        return this.createWritePromise(createTouch(keys));
    }

    /**
     * Marks the given keys to be watched for conditional execution of a transaction. Transactions
     * will only execute commands if the watched keys are not modified before execution of the
     * transaction. Executing a transaction will automatically flush all previously watched keys.
     *
     * @see {@link https://valkey.io/commands/watch/|valkey.io} and {@link https://valkey.io/topics/transactions/#cas|Valkey Glide Wiki} for more details.
     * @remarks When in cluster mode, the command may route to multiple nodes when `keys` map to different hash slots.
     *
     * @param keys - The keys to watch.
     * @returns A simple `"OK"` response.
     *
     * @example
     * ```typescript
     * const response = await client.watch(["sampleKey"]);
     * console.log(response); // Output: "OK"
     * const transaction = new Transaction().set("SampleKey", "foobar");
     * const result = await client.exec(transaction);
     * console.log(result); // Output: "OK" - Executes successfully and keys are unwatched.
     * ```
     * ```typescript
     * const response = await client.watch(["sampleKey"]);
     * console.log(response); // Output: "OK"
     * const transaction = new Transaction().set("SampleKey", "foobar");
     * await client.set("sampleKey", "hello world");
     * const result = await client.exec(transaction);
     * console.log(result); // Output: null - null is returned when the watched key is modified before transaction execution.
     * ```
     */
    public async watch(keys: GlideString[]): Promise<"OK"> {
        return this.createWritePromise(createWatch(keys), {
            decoder: Decoder.String,
        });
    }

    /**
     * Blocks the current client until all the previous write commands are successfully transferred and
     * acknowledged by at least `numreplicas` of replicas. If `timeout` is reached, the command returns
     * the number of replicas that were not yet reached.
     *
     * @see {@link https://valkey.io/commands/wait/|valkey.io} for more details.
     *
     * @param numreplicas - The number of replicas to reach.
     * @param timeout - The timeout value specified in milliseconds. A value of 0 will block indefinitely.
     * @returns The number of replicas reached by all the writes performed in the context of the current connection.
     *
     * @example
     * ```typescript
     * await client.set(key, value);
     * let response = await client.wait(1, 1000);
     * console.log(response); // Output: return 1 when a replica is reached or 0 if 1000ms is reached.
     * ```
     */
    public async wait(numreplicas: number, timeout: number): Promise<number> {
        return this.createWritePromise(createWait(numreplicas, timeout));
    }

    /**
     * Overwrites part of the string stored at `key`, starting at the specified `offset`,
     * for the entire length of `value`. If the `offset` is larger than the current length of the string at `key`,
     * the string is padded with zero bytes to make `offset` fit. Creates the `key` if it doesn't exist.
     *
     * @see {@link https://valkey.io/commands/setrange/|valkey.io} for more details.
     *
     * @param key - The key of the string to update.
     * @param offset - The position in the string where `value` should be written.
     * @param value - The string written with `offset`.
     * @returns The length of the string stored at `key` after it was modified.
     *
     * @example
     * ```typescript
     * const len = await client.setrange("key", 6, "GLIDE");
     * console.log(len); // Output: 11 - New key was created with length of 11 symbols
     * const value = await client.get("key");
     * console.log(result); // Output: "\0\0\0\0\0\0GLIDE" - The string was padded with zero bytes
     * ```
     */
    public async setrange(
        key: GlideString,
        offset: number,
        value: GlideString,
    ): Promise<number> {
        return this.createWritePromise(createSetRange(key, offset, value));
    }

    /**
     * Appends a `value` to a `key`. If `key` does not exist it is created and set as an empty string,
     * so `APPEND` will be similar to {@link set} in this special case.
     *
     * @see {@link https://valkey.io/commands/append/|valkey.io} for more details.
     *
     * @param key - The key of the string.
     * @param value - The key of the string.
     * @returns The length of the string after appending the value.
     *
     * @example
     * ```typescript
     * const len = await client.append("key", "Hello");
     * console.log(len);
     *     // Output: 5 - Indicates that "Hello" has been appended to the value of "key", which was initially
     *     // empty, resulting in a new value of "Hello" with a length of 5 - similar to the set operation.
     * len = await client.append("key", " world");
     * console.log(result);
     *     // Output: 11 - Indicates that " world" has been appended to the value of "key", resulting in a
     *     // new value of "Hello world" with a length of 11.
     * ```
     */
    public async append(key: GlideString, value: GlideString): Promise<number> {
        return this.createWritePromise(createAppend(key, value));
    }

    /**
     * Pops one or more elements from the first non-empty list from the provided `keys`.
     *
     * @see {@link https://valkey.io/commands/lmpop/|valkey.io} for more details.
     * @remarks When in cluster mode, all `keys` must map to the same hash slot.
     * @remarks Since Valkey version 7.0.0.
     *
     * @param keys - An array of keys.
     * @param direction - The direction based on which elements are popped from - see {@link ListDirection}.
     * @param options - (Optional) Additional parameters:
     * - (Optional) `count`: the maximum number of popped elements. If not specified, pops one member.
     * - (Optional) `decoder`: see {@link DecoderOption}.
     * @returns A `Record` which stores the key name where elements were popped out and the array of popped elements.
     *
     * @example
     * ```typescript
     * await client.lpush("testKey", ["one", "two", "three"]);
     * await client.lpush("testKey2", ["five", "six", "seven"]);
     * const result = await client.lmpop(["testKey", "testKey2"], ListDirection.LEFT, 1L);
     * console.log(result); // Output: { key: "testKey", elements: ["three"] }
     * ```
     */
    public async lmpop(
        keys: GlideString[],
        direction: ListDirection,
        options?: { count?: number } & DecoderOption,
    ): Promise<{ key: GlideString; elements: GlideString[] } | null> {
        return this.createWritePromise<GlideRecord<GlideString[]> | null>(
            createLMPop(keys, direction, options?.count),
            options,
        ).then((res) =>
            res === null
                ? null
                : res!.map((r) => {
                      return { key: r.key, elements: r.value };
                  })[0],
        );
    }

    /**
     * Blocks the connection until it pops one or more elements from the first non-empty list from the
     * provided `key`. `BLMPOP` is the blocking variant of {@link lmpop}.
     *
     * @see {@link https://valkey.io/commands/blmpop/|valkey.io} for more details.
     * @remarks When in cluster mode, all `keys` must map to the same hash slot.
     * @remarks Since Valkey version 7.0.0.
     *
     * @param keys - An array of keys.
     * @param direction - The direction based on which elements are popped from - see {@link ListDirection}.
     * @param timeout - The number of seconds to wait for a blocking operation to complete. A value of `0` will block indefinitely.
     * @param options - (Optional) Additional parameters:
     * - (Optional) `count`: the maximum number of popped elements. If not specified, pops one member.
     * - (Optional) `decoder`: see {@link DecoderOption}.
     * @returns A `Record` which stores the key name where elements were popped out and the array of popped elements.
     *     If no member could be popped and the timeout expired, returns `null`.
     *
     * @example
     * ```typescript
     * await client.lpush("testKey", ["one", "two", "three"]);
     * await client.lpush("testKey2", ["five", "six", "seven"]);
     * const result = await client.blmpop(["testKey", "testKey2"], ListDirection.LEFT, 0.1, 1);
     * console.log(result"testKey"); // Output: { key: "testKey", elements: ["three"] }
     * ```
     */
    public async blmpop(
        keys: GlideString[],
        direction: ListDirection,
        timeout: number,
<<<<<<< HEAD
        options?: { count?: number } & DecoderOption,
    ): Promise<{ key: GlideString; elements: GlideString[] } | null> {
        return this.createWritePromise<GlideRecord<GlideString[]> | null>(
            createBLMPop(timeout, keys, direction, options?.count),
            options,
        ).then((res) =>
            res === null
                ? null
                : res!.map((r) => {
                      return { key: r.key, elements: r.value };
                  })[0],
=======
        count?: number,
    ): Promise<Record<string, string[]>> {
        return this.createWritePromise(
            createBLMPop(keys, direction, timeout, count),
>>>>>>> c5fa3361
        );
    }

    /**
     * Lists the currently active channels.
     * The command is routed to all nodes, and aggregates the response to a single array.
     *
     * @see {@link https://valkey.io/commands/pubsub-channels/|valkey.io} for more details.
     *
     * @param options - (Optional) Additional parameters:
     * - (Optional) `pattern`: A glob-style pattern to match active channels.
     *     If not provided, all active channels are returned.
     * - (Optional) `decoder`: see {@link DecoderOption}.
     * @returns A list of currently active channels matching the given pattern.
     *          If no pattern is specified, all active channels are returned.
     *
     * @example
     * ```typescript
     * const channels = await client.pubsubChannels();
     * console.log(channels); // Output: ["channel1", "channel2"]
     *
     * const newsChannels = await client.pubsubChannels("news.*");
     * console.log(newsChannels); // Output: ["news.sports", "news.weather"]
     * ```
     */
    public async pubsubChannels(
        options?: { pattern?: GlideString } & DecoderOption,
    ): Promise<GlideString[]> {
        return this.createWritePromise(createPubSubChannels(options?.pattern), {
            decoder: options?.decoder,
        });
    }

    /**
     * Returns the number of unique patterns that are subscribed to by clients.
     *
     * Note: This is the total number of unique patterns all the clients are subscribed to,
     * not the count of clients subscribed to patterns.
     * The command is routed to all nodes, and aggregates the response to the sum of all pattern subscriptions.
     *
     * @see {@link https://valkey.io/commands/pubsub-numpat/|valkey.io} for more details.
     *
     * @returns The number of unique patterns.
     *
     * @example
     * ```typescript
     * const patternCount = await client.pubsubNumpat();
     * console.log(patternCount); // Output: 3
     * ```
     */
    public async pubsubNumPat(): Promise<number> {
        return this.createWritePromise(createPubSubNumPat());
    }

    /**
     * Returns the number of subscribers (exclusive of clients subscribed to patterns) for the specified channels.
     *
     * @see {@link https://valkey.io/commands/pubsub-numsub/|valkey.io} for more details.
     * @remarks When in cluster mode, the command is routed to all nodes, and aggregates the response into a single list.
     *
     * @param channels - The list of channels to query for the number of subscribers.
     * @param options - (Optional) see {@link DecoderOption}.
     * @returns A list of the channel names and their numbers of subscribers.
     *
     * @example
     * ```typescript
     * const result1 = await client.pubsubNumsub(["channel1", "channel2"]);
     * console.log(result1); // Output:
     * // [{ channel: "channel1", numSub: 3}, { channel: "channel2", numSub: 5 }]
     *
     * const result2 = await client.pubsubNumsub([]);
     * console.log(result2); // Output: []
     * ```
     */
    public async pubsubNumSub(
        channels: GlideString[],
        options?: DecoderOption,
    ): Promise<{ channel: GlideString; numSub: number }[]> {
        return this.createWritePromise<GlideRecord<number>>(
            createPubSubNumSub(channels),
            options,
        ).then((res) =>
            res.map((r) => {
                return { channel: r.key, numSub: r.value };
            }),
        );
    }

    /**
     * @internal
     */
    protected createClientRequest(
        options: BaseClientConfiguration,
    ): connection_request.IConnectionRequest {
        const readFrom = options.readFrom
            ? this.MAP_READ_FROM_STRATEGY[options.readFrom]
            : connection_request.ReadFrom.Primary;
        const authenticationInfo =
            options.credentials !== undefined &&
            "password" in options.credentials
                ? {
                      password: options.credentials.password,
                      username: options.credentials.username,
                  }
                : undefined;
        const protocol = options.protocol as
            | connection_request.ProtocolVersion
            | undefined;
        return {
            protocol,
            clientName: options.clientName,
            addresses: options.addresses,
            tlsMode: options.useTLS
                ? connection_request.TlsMode.SecureTls
                : connection_request.TlsMode.NoTls,
            requestTimeout: options.requestTimeout,
            clusterModeEnabled: false,
            readFrom,
            authenticationInfo,
        };
    }

    /**
     * @internal
     */
    protected connectToServer(options: BaseClientConfiguration): Promise<void> {
        return new Promise((resolve, reject) => {
            this.promiseCallbackFunctions[0] = [resolve, reject];

            const message = connection_request.ConnectionRequest.create(
                this.createClientRequest(options),
            );

            this.writeOrBufferRequest(
                message,
                (
                    message: connection_request.ConnectionRequest,
                    writer: Writer,
                ) => {
                    connection_request.ConnectionRequest.encodeDelimited(
                        message,
                        writer,
                    );
                },
            );
        });
    }

    /**
     *  Terminate the client by closing all associated resources, including the socket and any active promises.
     *  All open promises will be closed with an exception.
     * @param errorMessage - If defined, this error message will be passed along with the exceptions when closing all open promises.
     */
    public close(errorMessage?: string): void {
        this.isClosed = true;
        this.promiseCallbackFunctions.forEach(([, reject]) => {
            reject(new ClosingError(errorMessage || ""));
        });

        // Handle pubsub futures
        this.pubsubFutures.forEach(([, reject]) => {
            reject(new ClosingError(errorMessage || ""));
        });
        Logger.log("info", "Client lifetime", "disposing of client");
        this.socket.end();
    }

    /**
     * @internal
     */
    protected static async __createClientInternal<
        TConnection extends BaseClient,
    >(
        options: BaseClientConfiguration,
        connectedSocket: net.Socket,
        constructor: (
            socket: net.Socket,
            options?: BaseClientConfiguration,
        ) => TConnection,
    ): Promise<TConnection> {
        const connection = constructor(connectedSocket, options);
        await connection.connectToServer(options);
        Logger.log("info", "Client lifetime", "connected to server");
        return connection;
    }

    /**
     * @internal
     */
    protected static GetSocket(path: string): Promise<net.Socket> {
        return new Promise((resolve, reject) => {
            const socket = new net.Socket();
            socket
                .connect(path)
                .once("connect", () => resolve(socket))
                .once("error", reject);
        });
    }

    /**
     * @internal
     */
    protected static async createClientInternal<TConnection extends BaseClient>(
        options: BaseClientConfiguration,
        constructor: (
            socket: net.Socket,
            options?: BaseClientConfiguration,
        ) => TConnection,
    ): Promise<TConnection> {
        const path = await StartSocketConnection();
        const socket = await this.GetSocket(path);

        try {
            return await this.__createClientInternal<TConnection>(
                options,
                socket,
                constructor,
            );
        } catch (err) {
            // Ensure socket is closed
            socket.end();
            throw err;
        }
    }
}<|MERGE_RESOLUTION|>--- conflicted
+++ resolved
@@ -55,6 +55,7 @@
     TimeUnit,
     ZAddOptions,
     convertElementsAndScores,
+    convertFieldsAndValues,
     createAppend,
     createBLMPop,
     createBLMove,
@@ -306,11 +307,7 @@
 }[];
 
 /**
-<<<<<<< HEAD
- * Data type which represents how data are returned from sorted sets or insterted there.
-=======
  * Data type which represents sorted sets data, including elements and their respective scores.
->>>>>>> c5fa3361
  * Similar to `Record<GlideString, number>` - see {@link GlideRecord}.
  */
 export type SortedSetDataType = {
@@ -321,7 +318,6 @@
 }[];
 
 /**
-<<<<<<< HEAD
  * Data type which represents how data are returned from hashes or insterted there.
  * Similar to `Record<GlideString, GlideString>` - see {@link GlideRecord}.
  */
@@ -382,29 +378,20 @@
     | number
     | (GlideString | number | GlideString[])[][];
 
-=======
- * This function converts an input from HashDataType or Record types to HashDataType.
- *
- * @param fieldsAndValues - field names and their values.
- * @returns HashDataType array containing field names and their values.
+/**
+ * @internal
+ * Reverse of {@link glideRecordToRecord}.
  */
-export function convertFieldsAndValuesForHset(
-    fieldsAndValues: HashDataType | Record<string, GlideString>,
-): HashDataType {
-    let finalFieldAndValues = [];
-
-    if (!Array.isArray(fieldsAndValues)) {
-        finalFieldAndValues = Object.entries(fieldsAndValues).map((e) => {
-            return { field: e[0], value: e[1] };
-        });
-    } else {
-        finalFieldAndValues = fieldsAndValues;
-    }
-
-    return finalFieldAndValues;
+export function recordToGlideRecord<T>(
+    data: Record<string, T>,
+): GlideRecord<T> {
+    return Object.entries(data).map(([k, v]) => {
+        return { key: k, value: v };
+    });
 }
 
 /**
+ * @internal
  * This function converts an input from Record or GlideRecord types to GlideRecord.
  *
  * @param record - input record in either Record or GlideRecord types.
@@ -414,15 +401,12 @@
     record: Record<string, GlideString> | GlideRecord<GlideString>,
 ): GlideRecord<GlideString> {
     if (!Array.isArray(record)) {
-        return Object.entries(record).map((e) => {
-            return { key: e[0], value: e[1] };
-        });
+        return recordToGlideRecord(record);
     }
 
     return record;
 }
 
->>>>>>> c5fa3361
 /**
  * Our purpose in creating PointerResponse type is to mark when response is of number/long pointer response type.
  * Consequently, when the response is returned, we can check whether it is instanceof the PointerResponse type and pass it to the Rust core function with the proper parameters.
@@ -444,17 +428,6 @@
         this.low = low;
     }
 }
-
-/**
- * Data type which represents how data are returned from hashes or insterted there.
- * Similar to `Record<GlideString, GlideString>` - see {@link GlideRecord}.
- */
-export type HashDataType = {
-    /** The hash element name. */
-    field: GlideString;
-    /** The hash element value. */
-    value: GlideString;
-}[];
 
 /** Represents the credentials for connecting to a server. */
 export type RedisCredentials = {
@@ -1807,7 +1780,7 @@
         fieldsAndValues: HashDataType | Record<string, GlideString>,
     ): Promise<number> {
         return this.createWritePromise(
-            createHSet(key, convertFieldsAndValuesForHset(fieldsAndValues)),
+            createHSet(key, convertFieldsAndValues(fieldsAndValues)),
         );
     }
 
@@ -1969,9 +1942,8 @@
      * // ]
      * ```
      */
-<<<<<<< HEAD
     public async hgetall(
-        key: string,
+        key: GlideString,
         options?: DecoderOption,
     ): Promise<HashDataType> {
         return this.createWritePromise<GlideRecord<GlideString>>(
@@ -1982,10 +1954,6 @@
                 return { field: r.key, value: r.value };
             }),
         );
-=======
-    public async hgetall(key: GlideString): Promise<Record<string, string>> {
-        return this.createWritePromise(createHGetAll(key));
->>>>>>> c5fa3361
     }
 
     /** Increments the number stored at `field` in the hash stored at `key` by increment.
@@ -3880,11 +3848,7 @@
      *
      * @param keys - The keys of the sorted sets.
      * @param options - (Optional) See {@link DecoderOption}.
-<<<<<<< HEAD
      * @returns A list of elements and their scores representing the difference between the sorted sets.
-=======
-     * @returns A map of elements and their scores representing the difference between the sorted sets.
->>>>>>> c5fa3361
      * If the first key does not exist, it is treated as an empty sorted set, and the command returns an empty `array`.
      *
      * @example
@@ -3900,17 +3864,11 @@
     public async zdiffWithScores(
         keys: GlideString[],
         options?: DecoderOption,
-<<<<<<< HEAD
     ): Promise<SortedSetDataType> {
         return this.createWritePromise<GlideRecord<number>>(
             createZDiffWithScores(keys),
             options,
         ).then(convertGlideRecordForZSet);
-=======
-    ): Promise<Record<string, number>> {
-        // TODO GlideString in Record and add a test
-        return this.createWritePromise(createZDiffWithScores(keys), options);
->>>>>>> c5fa3361
     }
 
     /**
@@ -4154,17 +4112,11 @@
      * - For range queries by index (rank), use {@link RangeByIndex}.
      * - For range queries by lexicographical order, use {@link RangeByLex}.
      * - For range queries by score, use {@link RangeByScore}.
-<<<<<<< HEAD
-     * @param reverse - If `true`, reverses the sorted set, with index `0` as the element with the highest score.
-     * @returns A list of elements and their scores within the specified range.
-     * If `key` does not exist, it is treated as an empty sorted set, and the command returns an empty list.
-=======
      * @param options - (Optional) Additional parameters:
      * - (Optional) `reverse`: if `true`, reverses the sorted set, with index `0` as the element with the highest score.
      * - (Optional) `decoder`: see {@link DecoderOption}.
-     * @returns A map of elements and their scores within the specified range.
-     * If `key` does not exist, it is treated as an empty sorted set, and the command returns an empty map.
->>>>>>> c5fa3361
+     * @returns A list of elements and their scores within the specified range.
+     * If `key` does not exist, it is treated as an empty sorted set, and the command returns an empty list.
      *
      * @example
      * ```typescript
@@ -4175,11 +4127,7 @@
      *              type: "byScore",
      *           });
      * console.log(result); // Output: members with scores between 10 and 20 with their scores
-<<<<<<< HEAD
      * // [{ element: 'member1', score: 10.5 }, { element: 'member2', score: 15.2 }]
-=======
-     * // {'member1': 10.5, 'member2': 15.2}
->>>>>>> c5fa3361
      * ```
      * @example
      * ```typescript
@@ -4188,36 +4136,20 @@
      *              start: InfBoundary.NegativeInfinity,
      *              stop: { value: 3, isInclusive: false },
      *              type: "byScore",
-<<<<<<< HEAD
      *           });
      * console.log(result); // Output: members with scores within the range of negative infinity to 3, with their scores
      * // [{ element: 'member4', score: -2.0 }, { element: 'member7', score: 1.5 }]
-=======
-     *           }, { reverse: true });
-     * console.log(result); // Output: members with scores within the range of negative infinity to 3, with their scores in descending order
-     * // {'member7': 1.5, 'member4': -2.0}
->>>>>>> c5fa3361
      * ```
      */
     public async zrangeWithScores(
         key: GlideString,
         rangeQuery: RangeByScore | RangeByLex | RangeByIndex,
-<<<<<<< HEAD
-        reverse: boolean = false,
-        options?: DecoderOption,
+        options?: { reverse?: boolean } & DecoderOption,
     ): Promise<SortedSetDataType> {
         return this.createWritePromise<GlideRecord<number>>(
-            createZRangeWithScores(key, rangeQuery, reverse),
+            createZRangeWithScores(key, rangeQuery, options?.reverse),
             options,
         ).then(convertGlideRecordForZSet);
-=======
-        options?: { reverse?: boolean } & DecoderOption,
-    ): Promise<Record<string, number>> {
-        return this.createWritePromise(
-            createZRangeWithScores(key, rangeQuery, options?.reverse),
-            options,
-        );
->>>>>>> c5fa3361
     }
 
     /**
@@ -4352,23 +4284,14 @@
      * @remarks Since Valkey version 6.2.0.
      *
      * @param keys - The keys of the sorted sets with possible formats:
-<<<<<<< HEAD
-     *  - string[] - for keys only.
-     *  - KeyWeight[] - for weighted keys with score multipliers.
-=======
      *  - `GlideString[]` - for keys only.
      *  - `KeyWeight[]` - for weighted keys with score multipliers.
->>>>>>> c5fa3361
      * @param options - (Optional) Additional parameters:
      * - (Optional) `aggregationType`: the aggregation strategy to apply when combining the scores of elements.
      *     If `aggregationType` is not specified, defaults to `AggregationType.SUM`. See {@link AggregationType}.
      * - (Optional) `decoder`: see {@link DecoderOption}.
-<<<<<<< HEAD
      * @returns A list of elements and their scores representing the intersection of the sorted sets.
      * If a key does not exist, it is treated as an empty sorted set, and the command returns an empty result.
-=======
-     * @returns The resulting sorted set with scores.
->>>>>>> c5fa3361
      *
      * @example
      * ```typescript
@@ -4383,24 +4306,13 @@
      * ```
      */
     public async zinterWithScores(
-<<<<<<< HEAD
-        keys: string[] | KeyWeight[],
+        keys: GlideString[] | KeyWeight[],
         options?: { aggregationType?: AggregationType } & DecoderOption,
     ): Promise<SortedSetDataType> {
         return this.createWritePromise<GlideRecord<number>>(
             createZInter(keys, options?.aggregationType, true),
             options,
         ).then(convertGlideRecordForZSet);
-=======
-        keys: GlideString[] | KeyWeight[],
-        options?: { aggregationType?: AggregationType } & DecoderOption,
-    ): Promise<Record<string, number>> {
-        // TODO Record with GlideString and add tests
-        return this.createWritePromise(
-            createZInter(keys, options?.aggregationType, true),
-            options,
-        );
->>>>>>> c5fa3361
     }
 
     /**
@@ -4449,11 +4361,7 @@
      * - (Optional) `aggregationType`: the aggregation strategy to apply when combining the scores of elements.
      *     If `aggregationType` is not specified, defaults to `AggregationType.SUM`. See {@link AggregationType}.
      * - (Optional) `decoder`: see {@link DecoderOption}.
-<<<<<<< HEAD
      * @returns A list of elements and their scores representing the intersection of the sorted sets.
-=======
-     * @returns The resulting sorted set with scores.
->>>>>>> c5fa3361
      *
      * @example
      * ```typescript
@@ -4468,23 +4376,13 @@
      * ```
      */
     public async zunionWithScores(
-<<<<<<< HEAD
-        keys: string[] | KeyWeight[],
+        keys: GlideString[] | KeyWeight[],
         options?: { aggregationType?: AggregationType } & DecoderOption,
     ): Promise<SortedSetDataType> {
         return this.createWritePromise<GlideRecord<number>>(
             createZUnion(keys, options?.aggregationType, true),
             options,
         ).then(convertGlideRecordForZSet);
-=======
-        keys: GlideString[] | KeyWeight[],
-        options?: { aggregationType?: AggregationType } & DecoderOption,
-    ): Promise<Record<string, number>> {
-        return this.createWritePromise(
-            createZUnion(keys, options?.aggregationType, true),
-            options,
-        );
->>>>>>> c5fa3361
     }
 
     /**
@@ -4652,15 +4550,9 @@
      *
      * @param key - The key of the sorted set.
      * @param options - (Optional) Additional parameters:
-<<<<<<< HEAD
      * - (Optional) `count`: the maximum number of popped elements. If not specified, pops one member.
      * - (Optional) `decoder`: see {@link DecoderOption}.
      * @returns A list of the removed members and their scores, ordered from the one with the lowest score to the one with the highest.
-=======
-     * - (Optional) `count`: the number of elements to pop. If not supplied, only one element will be popped.
-     * - (Optional) `decoder`: see {@link DecoderOption}.
-     * @returns A map of the removed members and their scores, ordered from the one with the lowest score to the one with the highest.
->>>>>>> c5fa3361
      * If `key` doesn't exist, it will be treated as an empty sorted set and the command returns an empty map.
      * If `count` is higher than the sorted set's cardinality, returns all members and their scores.
      *
@@ -4686,24 +4578,13 @@
      * ```
      */
     public async zpopmin(
-<<<<<<< HEAD
-        key: string,
+        key: GlideString,
         options?: { count?: number } & DecoderOption,
     ): Promise<SortedSetDataType> {
         return this.createWritePromise<GlideRecord<number>>(
             createZPopMin(key, options?.count),
             options,
         ).then(convertGlideRecordForZSet);
-=======
-        key: GlideString,
-        options?: { count?: number } & DecoderOption,
-    ): Promise<Record<string, number>> {
-        // TODO GlideString in Record, add tests with binary decoder
-        return this.createWritePromise(
-            createZPopMin(key, options?.count),
-            options,
-        );
->>>>>>> c5fa3361
     }
 
     /**
@@ -4745,15 +4626,9 @@
      *
      * @param key - The key of the sorted set.
      * @param options - (Optional) Additional parameters:
-<<<<<<< HEAD
      * - (Optional) `count`: the maximum number of popped elements. If not specified, pops one member.
      * - (Optional) `decoder`: see {@link DecoderOption}.
      * @returns A list of the removed members and their scores, ordered from the one with the highest score to the one with the lowest.
-=======
-     * - (Optional) `count`: the number of elements to pop. If not supplied, only one element will be popped.
-     * - (Optional) `decoder`: see {@link DecoderOption}.
-     * @returns A map of the removed members and their scores, ordered from the one with the highest score to the one with the lowest.
->>>>>>> c5fa3361
      * If `key` doesn't exist, it will be treated as an empty sorted set and the command returns an empty map.
      * If `count` is higher than the sorted set's cardinality, returns all members and their scores, ordered from highest to lowest.
      *
@@ -4779,24 +4654,13 @@
      * ```
      */
     public async zpopmax(
-<<<<<<< HEAD
-        key: string,
+        key: GlideString,
         options?: { count?: number } & DecoderOption,
     ): Promise<SortedSetDataType> {
         return this.createWritePromise<GlideRecord<number>>(
             createZPopMax(key, options?.count),
             options,
         ).then(convertGlideRecordForZSet);
-=======
-        key: GlideString,
-        options?: { count?: number } & DecoderOption,
-    ): Promise<Record<string, number>> {
-        // TODO GlideString in Record, add tests with binary decoder
-        return this.createWritePromise(
-            createZPopMax(key, options?.count),
-            options,
-        );
->>>>>>> c5fa3361
     }
 
     /**
@@ -5201,30 +5065,27 @@
      * ```
      */
     public async xread(
-<<<<<<< HEAD
-        keys_and_ids: Record<string, string>,
+        keys_and_ids: Record<string, GlideString> | GlideRecord<GlideString>,
         options?: StreamReadOptions & DecoderOption,
     ): Promise<GlideRecord<StreamEntryDataType> | null> {
         return this.createWritePromise<GlideRecord<
             GlideRecord<[GlideString, GlideString][]>
-        > | null>(createXRead(keys_and_ids, options), options).then((res) =>
-            res === null
-                ? null
-                : res.map((k) => {
-                      return {
-                          key: k.key,
-                          value: glideRecordToRecord(k.value),
-                      };
-                  }),
+        > | null>(
+            createXRead(convertRecordToGlideRecord(keys_and_ids), options),
+            options,
+        ).then(
+            (
+                res, // TODO glideRecordToRecord recursive
+            ) =>
+                res === null
+                    ? null
+                    : res.map((k) => {
+                          return {
+                              key: k.key,
+                              value: glideRecordToRecord(k.value),
+                          };
+                      }),
         );
-=======
-        keys_and_ids: Record<string, GlideString> | GlideRecord<GlideString>,
-        options?: StreamReadOptions,
-    ): Promise<Record<string, Record<string, [string, string][]>>> {
-        keys_and_ids = convertRecordToGlideRecord(keys_and_ids);
-
-        return this.createWritePromise(createXRead(keys_and_ids, options));
->>>>>>> c5fa3361
     }
 
     /**
@@ -5267,10 +5128,9 @@
      * ```
      */
     public async xreadgroup(
-<<<<<<< HEAD
-        group: string,
-        consumer: string,
-        keys_and_ids: Record<string, string>,
+        group: GlideString,
+        consumer: GlideString,
+        keys_and_ids: Record<string, GlideString> | GlideRecord<GlideString>,
         options?: StreamReadGroupOptions & DecoderOption,
     ): Promise<GlideRecord<
         Record<string, [GlideString, GlideString][] | null>
@@ -5278,22 +5138,15 @@
         return this.createWritePromise<GlideRecord<
             GlideRecord<[GlideString, GlideString][] | null>
         > | null>(
-=======
-        group: GlideString,
-        consumer: GlideString,
-        keys_and_ids: Record<string, GlideString> | GlideRecord<GlideString>,
-        options?: StreamReadGroupOptions,
-    ): Promise<Record<
-        string,
-        Record<string, [string, string][] | null>
-    > | null> {
-        keys_and_ids = convertRecordToGlideRecord(keys_and_ids);
-
-        return this.createWritePromise(
->>>>>>> c5fa3361
-            createXReadGroup(group, consumer, keys_and_ids, options),
+            createXReadGroup(
+                group,
+                consumer,
+                convertRecordToGlideRecord(keys_and_ids),
+                options,
+            ),
             options,
         ).then(
+            // TODO glideRecordToRecord recursive
             (res) =>
                 res?.map((k) => {
                     return {
@@ -5421,22 +5274,14 @@
      * ```
      */
     public async xinfoConsumers(
-<<<<<<< HEAD
-        key: string,
-        group: string,
+        key: GlideString,
+        group: GlideString,
         options?: DecoderOption,
     ): Promise<Record<string, GlideString | number>[]> {
         return this.createWritePromise<GlideRecord<GlideString | number>[]>(
             createXInfoConsumers(key, group),
             options,
         ).then((res) => res.map(glideRecordToRecord));
-=======
-        key: GlideString,
-        group: GlideString,
-        // TODO: change return type to be compatible with GlideString
-    ): Promise<Record<string, string | number>[]> {
-        return this.createWritePromise(createXInfoConsumers(key, group));
->>>>>>> c5fa3361
     }
 
     /**
@@ -5494,11 +5339,7 @@
      * @param consumer - The group consumer.
      * @param minIdleTime - The minimum idle time for the message to be claimed.
      * @param ids - An array of entry ids.
-<<<<<<< HEAD
-     * @param options - (Optional) Stream claim options {@link StreamClaimOptions} and {@link DecoderOption}.
-=======
      * @param options - (Optional) See {@link StreamClaimOptions} and {@link DecoderOption}.
->>>>>>> c5fa3361
      * @returns A `Record` of message entries that are claimed by the consumer.
      *
      * @example
@@ -5516,20 +5357,12 @@
         group: GlideString,
         consumer: GlideString,
         minIdleTime: number,
-<<<<<<< HEAD
-        ids: string[],
+        ids: GlideString[],
         options?: StreamClaimOptions & DecoderOption,
     ): Promise<StreamEntryDataType> {
         return this.createWritePromise<
             GlideRecord<[GlideString, GlideString][]>
         >(
-=======
-        ids: GlideString[],
-        options?: StreamClaimOptions & DecoderOption,
-    ): Promise<Record<string, [string, string][]>> {
-        // TODO: convert Record return type to Object array
-        return this.createWritePromise(
->>>>>>> c5fa3361
             createXClaim(key, group, consumer, minIdleTime, ids, options),
             options,
         ).then(glideRecordToRecord);
@@ -5584,8 +5417,7 @@
         group: GlideString,
         consumer: GlideString,
         minIdleTime: number,
-<<<<<<< HEAD
-        start: string,
+        start: GlideString,
         options?: { count?: number } & DecoderOption,
     ): Promise<[GlideString, StreamEntryDataType, GlideString[]?]> {
         return this.createWritePromise<
@@ -5608,14 +5440,6 @@
             res.length === 3
                 ? [res[0], glideRecordToRecord(res[1]), res[2]]
                 : [res[0], glideRecordToRecord(res[1])],
-=======
-        start: GlideString,
-        count?: number,
-    ): Promise<[string, Record<string, [string, string][]>, string[]?]> {
-        // TODO: convert Record return type to Object array
-        return this.createWritePromise(
-            createXAutoClaim(key, group, consumer, minIdleTime, start, count),
->>>>>>> c5fa3361
         );
     }
 
@@ -5832,13 +5656,8 @@
      * ```
      */
     public async xinfoStream(
-<<<<<<< HEAD
-        key: string,
+        key: GlideString,
         options?: { fullOptions?: boolean | number } & DecoderOption,
-=======
-        key: GlideString,
-        fullOptions?: boolean | number,
->>>>>>> c5fa3361
     ): Promise<ReturnTypeXinfoStream> {
         return this.createWritePromise<
             GlideRecord<
@@ -6700,11 +6519,7 @@
     }
 
     /**
-<<<<<<< HEAD
-     * Pops a member-score pairs from the first non-empty sorted set, with the given `keys`
-=======
      * Pops member-score pairs from the first non-empty sorted set, with the given `keys`
->>>>>>> c5fa3361
      * being checked in the order they are provided.
      *
      * @see {@link https://valkey.io/commands/zmpop/|valkey.io} for more details.
@@ -6715,11 +6530,7 @@
      * @param modifier - The element pop criteria - either {@link ScoreFilter.MIN} or
      *     {@link ScoreFilter.MAX} to pop the member with the lowest/highest score accordingly.
      * @param options - (Optional) Additional parameters:
-<<<<<<< HEAD
      * - (Optional) `count`: the maximum number of popped elements. If not specified, pops one member.
-=======
-     * - (Optional) `count`: the number of elements to pop. If not supplied, only one element will be popped.
->>>>>>> c5fa3361
      * - (Optional) `decoder`: see {@link DecoderOption}.
      * @returns A two-element `array` containing the key name of the set from which the element
      *     was popped, and a {@link SortedSetDataType} of the popped elements.
@@ -6742,19 +6553,11 @@
         keys: GlideString[],
         modifier: ScoreFilter,
         options?: { count?: number } & DecoderOption,
-<<<<<<< HEAD
     ): Promise<[GlideString, SortedSetDataType] | null> {
         return this.createWritePromise<
             [GlideString, GlideRecord<number>] | null
         >(createZMPop(keys, modifier, options?.count), options).then((res) =>
             res === null ? null : [res[0], convertGlideRecordForZSet(res[1])],
-=======
-    ): Promise<[string, Record<string, number>] | null> {
-        // TODO GlideString in Record, add tests with binary decoder
-        return this.createWritePromise(
-            createZMPop(keys, modifier, options?.count),
-            options,
->>>>>>> c5fa3361
         );
     }
 
@@ -6774,11 +6577,7 @@
      * @param timeout - The number of seconds to wait for a blocking operation to complete.
      *     A value of 0 will block indefinitely.
      * @param options - (Optional) Additional parameters:
-<<<<<<< HEAD
      * - (Optional) `count`: the maximum number of popped elements. If not specified, pops one member.
-=======
-     * - (Optional) `count`: the number of elements to pop. If not supplied, only one element will be popped.
->>>>>>> c5fa3361
      * - (Optional) `decoder`: see {@link DecoderOption}.
      * @returns A two-element `array` containing the key name of the set from which the element
      *     was popped, and a {@link SortedSetDataType} of the popped elements.
@@ -6802,7 +6601,6 @@
         modifier: ScoreFilter,
         timeout: number,
         options?: { count?: number } & DecoderOption,
-<<<<<<< HEAD
     ): Promise<[GlideString, SortedSetDataType] | null> {
         return this.createWritePromise<
             [GlideString, GlideRecord<number>] | null
@@ -6811,13 +6609,6 @@
                 res === null
                     ? null
                     : [res[0], convertGlideRecordForZSet(res[1])],
-=======
-    ): Promise<[string, Record<string, number>] | null> {
-        // TODO GlideString in Record
-        return this.createWritePromise(
-            createBZMPop(keys, modifier, timeout, options?.count),
-            options,
->>>>>>> c5fa3361
         );
     }
 
@@ -7069,16 +6860,10 @@
             minMatchLen?: number;
         },
     ): Promise<Record<string, (number | [number, number])[][] | number>> {
-<<<<<<< HEAD
         return this.createWritePromise<
             GlideRecord<(number | [number, number])[][] | number>
         >(createLCS(key1, key2, { idx: options ?? {} })).then(
             glideRecordToRecord,
-=======
-        return this.createWritePromise(
-            createLCS(key1, key2, { idx: options ?? {} }),
-            { decoder: Decoder.String },
->>>>>>> c5fa3361
         );
     }
 
@@ -7281,11 +7066,10 @@
         keys: GlideString[],
         direction: ListDirection,
         timeout: number,
-<<<<<<< HEAD
         options?: { count?: number } & DecoderOption,
     ): Promise<{ key: GlideString; elements: GlideString[] } | null> {
         return this.createWritePromise<GlideRecord<GlideString[]> | null>(
-            createBLMPop(timeout, keys, direction, options?.count),
+            createBLMPop(keys, direction, timeout, options?.count),
             options,
         ).then((res) =>
             res === null
@@ -7293,12 +7077,6 @@
                 : res!.map((r) => {
                       return { key: r.key, elements: r.value };
                   })[0],
-=======
-        count?: number,
-    ): Promise<Record<string, string[]>> {
-        return this.createWritePromise(
-            createBLMPop(keys, direction, timeout, count),
->>>>>>> c5fa3361
         );
     }
 
