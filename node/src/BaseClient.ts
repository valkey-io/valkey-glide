/**
 * Copyright Valkey GLIDE Project Contributors - SPDX Identifier: Apache-2.0
 */
import {
    DEFAULT_TIMEOUT_IN_MILLISECONDS,
    Script,
    StartSocketConnection,
    valueFromSplitPointer,
} from "glide-rs";
import * as net from "net";
import { Buffer, BufferWriter, Long, Reader, Writer } from "protobufjs";
import {
    AggregationType,
    BaseScanOptions,
    BitFieldGet,
    BitFieldIncrBy, // eslint-disable-line @typescript-eslint/no-unused-vars
    BitFieldOverflow, // eslint-disable-line @typescript-eslint/no-unused-vars
    BitFieldSet, // eslint-disable-line @typescript-eslint/no-unused-vars
    BitFieldSubCommands,
    BitOffset, // eslint-disable-line @typescript-eslint/no-unused-vars
    BitOffsetMultiplier, // eslint-disable-line @typescript-eslint/no-unused-vars
    BitOffsetOptions,
    BitmapIndexType,
    BitwiseOperation,
    Boundary,
    CoordOrigin, // eslint-disable-line @typescript-eslint/no-unused-vars
    ExpireOptions,
    GeoAddOptions,
    GeoBoxShape, // eslint-disable-line @typescript-eslint/no-unused-vars
    GeoCircleShape, // eslint-disable-line @typescript-eslint/no-unused-vars
    GeoSearchResultOptions,
    GeoSearchShape,
    GeoSearchStoreResultOptions,
    GeoUnit,
    GeospatialData,
    HScanOptions,
    InsertPosition,
    KeyWeight,
    LPosOptions,
    ListDirection,
    MemberOrigin, // eslint-disable-line @typescript-eslint/no-unused-vars
    RangeByIndex,
    RangeByLex,
    RangeByScore,
    RestoreOptions,
    ScoreFilter,
    SearchOrigin,
    SetOptions,
    StreamAddOptions,
    StreamClaimOptions,
    StreamGroupOptions,
    StreamPendingOptions,
    StreamReadGroupOptions,
    StreamReadOptions,
    StreamTrimOptions,
    TimeUnit,
    ZAddOptions,
    ZScanOptions,
    convertElementsAndScores,
    convertFieldsAndValuesToHashDataType,
    convertKeysAndEntries,
    createAppend,
    createBLMPop,
    createBLMove,
    createBLPop,
    createBRPop,
    createBZMPop,
    createBZPopMax,
    createBZPopMin,
    createBitCount,
    createBitField,
    createBitOp,
    createBitPos,
    createDecr,
    createDecrBy,
    createDel,
    createDump,
    createExists,
    createExpire,
    createExpireAt,
    createExpireTime,
    createFCall,
    createFCallReadOnly,
    createGeoAdd,
    createGeoDist,
    createGeoHash,
    createGeoPos,
    createGeoSearch,
    createGeoSearchStore,
    createGet,
    createGetBit,
    createGetDel,
    createGetEx,
    createGetRange,
    createHDel,
    createHExists,
    createHGet,
    createHGetAll,
    createHIncrBy,
    createHIncrByFloat,
    createHKeys,
    createHLen,
    createHMGet,
    createHRandField,
    createHScan,
    createHSet,
    createHSetNX,
    createHStrlen,
    createHVals,
    createIncr,
    createIncrBy,
    createIncrByFloat,
    createLCS,
    createLIndex,
    createLInsert,
    createLLen,
    createLMPop,
    createLMove,
    createLPop,
    createLPos,
    createLPush,
    createLPushX,
    createLRange,
    createLRem,
    createLSet,
    createLTrim,
    createMGet,
    createMSet,
    createMSetNX,
    createObjectEncoding,
    createObjectFreq,
    createObjectIdletime,
    createObjectRefcount,
    createPExpire,
    createPExpireAt,
    createPExpireTime,
    createPTTL,
    createPersist,
    createPfAdd,
    createPfCount,
    createPfMerge,
    createPubSubChannels,
    createPubSubNumPat,
    createPubSubNumSub,
    createRPop,
    createRPush,
    createRPushX,
    createRename,
    createRenameNX,
    createRestore,
    createSAdd,
    createSCard,
    createSDiff,
    createSDiffStore,
    createSInter,
    createSInterCard,
    createSInterStore,
    createSIsMember,
    createSMIsMember,
    createSMembers,
    createSMove,
    createSPop,
    createSRandMember,
    createSRem,
    createSScan,
    createSUnion,
    createSUnionStore,
    createSet,
    createSetBit,
    createSetRange,
    createStrlen,
    createTTL,
    createTouch,
    createType,
    createUnlink,
    createWait,
    createWatch,
    createXAck,
    createXAdd,
    createXAutoClaim,
    createXClaim,
    createXDel,
    createXGroupCreate,
    createXGroupCreateConsumer,
    createXGroupDelConsumer,
    createXGroupDestroy,
    createXGroupSetid,
    createXInfoConsumers,
    createXInfoGroups,
    createXInfoStream,
    createXLen,
    createXPending,
    createXRange,
    createXRead,
    createXReadGroup,
    createXRevRange,
    createXTrim,
    createZAdd,
    createZCard,
    createZCount,
    createZDiff,
    createZDiffStore,
    createZDiffWithScores,
    createZIncrBy,
    createZInter,
    createZInterCard,
    createZInterstore,
    createZLexCount,
    createZMPop,
    createZMScore,
    createZPopMax,
    createZPopMin,
    createZRandMember,
    createZRange,
    createZRangeStore,
    createZRangeWithScores,
    createZRank,
    createZRem,
    createZRemRangeByLex,
    createZRemRangeByRank,
    createZRemRangeByScore,
    createZRevRank,
    createZRevRankWithScore,
    createZScan,
    createZScore,
    createZUnion,
    createZUnionStore,
} from "./Commands";
import {
    ClosingError,
    ConfigurationError,
    ConnectionError,
    ExecAbortError,
    RedisError,
    RequestError,
    TimeoutError,
} from "./Errors";
import { GlideClientConfiguration } from "./GlideClient";
import {
    GlideClusterClientConfiguration,
    RouteOption,
    Routes,
} from "./GlideClusterClient";
import { Logger } from "./Logger";
import {
    command_request,
    connection_request,
    response,
} from "./ProtobufMessage";

/* eslint-disable-next-line @typescript-eslint/no-explicit-any */
type PromiseFunction = (value?: any) => void;
type ErrorFunction = (error: RedisError) => void;
export type ReturnTypeRecord = { [key: string]: ReturnType };
export type ReturnTypeMap = Map<string, ReturnType>;
export type ReturnTypeAttribute = {
    value: ReturnType;
    attributes: ReturnTypeRecord;
};
export enum ProtocolVersion {
    /** Use RESP2 to communicate with the server nodes. */
    RESP2 = connection_request.ProtocolVersion.RESP2,
    /** Use RESP3 to communicate with the server nodes. */
    RESP3 = connection_request.ProtocolVersion.RESP3,
}
export type ReturnType =
    | "OK"
    | string
    | number
    | null
    | boolean
    | bigint
    | Buffer
    | Set<ReturnType>
    | ReturnTypeRecord
    | ReturnTypeMap
    | ReturnTypeAttribute
    | ReturnType[];

/**
 * Union type that can store either a valid UTF-8 string or array of bytes.
 */
export type GlideString = string | Buffer;

/**
 * Enum representing the different types of decoders.
 */
export enum Decoder {
    /**
     * Decodes the response into a buffer array.
     */
    Bytes,
    /**
     * Decodes the response into a string.
     */
    String,
}

/** An extension to command option types with {@link Decoder}. */
export type DecoderOption = {
    /**
     * {@link Decoder} type which defines how to handle the response.
     * If not set, the {@link BaseClientConfiguration.defaultDecoder|default decoder} will be used.
     */
    decoder?: Decoder;
};

/** A replacement for `Record<GlideString, T>` - array of key-value pairs. */
export type GlideRecord<T> = {
    /** The value name. */
    key: GlideString;
    /** The value itself. */
    value: T;
}[];

/**
 * Data type which represents sorted sets data, including elements and their respective scores.
 * Similar to `Record<GlideString, number>` - see {@link GlideRecord}.
 */
export type SortedSetDataType = {
    /** The sorted set element name. */
    element: GlideString;
    /** The element score. */
    score: number;
}[];

/**
 * Data type which represents how data are returned from hashes or insterted there.
 * Similar to `Record<GlideString, GlideString>` - see {@link GlideRecord}.
 */
export type HashDataType = {
    /** The hash element name. */
    field: GlideString;
    /** The hash element value. */
    value: GlideString;
}[];

/**
 * Data type which reflects now stream entries are returned.
 * The keys of the record are stream entry IDs, which are mapped to key-value pairs of the data.
 */
export type StreamEntryDataType = Record<string, [GlideString, GlideString][]>;

/**
 * @internal
 * Convert `GlideRecord<number>` recevied after resolving the value pointer into `SortedSetDataType`.
 */
function convertGlideRecordForSortedSet(
    res: GlideRecord<number>,
): SortedSetDataType {
    return res.map((e) => {
        return { element: e.key, score: e.value };
    });
}

/**
 * @internal
 * This function converts an input from GlideRecord or Record types to GlideRecord.
 *
 * @param keysAndValues - key names and their values.
 * @returns GlideRecord array containing keys and their values.
 */
export function convertGlideRecord(
    keysAndValues: GlideRecord<GlideString> | Record<string, GlideString>,
): GlideRecord<GlideString> {
    if (!Array.isArray(keysAndValues)) {
        return Object.entries(keysAndValues).map(([key, value]) => {
            return { key, value };
        });
    }

    return keysAndValues;
}

/**
 * @internal
 * Recursively downcast `GlideRecord` to `Record`. Use if `data` keys are always strings.
 */
export function convertGlideRecordToRecord<T>(
    data: GlideRecord<T>,
): Record<string, T> {
    const res: Record<string, T> = {};

    for (const pair of data) {
        let newVal = pair.value;

        if (isGlideRecord(pair.value)) {
            newVal = convertGlideRecordToRecord(
                pair.value as GlideRecord<unknown>,
            ) as T;
        } else if (isGlideRecordArray(pair.value)) {
            newVal = (pair.value as GlideRecord<unknown>[]).map(
                convertGlideRecordToRecord,
            ) as T;
        }

        res[pair.key as string] = newVal;
    }

    return res;
}

/**
 * @internal
 * Check whether an object is a `GlideRecord` (see {@link GlideRecord}).
 */
export function isGlideRecord(obj?: unknown): boolean {
    return (
        Array.isArray(obj) &&
        obj.length > 0 &&
        typeof obj[0] === "object" &&
        "key" in obj[0] &&
        "value" in obj[0]
    );
}

/**
 * @internal
 * Check whether an object is a `GlideRecord[]` (see {@link GlideRecord}).
 */
function isGlideRecordArray(obj?: unknown): boolean {
    return Array.isArray(obj) && obj.length > 0 && isGlideRecord(obj[0]);
}

/** Represents the return type of {@link xinfoStream} command. */
export type ReturnTypeXinfoStream = Record<
    string,
    | StreamEntries
    | Record<string, StreamEntries | Record<string, StreamEntries>[]>[]
>;

/**
 * Represents an array of Stream Entires in the response of {@link xinfoStream} command.
 * See {@link ReturnTypeXinfoStream}.
 */
export type StreamEntries =
    | GlideString
    | number
    | (GlideString | number | GlideString[])[][];

/**
 * @internal
 * Reverse of {@link convertGlideRecordToRecord}.
 */
export function convertRecordToGlideRecord<T>(
    data: Record<string, T>,
): GlideRecord<T> {
    return Object.entries(data).map(([key, value]) => {
        return { key, value };
    });
}

/**
 * Our purpose in creating PointerResponse type is to mark when response is of number/long pointer response type.
 * Consequently, when the response is returned, we can check whether it is instanceof the PointerResponse type and pass it to the Rust core function with the proper parameters.
 */
class PointerResponse {
    pointer: number | Long | null;
    // As Javascript does not support 64-bit integers,
    // we split the Rust u64 pointer into two u32 integers (high and low) and build it again when we call value_from_split_pointer, the Rust function.
    high: number | undefined;
    low: number | undefined;

    constructor(
        pointer: number | Long | null,
        high?: number | undefined,
        low?: number | undefined,
    ) {
        this.pointer = pointer;
        this.high = high;
        this.low = low;
    }
}

/** Represents the credentials for connecting to a server. */
export type RedisCredentials = {
    /**
     * The username that will be used for authenticating connections to the Valkey servers.
     * If not supplied, "default" will be used.
     */
    username?: string;
    /**
     * The password that will be used for authenticating connections to the Valkey servers.
     */
    password: string;
};

/** Represents the client's read from strategy. */
export type ReadFrom =
    /** Always get from primary, in order to get the freshest data.*/
    | "primary"
    /** Spread the requests between all replicas in a round robin manner.
        If no replica is available, route the requests to the primary.*/
    | "preferReplica";

/**
 * Configuration settings for creating a client. Shared settings for standalone and cluster clients.
 */
export type BaseClientConfiguration = {
    /**
     * DNS Addresses and ports of known nodes in the cluster.
     * If the server is in cluster mode the list can be partial, as the client will attempt to map out the cluster and find all nodes.
     * If the server is in standalone mode, only nodes whose addresses were provided will be used by the client.
     *
     * @example
     * ```typescript
     * configuration.addresses =
     * [
     *   { address: sample-address-0001.use1.cache.amazonaws.com, port:6378 },
     *   { address: sample-address-0002.use2.cache.amazonaws.com }
     *   { address: sample-address-0003.use2.cache.amazonaws.com, port:6380 }
     * ]
     * ```
     */
    addresses: {
        host: string;
        /**
         * If port isn't supplied, 6379 will be used
         */
        port?: number;
    }[];
    /**
     * True if communication with the cluster should use Transport Level Security.
     * Should match the TLS configuration of the server/cluster,
     * otherwise the connection attempt will fail.
     */
    useTLS?: boolean;
    /**
     * Credentials for authentication process.
     * If none are set, the client will not authenticate itself with the server.
     */
    credentials?: RedisCredentials;
    /**
     * The duration in milliseconds that the client should wait for a request to complete.
     * This duration encompasses sending the request, awaiting for a response from the server, and any required reconnections or retries.
     * If the specified timeout is exceeded for a pending request, it will result in a timeout error.
     * If not set, a default value will be used.
     * Value must be an integer.
     */
    requestTimeout?: number;
    /**
     * Represents the client's read from strategy.
     * If not set, `Primary` will be used.
     */
    readFrom?: ReadFrom;
    /**
     * Choose the Redis protocol to be used with the server.
     * If not set, `RESP3` will be used.
     */
    protocol?: ProtocolVersion;
    /**
     * Client name to be used for the client. Will be used with CLIENT SETNAME command during connection establishment.
     */
    clientName?: string;
    /**
     * Default decoder when decoder is not set per command.
     * If not set, 'Decoder.String' will be used.
     */
    defaultDecoder?: Decoder;
};

export type ScriptOptions = {
    /**
     * The keys that are used in the script.
     */
    keys?: GlideString[];
    /**
     * The arguments for the script.
     */
    args?: GlideString[];
};

function getRequestErrorClass(
    type: response.RequestErrorType | null | undefined,
): typeof RequestError {
    if (type === response.RequestErrorType.Disconnect) {
        return ConnectionError;
    }

    if (type === response.RequestErrorType.ExecAbort) {
        return ExecAbortError;
    }

    if (type === response.RequestErrorType.Timeout) {
        return TimeoutError;
    }

    if (type === response.RequestErrorType.Unspecified) {
        return RequestError;
    }

    return RequestError;
}

/**
 * @internal
 */
function toProtobufRoute(
    route: Routes | undefined,
): command_request.Routes | undefined {
    if (!route) {
        return undefined;
    }

    if (route === "allPrimaries") {
        return command_request.Routes.create({
            simpleRoutes: command_request.SimpleRoutes.AllPrimaries,
        });
    } else if (route === "allNodes") {
        return command_request.Routes.create({
            simpleRoutes: command_request.SimpleRoutes.AllNodes,
        });
    } else if (route === "randomNode") {
        return command_request.Routes.create({
            simpleRoutes: command_request.SimpleRoutes.Random,
        });
    } else if (route.type === "primarySlotKey") {
        return command_request.Routes.create({
            slotKeyRoute: command_request.SlotKeyRoute.create({
                slotType: command_request.SlotTypes.Primary,
                slotKey: route.key,
            }),
        });
    } else if (route.type === "replicaSlotKey") {
        return command_request.Routes.create({
            slotKeyRoute: command_request.SlotKeyRoute.create({
                slotType: command_request.SlotTypes.Replica,
                slotKey: route.key,
            }),
        });
    } else if (route.type === "primarySlotId") {
        return command_request.Routes.create({
            slotKeyRoute: command_request.SlotIdRoute.create({
                slotType: command_request.SlotTypes.Primary,
                slotId: route.id,
            }),
        });
    } else if (route.type === "replicaSlotId") {
        return command_request.Routes.create({
            slotKeyRoute: command_request.SlotIdRoute.create({
                slotType: command_request.SlotTypes.Replica,
                slotId: route.id,
            }),
        });
    } else if (route.type === "routeByAddress") {
        let port = route.port;
        let host = route.host;

        if (port === undefined) {
            const split = host.split(":");

            if (split.length !== 2) {
                throw new RequestError(
                    "No port provided, expected host to be formatted as `{hostname}:{port}`. Received " +
                        host,
                );
            }

            host = split[0];
            port = Number(split[1]);
        }

        return command_request.Routes.create({
            byAddressRoute: { host, port },
        });
    }
}

export type PubSubMsg = {
    message: GlideString;
    channel: GlideString;
    pattern?: GlideString | null;
};

/**
 * @internal
 * A type to combine RouterOption and DecoderOption to be used for creating write promises for the command.
 * See - {@link DecoderOption} and {@link RouteOption}
 */
export type WritePromiseOptions = RouteOption & DecoderOption;

export class BaseClient {
    private socket: net.Socket;
    private readonly promiseCallbackFunctions: [
        PromiseFunction,
        ErrorFunction,
    ][] = [];
    private readonly availableCallbackSlots: number[] = [];
    private requestWriter = new BufferWriter();
    private writeInProgress = false;
    private remainingReadData: Uint8Array | undefined;
    private readonly requestTimeout: number; // Timeout in milliseconds
    private isClosed = false;
    protected defaultDecoder = Decoder.String;
    private readonly pubsubFutures: [PromiseFunction, ErrorFunction][] = [];
    private pendingPushNotification: response.Response[] = [];
    private config: BaseClientConfiguration | undefined;

    protected configurePubsub(
        options: GlideClusterClientConfiguration | GlideClientConfiguration,
        configuration: connection_request.IConnectionRequest,
    ) {
        if (options.pubsubSubscriptions) {
            if (options.protocol == ProtocolVersion.RESP2) {
                throw new ConfigurationError(
                    "PubSub subscriptions require RESP3 protocol, but RESP2 was configured.",
                );
            }

            const { context, callback } = options.pubsubSubscriptions;

            if (context && !callback) {
                throw new ConfigurationError(
                    "PubSub subscriptions with a context require a callback function to be configured.",
                );
            }

            configuration.pubsubSubscriptions =
                connection_request.PubSubSubscriptions.create({});

            for (const [channelType, channelsPatterns] of Object.entries(
                options.pubsubSubscriptions.channelsAndPatterns,
            )) {
                let entry =
                    configuration.pubsubSubscriptions!
                        .channelsOrPatternsByType![parseInt(channelType)];

                if (!entry) {
                    entry = connection_request.PubSubChannelsOrPatterns.create({
                        channelsOrPatterns: [],
                    });
                    configuration.pubsubSubscriptions!.channelsOrPatternsByType![
                        parseInt(channelType)
                    ] = entry;
                }

                for (const channelPattern of channelsPatterns) {
                    entry.channelsOrPatterns!.push(Buffer.from(channelPattern));
                }
            }
        }
    }
    private handleReadData(data: Buffer) {
        const buf = this.remainingReadData
            ? Buffer.concat([this.remainingReadData, data])
            : data;
        let lastPos = 0;
        const reader = Reader.create(buf);

        while (reader.pos < reader.len) {
            lastPos = reader.pos;
            let message = undefined;

            try {
                message = response.Response.decodeDelimited(reader);
            } catch (err) {
                if (err instanceof RangeError) {
                    // Partial response received, more data is required
                    this.remainingReadData = buf.slice(lastPos);
                    return;
                } else {
                    // Unhandled error
                    const err_message = `Failed to decode the response: ${err}`;
                    Logger.log("error", "connection", err_message);
                    this.close(err_message);
                    return;
                }
            }

            if (message.isPush) {
                this.processPush(message);
            } else {
                this.processResponse(message);
            }
        }

        this.remainingReadData = undefined;
    }

    processResponse(message: response.Response) {
        if (message.closingError != null) {
            this.close(message.closingError);
            return;
        }

        const [resolve, reject] =
            this.promiseCallbackFunctions[message.callbackIdx];
        this.availableCallbackSlots.push(message.callbackIdx);

        if (message.requestError != null) {
            const errorType = getRequestErrorClass(message.requestError.type);
            reject(new errorType(message.requestError.message ?? undefined));
        } else if (message.respPointer != null) {
            let pointer;

            if (typeof message.respPointer === "number") {
                // Response from type number
                pointer = new PointerResponse(message.respPointer);
            } else {
                // Response from type long
                pointer = new PointerResponse(
                    message.respPointer,
                    message.respPointer.high,
                    message.respPointer.low,
                );
            }

            resolve(pointer);
        } else if (message.constantResponse === response.ConstantResponse.OK) {
            resolve("OK");
        } else {
            resolve(null);
        }
    }

    processPush(response: response.Response) {
        if (response.closingError != null || !response.respPointer) {
            const errMsg = response.closingError
                ? response.closingError
                : "Client Error - push notification without resp_pointer";

            this.close(errMsg);
            return;
        }

        const [callback, context] = this.getPubsubCallbackAndContext(
            this.config!,
        );

        if (callback) {
            const pubsubMessage =
                this.notificationToPubSubMessageSafe(response);

            if (pubsubMessage) {
                callback(pubsubMessage, context);
            }
        } else {
            this.pendingPushNotification.push(response);
            this.completePubSubFuturesSafe();
        }
    }

    /**
     * @internal
     */
    protected constructor(
        socket: net.Socket,
        options?: BaseClientConfiguration,
    ) {
        // if logger has been initialized by the external-user on info level this log will be shown
        Logger.log("info", "Client lifetime", `construct client`);
        this.config = options;
        this.requestTimeout =
            options?.requestTimeout ?? DEFAULT_TIMEOUT_IN_MILLISECONDS;
        this.socket = socket;
        this.socket
            .on("data", (data) => this.handleReadData(data))
            .on("error", (err) => {
                console.error(`Server closed: ${err}`);
                this.close();
            });
        this.defaultDecoder = options?.defaultDecoder ?? Decoder.String;
    }

    private getCallbackIndex(): number {
        return (
            this.availableCallbackSlots.pop() ??
            this.promiseCallbackFunctions.length
        );
    }

    private writeBufferedRequestsToSocket() {
        this.writeInProgress = true;
        const requests = this.requestWriter.finish();
        this.requestWriter.reset();

        this.socket.write(requests, undefined, () => {
            if (this.requestWriter.len > 0) {
                this.writeBufferedRequestsToSocket();
            } else {
                this.writeInProgress = false;
            }
        });
    }

    /**
     * @internal
     */
    protected createWritePromise<T>(
        command:
            | command_request.Command
            | command_request.Command[]
            | command_request.ScriptInvocation,
        options: WritePromiseOptions = {},
    ): Promise<T> {
        const route = toProtobufRoute(options?.route);
        const stringDecoder: boolean =
            (options?.decoder ?? this.defaultDecoder) === Decoder.String;

        if (this.isClosed) {
            throw new ClosingError(
                "Unable to execute requests; the client is closed. Please create a new client.",
            );
        }

        return new Promise((resolve, reject) => {
            const callbackIndex = this.getCallbackIndex();
            this.promiseCallbackFunctions[callbackIndex] = [
                (resolveAns: T) => {
                    try {
                        if (resolveAns instanceof PointerResponse) {
                            if (typeof resolveAns === "number") {
                                resolveAns = valueFromSplitPointer(
                                    0,
                                    resolveAns,
                                    stringDecoder,
                                ) as T;
                            } else {
                                resolveAns = valueFromSplitPointer(
                                    resolveAns.high!,
                                    resolveAns.low!,
                                    stringDecoder,
                                ) as T;
                            }
                        }

                        resolve(resolveAns);
                    } catch (err) {
                        Logger.log(
                            "error",
                            "Decoder",
                            `Decoding error: '${err}'`,
                        );
                        reject(err);
                    }
                },
                reject,
            ];
            this.writeOrBufferCommandRequest(callbackIndex, command, route);
        });
    }

    private writeOrBufferCommandRequest(
        callbackIdx: number,
        command:
            | command_request.Command
            | command_request.Command[]
            | command_request.ScriptInvocation,
        route?: command_request.Routes,
    ) {
        const message = Array.isArray(command)
            ? command_request.CommandRequest.create({
                  callbackIdx,
                  transaction: command_request.Transaction.create({
                      commands: command,
                  }),
              })
            : command instanceof command_request.Command
              ? command_request.CommandRequest.create({
                    callbackIdx,
                    singleCommand: command,
                })
              : command_request.CommandRequest.create({
                    callbackIdx,
                    scriptInvocation: command,
                });
        message.route = route;

        this.writeOrBufferRequest(
            message,
            (message: command_request.CommandRequest, writer: Writer) => {
                command_request.CommandRequest.encodeDelimited(message, writer);
            },
        );
    }

    private writeOrBufferRequest<TRequest>(
        message: TRequest,
        encodeDelimited: (message: TRequest, writer: Writer) => void,
    ) {
        encodeDelimited(message, this.requestWriter);

        if (this.writeInProgress) {
            return;
        }

        this.writeBufferedRequestsToSocket();
    }

    // Define a common function to process the result of a transaction with set commands
    /**
     * @internal
     */
    protected processResultWithSetCommands(
        result: ReturnType[] | null,
        setCommandsIndexes: number[],
    ): ReturnType[] | null {
        if (result === null) {
            return null;
        }

        for (const index of setCommandsIndexes) {
            result[index] = new Set<ReturnType>(result[index] as ReturnType[]);
        }

        return result;
    }

    cancelPubSubFuturesWithExceptionSafe(exception: ConnectionError): void {
        while (this.pubsubFutures.length > 0) {
            const nextFuture = this.pubsubFutures.shift();

            if (nextFuture) {
                const [, reject] = nextFuture;
                reject(exception);
            }
        }
    }

    isPubsubConfigured(
        config: GlideClientConfiguration | GlideClusterClientConfiguration,
    ): boolean {
        return !!config.pubsubSubscriptions;
    }

    getPubsubCallbackAndContext(
        config: GlideClientConfiguration | GlideClusterClientConfiguration,
        /* eslint-disable-next-line @typescript-eslint/no-explicit-any */
    ): [((msg: PubSubMsg, context: any) => void) | null | undefined, any] {
        if (config.pubsubSubscriptions) {
            return [
                config.pubsubSubscriptions.callback,
                config.pubsubSubscriptions.context,
            ];
        }

        return [null, null];
    }

    public async getPubSubMessage(): Promise<PubSubMsg> {
        if (this.isClosed) {
            throw new ClosingError(
                "Unable to execute requests; the client is closed. Please create a new client.",
            );
        }

        if (!this.isPubsubConfigured(this.config!)) {
            throw new ConfigurationError(
                "The operation will never complete since there was no pubsbub subscriptions applied to the client.",
            );
        }

        if (this.getPubsubCallbackAndContext(this.config!)[0]) {
            throw new ConfigurationError(
                "The operation will never complete since messages will be passed to the configured callback.",
            );
        }

        return new Promise((resolve, reject) => {
            this.pubsubFutures.push([resolve, reject]);
            this.completePubSubFuturesSafe();
        });
    }

    public tryGetPubSubMessage(decoder?: Decoder): PubSubMsg | null {
        if (this.isClosed) {
            throw new ClosingError(
                "Unable to execute requests; the client is closed. Please create a new client.",
            );
        }

        if (!this.isPubsubConfigured(this.config!)) {
            throw new ConfigurationError(
                "The operation will never complete since there was no pubsbub subscriptions applied to the client.",
            );
        }

        if (this.getPubsubCallbackAndContext(this.config!)[0]) {
            throw new ConfigurationError(
                "The operation will never complete since messages will be passed to the configured callback.",
            );
        }

        let msg: PubSubMsg | null = null;
        this.completePubSubFuturesSafe();

        while (this.pendingPushNotification.length > 0 && !msg) {
            const pushNotification = this.pendingPushNotification.shift()!;
            msg = this.notificationToPubSubMessageSafe(
                pushNotification,
                decoder,
            );
        }

        return msg;
    }
    notificationToPubSubMessageSafe(
        pushNotification: response.Response,
        decoder?: Decoder,
    ): PubSubMsg | null {
        let msg: PubSubMsg | null = null;
        const responsePointer = pushNotification.respPointer;
        let nextPushNotificationValue: Record<string, unknown> = {};
        const isStringDecoder =
            (decoder ?? this.defaultDecoder) === Decoder.String;

        if (responsePointer) {
            if (typeof responsePointer !== "number") {
                nextPushNotificationValue = valueFromSplitPointer(
                    responsePointer.high,
                    responsePointer.low,
                    isStringDecoder,
                ) as Record<string, unknown>;
            } else {
                nextPushNotificationValue = valueFromSplitPointer(
                    0,
                    responsePointer,
                    isStringDecoder,
                ) as Record<string, unknown>;
            }

            const messageKind = nextPushNotificationValue["kind"];

            if (messageKind === "Disconnect") {
                Logger.log(
                    "warn",
                    "disconnect notification",
                    "Transport disconnected, messages might be lost",
                );
            } else if (
                messageKind === "Message" ||
                messageKind === "PMessage" ||
                messageKind === "SMessage"
            ) {
                const values = nextPushNotificationValue[
                    "values"
                ] as GlideString[];

                if (messageKind === "PMessage") {
                    msg = {
                        message: values[2],
                        channel: values[1],
                        pattern: values[0],
                    };
                } else {
                    msg = {
                        message: values[1],
                        channel: values[0],
                        pattern: null,
                    };
                }
            } else if (
                messageKind === "PSubscribe" ||
                messageKind === "Subscribe" ||
                messageKind === "SSubscribe" ||
                messageKind === "Unsubscribe" ||
                messageKind === "SUnsubscribe" ||
                messageKind === "PUnsubscribe"
            ) {
                // pass
            } else {
                Logger.log(
                    "error",
                    "unknown notification",
                    `Unknown notification: '${messageKind}'`,
                );
            }
        }

        return msg;
    }
    completePubSubFuturesSafe() {
        while (
            this.pendingPushNotification.length > 0 &&
            this.pubsubFutures.length > 0
        ) {
            const nextPushNotification = this.pendingPushNotification.shift()!;
            const pubsubMessage =
                this.notificationToPubSubMessageSafe(nextPushNotification);

            if (pubsubMessage) {
                const [resolve] = this.pubsubFutures.shift()!;
                resolve(pubsubMessage);
            }
        }
    }

    /** Get the value associated with the given key, or null if no such value exists.
     *
     * @see {@link https://valkey.io/commands/get/|valkey.io} for details.
     *
     * @param key - The key to retrieve from the database.
     * @param options - (Optional) See {@link DecoderOption}.
     * @returns If `key` exists, returns the value of `key`. Otherwise, return null.
     *
     * @example
     * ```typescript
     * // Example usage of get method to retrieve the value of a key
     * const result = await client.get("key");
     * console.log(result); // Output: 'value'
     * // Example usage of get method to retrieve the value of a key with Bytes decoder
     * const result = await client.get("key", Decoder.Bytes);
     * console.log(result); // Output: {"data": [118, 97, 108, 117, 101], "type": "Buffer"}
     * ```
     */
    public async get(
        key: GlideString,
        options?: DecoderOption,
    ): Promise<GlideString | null> {
        return this.createWritePromise(createGet(key), options);
    }

    /**
     * Get the value of `key` and optionally set its expiration. `GETEX` is similar to {@link get}.
     *
     * @see {@link https://valkey.io/commands/getex/|valkey.op} for more details.
     * @remarks Since Valkey version 6.2.0.
     *
     * @param key - The key to retrieve from the database.
     * @param options - (Optional) Additional Parameters:
     * - (Optional) `expiry`: expiriation to the given key:
     * `"persist"` will retain the time to live associated with the key. Equivalent to `PERSIST` in the VALKEY API.
     * Otherwise, a {@link TimeUnit} and duration of the expire time should be specified.
     * - (Optional) `decoder`: see {@link DecoderOption}.
     * @returns If `key` exists, returns the value of `key` as a `string`. Otherwise, return `null`.
     *
     * @example
     * ```typescript
     * const result = await client.getex("key", {expiry: { type: TimeUnit.Seconds, count: 5 }});
     * console.log(result); // Output: 'value'
     * ```
     */
    public async getex(
        key: GlideString,
        options?: {
            expiry: "persist" | { type: TimeUnit; duration: number };
        } & DecoderOption,
    ): Promise<GlideString | null> {
        return this.createWritePromise(
            createGetEx(key, options?.expiry),
            options,
        );
    }

    /**
     * Gets a string value associated with the given `key`and deletes the key.
     *
     * @see {@link https://valkey.io/commands/getdel/|valkey.io} for details.
     *
     * @param key - The key to retrieve from the database.
     * @param options - (Optional) See {@link DecoderOption}.
     * @returns If `key` exists, returns the `value` of `key`. Otherwise, return `null`.
     *
     * @example
     * ```typescript
     * const result = client.getdel("key");
     * console.log(result); // Output: 'value'
     *
     * const value = client.getdel("key");  // value is null
     * ```
     */
    public async getdel(
        key: GlideString,
        options?: DecoderOption,
    ): Promise<GlideString | null> {
        return this.createWritePromise(createGetDel(key), options);
    }

    /**
     * Returns the substring of the string value stored at `key`, determined by the byte offsets
     * `start` and `end` (both are inclusive). Negative offsets can be used in order to provide
     * an offset starting from the end of the string. So `-1` means the last character, `-2` the
     * penultimate and so forth. If `key` does not exist, an empty string is returned. If `start`
     * or `end` are out of range, returns the substring within the valid range of the string.
     *
     * @see {@link https://valkey.io/commands/getrange/|valkey.io} for details.
     *
     * @param key - The key of the string.
     * @param start - The starting byte offset.
     * @param end - The ending byte offset.
     * @param options - (Optional) See {@link DecoderOption}.
     * @returns A substring extracted from the value stored at `key`.
     *
     * @example
     * ```typescript
     * await client.set("mykey", "This is a string")
     * let result = await client.getrange("mykey", 0, 3)
     * console.log(result); // Output: "This"
     * result = await client.getrange("mykey", -3, -1)
     * console.log(result); // Output: "ing" - extracted last 3 characters of a string
     * result = await client.getrange("mykey", 0, 100)
     * console.log(result); // Output: "This is a string"
     * result = await client.getrange("mykey", 5, 6)
     * console.log(result); // Output: ""
     * ```
     */
    public async getrange(
        key: GlideString,
        start: number,
        end: number,
        options?: DecoderOption,
    ): Promise<GlideString | null> {
        return this.createWritePromise(
            createGetRange(key, start, end),
            options,
        );
    }

    /** Set the given key with the given value. Return value is dependent on the passed options.
     *
     * @see {@link https://valkey.io/commands/set/|valkey.io} for details.
     *
     * @param key - The key to store.
     * @param value - The value to store with the given key.
     * @param options - (Optional) See {@link SetOptions} and {@link DecoderOption}.
     * @returns - If the value is successfully set, return OK.
     * If value isn't set because of `onlyIfExists` or `onlyIfDoesNotExist` conditions, return null.
     * If `returnOldValue` is set, return the old value as a string.
     *
     * @example
     * ```typescript
     * // Example usage of set method to set a key-value pair
     * const result = await client.set("my_key", "my_value");
     * console.log(result); // Output: 'OK'
     *
     * // Example usage of set method with conditional options and expiration
     * const result2 = await client.set("key", "new_value", {conditionalSet: "onlyIfExists", expiry: { type: TimeUnit.Seconds, count: 5 }});
     * console.log(result2); // Output: 'OK' - Set "new_value" to "key" only if "key" already exists, and set the key expiration to 5 seconds.
     *
     * // Example usage of set method with conditional options and returning old value
     * const result3 = await client.set("key", "value", {conditionalSet: "onlyIfDoesNotExist", returnOldValue: true});
     * console.log(result3); // Output: 'new_value' - Returns the old value of "key".
     *
     * // Example usage of get method to retrieve the value of a key
     * const result4 = await client.get("key");
     * console.log(result4); // Output: 'new_value' - Value wasn't modified back to being "value" because of "NX" flag.
     * ```
     */
    public async set(
        key: GlideString,
        value: GlideString,
        options?: SetOptions & DecoderOption,
    ): Promise<"OK" | GlideString | null> {
        return this.createWritePromise(createSet(key, value, options), options);
    }

    /**
     * Removes the specified keys. A key is ignored if it does not exist.
     *
     * @see {@link https://valkey.io/commands/del/|valkey.io} for details.
     *
     * @param keys - The keys we wanted to remove.
     * @returns The number of keys that were removed.
     *
     * @example
     * ```typescript
     * // Example usage of del method to delete an existing key
     * await client.set("my_key", "my_value");
     * const result = await client.del(["my_key"]);
     * console.log(result); // Output: 1
     * ```
     *
     * @example
     * ```typescript
     * // Example usage of del method for a non-existing key
     * const result = await client.del(["non_existing_key"]);
     * console.log(result); // Output: 0
     * ```
     */
    public async del(keys: GlideString[]): Promise<number> {
        return this.createWritePromise(createDel(keys));
    }

    /**
     * Serialize the value stored at `key` in a Valkey-specific format and return it to the user.
     *
     * @see {@link https://valkey.io/commands/dump/|valkey.io} for details.
     *
     * @param key - The `key` to serialize.
     * @returns The serialized value of the data stored at `key`. If `key` does not exist, `null` will be returned.
     *
     * @example
     * ```typescript
     * let result = await client.dump("myKey");
     * console.log(result); // Output: the serialized value of "myKey"
     * ```
     *
     * @example
     * ```typescript
     * result = await client.dump("nonExistingKey");
     * console.log(result); // Output: `null`
     * ```
     */
    public async dump(key: GlideString): Promise<Buffer | null> {
        return this.createWritePromise(createDump(key), {
            decoder: Decoder.Bytes,
        });
    }

    /**
     * Create a `key` associated with a `value` that is obtained by deserializing the provided
     * serialized `value` (obtained via {@link dump}).
     *
     * @see {@link https://valkey.io/commands/restore/|valkey.io} for details.
     * @remarks `options.idletime` and `options.frequency` modifiers cannot be set at the same time.
     *
     * @param key - The `key` to create.
     * @param ttl - The expiry time (in milliseconds). If `0`, the `key` will persist.
     * @param value - The serialized value to deserialize and assign to `key`.
     * @param options - (Optional) Restore options {@link RestoreOptions}.
     * @returns Return "OK" if the `key` was successfully restored with a `value`.
     *
     * @example
     * ```typescript
     * const result = await client.restore("myKey", 0, value);
     * console.log(result); // Output: "OK"
     * ```
     *
     * @example
     * ```typescript
     * const result = await client.restore("myKey", 1000, value, {replace: true, absttl: true});
     * console.log(result); // Output: "OK"
     * ```
     *
     * @example
     * ```typescript
     * const result = await client.restore("myKey", 0, value, {replace: true, idletime: 10});
     * console.log(result); // Output: "OK"
     * ```
     *
     * @example
     * ```typescript
     * const result = await client.restore("myKey", 0, value, {replace: true, frequency: 10});
     * console.log(result); // Output: "OK"
     * ```
     */
    public async restore(
        key: GlideString,
        ttl: number,
        value: Buffer,
        options?: RestoreOptions,
    ): Promise<"OK"> {
        return this.createWritePromise(
            createRestore(key, ttl, value, options),
            { decoder: Decoder.String },
        );
    }

    /** Retrieve the values of multiple keys.
     *
     * @see {@link https://valkey.io/commands/mget/|valkey.io} for details.
     * @remarks When in cluster mode, the command may route to multiple nodes when `keys` map to different hash slots.
     *
     * @param keys - A list of keys to retrieve values for.
     * @param options - (Optional) See {@link DecoderOption}.
     * @returns A list of values corresponding to the provided keys. If a key is not found,
     * its corresponding value in the list will be null.
     *
     * @example
     * ```typescript
     * // Example usage of mget method to retrieve values of multiple keys
     * await client.set("key1", "value1");
     * await client.set("key2", "value2");
     * const result = await client.mget(["key1", "key2"]);
     * console.log(result); // Output: ['value1', 'value2']
     * ```
     */
    public async mget(
        keys: GlideString[],
        options?: DecoderOption,
    ): Promise<(GlideString | null)[]> {
        return this.createWritePromise(createMGet(keys), options);
    }

    /** Set multiple keys to multiple values in a single operation.
     *
     * @see {@link https://valkey.io/commands/mset/|valkey.io} for details.
     * @remarks When in cluster mode, the command may route to multiple nodes when keys in `keyValueMap` map to different hash slots.
     *
     * @param keysAndValues - A list of key-value pairs to set.
     * @returns always "OK".
     *
     * @example
     * ```typescript
     * // Example usage of mset method to set values for multiple keys
     * const result = await client.mset({"key1": "value1", "key2": "value2"});
     * console.log(result); // Output: 'OK'
     * ```
     *
     * @example
     * ```typescript
     * // Example usage of mset method to set values for multiple keys (GlideRecords allow binary data in the key)
     * const result = await client.mset([{key: "key1", value: "value1"}, {key: "key2", value: "value2"}]);
     * console.log(result); // Output: 'OK'
     * ```
     */
    public async mset(
        keysAndValues: Record<string, GlideString> | GlideRecord<GlideString>,
    ): Promise<"OK"> {
        return this.createWritePromise(
            createMSet(convertGlideRecord(keysAndValues)),
        );
    }

    /**
     * Sets multiple keys to values if the key does not exist. The operation is atomic, and if one or
     * more keys already exist, the entire operation fails.
     *
     * @see {@link https://valkey.io/commands/msetnx/|valkey.io} for more details.
     * @remarks When in cluster mode, all keys in `keyValueMap` must map to the same hash slot.
     *
     * @param keysAndValues  - A list of key-value pairs to set.
     * @returns `true` if all keys were set. `false` if no key was set.
     *
     * @example
     * ```typescript
     * const result1 = await client.msetnx({"key1": "value1", "key2": "value2"});
     * console.log(result1); // Output: `true`
     *
     * const result2 = await client.msetnx({"key2": "value4", "key3": "value5"});
     * console.log(result2); // Output: `false`
     * ```
     */
    public async msetnx(
        keysAndValues: Record<string, GlideString> | GlideRecord<GlideString>,
    ): Promise<boolean> {
        return this.createWritePromise(
            createMSetNX(convertGlideRecord(keysAndValues)),
        );
    }

    /** Increments the number stored at `key` by one. If `key` does not exist, it is set to 0 before performing the operation.
     *
     * @see {@link https://valkey.io/commands/incr/|valkey.io} for details.
     *
     * @param key - The key to increment its value.
     * @returns the value of `key` after the increment.
     *
     * @example
     * ```typescript
     * // Example usage of incr method to increment the value of a key
     * await client.set("my_counter", "10");
     * const result = await client.incr("my_counter");
     * console.log(result); // Output: 11
     * ```
     */
    public async incr(key: GlideString): Promise<number> {
        return this.createWritePromise(createIncr(key));
    }

    /** Increments the number stored at `key` by `amount`. If `key` does not exist, it is set to 0 before performing the operation.
     *
     * @see {@link https://valkey.io/commands/incrby/|valkey.io} for details.
     *
     * @param key - The key to increment its value.
     * @param amount - The amount to increment.
     * @returns the value of `key` after the increment.
     *
     * @example
     * ```typescript
     * // Example usage of incrBy method to increment the value of a key by a specified amount
     * await client.set("my_counter", "10");
     * const result = await client.incrBy("my_counter", 5);
     * console.log(result); // Output: 15
     * ```
     */
    public async incrBy(key: GlideString, amount: number): Promise<number> {
        return this.createWritePromise(createIncrBy(key, amount));
    }

    /** Increment the string representing a floating point number stored at `key` by `amount`.
     * By using a negative increment value, the result is that the value stored at `key` is decremented.
     * If `key` does not exist, it is set to 0 before performing the operation.
     *
     * @see {@link https://valkey.io/commands/incrbyfloat/|valkey.io} for details.
     *
     * @param key - The key to increment its value.
     * @param amount - The amount to increment.
     * @returns the value of `key` after the increment.
     *
     * @example
     * ```typescript
     * // Example usage of incrByFloat method to increment the value of a floating point key by a specified amount
     * await client.set("my_float_counter", "10.5");
     * const result = await client.incrByFloat("my_float_counter", 2.5);
     * console.log(result); // Output: 13.0
     * ```
     */
    public async incrByFloat(
        key: GlideString,
        amount: number,
    ): Promise<number> {
        return this.createWritePromise(createIncrByFloat(key, amount));
    }

    /** Decrements the number stored at `key` by one. If `key` does not exist, it is set to 0 before performing the operation.
     *
     * @see {@link https://valkey.io/commands/decr/|valkey.io} for details.
     *
     * @param key - The key to decrement its value.
     * @returns the value of `key` after the decrement.
     *
     * @example
     * ```typescript
     * // Example usage of decr method to decrement the value of a key by 1
     * await client.set("my_counter", "10");
     * const result = await client.decr("my_counter");
     * console.log(result); // Output: 9
     * ```
     */
    public async decr(key: GlideString): Promise<number> {
        return this.createWritePromise(createDecr(key));
    }

    /** Decrements the number stored at `key` by `amount`. If `key` does not exist, it is set to 0 before performing the operation.
     *
     * @see {@link https://valkey.io/commands/decrby/|valkey.io} for details.
     *
     * @param key - The key to decrement its value.
     * @param amount - The amount to decrement.
     * @returns the value of `key` after the decrement.
     *
     * @example
     * ```typescript
     * // Example usage of decrby method to decrement the value of a key by a specified amount
     * await client.set("my_counter", "10");
     * const result = await client.decrby("my_counter", 5);
     * console.log(result); // Output: 5
     * ```
     */
    public async decrBy(key: GlideString, amount: number): Promise<number> {
        return this.createWritePromise(createDecrBy(key, amount));
    }

    /**
     * Perform a bitwise operation between multiple keys (containing string values) and store the result in the
     * `destination`.
     *
     * @see {@link https://valkey.io/commands/bitop/|valkey.io} for more details.
     * @remarks When in cluster mode, `destination` and all `keys` must map to the same hash slot.
     *
     * @param operation - The bitwise operation to perform.
     * @param destination - The key that will store the resulting string.
     * @param keys - The list of keys to perform the bitwise operation on.
     * @returns The size of the string stored in `destination`.
     *
     * @example
     * ```typescript
     * await client.set("key1", "A"); // "A" has binary value 01000001
     * await client.set("key2", "B"); // "B" has binary value 01000010
     * const result1 = await client.bitop(BitwiseOperation.AND, "destination", ["key1", "key2"]);
     * console.log(result1); // Output: 1 - The size of the resulting string stored in "destination" is 1.
     *
     * const result2 = await client.get("destination");
     * console.log(result2); // Output: "@" - "@" has binary value 01000000
     * ```
     */
    public async bitop(
        operation: BitwiseOperation,
        destination: GlideString,
        keys: GlideString[],
    ): Promise<number> {
        return this.createWritePromise(
            createBitOp(operation, destination, keys),
        );
    }

    /**
     * Returns the bit value at `offset` in the string value stored at `key`. `offset` must be greater than or equal
     * to zero.
     *
     * @see {@link https://valkey.io/commands/getbit/|valkey.io} for more details.
     *
     * @param key - The key of the string.
     * @param offset - The index of the bit to return.
     * @returns The bit at the given `offset` of the string. Returns `0` if the key is empty or if the `offset` exceeds
     * the length of the string.
     *
     * @example
     * ```typescript
     * const result = await client.getbit("key", 1);
     * console.log(result); // Output: 1 - The second bit of the string stored at "key" is set to 1.
     * ```
     */
    public async getbit(key: GlideString, offset: number): Promise<number> {
        return this.createWritePromise(createGetBit(key, offset));
    }

    /**
     * Sets or clears the bit at `offset` in the string value stored at `key`. The `offset` is a zero-based index, with
     * `0` being the first element of the list, `1` being the next element, and so on. The `offset` must be less than
     * `2^32` and greater than or equal to `0`. If a key is non-existent then the bit at `offset` is set to `value` and
     * the preceding bits are set to `0`.
     *
     * @see {@link https://valkey.io/commands/setbit/|valkey.io} for more details.
     *
     * @param key - The key of the string.
     * @param offset - The index of the bit to be set.
     * @param value - The bit value to set at `offset`. The value must be `0` or `1`.
     * @returns The bit value that was previously stored at `offset`.
     *
     * @example
     * ```typescript
     * const result = await client.setbit("key", 1, 1);
     * console.log(result); // Output: 0 - The second bit value was 0 before setting to 1.
     * ```
     */
    public async setbit(
        key: GlideString,
        offset: number,
        value: number,
    ): Promise<number> {
        return this.createWritePromise(createSetBit(key, offset, value));
    }

    /**
     * Returns the position of the first bit matching the given `bit` value. The optional starting offset
     * `start` is a zero-based index, with `0` being the first byte of the list, `1` being the next byte and so on.
     * The offset can also be a negative number indicating an offset starting at the end of the list, with `-1` being
     * the last byte of the list, `-2` being the penultimate, and so on.
     *
     * @see {@link https://valkey.io/commands/bitpos/|valkey.io} for more details.
     *
     * @param key - The key of the string.
     * @param bit - The bit value to match. Must be `0` or `1`.
     * @param start - (Optional) The starting offset. If not supplied, the search will start at the beginning of the string.
     * @returns The position of the first occurrence of `bit` in the binary value of the string held at `key`.
     *      If `start` was provided, the search begins at the offset indicated by `start`.
     *
     * @example
     * ```typescript
     * await client.set("key1", "A1");  // "A1" has binary value 01000001 00110001
     * const result1 = await client.bitpos("key1", 1);
     * console.log(result1); // Output: 1 - The first occurrence of bit value 1 in the string stored at "key1" is at the second position.
     *
     * const result2 = await client.bitpos("key1", 1, -1);
     * console.log(result2); // Output: 10 - The first occurrence of bit value 1, starting at the last byte in the string stored at "key1", is at the eleventh position.
     * ```
     */
    public async bitpos(
        key: GlideString,
        bit: number,
        start?: number,
    ): Promise<number> {
        return this.createWritePromise(createBitPos(key, bit, start));
    }

    /**
     * Returns the position of the first bit matching the given `bit` value. The offsets are zero-based indexes, with
     * `0` being the first element of the list, `1` being the next, and so on. These offsets can also be negative
     * numbers indicating offsets starting at the end of the list, with `-1` being the last element of the list, `-2`
     * being the penultimate, and so on.
     *
     * If you are using Valkey 7.0.0 or above, the optional `indexType` can also be provided to specify whether the
     * `start` and `end` offsets specify BIT or BYTE offsets. If `indexType` is not provided, BYTE offsets
     * are assumed. If BIT is specified, `start=0` and `end=2` means to look at the first three bits. If BYTE is
     * specified, `start=0` and `end=2` means to look at the first three bytes.
     *
     * @see {@link https://valkey.io/commands/bitpos/|valkey.io} for more details.
     *
     * @param key - The key of the string.
     * @param bit - The bit value to match. Must be `0` or `1`.
     * @param start - The starting offset.
     * @param end - The ending offset.
     * @param indexType - (Optional) The index offset type. This option can only be specified if you are using Valkey
     *      version 7.0.0 or above. Could be either {@link BitmapIndexType.BYTE} or {@link BitmapIndexType.BIT}. If no
     *      index type is provided, the indexes will be assumed to be byte indexes.
     * @returns The position of the first occurrence from the `start` to the `end` offsets of the `bit` in the binary
     *      value of the string held at `key`.
     *
     * @example
     * ```typescript
     * await client.set("key1", "A12");  // "A12" has binary value 01000001 00110001 00110010
     * const result1 = await client.bitposInterval("key1", 1, 1, -1);
     * console.log(result1); // Output: 10 - The first occurrence of bit value 1 in the second byte to the last byte of the string stored at "key1" is at the eleventh position.
     *
     * const result2 = await client.bitposInterval("key1", 1, 2, 9, BitmapIndexType.BIT);
     * console.log(result2); // Output: 7 - The first occurrence of bit value 1 in the third to tenth bits of the string stored at "key1" is at the eighth position.
     * ```
     */
    public async bitposInterval(
        key: GlideString,
        bit: number,
        start: number,
        end: number,
        indexType?: BitmapIndexType,
    ): Promise<number> {
        return this.createWritePromise(
            createBitPos(key, bit, start, end, indexType),
        );
    }

    /**
     * Reads or modifies the array of bits representing the string that is held at `key` based on the specified
     * `subcommands`.
     *
     * @see {@link https://valkey.io/commands/bitfield/|valkey.io} for more details.
     *
     * @param key - The key of the string.
     * @param subcommands - The subcommands to be performed on the binary value of the string at `key`, which could be
     *      any of the following:
     *
     * - {@link BitFieldGet}
     * - {@link BitFieldSet}
     * - {@link BitFieldIncrBy}
     * - {@link BitFieldOverflow}
     *
     * @returns An array of results from the executed subcommands:
     *
     * - {@link BitFieldGet} returns the value in {@link BitOffset} or {@link BitOffsetMultiplier}.
     * - {@link BitFieldSet} returns the old value in {@link BitOffset} or {@link BitOffsetMultiplier}.
     * - {@link BitFieldIncrBy} returns the new value in {@link BitOffset} or {@link BitOffsetMultiplier}.
     * - {@link BitFieldOverflow} determines the behavior of the {@link BitFieldSet} and {@link BitFieldIncrBy}
     *   subcommands when an overflow or underflow occurs. {@link BitFieldOverflow} does not return a value and
     *   does not contribute a value to the array response.
     *
     * @example
     * ```typescript
     * await client.set("key", "A");  // "A" has binary value 01000001
     * const result = await client.bitfield("key", [new BitFieldSet(new UnsignedEncoding(2), new BitOffset(1), 3), new BitFieldGet(new UnsignedEncoding(2), new BitOffset(1))]);
     * console.log(result); // Output: [2, 3] - The old value at offset 1 with an unsigned encoding of 2 was 2. The new value at offset 1 with an unsigned encoding of 2 is 3.
     * ```
     */
    public async bitfield(
        key: GlideString,
        subcommands: BitFieldSubCommands[],
    ): Promise<(number | null)[]> {
        return this.createWritePromise(createBitField(key, subcommands));
    }

    /**
     * Reads the array of bits representing the string that is held at `key` based on the specified `subcommands`.
     *
     * @see {@link https://valkey.io/commands/bitfield_ro/|valkey.io} for more details.
     * @remarks Since Valkey version 6.0.0.
     *
     * @param key - The key of the string.
     * @param subcommands - The {@link BitFieldGet} subcommands to be performed.
     * @returns An array of results from the {@link BitFieldGet} subcommands.
     *
     * @example
     * ```typescript
     * await client.set("key", "A");  // "A" has binary value 01000001
     * const result = await client.bitfieldReadOnly("key", [new BitFieldGet(new UnsignedEncoding(2), new BitOffset(1))]);
     * console.log(result); // Output: [2] - The value at offset 1 with an unsigned encoding of 2 is 2.
     * ```
     */
    public async bitfieldReadOnly(
        key: GlideString,
        subcommands: BitFieldGet[],
    ): Promise<number[]> {
        return this.createWritePromise(createBitField(key, subcommands, true));
    }

    /** Retrieve the value associated with `field` in the hash stored at `key`.
     *
     * @see {@link https://valkey.io/commands/hget/|valkey.io} for details.
     *
     * @param key - The key of the hash.
     * @param field - The field in the hash stored at `key` to retrieve from the database.
     * @param options - (Optional) See {@link DecoderOption}.
     * @returns the value associated with `field`, or null when `field` is not present in the hash or `key` does not exist.
     *
     * @example
     * ```typescript
     * // Example usage of the hget method on an-existing field
     * await client.hset("my_hash", {"field": "value"});
     * const result = await client.hget("my_hash", "field");
     * console.log(result); // Output: "value"
     * ```
     *
     * @example
     * ```typescript
     * // Example usage of the hget method on a non-existing field
     * const result = await client.hget("my_hash", "nonexistent_field");
     * console.log(result); // Output: null
     * ```
     */
    public async hget(
        key: GlideString,
        field: GlideString,
        options?: DecoderOption,
    ): Promise<GlideString | null> {
        return this.createWritePromise(createHGet(key, field), options);
    }

    /** Sets the specified fields to their respective values in the hash stored at `key`.
     *
     * @see {@link https://valkey.io/commands/hset/|valkey.io} for details.
     *
     * @param key - The key of the hash.
     * @param fieldsAndValues - A list of field names and their values.
     * @returns The number of fields that were added.
     *
     * @example
     * ```typescript
     * // Example usage of the hset method using HashDataType as input type
     * const result = await client.hset("my_hash", [{"field": "field1", "value": "value1"}, {"field": "field2", "value": "value2"}]);
     * console.log(result); // Output: 2 - Indicates that 2 fields were successfully set in the hash "my_hash".
     *
     * // Example usage of the hset method using Record<string, GlideString> as input
     * const result = await client.hset("my_hash", {"field1": "value", "field2": "value2"});
     * console.log(result); // Output: 2 - Indicates that 2 fields were successfully set in the hash "my_hash".
     * ```
     */
    public async hset(
        key: GlideString,
        fieldsAndValues: HashDataType | Record<string, GlideString>,
    ): Promise<number> {
        return this.createWritePromise(
            createHSet(
                key,
                convertFieldsAndValuesToHashDataType(fieldsAndValues),
            ),
        );
    }

    /**
     * Returns all field names in the hash stored at `key`.
     *
     * @see {@link https://valkey.io/commands/hkeys/|valkey.io} for details.
     *
     * @param key - The key of the hash.
     * @param options - (Optional) See {@link DecoderOption}.
     * @returns A list of field names for the hash, or an empty list when the key does not exist.
     *
     * @example
     * ```typescript
     * // Example usage of the hkeys method:
     * await client.hset("my_hash", {"field1": "value1", "field2": "value2", "field3": "value3"});
     * const result = await client.hkeys("my_hash");
     * console.log(result); // Output: ["field1", "field2", "field3"]  - Returns all the field names stored in the hash "my_hash".
     * ```
     */

    public async hkeys(
        key: GlideString,
        options?: DecoderOption,
    ): Promise<GlideString[]> {
        return this.createWritePromise(createHKeys(key), options);
    }

    /** Sets `field` in the hash stored at `key` to `value`, only if `field` does not yet exist.
     * If `key` does not exist, a new key holding a hash is created.
     * If `field` already exists, this operation has no effect.
     *
     * @see {@link https://valkey.io/commands/hsetnx/|valkey.io} for more details.
     *
     * @param key - The key of the hash.
     * @param field - The field to set the value for.
     * @param value - The value to set.
     * @returns `true` if the field was set, `false` if the field already existed and was not set.
     *
     * @example
     * ```typescript
     * // Example usage of the hsetnx method
     * const result = await client.hsetnx("my_hash", "field", "value");
     * console.log(result); // Output: true - Indicates that the field "field" was set successfully in the hash "my_hash".
     * ```
     *
     * @example
     * ```typescript
     * // Example usage of the hsetnx method on a field that already exists
     * const result = await client.hsetnx("my_hash", "field", "new_value");
     * console.log(result); // Output: false - Indicates that the field "field" already existed in the hash "my_hash" and was not set again.
     * ```
     */
    public async hsetnx(
        key: GlideString,
        field: GlideString,
        value: GlideString,
    ): Promise<boolean> {
        return this.createWritePromise(createHSetNX(key, field, value));
    }

    /** Removes the specified fields from the hash stored at `key`.
     * Specified fields that do not exist within this hash are ignored.
     *
     * @see {@link https://valkey.io/commands/hdel/|valkey.io} for details.
     *
     * @param key - The key of the hash.
     * @param fields - The fields to remove from the hash stored at `key`.
     * @returns the number of fields that were removed from the hash, not including specified but non existing fields.
     * If `key` does not exist, it is treated as an empty hash and it returns 0.
     *
     * @example
     * ```typescript
     * // Example usage of the hdel method
     * const result = await client.hdel("my_hash", ["field1", "field2"]);
     * console.log(result); // Output: 2 - Indicates that two fields were successfully removed from the hash.
     * ```
     */
    public async hdel(
        key: GlideString,
        fields: GlideString[],
    ): Promise<number> {
        return this.createWritePromise(createHDel(key, fields));
    }

    /** Returns the values associated with the specified fields in the hash stored at `key`.
     *
     * @see {@link https://valkey.io/commands/hmget/|valkey.io} for details.
     *
     * @param key - The key of the hash.
     * @param fields - The fields in the hash stored at `key` to retrieve from the database.
     * @param options - (Optional) See {@link DecoderOption}.
     * @returns a list of values associated with the given fields, in the same order as they are requested.
     * For every field that does not exist in the hash, a null value is returned.
     * If `key` does not exist, it is treated as an empty hash and it returns a list of null values.
     *
     * @example
     * ```typescript
     * // Example usage of the hmget method
     * const result = await client.hmget("my_hash", ["field1", "field2"]);
     * console.log(result); // Output: ["value1", "value2"] - A list of values associated with the specified fields.
     * ```
     */
    public async hmget(
        key: GlideString,
        fields: GlideString[],
        options?: DecoderOption,
    ): Promise<(GlideString | null)[]> {
        return this.createWritePromise(createHMGet(key, fields), options);
    }

    /** Returns if `field` is an existing field in the hash stored at `key`.
     *
     * @see {@link https://valkey.io/commands/hexists/|valkey.io} for details.
     *
     * @param key - The key of the hash.
     * @param field - The field to check in the hash stored at `key`.
     * @returns `true` the hash contains `field`. If the hash does not contain `field`, or if `key` does not exist, it returns `false`.
     *
     * @example
     * ```typescript
     * // Example usage of the hexists method with existing field
     * const result = await client.hexists("my_hash", "field1");
     * console.log(result); // Output: true
     * ```
     *
     * @example
     * ```typescript
     * // Example usage of the hexists method with non-existing field
     * const result = await client.hexists("my_hash", "nonexistent_field");
     * console.log(result); // Output: false
     * ```
     */
    public async hexists(
        key: GlideString,
        field: GlideString,
    ): Promise<boolean> {
        return this.createWritePromise(createHExists(key, field));
    }

    /**
     * Returns all fields and values of the hash stored at `key`.
     *
     * @see {@link https://valkey.io/commands/hgetall/|valkey.io} for details.
     *
     * @param key - The key of the hash.
     * @param options - (Optional) See {@link DecoderOption}.
     * @returns A list of fields and their values stored in the hash.
     * If `key` does not exist, it returns an empty list.
     *
     * @example
     * ```typescript
     * // Example usage of the hgetall method
     * const result = await client.hgetall("my_hash");
     * console.log(result); // Output:
     * // [
     * //     { field: "field1", value: "value1"},
     * //     { field: "field2", value: "value2"}
     * // ]
     * ```
     */
    public async hgetall(
        key: GlideString,
        options?: DecoderOption,
    ): Promise<HashDataType> {
        return this.createWritePromise<GlideRecord<GlideString>>(
            createHGetAll(key),
            options,
        ).then((res) =>
            res.map((r) => {
                return { field: r.key, value: r.value };
            }),
        );
    }

    /** Increments the number stored at `field` in the hash stored at `key` by increment.
     * By using a negative increment value, the value stored at `field` in the hash stored at `key` is decremented.
     * If `field` or `key` does not exist, it is set to 0 before performing the operation.
     *
     * @see {@link https://valkey.io/commands/hincrby/|valkey.io} for details.
     *
     * @param key - The key of the hash.
     * @param amount - The amount to increment.
     * @param field - The field in the hash stored at `key` to increment its value.
     * @returns the value of `field` in the hash stored at `key` after the increment.
     *
     * @example
     * ```typescript
     * // Example usage of the hincrby method to increment the value in a hash by a specified amount
     * const result = await client.hincrby("my_hash", "field1", 5);
     * console.log(result); // Output: 5
     * ```
     */
    public async hincrBy(
        key: GlideString,
        field: GlideString,
        amount: number,
    ): Promise<number> {
        return this.createWritePromise(createHIncrBy(key, field, amount));
    }

    /** Increment the string representing a floating point number stored at `field` in the hash stored at `key` by increment.
     * By using a negative increment value, the value stored at `field` in the hash stored at `key` is decremented.
     * If `field` or `key` does not exist, it is set to 0 before performing the operation.
     *
     * @see {@link https://valkey.io/commands/hincrbyfloat/|valkey.io} for details.
     *
     * @param key - The key of the hash.
     * @param amount - The amount to increment.
     * @param field - The field in the hash stored at `key` to increment its value.
     * @returns the value of `field` in the hash stored at `key` after the increment.
     *
     * @example
     * ```typescript
     * // Example usage of the hincrbyfloat method to increment the value of a floating point in a hash by a specified amount
     * const result = await client.hincrbyfloat("my_hash", "field1", 2.5);
     * console.log(result); // Output: 2.5
     * ```
     */
    public async hincrByFloat(
        key: GlideString,
        field: GlideString,
        amount: number,
    ): Promise<number> {
        return this.createWritePromise(createHIncrByFloat(key, field, amount));
    }

    /** Returns the number of fields contained in the hash stored at `key`.
     *
     * @see {@link https://valkey.io/commands/hlen/|valkey.io} for more details.
     *
     * @param key - The key of the hash.
     * @returns The number of fields in the hash, or 0 when the key does not exist.
     *
     * @example
     * ```typescript
     * // Example usage of the hlen method with an existing key
     * const result = await client.hlen("my_hash");
     * console.log(result); // Output: 3
     * ```
     *
     * @example
     * ```typescript
     * // Example usage of the hlen method with a non-existing key
     * const result = await client.hlen("non_existing_key");
     * console.log(result); // Output: 0
     * ```
     */
    public async hlen(key: GlideString): Promise<number> {
        return this.createWritePromise(createHLen(key));
    }

    /** Returns all values in the hash stored at key.
     *
     * @see {@link https://valkey.io/commands/hvals/|valkey.io} for more details.
     *
     * @param key - The key of the hash.
     * @param options - (Optional) See {@link DecoderOption}.
     * @returns a list of values in the hash, or an empty list when the key does not exist.
     *
     * @example
     * ```typescript
     * // Example usage of the hvals method
     * const result = await client.hvals("my_hash");
     * console.log(result); // Output: ["value1", "value2", "value3"] - Returns all the values stored in the hash "my_hash".
     * ```
     */
    public async hvals(
        key: GlideString,
        options?: DecoderOption,
    ): Promise<GlideString[]> {
        return this.createWritePromise(createHVals(key), options);
    }

    /**
     * Returns the string length of the value associated with `field` in the hash stored at `key`.
     *
     * @see {@link https://valkey.io/commands/hstrlen/|valkey.io} for details.
     *
     * @param key - The key of the hash.
     * @param field - The field in the hash.
     * @returns The string length or `0` if `field` or `key` does not exist.
     *
     * @example
     * ```typescript
     * await client.hset("my_hash", {"field": "value"});
     * const result = await client.hstrlen("my_hash", "field");
     * console.log(result); // Output: 5
     * ```
     */
    public async hstrlen(
        key: GlideString,
        field: GlideString,
    ): Promise<number> {
        return this.createWritePromise(createHStrlen(key, field));
    }

    /**
     * Returns a random field name from the hash value stored at `key`.
     *
     * @see {@link https://valkey.io/commands/hrandfield/|valkey.io} for more details.
     * @remarks Since Valkey version 6.2.0.
     *
     * @param key - The key of the hash.
     * @param options - (Optional) See {@link DecoderOption}.
     * @returns A random field name from the hash stored at `key`, or `null` when
     *     the key does not exist.
     *
     * @example
     * ```typescript
     * console.log(await client.hrandfield("myHash")); // Output: 'field'
     * ```
     */
    public async hrandfield(
        key: GlideString,
        options?: DecoderOption,
    ): Promise<GlideString | null> {
        return this.createWritePromise(createHRandField(key), options);
    }

    /**
     * Iterates incrementally over a hash.
     *
     * @see {@link https://valkey.io/commands/hscan/|valkey.io} for more details.
     *
     * @param key - The key of the set.
     * @param cursor - The cursor that points to the next iteration of results. A value of `"0"` indicates the start of the search.
     * @param options - (Optional) The {@link HScanOptions}.
     * @returns An array of the `cursor` and the subset of the hash held by `key`.
     * The first element is always the `cursor` for the next iteration of results. `"0"` will be the `cursor`
     * returned on the last iteration of the hash. The second element is always an array of the subset of the
     * hash held in `key`. The array in the second element is a flattened series of string pairs,
     * where the value is at even indices and the value is at odd indices.
     * If `options.noValues` is set to `true`, the second element will only contain the fields without the values.
     *
     * @example
     * ```typescript
     * // Assume "key" contains a hash with multiple members
     * let newCursor = "0";
     * let result = [];
     * do {
     *      result = await client.hscan(key1, newCursor, {
     *          match: "*",
     *          count: 3,
     *      });
     *      newCursor = result[0];
     *      console.log("Cursor: ", newCursor);
     *      console.log("Members: ", result[1]);
     * } while (newCursor !== "0");
     * // The output of the code above is something similar to:
     * // Cursor:  31
     * // Members:  ['field 79', 'value 79', 'field 20', 'value 20', 'field 115', 'value 115']
     * // Cursor:  39
     * // Members:  ['field 63', 'value 63', 'field 293', 'value 293', 'field 162', 'value 162']
     * // Cursor:  0
     * // Members:  ['field 55', 'value 55', 'field 24', 'value 24', 'field 90', 'value 90', 'field 113', 'value 113']
     * ```
     * @example
     * ```typescript
     * // Hscan with noValues
     * let newCursor = "0";
     * let result = [];
     * do {
     *      result = await client.hscan(key1, newCursor, {
     *          match: "*",
     *          count: 3,
     *          noValues: true,
     *      });
     *      newCursor = result[0];
     *      console.log("Cursor: ", newCursor);
     *      console.log("Members: ", result[1]);
     * } while (newCursor !== "0");
     * // The output of the code above is something similar to:
     * // Cursor:  31
     * // Members:  ['field 79', 'field 20', 'field 115']
     * // Cursor:  39
     * // Members:  ['field 63', 'field 293', 'field 162']
     * // Cursor:  0
     * // Members:  ['field 55', 'field 24', 'field 90', 'field 113']
     * ```
     */
    public async hscan(
        key: GlideString,
        cursor: string,
        options?: HScanOptions & DecoderOption,
    ): Promise<[string, GlideString[]]> {
        return this.createWritePromise<[GlideString, GlideString[]]>(
            createHScan(key, cursor, options),
            options,
        ).then((res) => [res[0].toString(), res[1]]); // convert cursor back to string
    }

    /**
     * Retrieves up to `count` random field names from the hash value stored at `key`.
     *
     * @see {@link https://valkey.io/commands/hrandfield/|valkey.io} for more details.
     * @remarks Since Valkey version 6.2.0.
     *
     * @param key - The key of the hash.
     * @param count - The number of field names to return.
     * @param options - (Optional) See {@link DecoderOption}.
     *
     *     If `count` is positive, returns unique elements. If negative, allows for duplicates.
     * @returns An `array` of random field names from the hash stored at `key`,
     *     or an `empty array` when the key does not exist.
     *
     * @example
     * ```typescript
     * console.log(await client.hrandfieldCount("myHash", 2)); // Output: ['field1', 'field2']
     * ```
     */
    public async hrandfieldCount(
        key: GlideString,
        count: number,
        options?: DecoderOption,
    ): Promise<GlideString[]> {
        return this.createWritePromise(createHRandField(key, count), options);
    }

    /**
     * Retrieves up to `count` random field names along with their values from the hash
     * value stored at `key`.
     *
     * @see {@link https://valkey.io/commands/hrandfield/|valkey.io} for more details.
     * @remarks Since Valkey version 6.2.0.
     *
     * @param key - The key of the hash.
     * @param count - The number of field names to return.
     * @param options - (Optional) See {@link DecoderOption}.
     *
     *     If `count` is positive, returns unique elements. If negative, allows for duplicates.
     * @returns A 2D `array` of `[fieldName, value]` `arrays`, where `fieldName` is a random
     *     field name from the hash and `value` is the associated value of the field name.
     *     If the hash does not exist or is empty, the response will be an empty `array`.
     *
     * @example
     * ```typescript
     * const result = await client.hrandfieldCountWithValues("myHash", 2);
     * console.log(result); // Output: [['field1', 'value1'], ['field2', 'value2']]
     * ```
     */
    public async hrandfieldWithValues(
        key: GlideString,
        count: number,
        options?: DecoderOption,
    ): Promise<[GlideString, GlideString][]> {
        return this.createWritePromise(
            createHRandField(key, count, true),
            options,
        );
    }

    /** Inserts all the specified values at the head of the list stored at `key`.
     * `elements` are inserted one after the other to the head of the list, from the leftmost element to the rightmost element.
     * If `key` does not exist, it is created as empty list before performing the push operations.
     *
     * @see {@link https://valkey.io/commands/lpush/|valkey.io} for details.
     *
     * @param key - The key of the list.
     * @param elements - The elements to insert at the head of the list stored at `key`.
     * @returns the length of the list after the push operations.
     *
     * @example
     * ```typescript
     * // Example usage of the lpush method with an existing list
     * const result = await client.lpush("my_list", ["value2", "value3"]);
     * console.log(result); // Output: 3 - Indicated that the new length of the list is 3 after the push operation.
     * ```
     *
     * @example
     * ```typescript
     * // Example usage of the lpush method with a non-existing list
     * const result = await client.lpush("nonexistent_list", ["new_value"]);
     * console.log(result); // Output: 1 - Indicates that a new list was created with one element
     * ```
     */
    public async lpush(
        key: GlideString,
        elements: GlideString[],
    ): Promise<number> {
        return this.createWritePromise(createLPush(key, elements));
    }

    /**
     * Inserts specified values at the head of the `list`, only if `key` already
     * exists and holds a list.
     *
     * @see {@link https://valkey.io/commands/lpushx/|valkey.io} for details.
     *
     * @param key - The key of the list.
     * @param elements - The elements to insert at the head of the list stored at `key`.
     * @returns The length of the list after the push operation.
     * @example
     * ```typescript
     * const listLength = await client.lpushx("my_list", ["value1", "value2"]);
     * console.log(result); // Output: 2 - Indicates that the list has two elements.
     * ```
     */
    public async lpushx(
        key: GlideString,
        elements: GlideString[],
    ): Promise<number> {
        return this.createWritePromise(createLPushX(key, elements));
    }

    /** Removes and returns the first elements of the list stored at `key`.
     * The command pops a single element from the beginning of the list.
     *
     * @see {@link https://valkey.io/commands/lpop/|valkey.io} for details.
     *
     * @param key - The key of the list.
     * @param options - (Optional) See {@link DecoderOption}.
     * @returns The value of the first element.
     * If `key` does not exist null will be returned.
     *
     * @example
     * ```typescript
     * // Example usage of the lpop method with an existing list
     * const result = await client.lpop("my_list");
     * console.log(result); // Output: 'value1'
     * ```
     *
     * @example
     * ```typescript
     * // Example usage of the lpop method with a non-existing list
     * const result = await client.lpop("non_exiting_key");
     * console.log(result); // Output: null
     * ```
     */
    public async lpop(
        key: GlideString,
        options?: DecoderOption,
    ): Promise<GlideString | null> {
        return this.createWritePromise(createLPop(key), options);
    }

    /** Removes and returns up to `count` elements of the list stored at `key`, depending on the list's length.
     *
     * @see {@link https://valkey.io/commands/lpop/|valkey.io} for details.
     *
     * @param key - The key of the list.
     * @param count - The count of the elements to pop from the list.
     * @param options - (Optional) See {@link DecoderOption}.
     * @returns A list of the popped elements will be returned depending on the list's length.
     * If `key` does not exist null will be returned.
     *
     * @example
     * ```typescript
     * // Example usage of the lpopCount method with an existing list
     * const result = await client.lpopCount("my_list", 2);
     * console.log(result); // Output: ["value1", "value2"]
     * ```
     *
     * @example
     * ```typescript
     * // Example usage of the lpopCount method with a non-existing list
     * const result = await client.lpopCount("non_exiting_key", 3);
     * console.log(result); // Output: null
     * ```
     */
    public async lpopCount(
        key: GlideString,
        count: number,
        options?: DecoderOption,
    ): Promise<GlideString[] | null> {
        return this.createWritePromise(createLPop(key, count), options);
    }

    /** Returns the specified elements of the list stored at `key`.
     * The offsets `start` and `end` are zero-based indexes, with 0 being the first element of the list, 1 being the next element and so on.
     * These offsets can also be negative numbers indicating offsets starting at the end of the list,
     * with -1 being the last element of the list, -2 being the penultimate, and so on.
     *
     * @see {@link https://valkey.io/commands/lrange/|valkey.io} for details.
     *
     * @param key - The key of the list.
     * @param start - The starting point of the range.
     * @param end - The end of the range.
     * @param options - (Optional) See {@link DecoderOption}.
     * @returns list of elements in the specified range.
     * If `start` exceeds the end of the list, or if `start` is greater than `end`, an empty list will be returned.
     * If `end` exceeds the actual end of the list, the range will stop at the actual end of the list.
     * If `key` does not exist an empty list will be returned.
     *
     * @example
     * ```typescript
     * // Example usage of the lrange method with an existing list and positive indices
     * const result = await client.lrange("my_list", 0, 2);
     * console.log(result); // Output: ["value1", "value2", "value3"]
     * ```
     *
     * @example
     * ```typescript
     * // Example usage of the lrange method with an existing list and negative indices
     * const result = await client.lrange("my_list", -2, -1);
     * console.log(result); // Output: ["value2", "value3"]
     * ```
     *
     * @example
     * ```typescript
     * // Example usage of the lrange method with a non-existing list
     * const result = await client.lrange("non_exiting_key", 0, 2);
     * console.log(result); // Output: []
     * ```
     */
    public async lrange(
        key: GlideString,
        start: number,
        end: number,
        options?: DecoderOption,
    ): Promise<GlideString[]> {
        return this.createWritePromise(createLRange(key, start, end), options);
    }

    /** Returns the length of the list stored at `key`.
     *
     * @see {@link https://valkey.io/commands/llen/|valkey.io} for details.
     *
     * @param key - The key of the list.
     * @returns the length of the list at `key`.
     * If `key` does not exist, it is interpreted as an empty list and 0 is returned.
     *
     * @example
     * ```typescript
     * // Example usage of the llen method
     * const result = await client.llen("my_list");
     * console.log(result); // Output: 3 - Indicates that there are 3 elements in the list.
     * ```
     */
    public async llen(key: GlideString): Promise<number> {
        return this.createWritePromise(createLLen(key));
    }

    /**
     * Atomically pops and removes the left/right-most element to the list stored at `source`
     * depending on `whereTo`, and pushes the element at the first/last element of the list
     * stored at `destination` depending on `whereFrom`, see {@link ListDirection}.
     *
     * @see {@link https://valkey.io/commands/lmove/|valkey.io} for details.
     * @remarks Since Valkey version 6.2.0.
     *
     * @param source - The key to the source list.
     * @param destination - The key to the destination list.
     * @param whereFrom - The {@link ListDirection} to remove the element from.
     * @param whereTo - The {@link ListDirection} to add the element to.
     * @param options - (Optional) See {@link DecoderOption}.
     * @returns The popped element, or `null` if `source` does not exist.
     *
     * @example
     * ```typescript
     * await client.lpush("testKey1", ["two", "one"]);
     * await client.lpush("testKey2", ["four", "three"]);
     *
     * const result1 = await client.lmove("testKey1", "testKey2", ListDirection.LEFT, ListDirection.LEFT);
     * console.log(result1); // Output: "one".
     *
     * const updated_array_key1 = await client.lrange("testKey1", 0, -1);
     * console.log(updated_array); // Output: "two".
     *
     * const updated_array_key2 = await client.lrange("testKey2", 0, -1);
     * console.log(updated_array_key2); // Output: ["one", "three", "four"].
     * ```
     */
    public async lmove(
        source: GlideString,
        destination: GlideString,
        whereFrom: ListDirection,
        whereTo: ListDirection,
        options?: DecoderOption,
    ): Promise<GlideString | null> {
        return this.createWritePromise(
            createLMove(source, destination, whereFrom, whereTo),
            options,
        );
    }

    /**
     * Blocks the connection until it pops atomically and removes the left/right-most element to the
     * list stored at `source` depending on `whereFrom`, and pushes the element at the first/last element
     * of the list stored at `destination` depending on `whereTo`.
     * `BLMOVE` is the blocking variant of {@link lmove}.
     *
     * @see {@link https://valkey.io/commands/blmove/|valkey.io} for details.
     * @remarks When in cluster mode, both `source` and `destination` must map to the same hash slot.
     * @remarks `BLMOVE` is a client blocking command, see {@link https://github.com/valkey-io/valkey-glide/wiki/General-Concepts#blocking-commands|Valkey Glide Wiki} for more details and best practices.
     * @remarks Since Valkey version 6.2.0.
     *
     * @param source - The key to the source list.
     * @param destination - The key to the destination list.
     * @param whereFrom - The {@link ListDirection} to remove the element from.
     * @param whereTo - The {@link ListDirection} to add the element to.
     * @param timeout - The number of seconds to wait for a blocking operation to complete. A value of `0` will block indefinitely.
     * @param options - (Optional) See {@link DecoderOption}.
     * @returns The popped element, or `null` if `source` does not exist or if the operation timed-out.
     *
     * @example
     * ```typescript
     * await client.lpush("testKey1", ["two", "one"]);
     * await client.lpush("testKey2", ["four", "three"]);
     * const result = await client.blmove("testKey1", "testKey2", ListDirection.LEFT, ListDirection.LEFT, 0.1);
     * console.log(result); // Output: "one"
     *
     * const result2 = await client.lrange("testKey1", 0, -1);
     * console.log(result2);   // Output: "two"
     *
     * const updated_array2 = await client.lrange("testKey2", 0, -1);
     * console.log(updated_array2); // Output: ["one", "three", "four"]
     * ```
     */
    public async blmove(
        source: GlideString,
        destination: GlideString,
        whereFrom: ListDirection,
        whereTo: ListDirection,
        timeout: number,
        options?: DecoderOption,
    ): Promise<GlideString | null> {
        return this.createWritePromise(
            createBLMove(source, destination, whereFrom, whereTo, timeout),
            options,
        );
    }

    /**
     * Sets the list element at `index` to `element`.
     * The index is zero-based, so `0` means the first element, `1` the second element and so on.
     * Negative indices can be used to designate elements starting at the tail of
     * the list. Here, `-1` means the last element, `-2` means the penultimate and so forth.
     *
     * @see {@link https://valkey.io/commands/lset/|valkey.io} for details.
     *
     * @param key - The key of the list.
     * @param index - The index of the element in the list to be set.
     * @param element - The new element to set at the specified index.
     * @returns Always "OK".
     *
     * @example
     * ```typescript
     * // Example usage of the lset method
     * const response = await client.lset("test_key", 1, "two");
     * console.log(response); // Output: 'OK' - Indicates that the second index of the list has been set to "two".
     * ```
     */
    public async lset(
        key: GlideString,
        index: number,
        element: GlideString,
    ): Promise<"OK"> {
        return this.createWritePromise(createLSet(key, index, element), {
            decoder: Decoder.String,
        });
    }

    /** Trim an existing list so that it will contain only the specified range of elements specified.
     * The offsets `start` and `end` are zero-based indexes, with 0 being the first element of the list, 1 being the next element and so on.
     * These offsets can also be negative numbers indicating offsets starting at the end of the list,
     * with -1 being the last element of the list, -2 being the penultimate, and so on.
     *
     * @see {@link https://valkey.io/commands/ltrim/|valkey.io} for details.
     *
     * @param key - The key of the list.
     * @param start - The starting point of the range.
     * @param end - The end of the range.
     * @returns always "OK".
     * If `start` exceeds the end of the list, or if `start` is greater than `end`, the result will be an empty list (which causes key to be removed).
     * If `end` exceeds the actual end of the list, it will be treated like the last element of the list.
     * If `key` does not exist the command will be ignored.
     *
     * @example
     * ```typescript
     * // Example usage of the ltrim method
     * const result = await client.ltrim("my_list", 0, 1);
     * console.log(result); // Output: 'OK' - Indicates that the list has been trimmed to contain elements from 0 to 1.
     * ```
     */
    public async ltrim(
        key: GlideString,
        start: number,
        end: number,
    ): Promise<"OK"> {
        return this.createWritePromise(createLTrim(key, start, end), {
            decoder: Decoder.String,
        });
    }

    /** Removes the first `count` occurrences of elements equal to `element` from the list stored at `key`.
     * If `count` is positive : Removes elements equal to `element` moving from head to tail.
     * If `count` is negative : Removes elements equal to `element` moving from tail to head.
     * If `count` is 0 or `count` is greater than the occurrences of elements equal to `element`: Removes all elements equal to `element`.
     *
     * @param key - The key of the list.
     * @param count - The count of the occurrences of elements equal to `element` to remove.
     * @param element - The element to remove from the list.
     * @returns the number of the removed elements.
     * If `key` does not exist, 0 is returned.
     *
     * @example
     * ```typescript
     * // Example usage of the lrem method
     * const result = await client.lrem("my_list", 2, "value");
     * console.log(result); // Output: 2 - Removes the first 2 occurrences of "value" in the list.
     * ```
     */
    public async lrem(
        key: GlideString,
        count: number,
        element: GlideString,
    ): Promise<number> {
        return this.createWritePromise(createLRem(key, count, element));
    }

    /** Inserts all the specified values at the tail of the list stored at `key`.
     * `elements` are inserted one after the other to the tail of the list, from the leftmost element to the rightmost element.
     * If `key` does not exist, it is created as empty list before performing the push operations.
     *
     * @see {@link https://valkey.io/commands/rpush/|valkey.io} for details.
     *
     * @param key - The key of the list.
     * @param elements - The elements to insert at the tail of the list stored at `key`.
     * @returns the length of the list after the push operations.
     *
     * @example
     * ```typescript
     * // Example usage of the rpush method with an existing list
     * const result = await client.rpush("my_list", ["value2", "value3"]);
     * console.log(result); // Output: 3 - Indicates that the new length of the list is 3 after the push operation.
     * ```
     *
     * @example
     * ```typescript
     * // Example usage of the rpush method with a non-existing list
     * const result = await client.rpush("nonexistent_list", ["new_value"]);
     * console.log(result); // Output: 1
     * ```
     */
    public async rpush(
        key: GlideString,
        elements: GlideString[],
    ): Promise<number> {
        return this.createWritePromise(createRPush(key, elements));
    }

    /**
     * Inserts specified values at the tail of the `list`, only if `key` already
     * exists and holds a list.
     *
     * @see {@link https://valkey.io/commands/rpushx/|valkey.io} for details.
     *
     * @param key - The key of the list.
     * @param elements - The elements to insert at the tail of the list stored at `key`.
     * @returns The length of the list after the push operation.
     * @example
     * ```typescript
     * const result = await client.rpushx("my_list", ["value1", "value2"]);
     * console.log(result);  // Output: 2 - Indicates that the list has two elements.
     * ```
     * */
    public async rpushx(
        key: GlideString,
        elements: GlideString[],
    ): Promise<number> {
        return this.createWritePromise(createRPushX(key, elements));
    }

    /** Removes and returns the last elements of the list stored at `key`.
     * The command pops a single element from the end of the list.
     *
     * @see {@link https://valkey.io/commands/rpop/|valkey.io} for details.
     *
     * @param key - The key of the list.
     * @param options - (Optional) See {@link DecoderOption}.
     * @returns The value of the last element.
     * If `key` does not exist null will be returned.
     *
     * @example
     * ```typescript
     * // Example usage of the rpop method with an existing list
     * const result = await client.rpop("my_list");
     * console.log(result); // Output: 'value1'
     * ```
     *
     * @example
     * ```typescript
     * // Example usage of the rpop method with a non-existing list
     * const result = await client.rpop("non_exiting_key");
     * console.log(result); // Output: null
     * ```
     */
    public async rpop(
        key: GlideString,
        options?: DecoderOption,
    ): Promise<GlideString | null> {
        return this.createWritePromise(createRPop(key), options);
    }

    /** Removes and returns up to `count` elements from the list stored at `key`, depending on the list's length.
     *
     * @see {@link https://valkey.io/commands/rpop/|valkey.io} for details.
     *
     * @param key - The key of the list.
     * @param count - The count of the elements to pop from the list.
     * @param options - (Optional) See {@link DecoderOption}.
     * @returns A list of popped elements will be returned depending on the list's length.
     * If `key` does not exist null will be returned.
     *
     * @example
     * ```typescript
     * // Example usage of the rpopCount method with an existing list
     * const result = await client.rpopCount("my_list", 2);
     * console.log(result); // Output: ["value1", "value2"]
     * ```
     *
     * @example
     * ```typescript
     * // Example usage of the rpopCount method with a non-existing list
     * const result = await client.rpopCount("non_exiting_key", 7);
     * console.log(result); // Output: null
     * ```
     */
    public async rpopCount(
        key: GlideString,
        count: number,
        options?: DecoderOption,
    ): Promise<GlideString[] | null> {
        return this.createWritePromise(createRPop(key, count), options);
    }

    /** Adds the specified members to the set stored at `key`. Specified members that are already a member of this set are ignored.
     * If `key` does not exist, a new set is created before adding `members`.
     *
     * @see {@link https://valkey.io/commands/sadd/|valkey.io} for details.
     *
     * @param key - The key to store the members to its set.
     * @param members - A list of members to add to the set stored at `key`.
     * @returns The number of members that were added to the set, not including all the members already present in the set.
     *
     * @example
     * ```typescript
     * // Example usage of the sadd method with an existing set
     * const result = await client.sadd("my_set", ["member1", "member2"]);
     * console.log(result); // Output: 2
     * ```
     */
    public async sadd(
        key: GlideString,
        members: GlideString[],
    ): Promise<number> {
        return this.createWritePromise(createSAdd(key, members));
    }

    /** Removes the specified members from the set stored at `key`. Specified members that are not a member of this set are ignored.
     *
     * @see {@link https://valkey.io/commands/srem/|valkey.io} for details.
     *
     * @param key - The key to remove the members from its set.
     * @param members - A list of members to remove from the set stored at `key`.
     * @returns The number of members that were removed from the set, not including non existing members.
     * If `key` does not exist, it is treated as an empty set and this command returns 0.
     *
     * @example
     * ```typescript
     * // Example usage of the srem method
     * const result = await client.srem("my_set", ["member1", "member2"]);
     * console.log(result); // Output: 2
     * ```
     */
    public async srem(
        key: GlideString,
        members: GlideString[],
    ): Promise<number> {
        return this.createWritePromise(createSRem(key, members));
    }

    /**
     * Iterates incrementally over a set.
     *
     * @see {@link https://valkey.io/commands/sscan} for details.
     *
     * @param key - The key of the set.
     * @param cursor - The cursor that points to the next iteration of results. A value of `"0"` indicates the start of the search.
     * @param options - (Optional) See {@link BaseScanOptions} and {@link DecoderOption}.
     * @returns An array of the cursor and the subset of the set held by `key`. The first element is always the `cursor` and for the next iteration of results.
     * The `cursor` will be `"0"` on the last iteration of the set. The second element is always an array of the subset of the set held in `key`.
     *
     * @example
     * ```typescript
     * // Assume key contains a set with 200 members
     * let newCursor = "0";
     * let result = [];
     *
     * do {
     *      result = await client.sscan(key1, newCursor, {
     *      match: "*",
     *      count: 5,
     * });
     *      newCursor = result[0];
     *      console.log("Cursor: ", newCursor);
     *      console.log("Members: ", result[1]);
     * } while (newCursor !== "0");
     *
     * // The output of the code above is something similar to:
     * // Cursor:  8, Match: "f*"
     * // Members:  ['field', 'fur', 'fun', 'fame']
     * // Cursor:  20, Count: 3
     * // Members:  ['1', '2', '3', '4', '5', '6']
     * // Cursor:  0
     * // Members:  ['1', '2', '3', '4', '5', '6']
     * ```
     */
    public async sscan(
        key: GlideString,
        cursor: GlideString,
        options?: BaseScanOptions & DecoderOption,
    ): Promise<[GlideString, GlideString[]]> {
        return this.createWritePromise(
            createSScan(key, cursor, options),
            options,
        );
    }

    /** Returns all the members of the set value stored at `key`.
     *
     * @see {@link https://valkey.io/commands/smembers/|valkey.io} for details.
     *
     * @param key - The key to return its members.
     * @param options - (Optional) See {@link DecoderOption}.
     * @returns A `Set` containing all members of the set.
     * If `key` does not exist, it is treated as an empty set and this command returns an empty `Set`.
     *
     * @example
     * ```typescript
     * // Example usage of the smembers method
     * const result = await client.smembers("my_set");
     * console.log(result); // Output: Set {'member1', 'member2', 'member3'}
     * ```
     */
    public async smembers(
        key: GlideString,
        options?: DecoderOption,
    ): Promise<Set<GlideString>> {
        return this.createWritePromise<GlideString[]>(
            createSMembers(key),
            options,
        ).then((smembers) => new Set<GlideString>(smembers));
    }

    /** Moves `member` from the set at `source` to the set at `destination`, removing it from the source set.
     * Creates a new destination set if needed. The operation is atomic.
     *
     * @see {@link https://valkey.io/commands/smove/|valkey.io} for more details.
     * @remarks When in cluster mode, `source` and `destination` must map to the same hash slot.
     *
     * @param source - The key of the set to remove the element from.
     * @param destination - The key of the set to add the element to.
     * @param member - The set element to move.
     * @returns `true` on success, or `false` if the `source` set does not exist or the element is not a member of the source set.
     *
     * @example
     * ```typescript
     * const result = await client.smove("set1", "set2", "member1");
     * console.log(result); // Output: true - "member1" was moved from "set1" to "set2".
     * ```
     */
    public async smove(
        source: GlideString,
        destination: GlideString,
        member: GlideString,
    ): Promise<boolean> {
        return this.createWritePromise(
            createSMove(source, destination, member),
        );
    }

    /** Returns the set cardinality (number of elements) of the set stored at `key`.
     *
     * @see {@link https://valkey.io/commands/scard/|valkey.io} for details.
     *
     * @param key - The key to return the number of its members.
     * @returns The cardinality (number of elements) of the set, or 0 if key does not exist.
     *
     * @example
     * ```typescript
     * // Example usage of the scard method
     * const result = await client.scard("my_set");
     * console.log(result); // Output: 3
     * ```
     */
    public async scard(key: GlideString): Promise<number> {
        return this.createWritePromise(createSCard(key));
    }

    /** Gets the intersection of all the given sets.
     *
     * @see {@link https://valkey.io/docs/latest/commands/sinter/|valkey.io} for more details.
     * @remarks When in cluster mode, all `keys` must map to the same hash slot.
     *
     * @param keys - The `keys` of the sets to get the intersection.
     * @param options - (Optional) See {@link DecoderOption}.
     * @returns - A set of members which are present in all given sets.
     * If one or more sets do not exist, an empty set will be returned.
     *
     * @example
     * ```typescript
     * // Example usage of sinter method when member exists
     * const result = await client.sinter(["my_set1", "my_set2"]);
     * console.log(result); // Output: Set {'member2'} - Indicates that sets have one common member
     * ```
     *
     * @example
     * ```typescript
     * // Example usage of sinter method with non-existing key
     * const result = await client.sinter(["my_set", "non_existing_key"]);
     * console.log(result); // Output: Set {} - An empty set is returned since the key does not exist.
     * ```
     */
    public async sinter(
        keys: GlideString[],
        options?: DecoderOption,
    ): Promise<Set<GlideString>> {
        return this.createWritePromise<GlideString[]>(
            createSInter(keys),
            options,
        ).then((sinter) => new Set<GlideString>(sinter));
    }

    /**
     * Gets the cardinality of the intersection of all the given sets.
     *
     * @see {@link https://valkey.io/commands/sintercard/|valkey.io} for more details.
     * @remarks When in cluster mode, all `keys` must map to the same hash slot.
     * @remarks Since Valkey version 7.0.0.
     *
     * @param keys - The keys of the sets.
     * @param limit - The limit for the intersection cardinality value. If not specified, or set to `0`, no limit is used.
     * @returns The cardinality of the intersection result. If one or more sets do not exist, `0` is returned.
     *
     * @example
     * ```typescript
     * await client.sadd("set1", ["a", "b", "c"]);
     * await client.sadd("set2", ["b", "c", "d"]);
     * const result1 = await client.sintercard(["set1", "set2"]);
     * console.log(result1); // Output: 2 - The intersection of "set1" and "set2" contains 2 elements: "b" and "c".
     *
     * const result2 = await client.sintercard(["set1", "set2"], 1);
     * console.log(result2); // Output: 1 - The computation stops early as the intersection cardinality reaches the limit of 1.
     * ```
     */
    public async sintercard(
        keys: GlideString[],
        limit?: number,
    ): Promise<number> {
        return this.createWritePromise(createSInterCard(keys, limit));
    }

    /**
     * Stores the members of the intersection of all given sets specified by `keys` into a new set at `destination`.
     *
     * @see {@link https://valkey.io/commands/sinterstore/|valkey.io} for more details.
     * @remarks When in cluster mode, `destination` and all `keys` must map to the same hash slot.
     *
     * @param destination - The key of the destination set.
     * @param keys - The keys from which to retrieve the set members.
     * @returns The number of elements in the resulting set.
     *
     * @example
     * ```typescript
     * const result = await client.sinterstore("my_set", ["set1", "set2"]);
     * console.log(result); // Output: 2 - Two elements were stored at "my_set", and those elements are the intersection of "set1" and "set2".
     * ```
     */
    public async sinterstore(
        destination: GlideString,
        keys: GlideString[],
    ): Promise<number> {
        return this.createWritePromise(createSInterStore(destination, keys));
    }

    /**
     * Computes the difference between the first set and all the successive sets in `keys`.
     *
     * @see {@link https://valkey.io/commands/sdiff/|valkey.io} for more details.
     * @remarks When in cluster mode, all `keys` must map to the same hash slot.
     *
     * @param keys - The keys of the sets to diff.
     * @param options - (Optional) See {@link DecoderOption}.
     * @returns A `Set` of elements representing the difference between the sets.
     * If a key in `keys` does not exist, it is treated as an empty set.
     *
     * @example
     * ```typescript
     * await client.sadd("set1", ["member1", "member2"]);
     * await client.sadd("set2", ["member1"]);
     * const result = await client.sdiff(["set1", "set2"]);
     * console.log(result); // Output: Set {"member1"} - "member2" is in "set1" but not "set2"
     * ```
     */
    public async sdiff(
        keys: GlideString[],
        options?: DecoderOption,
    ): Promise<Set<GlideString>> {
        return this.createWritePromise<GlideString[]>(
            createSDiff(keys),
            options,
        ).then((sdiff) => new Set<GlideString>(sdiff));
    }

    /**
     * Stores the difference between the first set and all the successive sets in `keys` into a new set at `destination`.
     *
     * @see {@link https://valkey.io/commands/sdiffstore/|valkey.io} for more details.
     * @remarks When in cluster mode, `destination` and all `keys` must map to the same hash slot.
     *
     * @param destination - The key of the destination set.
     * @param keys - The keys of the sets to diff.
     * @returns The number of elements in the resulting set.
     *
     * @example
     * ```typescript
     * await client.sadd("set1", ["member1", "member2"]);
     * await client.sadd("set2", ["member1"]);
     * const result = await client.sdiffstore("set3", ["set1", "set2"]);
     * console.log(result); // Output: 1 - One member was stored in "set3", and that member is the diff between "set1" and "set2".
     * ```
     */
    public async sdiffstore(
        destination: GlideString,
        keys: GlideString[],
    ): Promise<number> {
        return this.createWritePromise(createSDiffStore(destination, keys));
    }

    /**
     * Gets the union of all the given sets.
     *
     * @see {@link https://valkey.io/commands/sunion/|valkey.io} for more details.
     * @remarks When in cluster mode, all `keys` must map to the same hash slot.
     *
     * @param keys - The keys of the sets.
     * @param options - (Optional) See {@link DecoderOption}.
     * @returns A `Set` of members which are present in at least one of the given sets.
     * If none of the sets exist, an empty `Set` will be returned.
     *
     * @example
     * ```typescript
     * await client.sadd("my_set1", ["member1", "member2"]);
     * await client.sadd("my_set2", ["member2", "member3"]);
     * const result1 = await client.sunion(["my_set1", "my_set2"]);
     * console.log(result1); // Output: Set {'member1', 'member2', 'member3'} - Sets "my_set1" and "my_set2" have three unique members.
     *
     * const result2 = await client.sunion(["my_set1", "non_existing_set"]);
     * console.log(result2); // Output: Set {'member1', 'member2'}
     * ```
     */
    public async sunion(
        keys: GlideString[],
        options?: DecoderOption,
    ): Promise<Set<GlideString>> {
        return this.createWritePromise<GlideString[]>(
            createSUnion(keys),
            options,
        ).then((sunion) => new Set<GlideString>(sunion));
    }

    /**
     * Stores the members of the union of all given sets specified by `keys` into a new set
     * at `destination`.
     *
     * @see {@link https://valkey.io/commands/sunionstore/|valkey.io} for details.
     * @remarks When in cluster mode, `destination` and all `keys` must map to the same hash slot.
     *
     * @param destination - The key of the destination set.
     * @param keys - The keys from which to retrieve the set members.
     * @returns The number of elements in the resulting set.
     *
     * @example
     * ```typescript
     * const length = await client.sunionstore("mySet", ["set1", "set2"]);
     * console.log(length); // Output: 2 - Two elements were stored in "mySet", and those two members are the union of "set1" and "set2".
     * ```
     */
    public async sunionstore(
        destination: GlideString,
        keys: GlideString[],
    ): Promise<number> {
        return this.createWritePromise(createSUnionStore(destination, keys));
    }

    /** Returns if `member` is a member of the set stored at `key`.
     *
     * @see {@link https://valkey.io/commands/sismember/|valkey.io} for more details.
     *
     * @param key - The key of the set.
     * @param member - The member to check for existence in the set.
     * @returns `true` if the member exists in the set, `false` otherwise.
     * If `key` doesn't exist, it is treated as an empty set and the command returns `false`.
     *
     * @example
     * ```typescript
     * // Example usage of the sismember method when member exists
     * const result = await client.sismember("my_set", "member1");
     * console.log(result); // Output: true - Indicates that "member1" exists in the set "my_set".
     * ```
     *
     * @example
     * ```typescript
     * // Example usage of the sismember method when member does not exist
     * const result = await client.sismember("my_set", "non_existing_member");
     * console.log(result); // Output: false - Indicates that "non_existing_member" does not exist in the set "my_set".
     * ```
     */
    public async sismember(
        key: GlideString,
        member: GlideString,
    ): Promise<boolean> {
        return this.createWritePromise(createSIsMember(key, member));
    }

    /**
     * Checks whether each member is contained in the members of the set stored at `key`.
     *
     * @see {@link https://valkey.io/commands/smismember/|valkey.io} for more details.
     * @remarks Since Valkey version 6.2.0.
     *
     * @param key - The key of the set to check.
     * @param members - A list of members to check for existence in the set.
     * @returns An `array` of `boolean` values, each indicating if the respective member exists in the set.
     *
     * @example
     * ```typescript
     * await client.sadd("set1", ["a", "b", "c"]);
     * const result = await client.smismember("set1", ["b", "c", "d"]);
     * console.log(result); // Output: [true, true, false] - "b" and "c" are members of "set1", but "d" is not.
     * ```
     */
    public async smismember(
        key: GlideString,
        members: GlideString[],
    ): Promise<boolean[]> {
        return this.createWritePromise(createSMIsMember(key, members));
    }

    /** Removes and returns one random member from the set value store at `key`.
     * To pop multiple members, see {@link spopCount}.
     *
     * @see {@link https://valkey.io/commands/spop/|valkey.io} for details.
     *
     * @param key - The key of the set.
     * @param options - (Optional) See {@link DecoderOption}.
     * @returns the value of the popped member.
     * If `key` does not exist, null will be returned.
     *
     * @example
     * ```typescript
     * // Example usage of spop method to remove and return a random member from a set
     * const result = await client.spop("my_set");
     * console.log(result); // Output: 'member1' - Removes and returns a random member from the set "my_set".
     * ```
     *
     * @example
     * ```typescript
     * // Example usage of spop method with non-existing key
     * const result = await client.spop("non_existing_key");
     * console.log(result); // Output: null
     * ```
     */
    public async spop(
        key: GlideString,
        options?: DecoderOption,
    ): Promise<GlideString | null> {
        return this.createWritePromise(createSPop(key), options);
    }

    /** Removes and returns up to `count` random members from the set value store at `key`, depending on the set's length.
     *
     * @see {@link https://valkey.io/commands/spop/|valkey.io} for details.
     *
     * @param key - The key of the set.
     * @param count - The count of the elements to pop from the set.
     * @param options - (Optional) See {@link DecoderOption}.
     * @returns A `Set` containing the popped elements, depending on the set's length.
     * If `key` does not exist, an empty `Set` will be returned.
     *
     * @example
     * ```typescript
     * // Example usage of spopCount method to remove and return multiple random members from a set
     * const result = await client.spopCount("my_set", 2);
     * console.log(result); // Output: Set {'member2', 'member3'} - Removes and returns 2 random members from the set "my_set".
     * ```
     *
     * @example
     * ```typescript
     * // Example usage of spopCount method with non-existing key
     * const result = await client.spopCount("non_existing_key");
     * console.log(result); // Output: Set {} - An empty set is returned since the key does not exist.
     * ```
     */
    public async spopCount(
        key: GlideString,
        count: number,
        options?: DecoderOption,
    ): Promise<Set<GlideString>> {
        return this.createWritePromise<GlideString[]>(
            createSPop(key, count),
            options,
        ).then((spop) => new Set<GlideString>(spop));
    }

    /**
     * Returns a random element from the set value stored at `key`.
     *
     * @see {@link https://valkey.io/commands/srandmember/|valkey.io} for more details.
     *
     * @param key - The key from which to retrieve the set member.
     * @param options - (Optional) See {@link DecoderOption}.
     * @returns A random element from the set, or null if `key` does not exist.
     *
     * @example
     * ```typescript
     * // Example usage of srandmember method to return a random member from a set
     * const result = await client.srandmember("my_set");
     * console.log(result); // Output: 'member1' - A random member of "my_set".
     * ```
     *
     * @example
     * ```typescript
     * // Example usage of srandmember method with non-existing key
     * const result = await client.srandmember("non_existing_set");
     * console.log(result); // Output: null
     * ```
     */
    public async srandmember(
        key: GlideString,
        options?: DecoderOption,
    ): Promise<GlideString | null> {
        return this.createWritePromise(createSRandMember(key), options);
    }

    /**
     * Returns one or more random elements from the set value stored at `key`.
     *
     * @see {@link https://valkey.io/commands/srandmember/|valkey.io} for more details.
     *
     * @param key - The key of the sorted set.
     * @param count - The number of members to return.
     *                If `count` is positive, returns unique members.
     *                If `count` is negative, allows for duplicates members.
     * @param options - (Optional) See {@link DecoderOption}.
     * @returns a list of members from the set. If the set does not exist or is empty, an empty list will be returned.
     *
     * @example
     * ```typescript
     * // Example usage of srandmemberCount method to return multiple random members from a set
     * const result = await client.srandmemberCount("my_set", -3);
     * console.log(result); // Output: ['member1', 'member1', 'member2'] - Random members of "my_set".
     * ```
     *
     * @example
     * ```typescript
     * // Example usage of srandmemberCount method with non-existing key
     * const result = await client.srandmemberCount("non_existing_set", 3);
     * console.log(result); // Output: [] - An empty list since the key does not exist.
     * ```
     */
    public async srandmemberCount(
        key: GlideString,
        count: number,
        options?: DecoderOption,
    ): Promise<GlideString[]> {
        return this.createWritePromise(createSRandMember(key, count), options);
    }

    /**
     * Returns the number of keys in `keys` that exist in the database.
     *
     * @see {@link https://valkey.io/commands/exists/|valkey.io} for details.
     *
     * @param keys - The keys list to check.
     * @returns The number of keys that exist. If the same existing key is mentioned in `keys` multiple times,
     * it will be counted multiple times.
     *
     * @example
     * ```typescript
     * // Example usage of the exists method
     * const result = await client.exists(["key1", "key2", "key3"]);
     * console.log(result); // Output: 3 - Indicates that all three keys exist in the database.
     * ```
     */
    public async exists(keys: GlideString[]): Promise<number> {
        return this.createWritePromise(createExists(keys));
    }

    /**
     * Removes the specified keys. A key is ignored if it does not exist.
     * This command, similar to {@link del}, removes specified keys and ignores non-existent ones.
     * However, this command does not block the server, while {@link https://valkey.io/commands/del|`DEL`} does.
     *
     * @see {@link https://valkey.io/commands/unlink/|valkey.io} for details.
     *
     * @param keys - The keys we wanted to unlink.
     * @returns The number of keys that were unlinked.
     *
     * @example
     * ```typescript
     * // Example usage of the unlink method
     * const result = await client.unlink(["key1", "key2", "key3"]);
     * console.log(result); // Output: 3 - Indicates that all three keys were unlinked from the database.
     * ```
     */
    public async unlink(keys: GlideString[]): Promise<number> {
        return this.createWritePromise(createUnlink(keys));
    }

    /**
     * Sets a timeout on `key` in seconds. After the timeout has expired, the key will automatically be deleted.
     * If `key` already has an existing expire set, the time to live is updated to the new value.
     * If `seconds` is non-positive number, the key will be deleted rather than expired.
     * The timeout will only be cleared by commands that delete or overwrite the contents of `key`.
     *
     * @see {@link https://valkey.io/commands/expire/|valkey.io} for details.
     *
     * @param key - The key to set timeout on it.
     * @param seconds - The timeout in seconds.
     * @param option - (Optional) The expire option - see {@link ExpireOptions}.
     * @returns `true` if the timeout was set. `false` if the timeout was not set. e.g. key doesn't exist,
     * or operation skipped due to the provided arguments.
     *
     * @example
     * ```typescript
     * // Example usage of the expire method
     * const result = await client.expire("my_key", 60);
     * console.log(result); // Output: true - Indicates that a timeout of 60 seconds has been set for "my_key".
     * ```
     *
     * @example
     * ```typescript
     * // Example usage of the expire method with exisiting expiry
     * const result = await client.expire("my_key", 60, ExpireOptions.HasNoExpiry);
     * console.log(result); // Output: false - Indicates that "my_key" has an existing expiry.
     * ```
     */
    public async expire(
        key: GlideString,
        seconds: number,
        option?: ExpireOptions,
    ): Promise<boolean> {
        return this.createWritePromise(createExpire(key, seconds, option));
    }

    /**
     * Sets a timeout on `key`. It takes an absolute Unix timestamp (seconds since January 1, 1970) instead of specifying the number of seconds.
     * A timestamp in the past will delete the key immediately. After the timeout has expired, the key will automatically be deleted.
     * If `key` already has an existing expire set, the time to live is updated to the new value.
     * The timeout will only be cleared by commands that delete or overwrite the contents of `key`.
     *
     * @see {@link https://valkey.io/commands/expireat/|valkey.io} for details.
     *
     * @param key - The key to set timeout on it.
     * @param unixSeconds - The timeout in an absolute Unix timestamp.
     * @param option - (Optional) The expire option - see {@link ExpireOptions}.
     * @returns `true` if the timeout was set. `false` if the timeout was not set. e.g. key doesn't exist,
     * or operation skipped due to the provided arguments.
     *
     * @example
     * ```typescript
     * // Example usage of the expireAt method on a key with no previous expiry
     * const result = await client.expireAt("my_key", 1672531200, ExpireOptions.HasNoExpiry);
     * console.log(result); // Output: true - Indicates that the expiration time for "my_key" was successfully set.
     * ```
     */
    public async expireAt(
        key: GlideString,
        unixSeconds: number,
        option?: ExpireOptions,
    ): Promise<boolean> {
        return this.createWritePromise(
            createExpireAt(key, unixSeconds, option),
        );
    }

    /**
     * Returns the absolute Unix timestamp (since January 1, 1970) at which the given `key` will expire, in seconds.
     * To get the expiration with millisecond precision, use {@link pexpiretime}.
     *
     * @see {@link https://valkey.io/commands/expiretime/|valkey.io} for details.
     * @remarks Since Valkey version 7.0.0.
     *
     * @param key - The `key` to determine the expiration value of.
     * @returns The expiration Unix timestamp in seconds, `-2` if `key` does not exist or `-1` if `key` exists but has no associated expire.
     *
     * @example
     * ```typescript
     * const result1 = await client.expiretime("myKey");
     * console.log(result1); // Output: -2 - myKey doesn't exist.
     *
     * const result2 = await client.set(myKey, "value");
     * const result3 = await client.expireTime(myKey);
     * console.log(result2); // Output: -1 - myKey has no associated expiration.
     *
     * client.expire(myKey, 60);
     * const result3 = await client.expireTime(myKey);
     * console.log(result3); // Output: 123456 - the Unix timestamp (in seconds) when "myKey" will expire.
     * ```
     */
    public async expiretime(key: GlideString): Promise<number> {
        return this.createWritePromise(createExpireTime(key));
    }

    /**
     * Sets a timeout on `key` in milliseconds. After the timeout has expired, the key will automatically be deleted.
     * If `key` already has an existing expire set, the time to live is updated to the new value.
     * If `milliseconds` is non-positive number, the key will be deleted rather than expired.
     * The timeout will only be cleared by commands that delete or overwrite the contents of `key`.
     *
     * @see {@link https://valkey.io/commands/pexpire/|valkey.io} for details.
     *
     * @param key - The key to set timeout on it.
     * @param milliseconds - The timeout in milliseconds.
     * @param option - (Optional) The expire option - see {@link ExpireOptions}.
     * @returns `true` if the timeout was set. `false` if the timeout was not set. e.g. key doesn't exist,
     * or operation skipped due to the provided arguments.
     *
     * @example
     * ```typescript
     * // Example usage of the pexpire method on a key with no previous expiry
     * const result = await client.pexpire("my_key", 60000, ExpireOptions.HasNoExpiry);
     * console.log(result); // Output: true - Indicates that a timeout of 60,000 milliseconds has been set for "my_key".
     * ```
     */
    public async pexpire(
        key: GlideString,
        milliseconds: number,
        option?: ExpireOptions,
    ): Promise<boolean> {
        return this.createWritePromise(
            createPExpire(key, milliseconds, option),
        );
    }

    /**
     * Sets a timeout on `key`. It takes an absolute Unix timestamp (milliseconds since January 1, 1970) instead of specifying the number of milliseconds.
     * A timestamp in the past will delete the key immediately. After the timeout has expired, the key will automatically be deleted.
     * If `key` already has an existing expire set, the time to live is updated to the new value.
     * The timeout will only be cleared by commands that delete or overwrite the contents of `key`.
     *
     * @see {@link https://valkey.io/commands/pexpireat/|valkey.io} for details.
     *
     * @param key - The key to set timeout on it.
     * @param unixMilliseconds - The timeout in an absolute Unix timestamp.
     * @param option - (Optional) The expire option - see {@link ExpireOptions}.
     * @returns `true` if the timeout was set. `false` if the timeout was not set. e.g. key doesn't exist,
     * or operation skipped due to the provided arguments.
     *
     * @example
     * ```typescript
     * // Example usage of the pexpireAt method on a key with no previous expiry
     * const result = await client.pexpireAt("my_key", 1672531200000, ExpireOptions.HasNoExpiry);
     * console.log(result); // Output: true - Indicates that the expiration time for "my_key" was successfully set.
     * ```
     */
    public async pexpireAt(
        key: GlideString,
        unixMilliseconds: number,
        option?: ExpireOptions,
    ): Promise<number> {
        return this.createWritePromise(
            createPExpireAt(key, unixMilliseconds, option),
        );
    }

    /**
     * Returns the absolute Unix timestamp (since January 1, 1970) at which the given `key` will expire, in milliseconds.
     *
     * @see {@link https://valkey.io/commands/pexpiretime/|valkey.io} for details.
     * @remarks Since Valkey version 7.0.0.
     *
     * @param key - The `key` to determine the expiration value of.
     * @returns The expiration Unix timestamp in seconds, `-2` if `key` does not exist or `-1` if `key` exists but has no associated expire.
     *
     * @example
     * ```typescript
     * const result1 = client.pexpiretime("myKey");
     * console.log(result1); // Output: -2 - myKey doesn't exist.
     *
     * const result2 = client.set(myKey, "value");
     * const result3 = client.pexpireTime(myKey);
     * console.log(result2); // Output: -1 - myKey has no associated expiration.
     *
     * client.expire(myKey, 60);
     * const result3 = client.pexpireTime(myKey);
     * console.log(result3); // Output: 123456789 - the Unix timestamp (in milliseconds) when "myKey" will expire.
     * ```
     */
    public async pexpiretime(key: GlideString): Promise<number> {
        return this.createWritePromise(createPExpireTime(key));
    }

    /**
     * Returns the remaining time to live of `key` that has a timeout.
     *
     * @see {@link https://valkey.io/commands/ttl/|valkey.io} for details.
     *
     * @param key - The key to return its timeout.
     * @returns TTL in seconds, `-2` if `key` does not exist or `-1` if `key` exists but has no associated expire.
     *
     * @example
     * ```typescript
     * // Example usage of the ttl method with existing key
     * const result = await client.ttl("my_key");
     * console.log(result); // Output: 3600 - Indicates that "my_key" has a remaining time to live of 3600 seconds.
     * ```
     *
     * @example
     * ```typescript
     * // Example usage of the ttl method with existing key that has no associated expire.
     * const result = await client.ttl("key");
     * console.log(result); // Output: -1 - Indicates that the key has no associated expire.
     * ```
     *
     * @example
     * ```typescript
     * // Example usage of the ttl method with a non-existing key
     * const result = await client.ttl("nonexistent_key");
     * console.log(result); // Output: -2 - Indicates that the key doesn't exist.
     * ```
     */
    public async ttl(key: GlideString): Promise<number> {
        return this.createWritePromise(createTTL(key));
    }

    /** Invokes a Lua script with its keys and arguments.
     * This method simplifies the process of invoking scripts on a Valkey server by using an object that represents a Lua script.
     * The script loading, argument preparation, and execution will all be handled internally. If the script has not already been loaded,
     * it will be loaded automatically using the `SCRIPT LOAD` command. After that, it will be invoked using the `EVALSHA` command.
     *
     * @see {@link https://valkey.io/commands/script-load/|SCRIPT LOAD} and {@link https://valkey.io/commands/evalsha/|EVALSHA} on valkey.io for details.
     *
     * @param script - The Lua script to execute.
     * @param options - (Optional) See {@link ScriptOptions} and {@link DecoderOption}.
     * @returns A value that depends on the script that was executed.
     *
     * @example
     * ```typescript
     * const luaScript = new Script("return { KEYS[1], ARGV[1] }");
     * const scriptOptions = {
     *      keys: ["foo"],
     *      args: ["bar"],
     * };
     * const result = await invokeScript(luaScript, scriptOptions);
     * console.log(result); // Output: ['foo', 'bar']
     * ```
     */
    public async invokeScript(
        script: Script,
        options?: ScriptOptions & DecoderOption,
    ): Promise<ReturnType> {
        const scriptInvocation = command_request.ScriptInvocation.create({
            hash: script.getHash(),
            keys: options?.keys?.map((item) => {
                if (typeof item === "string") {
                    // Convert the string to a Buffer
                    return Buffer.from(item);
                } else {
                    // If it's already a Buffer, just return it
                    return item;
                }
            }),
            args: options?.args?.map((item) => {
                if (typeof item === "string") {
                    // Convert the string to a Buffer
                    return Buffer.from(item);
                } else {
                    // If it's already a Buffer, just return it
                    return item;
                }
            }),
        });
        return this.createWritePromise(scriptInvocation, options);
    }

    /**
     * Returns stream entries matching a given range of entry IDs.
     *
     * @see {@link https://valkey.io/commands/xrange/|valkey.io} for more details.
     *
     * @param key - The key of the stream.
     * @param start - The starting stream entry ID bound for the range.
     *     - Use `value` to specify a stream entry ID.
     *     - Use `isInclusive: false` to specify an exclusive bounded stream entry ID. This is only available starting with Valkey version 6.2.0.
     *     - Use `InfBoundary.NegativeInfinity` to start with the minimum available ID.
     * @param end - The ending stream entry ID bound for the range.
     *     - Use `value` to specify a stream entry ID.
     *     - Use `isInclusive: false` to specify an exclusive bounded stream entry ID. This is only available starting with Valkey version 6.2.0.
     *     - Use `InfBoundary.PositiveInfinity` to end with the maximum available ID.
     * @param options - (Optional) Additional parameters:
     * - (Optional) `count`: the maximum count of stream entries to return.
     *     If `count` is not provided, all stream entries in the range will be returned.
     * - (Optional) `decoder`: see {@link DecoderOption}.
     * @returns A map of stream entry ids, to an array of entries, or `null` if `count` is non-positive.
     *
     * @example
     * ```typescript
     * await client.xadd("mystream", [["field1", "value1"]], {id: "0-1"});
     * await client.xadd("mystream", [["field2", "value2"], ["field2", "value3"]], {id: "0-2"});
     * console.log(await client.xrange("mystream", InfBoundary.NegativeInfinity, InfBoundary.PositiveInfinity));
     * // Output:
     * // {
     * //     "0-1": [["field1", "value1"]],
     * //     "0-2": [["field2", "value2"], ["field2", "value3"]],
     * // } // Indicates the stream entry IDs and their associated field-value pairs for all stream entries in "mystream".
     * ```
     */
    public async xrange(
        key: GlideString,
        start: Boundary<string>,
        end: Boundary<string>,
        options?: { count?: number } & DecoderOption,
    ): Promise<StreamEntryDataType | null> {
        return this.createWritePromise<GlideRecord<
            [GlideString, GlideString][]
        > | null>(createXRange(key, start, end, options?.count), options).then(
            (res) => (res === null ? null : convertGlideRecordToRecord(res)),
        );
    }

    /**
     * Returns stream entries matching a given range of entry IDs in reverse order. Equivalent to {@link xrange} but returns the
     * entries in reverse order.
     *
     * @see {@link https://valkey.io/commands/xrevrange/|valkey.io} for more details.
     *
     * @param key - The key of the stream.
     * @param end - The ending stream entry ID bound for the range.
     *     - Use `value` to specify a stream entry ID.
     *     - Use `isInclusive: false` to specify an exclusive bounded stream entry ID. This is only available starting with Valkey version 6.2.0.
     *     - Use `InfBoundary.PositiveInfinity` to end with the maximum available ID.
     * @param start - The ending stream ID bound for the range.
     *     - Use `value` to specify a stream entry ID.
     *     - Use `isInclusive: false` to specify an exclusive bounded stream entry ID. This is only available starting with Valkey version 6.2.0.
     *     - Use `InfBoundary.NegativeInfinity` to start with the minimum available ID.
     * @param options - (Optional) Additional parameters:
     * - (Optional) `count`: the maximum count of stream entries to return.
     *     If `count` is not provided, all stream entries in the range will be returned.
     * - (Optional) `decoder`: see {@link DecoderOption}.
     * @returns A map of stream entry ids, to an array of entries, or `null` if `count` is non-positive.
     *
     * @example
     * ```typescript
     * await client.xadd("mystream", [["field1", "value1"]], {id: "0-1"});
     * await client.xadd("mystream", [["field2", "value2"], ["field2", "value3"]], {id: "0-2"});
     * console.log(await client.xrevrange("mystream", InfBoundary.PositiveInfinity, InfBoundary.NegativeInfinity));
     * // Output:
     * // {
     * //     "0-2": [["field2", "value2"], ["field2", "value3"]],
     * //     "0-1": [["field1", "value1"]],
     * // } // Indicates the stream entry IDs and their associated field-value pairs for all stream entries in "mystream".
     * ```
     */
    public async xrevrange(
        key: GlideString,
        end: Boundary<string>,
        start: Boundary<string>,
        options?: { count?: number } & DecoderOption,
    ): Promise<StreamEntryDataType | null> {
        return this.createWritePromise<GlideRecord<
            [GlideString, GlideString][]
        > | null>(
            createXRevRange(key, end, start, options?.count),
            options,
        ).then((res) =>
            res === null ? null : convertGlideRecordToRecord(res),
        );
    }

    /**
     * Adds members with their scores to the sorted set stored at `key`.
     * If a member is already a part of the sorted set, its score is updated.
     *
     * @see {@link https://valkey.io/commands/zadd/|valkey.io} for more details.
     *
     * @param key - The key of the sorted set.
     * @param membersAndScores - A list of members and their corresponding scores or a mapping of members to their corresponding scores.
     * @param options - (Optional) The `ZADD` options - see {@link ZAddOptions}.
     * @returns The number of elements added to the sorted set.
     * If {@link ZAddOptions.changed} is set to `true`, returns the number of elements updated in the sorted set.
     *
     * @example
     * ```typescript
     * // Example usage of the zadd method to add elements to a sorted set
     * const data = [{ element: "member1", score: 10.5 }, { element: "member2", score: 8.2 }]
     * const result = await client.zadd("my_sorted_set", data);
     * console.log(result); // Output: 2 - Indicates that two elements have been added to the sorted set "my_sorted_set."
     * ```
     *
     * @example
     * ```typescript
     * // Example usage of the zadd method to update scores in an existing sorted set
     * const options = { conditionalChange: ConditionalChange.ONLY_IF_EXISTS, changed: true };
     * const result = await client.zadd("existing_sorted_set", { "member1": 10.5, "member2": 8.2 }, options);
     * console.log(result); // Output: 2 - Updates the scores of two existing members in the sorted set "existing_sorted_set."
     * ```
     */
    public async zadd(
        key: GlideString,
        membersAndScores: SortedSetDataType | Record<string, number>,
        options?: ZAddOptions,
    ): Promise<number> {
        return this.createWritePromise(
            createZAdd(
                key,
                convertElementsAndScores(membersAndScores),
                options,
            ),
        );
    }

    /**
     * Increments the score of member in the sorted set stored at `key` by `increment`.
     * If `member` does not exist in the sorted set, it is added with `increment` as its score (as if its previous score was 0.0).
     * If `key` does not exist, a new sorted set with the specified member as its sole member is created.
     *
     * @see {@link https://valkey.io/commands/zadd/|valkey.io} for more details.
     *
     * @param key - The key of the sorted set.
     * @param member - A member in the sorted set to increment score to.
     * @param increment - The score to increment the member.
     * @param options - (Optional) The `ZADD` options - see {@link ZAddOptions}.
     * @returns The score of the member.
     * If there was a conflict with the options, the operation aborts and `null` is returned.
     *
     * @example
     * ```typescript
     * // Example usage of the zaddIncr method to add a member with a score to a sorted set
     * const result = await client.zaddIncr("my_sorted_set", member, 5.0);
     * console.log(result); // Output: 5.0
     * ```
     *
     * @example
     * ```typescript
     * // Example usage of the zaddIncr method to add or update a member with a score in an existing sorted set
     * const result = await client.zaddIncr("existing_sorted_set", member, "3.0", { updateOptions: UpdateByScore.LESS_THAN });
     * console.log(result); // Output: null - Indicates that the member in the sorted set haven't been updated.
     * ```
     */
    public async zaddIncr(
        key: GlideString,
        member: GlideString,
        increment: number,
        options?: ZAddOptions,
    ): Promise<number | null> {
        return this.createWritePromise(
            createZAdd(
                key,
                [{ element: member, score: increment }],
                options,
                true,
            ),
        );
    }

    /**
     * Removes the specified members from the sorted set stored at `key`.
     * Specified members that are not a member of this set are ignored.
     *
     * @see {@link https://valkey.io/commands/zrem/|valkey.io} for more details.
     *
     * @param key - The key of the sorted set.
     * @param members - A list of members to remove from the sorted set.
     * @returns The number of members that were removed from the sorted set, not including non-existing members.
     * If `key` does not exist, it is treated as an empty sorted set, and this command returns 0.
     *
     * @example
     * ```typescript
     * // Example usage of the zrem function to remove members from a sorted set
     * const result = await client.zrem("my_sorted_set", ["member1", "member2"]);
     * console.log(result); // Output: 2 - Indicates that two members have been removed from the sorted set "my_sorted_set."
     * ```
     *
     * @example
     * ```typescript
     * // Example usage of the zrem function when the sorted set does not exist
     * const result = await client.zrem("non_existing_sorted_set", ["member1", "member2"]);
     * console.log(result); // Output: 0 - Indicates that no members were removed as the sorted set "non_existing_sorted_set" does not exist.
     * ```
     */
    public async zrem(
        key: GlideString,
        members: GlideString[],
    ): Promise<number> {
        return this.createWritePromise(createZRem(key, members));
    }

    /**
     * Returns the cardinality (number of elements) of the sorted set stored at `key`.
     *
     * @see {@link https://valkey.io/commands/zcard/|valkey.io} for more details.
     *
     * @param key - The key of the sorted set.
     * @returns The number of elements in the sorted set.
     * If `key` does not exist, it is treated as an empty sorted set, and this command returns `0`.
     *
     * @example
     * ```typescript
     * // Example usage of the zcard method to get the cardinality of a sorted set
     * const result = await client.zcard("my_sorted_set");
     * console.log(result); // Output: 3 - Indicates that there are 3 elements in the sorted set "my_sorted_set".
     * ```
     *
     * @example
     * ```typescript
     * // Example usage of the zcard method with a non-existing key
     * const result = await client.zcard("non_existing_key");
     * console.log(result); // Output: 0
     * ```
     */
    public async zcard(key: GlideString): Promise<number> {
        return this.createWritePromise(createZCard(key));
    }

    /**
     * Returns the cardinality of the intersection of the sorted sets specified by `keys`.
     *
     * @see {@link https://valkey.io/commands/zintercard/|valkey.io} for more details.
     * @remarks When in cluster mode, all `keys` must map to the same hash slot.
     * @remarks Since Valkey version 7.0.0.
     *
     * @param keys - The keys of the sorted sets to intersect.
     * @param limit - An optional argument that can be used to specify a maximum number for the
     * intersection cardinality. If limit is not supplied, or if it is set to `0`, there will be no limit.
     * @returns The cardinality of the intersection of the given sorted sets.
     *
     * @example
     * ```typescript
     * const cardinality = await client.zintercard(["key1", "key2"], 10);
     * console.log(cardinality); // Output: 3 - The intersection of the sorted sets at "key1" and "key2" has a cardinality of 3.
     * ```
     */
    public async zintercard(
        keys: GlideString[],
        limit?: number,
    ): Promise<number> {
        return this.createWritePromise(createZInterCard(keys, limit));
    }

    /**
     * Returns the difference between the first sorted set and all the successive sorted sets.
     * To get the elements with their scores, see {@link zdiffWithScores}.
     *
     * @see {@link https://valkey.io/commands/zdiff/|valkey.io} for more details.
     * @remarks When in cluster mode, all `keys` must map to the same hash slot.
     * @remarks Since Valkey version 6.2.0.
     *
     * @param keys - The keys of the sorted sets.
     * @param options - (Optional) See {@link DecoderOption}.
     * @returns An `array` of elements representing the difference between the sorted sets.
     * If the first key does not exist, it is treated as an empty sorted set, and the command returns an empty `array`.
     *
     * @example
     * ```typescript
     * await client.zadd("zset1", {"member1": 1.0, "member2": 2.0, "member3": 3.0});
     * await client.zadd("zset2", {"member2": 2.0});
     * await client.zadd("zset3", {"member3": 3.0});
     * const result = await client.zdiff(["zset1", "zset2", "zset3"]);
     * console.log(result); // Output: ["member1"] - "member1" is in "zset1" but not "zset2" or "zset3".
     * ```
     */
    public async zdiff(
        keys: GlideString[],
        options?: DecoderOption,
    ): Promise<GlideString[]> {
        return this.createWritePromise(createZDiff(keys), options);
    }

    /**
     * Returns the difference between the first sorted set and all the successive sorted sets, with the associated
     * scores.
     *
     * @see {@link https://valkey.io/commands/zdiff/|valkey.io} for more details.
     * @remarks When in cluster mode, all `keys` must map to the same hash slot.
     * @remarks Since Valkey version 6.2.0.
     *
     * @param keys - The keys of the sorted sets.
     * @param options - (Optional) See {@link DecoderOption}.
     * @returns A list of elements and their scores representing the difference between the sorted sets.
     * If the first key does not exist, it is treated as an empty sorted set, and the command returns an empty `array`.
     *
     * @example
     * ```typescript
     * await client.zadd("zset1", {"member1": 1.0, "member2": 2.0, "member3": 3.0});
     * await client.zadd("zset2", {"member2": 2.0});
     * await client.zadd("zset3", {"member3": 3.0});
     * const result = await client.zdiffWithScores(["zset1", "zset2", "zset3"]);
     * console.log(result); // Output: "member1" is in "zset1" but not "zset2" or "zset3"
     * // [{ element: "member1", score: 1.0 }]
     * ```
     */
    public async zdiffWithScores(
        keys: GlideString[],
        options?: DecoderOption,
    ): Promise<SortedSetDataType> {
        return this.createWritePromise<GlideRecord<number>>(
            createZDiffWithScores(keys),
            options,
        ).then(convertGlideRecordForSortedSet);
    }

    /**
     * Calculates the difference between the first sorted set and all the successive sorted sets in `keys` and stores
     * the difference as a sorted set to `destination`, overwriting it if it already exists. Non-existent keys are
     * treated as empty sets.
     *
     * @see {@link https://valkey.io/commands/zdiffstore/|valkey.io} for more details.
     * @remarks When in cluster mode, all keys in `keys` and `destination` must map to the same hash slot.
     * @remarks Since Valkey version 6.2.0.
     *
     * @param destination - The key for the resulting sorted set.
     * @param keys - The keys of the sorted sets to compare.
     * @returns The number of members in the resulting sorted set stored at `destination`.
     *
     * @example
     * ```typescript
     * await client.zadd("zset1", {"member1": 1.0, "member2": 2.0});
     * await client.zadd("zset2", {"member1": 1.0});
     * const result1 = await client.zdiffstore("zset3", ["zset1", "zset2"]);
     * console.log(result1); // Output: 1 - One member exists in "key1" but not "key2", and this member was stored in "zset3".
     *
     * const result2 = await client.zrange("zset3", {start: 0, end: -1});
     * console.log(result2); // Output: ["member2"] - "member2" is now stored in "my_sorted_set".
     * ```
     */
    public async zdiffstore(
        destination: GlideString,
        keys: GlideString[],
    ): Promise<number> {
        return this.createWritePromise(createZDiffStore(destination, keys));
    }

    /**
     * Returns the score of `member` in the sorted set stored at `key`.
     *
     * @see {@link https://valkey.io/commands/zscore/|valkey.io} for more details.
     *
     * @param key - The key of the sorted set.
     * @param member - The member whose score is to be retrieved.
     * @returns The score of the member.
     * If `member` does not exist in the sorted set, null is returned.
     * If `key` does not exist, null is returned.
     *
     * @example
     * ```typescript
     * // Example usage of the zscore method∂∂ to get the score of a member in a sorted set
     * const result = await client.zscore("my_sorted_set", "member");
     * console.log(result); // Output: 10.5 - Indicates that the score of "member" in the sorted set "my_sorted_set" is 10.5.
     * ```
     *
     * @example
     * ```typescript
     * // Example usage of the zscore method when the member does not exist in the sorted set
     * const result = await client.zscore("my_sorted_set", "non_existing_member");
     * console.log(result); // Output: null
     * ```
     *
     * @example
     * ```typescript
     * // Example usage of the zscore method with non existimng key
     * const result = await client.zscore("non_existing_set", "member");
     * console.log(result); // Output: null
     * ```
     */
    public async zscore(
        key: GlideString,
        member: GlideString,
    ): Promise<number | null> {
        return this.createWritePromise(createZScore(key, member));
    }

    /**
     * Computes the union of sorted sets given by the specified `keys` and stores the result in `destination`.
     * If `destination` already exists, it is overwritten. Otherwise, a new sorted set will be created.
     * To get the result directly, see {@link zunionWithScores}.
     *
     * @see {@link https://valkey.io/commands/zunionstore/|valkey.io} for details.
     * @remarks When in cluster mode, `destination` and all keys in `keys` both must map to the same hash slot.
     *
     * @param destination - The key of the destination sorted set.
     * @param keys - The keys of the sorted sets with possible formats:
     *  - `GlideString[]` - for keys only.
     *  - `KeyWeight[]` - for weighted keys with their score multipliers.
     * @param aggregationType - Specifies the aggregation strategy to apply when combining the scores of elements. See {@link AggregationType}.
     * @returns The number of elements in the resulting sorted set stored at `destination`.
     *
     * @example
     * ```typescript
     * await client.zadd("key1", {"member1": 10.5, "member2": 8.2})
     * await client.zadd("key2", {"member1": 9.5})
     *
     * // use `zunionstore` with default aggregation and weights
     * console.log(await client.zunionstore("my_sorted_set", ["key1", "key2"]))
     * // Output: 2 - Indicates that the sorted set "my_sorted_set" contains two elements.
     * console.log(await client.zrangeWithScores("my_sorted_set", {start: 0, stop: -1}))
     * // Output: {'member1': 20, 'member2': 8.2} - "member1" is now stored in "my_sorted_set" with score of 20 and "member2" with score of 8.2.
     * ```
     *
     * @example
     * ```typescript
     * // use `zunionstore` with default weights
     * console.log(await client.zunionstore("my_sorted_set", ["key1", "key2"], AggregationType.MAX))
     * // Output: 2 - Indicates that the sorted set "my_sorted_set" contains two elements, and each score is the maximum score between the sets.
     * console.log(await client.zrangeWithScores("my_sorted_set", {start: 0, stop: -1}))
     * // Output: {'member1': 10.5, 'member2': 8.2} - "member1" is now stored in "my_sorted_set" with score of 10.5 and "member2" with score of 8.2.
     * ```
     *
     * @example
     * ```typescript
     * // use `zunionstore` with default aggregation
     * console.log(await client.zunionstore("my_sorted_set", [["key1", 2], ["key2", 1]])) // Output: 2
     * console.log(await client.zrangeWithScores("my_sorted_set", {start: 0, stop: -1})) // Output: { member2: 16.4, member1: 30.5 }
     * ```
     */
    public async zunionstore(
        destination: GlideString,
        keys: GlideString[] | KeyWeight[],
        aggregationType?: AggregationType,
    ): Promise<number> {
        return this.createWritePromise(
            createZUnionStore(destination, keys, aggregationType),
        );
    }

    /**
     * Returns the scores associated with the specified `members` in the sorted set stored at `key`.
     *
     * @see {@link https://valkey.io/commands/zmscore/|valkey.io} for more details.
     * @remarks Since Valkey version 6.2.0.
     *
     * @param key - The key of the sorted set.
     * @param members - A list of members in the sorted set.
     * @returns An `array` of scores corresponding to `members`.
     * If a member does not exist in the sorted set, the corresponding value in the list will be `null`.
     *
     * @example
     * ```typescript
     * const result = await client.zmscore("zset1", ["member1", "non_existent_member", "member2"]);
     * console.log(result); // Output: [1.0, null, 2.0] - "member1" has a score of 1.0, "non_existent_member" does not exist in the sorted set, and "member2" has a score of 2.0.
     * ```
     */
    public async zmscore(
        key: GlideString,
        members: GlideString[],
    ): Promise<(number | null)[]> {
        return this.createWritePromise(createZMScore(key, members));
    }

    /**
     * Returns the number of members in the sorted set stored at `key` with scores between `minScore` and `maxScore`.
     *
     * @see {@link https://valkey.io/commands/zcount/|valkey.io} for more details.
     *
     * @param key - The key of the sorted set.
     * @param minScore - The minimum score to count from. Can be positive/negative infinity, or specific score and inclusivity.
     * @param maxScore - The maximum score to count up to. Can be positive/negative infinity, or specific score and inclusivity.
     * @returns The number of members in the specified score range.
     * If `key` does not exist, it is treated as an empty sorted set, and the command returns `0`.
     * If `minScore` is greater than `maxScore`, `0` is returned.
     *
     * @example
     * ```typescript
     * // Example usage of the zcount method to count members in a sorted set within a score range
     * const result = await client.zcount("my_sorted_set", { value: 5.0, isInclusive: true }, InfBoundary.PositiveInfinity);
     * console.log(result); // Output: 2 - Indicates that there are 2 members with scores between 5.0 (inclusive) and +inf in the sorted set "my_sorted_set".
     * ```
     *
     * @example
     * ```typescript
     * // Example usage of the zcount method to count members in a sorted set within a score range
     * const result = await client.zcount("my_sorted_set", { value: 5.0, isInclusive: true }, { value: 10.0, isInclusive: false });
     * console.log(result); // Output: 1 - Indicates that there is one member with score between 5.0 (inclusive) and 10.0 (exclusive) in the sorted set "my_sorted_set".
     * ```
     */
    public async zcount(
        key: GlideString,
        minScore: Boundary<number>,
        maxScore: Boundary<number>,
    ): Promise<number> {
        return this.createWritePromise(createZCount(key, minScore, maxScore));
    }

    /**
     * Returns the specified range of elements in the sorted set stored at `key`.
     * `ZRANGE` can perform different types of range queries: by index (rank), by the score, or by lexicographical order.
     *
     * To get the elements with their scores, see {@link zrangeWithScores}.
     *
     * @see {@link https://valkey.io/commands/zrange/|valkey.io} for more details.
     *
     * @param key - The key of the sorted set.
     * @param rangeQuery - The range query object representing the type of range query to perform.
     * - For range queries by index (rank), use {@link RangeByIndex}.
     * - For range queries by lexicographical order, use {@link RangeByLex}.
     * - For range queries by score, use {@link RangeByScore}.
     * @param options - (Optional) Additional parameters:
     * - (Optional) `reverse`: if `true`, reverses the sorted set, with index `0` as the element with the highest score.
     * - (Optional) `decoder`: see {@link DecoderOption}.
     * @returns A list of elements within the specified range.
     * If `key` does not exist, it is treated as an empty sorted set, and the command returns an empty array.
     *
     * @example
     * ```typescript
     * // Example usage of zrange method to retrieve all members of a sorted set in ascending order
     * const result = await client.zrange("my_sorted_set", { start: 0, end: -1 });
     * console.log(result1); // Output: all members in ascending order
     * // ['member1', 'member2', 'member3']
     * ```
     * @example
     * ```typescript
     * // Example usage of zrange method to retrieve members within a score range in descending order
     * const result = await client.zrange("my_sorted_set", {
<<<<<<< HEAD
     *              start: { value: 3, isInclusive: false },
     *              stop: InfBoundary.NegativeInfinity,
=======
     *              start: InfBoundary.NegativeInfinity,
     *              end: { value: 3, isInclusive: false },
>>>>>>> c8c5b83e
     *              type: "byScore",
     *           }, { reverse: true });
     * console.log(result); // Output: members with scores within the range of negative infinity to 3, in descending order
     * // ['member2', 'member1']
     * ```
     */
    public async zrange(
        key: GlideString,
        rangeQuery: RangeByScore | RangeByLex | RangeByIndex,
        options?: { reverse?: boolean } & DecoderOption,
    ): Promise<GlideString[]> {
        return this.createWritePromise(
            createZRange(key, rangeQuery, options?.reverse),
            options,
        );
    }

    /**
     * Returns the specified range of elements with their scores in the sorted set stored at `key`.
     * Similar to {@link ZRange} but with a `WITHSCORE` flag.
     *
     * @see {@link https://valkey.io/commands/zrange/|valkey.io} for more details.
     *
     * @param key - The key of the sorted set.
     * @param rangeQuery - The range query object representing the type of range query to perform.
     * - For range queries by index (rank), use {@link RangeByIndex}.
     * - For range queries by lexicographical order, use {@link RangeByLex}.
     * - For range queries by score, use {@link RangeByScore}.
     * @param options - (Optional) Additional parameters:
     * - (Optional) `reverse`: if `true`, reverses the sorted set, with index `0` as the element with the highest score.
     * - (Optional) `decoder`: see {@link DecoderOption}.
     * @returns A list of elements and their scores within the specified range.
     * If `key` does not exist, it is treated as an empty sorted set, and the command returns an empty list.
     *
     * @example
     * ```typescript
     * // Example usage of zrangeWithScores method to retrieve members within a score range with their scores
     * const result = await client.zrangeWithScores("my_sorted_set", {
     *              start: { value: 10, isInclusive: false },
     *              end: { value: 20, isInclusive: false },
     *              type: "byScore",
     *           });
     * console.log(result); // Output: members with scores between 10 and 20 with their scores
     * // [{ element: 'member1', score: 10.5 }, { element: 'member2', score: 15.2 }]
     * ```
     * @example
     * ```typescript
     * // Example usage of zrangeWithScores method to retrieve members within a score range with their scores
     * const result = await client.zrangeWithScores("my_sorted_set", {
<<<<<<< HEAD
     *              start: { value: 3, isInclusive: false },
     *              stop: InfBoundary.NegativeInfinity,
=======
     *              start: InfBoundary.NegativeInfinity,
     *              end: { value: 3, isInclusive: false },
>>>>>>> c8c5b83e
     *              type: "byScore",
     *           }, { reverse: true });
     * console.log(result); // Output: members with scores within the range of negative infinity to 3, with their scores
     * // [{ element: 'member7', score: 1.5 }, { element: 'member4', score: -2.0 }]
     * ```
     */
    public async zrangeWithScores(
        key: GlideString,
        rangeQuery: RangeByScore | RangeByLex | RangeByIndex,
        options?: { reverse?: boolean } & DecoderOption,
    ): Promise<SortedSetDataType> {
        return this.createWritePromise<GlideRecord<number>>(
            createZRangeWithScores(key, rangeQuery, options?.reverse),
            options,
        ).then(convertGlideRecordForSortedSet);
    }

    /**
     * Stores a specified range of elements from the sorted set at `source`, into a new
     * sorted set at `destination`. If `destination` doesn't exist, a new sorted
     * set is created; if it exists, it's overwritten.
     *
     * @see {@link https://valkey.io/commands/zrangestore/|valkey.io} for more details.
     * @remarks When in cluster mode, `destination` and `source` must map to the same hash slot.
     * @remarks Since Valkey version 6.2.0.
     *
     * @param destination - The key for the destination sorted set.
     * @param source - The key of the source sorted set.
     * @param rangeQuery - The range query object representing the type of range query to perform.
     * - For range queries by index (rank), use {@link RangeByIndex}.
     * - For range queries by lexicographical order, use {@link RangeByLex}.
     * - For range queries by score, use {@link RangeByScore}.
     * @param reverse - If `true`, reverses the sorted set, with index `0` as the element with the highest score.
     * @returns The number of elements in the resulting sorted set.
     *
     * @example
     * ```typescript
     * // Example usage of zrangeStore to retrieve and store all members of a sorted set in ascending order.
     * const result = await client.zrangeStore("destination_key", "my_sorted_set", { start: 0, end: -1 });
     * console.log(result); // Output: 7 - "destination_key" contains a sorted set with the 7 members from "my_sorted_set".
     * ```
     * @example
     * ```typescript
     * // Example usage of zrangeStore method to retrieve members within a score range in ascending order and store in "destination_key"
     * const result = await client.zrangeStore("destination_key", "my_sorted_set", {
     *              start: InfBoundary.NegativeInfinity,
     *              end: { value: 3, isInclusive: false },
     *              type: "byScore",
     *           });
     * console.log(result); // Output: 5 - Stores 5 members with scores within the range of negative infinity to 3, in ascending order, in "destination_key".
     * ```
     */
    public async zrangeStore(
        destination: GlideString,
        source: GlideString,
        rangeQuery: RangeByScore | RangeByLex | RangeByIndex,
        reverse: boolean = false,
    ): Promise<number> {
        return this.createWritePromise(
            createZRangeStore(destination, source, rangeQuery, reverse),
        );
    }

    /**
     * Computes the intersection of sorted sets given by the specified `keys` and stores the result in `destination`.
     * If `destination` already exists, it is overwritten. Otherwise, a new sorted set will be created.
     * To get the result directly, see {@link zinterWithScores}.
     *
     * @see {@link https://valkey.io/commands/zinterstore/|valkey.io} for more details.
     * @remarks When in cluster mode, `destination` and all keys in `keys` must map to the same hash slot.
     *
     * @param destination - The key of the destination sorted set.
     * @param keys - The keys of the sorted sets with possible formats:
     *  - `GlideString[]` - for keys only.
     *  - `KeyWeight[]` - for weighted keys with score multipliers.
     * @param aggregationType - (Optional) Specifies the aggregation strategy to apply when combining the scores of elements. See {@link AggregationType}.
     * If `aggregationType` is not specified, defaults to `AggregationType.SUM`.
     * @returns The number of elements in the resulting sorted set stored at `destination`.
     *
     * @example
     * ```typescript
     * await client.zadd("key1", {"member1": 10.5, "member2": 8.2})
     * await client.zadd("key2", {"member1": 9.5})
     *
     * // use `zinterstore` with default aggregation and weights
     * console.log(await client.zinterstore("my_sorted_set", ["key1", "key2"]))
     * // Output: 1 - Indicates that the sorted set "my_sorted_set" contains one element.
     * console.log(await client.zrangeWithScores("my_sorted_set", {start: 0, end: -1}))
     * // Output: {'member1': 20} - "member1" is now stored in "my_sorted_set" with score of 20.
     *
     * // use `zinterstore` with default weights
     * console.log(await client.zinterstore("my_sorted_set", ["key1", "key2"] , AggregationType.MAX))
     * // Output: 1 - Indicates that the sorted set "my_sorted_set" contains one element, and it's score is the maximum score between the sets.
     * console.log(await client.zrangeWithScores("my_sorted_set", {start: 0, end: -1}))
     * // Output: {'member1': 10.5} - "member1" is now stored in "my_sorted_set" with score of 10.5.
     * ```
     */
    public async zinterstore(
        destination: GlideString,
        keys: GlideString[] | KeyWeight[],
        aggregationType?: AggregationType,
    ): Promise<number> {
        return this.createWritePromise(
            createZInterstore(destination, keys, aggregationType),
        );
    }

    /**
     * Computes the intersection of sorted sets given by the specified `keys` and returns a list of intersecting elements.
     * To get the scores as well, see {@link zinterWithScores}.
     * To store the result in a key as a sorted set, see {@link zinterStore}.
     *
     * @remarks When in cluster mode, all keys in `keys` must map to the same hash slot.
     *
     * @remarks Since Valkey version 6.2.0.
     *
     * @see {@link https://valkey.io/commands/zinter/|valkey.io} for details.
     *
     * @param keys - The keys of the sorted sets.
     * @param options - (Optional) See {@link DecoderOption}.
     * @returns The resulting array of intersecting elements.
     *
     * @example
     * ```typescript
     * await client.zadd("key1", {"member1": 10.5, "member2": 8.2});
     * await client.zadd("key2", {"member1": 9.5});
     * const result = await client.zinter(["key1", "key2"]);
     * console.log(result); // Output: ['member1']
     * ```
     */
    public async zinter(
        keys: GlideString[],
        options?: DecoderOption,
    ): Promise<GlideString[]> {
        return this.createWritePromise(createZInter(keys), options);
    }

    /**
     * Computes the intersection of sorted sets given by the specified `keys` and returns a list of intersecting elements with scores.
     * To get the elements only, see {@link zinter}.
     * To store the result in a key as a sorted set, see {@link zinterStore}.
     *
     * @remarks When in cluster mode, all keys in `keys` must map to the same hash slot.
     *
     * @see {@link https://valkey.io/commands/zinter/|valkey.io} for details.
     *
     * @remarks Since Valkey version 6.2.0.
     *
     * @param keys - The keys of the sorted sets with possible formats:
     *  - `GlideString[]` - for keys only.
     *  - `KeyWeight[]` - for weighted keys with score multipliers.
     * @param options - (Optional) Additional parameters:
     * - (Optional) `aggregationType`: the aggregation strategy to apply when combining the scores of elements.
     *     If `aggregationType` is not specified, defaults to `AggregationType.SUM`. See {@link AggregationType}.
     * - (Optional) `decoder`: see {@link DecoderOption}.
     * @returns A list of elements and their scores representing the intersection of the sorted sets.
     * If a key does not exist, it is treated as an empty sorted set, and the command returns an empty result.
     *
     * @example
     * ```typescript
     * await client.zadd("key1", {"member1": 10.5, "member2": 8.2});
     * await client.zadd("key2", {"member1": 9.5});
     * const result1 = await client.zinterWithScores(["key1", "key2"]);
     * console.log(result1); // Output: "member1" with score of 20 is the result
     * // [{ element: 'member1', score: 20 }]
     * const result2 = await client.zinterWithScores(["key1", "key2"], AggregationType.MAX)
     * console.log(result2); // Output: "member1" with score of 10.5 is the result
     * // [{ element: 'member1', score: 10.5 }]
     * ```
     */
    public async zinterWithScores(
        keys: GlideString[] | KeyWeight[],
        options?: { aggregationType?: AggregationType } & DecoderOption,
    ): Promise<SortedSetDataType> {
        return this.createWritePromise<GlideRecord<number>>(
            createZInter(keys, options?.aggregationType, true),
            options,
        ).then(convertGlideRecordForSortedSet);
    }

    /**
     * Computes the union of sorted sets given by the specified `keys` and returns a list of union elements.
     *
     * To get the scores as well, see {@link zunionWithScores}.
     * To store the result in a key as a sorted set, see {@link zunionStore}.
     *
     * @see {@link https://valkey.io/commands/zunion/|valkey.io} for details.
     * @remarks When in cluster mode, all keys in `keys` must map to the same hash slot.
     * @remarks Since Valkey version 6.2.0.
     *
     * @param keys - The keys of the sorted sets.
     * @param options - (Optional) See {@link DecoderOption}.
     * @returns The resulting array of union elements.
     *
     * @example
     * ```typescript
     * await client.zadd("key1", {"member1": 10.5, "member2": 8.2});
     * await client.zadd("key2", {"member1": 9.5});
     * const result = await client.zunion(["key1", "key2"]);
     * console.log(result); // Output: ['member1', 'member2']
     * ```
     */
    public async zunion(
        keys: GlideString[],
        options?: DecoderOption,
    ): Promise<GlideString[]> {
        return this.createWritePromise(createZUnion(keys), options);
    }

    /**
     * Computes the intersection of sorted sets given by the specified `keys` and returns a list of union elements with scores.
     * To get the elements only, see {@link zunion}.
     *
     * @remarks When in cluster mode, all keys in `keys` must map to the same hash slot.
     *
     * @see {@link https://valkey.io/commands/zunion/|valkey.io} for details.
     *
     * @remarks Since Valkey version 6.2.0.
     *
     * @param keys - The keys of the sorted sets with possible formats:
     *  - string[] - for keys only.
     *  - KeyWeight[] - for weighted keys with score multipliers.
     * @param options - (Optional) Additional parameters:
     * - (Optional) `aggregationType`: the aggregation strategy to apply when combining the scores of elements.
     *     If `aggregationType` is not specified, defaults to `AggregationType.SUM`. See {@link AggregationType}.
     * - (Optional) `decoder`: see {@link DecoderOption}.
     * @returns A list of elements and their scores representing the intersection of the sorted sets.
     *
     * @example
     * ```typescript
     * await client.zadd("key1", {"member1": 10.5, "member2": 8.2});
     * await client.zadd("key2", {"member1": 9.5});
     * const result1 = await client.zunionWithScores(["key1", "key2"]);
     * console.log(result1); // Output:
     * // [{ element: 'member1', score: 20 }, { element: 'member2', score: 8.2 }]
     * const result2 = await client.zunionWithScores(["key1", "key2"], "MAX");
     * console.log(result2); // Output:
     * // [{ element: 'member1', score: 10.5}, { element: 'member2', score: 8.2 }]
     * ```
     */
    public async zunionWithScores(
        keys: GlideString[] | KeyWeight[],
        options?: { aggregationType?: AggregationType } & DecoderOption,
    ): Promise<SortedSetDataType> {
        return this.createWritePromise<GlideRecord<number>>(
            createZUnion(keys, options?.aggregationType, true),
            options,
        ).then(convertGlideRecordForSortedSet);
    }

    /**
     * Returns a random member from the sorted set stored at `key`.
     *
     * @see {@link https://valkey.io/commands/zrandmember/|valkey.io} for more details.
     *
     * @param keys - The key of the sorted set.
     * @param options - (Optional) See {@link DecoderOption}.
     * @returns A string representing a random member from the sorted set.
     *     If the sorted set does not exist or is empty, the response will be `null`.
     *
     * @example
     * ```typescript
     * const payload1 = await client.zrandmember("mySortedSet");
     * console.log(payload1); // Output: "Glide" (a random member from the set)
     * ```
     *
     * @example
     * ```typescript
     * const payload2 = await client.zrandmember("nonExistingSortedSet");
     * console.log(payload2); // Output: null since the sorted set does not exist.
     * ```
     */
    public async zrandmember(
        key: GlideString,
        options?: DecoderOption,
    ): Promise<GlideString | null> {
        return this.createWritePromise(createZRandMember(key), options);
    }

    /**
     * Returns random members from the sorted set stored at `key`.
     *
     * @see {@link https://valkey.io/commands/zrandmember/|valkey.io} for more details.
     *
     * @param keys - The key of the sorted set.
     * @param count - The number of members to return.
     *     If `count` is positive, returns unique members.
     *     If negative, allows for duplicates.
     * @param options - (Optional) See {@link DecoderOption}.
     * @returns An `array` of members from the sorted set.
     *     If the sorted set does not exist or is empty, the response will be an empty `array`.
     *
     * @example
     * ```typescript
     * const payload1 = await client.zrandmemberWithCount("mySortedSet", -3);
     * console.log(payload1); // Output: ["Glide", "GLIDE", "node"]
     * ```
     *
     * @example
     * ```typescript
     * const payload2 = await client.zrandmemberWithCount("nonExistingKey", 3);
     * console.log(payload1); // Output: [] since the sorted set does not exist.
     * ```
     */
    public async zrandmemberWithCount(
        key: GlideString,
        count: number,
        options?: DecoderOption,
    ): Promise<GlideString[]> {
        return this.createWritePromise(createZRandMember(key, count), options);
    }

    /**
     * Returns random members with scores from the sorted set stored at `key`.
     *
     * @see {@link https://valkey.io/commands/zrandmember/|valkey.io} for more details.
     *
     * @param keys - The key of the sorted set.
     * @param count - The number of members to return.
     *     If `count` is positive, returns unique members.
     *     If negative, allows for duplicates.
     * @param options - (Optional) See {@link DecoderOption}.
     * @returns A list of {@link KeyWeight} tuples, which store member names and their respective scores.
     *     If the sorted set does not exist or is empty, the response will be an empty `array`.
     *
     * @example
     * ```typescript
     * const payload1 = await client.zrandmemberWithCountWithScore("mySortedSet", -3);
     * console.log(payload1); // Output: [["Glide", 1.0], ["GLIDE", 1.0], ["node", 2.0]]
     * ```
     *
     * @example
     * ```typescript
     * const payload2 = await client.zrandmemberWithCountWithScore("nonExistingKey", 3);
     * console.log(payload1); // Output: [] since the sorted set does not exist.
     * ```
     */
    public async zrandmemberWithCountWithScores(
        key: GlideString,
        count: number,
        options?: DecoderOption,
    ): Promise<KeyWeight[]> {
        return this.createWritePromise(
            createZRandMember(key, count, true),
            options,
        );
    }

    /**
     * Returns the length of the string value stored at `key`.
     *
     * @see {@link https://valkey.io/commands/strlen/|valkey.io} for more details.
     *
     * @param key - The key to check its length.
     * @returns The length of the string value stored at key
     * If `key` does not exist, it is treated as an empty string, and the command returns `0`.
     *
     * @example
     * ```typescript
     * // Example usage of strlen method with an existing key
     * await client.set("key", "GLIDE");
     * const len1 = await client.strlen("key");
     * console.log(len1); // Output: 5
     * ```
     *
     * @example
     * ```typescript
     * // Example usage of strlen method with a non-existing key
     * const len2 = await client.strlen("non_existing_key");
     * console.log(len2); // Output: 0
     * ```
     */
    public async strlen(key: GlideString): Promise<number> {
        return this.createWritePromise(createStrlen(key));
    }

    /**
     * Returns the string representation of the type of the value stored at `key`.
     *
     * @see {@link https://valkey.io/commands/type/|valkey.io} for more details.
     *
     * @param key - The `key` to check its data type.
     * @returns If the `key` exists, the type of the stored value is returned. Otherwise, a "none" string is returned.
     *
     * @example
     * ```typescript
     * // Example usage of type method with a string value
     * await client.set("key", "value");
     * const type = await client.type("key");
     * console.log(type); // Output: 'string'
     * ```
     *
     * @example
     * ```typescript
     * // Example usage of type method with a list
     * await client.lpush("key", ["value"]);
     * const type = await client.type("key");
     * console.log(type); // Output: 'list'
     * ```
     */
    public async type(key: GlideString): Promise<string> {
        return this.createWritePromise(createType(key), {
            decoder: Decoder.String,
        });
    }

    /**
     * Removes and returns the members with the lowest scores from the sorted set stored at `key`.
     * If `count` is provided, up to `count` members with the lowest scores are removed and returned.
     * Otherwise, only one member with the lowest score is removed and returned.
     *
     * @see {@link https://valkey.io/commands/zpopmin/|valkey.io} for more details.
     *
     * @param key - The key of the sorted set.
     * @param options - (Optional) Additional parameters:
     * - (Optional) `count`: the maximum number of popped elements. If not specified, pops one member.
     * - (Optional) `decoder`: see {@link DecoderOption}.
     * @returns A list of the removed members and their scores, ordered from the one with the lowest score to the one with the highest.
     * If `key` doesn't exist, it will be treated as an empty sorted set and the command returns an empty map.
     * If `count` is higher than the sorted set's cardinality, returns all members and their scores.
     *
     * @example
     * ```typescript
     * // Example usage of zpopmin method to remove and return the member with the lowest score from a sorted set
     * const result = await client.zpopmin("my_sorted_set");
     * console.log(result); // Output:
     * // 'member1' with a score of 5.0 has been removed from the sorted set
     * // [{ element: 'member1', score: 5.0 }]
     * ```
     *
     * @example
     * ```typescript
     * // Example usage of zpopmin method to remove and return multiple members with the lowest scores from a sorted set
     * const result = await client.zpopmin("my_sorted_set", 2);
     * console.log(result); // Output:
     * // 'member3' with a score of 7.5 and 'member2' with a score of 8.0 have been removed from the sorted set
     * // [
     * //     { element: 'member3', score: 7.5 },
     * //     { element: 'member2', score: 8.0 }
     * // ]
     * ```
     */
    public async zpopmin(
        key: GlideString,
        options?: { count?: number } & DecoderOption,
    ): Promise<SortedSetDataType> {
        return this.createWritePromise<GlideRecord<number>>(
            createZPopMin(key, options?.count),
            options,
        ).then(convertGlideRecordForSortedSet);
    }

    /**
     * Blocks the connection until it removes and returns a member with the lowest score from the
     * first non-empty sorted set, with the given `key` being checked in the order they
     * are provided.
     * `BZPOPMIN` is the blocking variant of {@link zpopmin}.
     *
     * @see {@link https://valkey.io/commands/bzpopmin/|valkey.io} for more details.
     * @remarks When in cluster mode, `keys` must map to the same hash slot.
     *
     * @param keys - The keys of the sorted sets.
     * @param timeout - The number of seconds to wait for a blocking operation to complete. A value of
     *     `0` will block indefinitely. Since 6.0.0: timeout is interpreted as a double instead of an integer.
     * @param options - (Optional) See {@link DecoderOption}.
     * @returns An `array` containing the key where the member was popped out, the member, itself, and the member score.
     *     If no member could be popped and the `timeout` expired, returns `null`.
     *
     * @example
     * ```typescript
     * const data = await client.bzpopmin(["zset1", "zset2"], 0.5);
     * console.log(data); // Output: ["zset1", "a", 2];
     * ```
     */
    public async bzpopmin(
        keys: GlideString[],
        timeout: number,
        options?: DecoderOption,
    ): Promise<[GlideString, GlideString, number] | null> {
        return this.createWritePromise(createBZPopMin(keys, timeout), options);
    }

    /**
     * Removes and returns the members with the highest scores from the sorted set stored at `key`.
     * If `count` is provided, up to `count` members with the highest scores are removed and returned.
     * Otherwise, only one member with the highest score is removed and returned.
     *
     * @see {@link https://valkey.io/commands/zpopmax/|valkey.io} for more details.
     *
     * @param key - The key of the sorted set.
     * @param options - (Optional) Additional parameters:
     * - (Optional) `count`: the maximum number of popped elements. If not specified, pops one member.
     * - (Optional) `decoder`: see {@link DecoderOption}.
     * @returns A list of the removed members and their scores, ordered from the one with the highest score to the one with the lowest.
     * If `key` doesn't exist, it will be treated as an empty sorted set and the command returns an empty map.
     * If `count` is higher than the sorted set's cardinality, returns all members and their scores, ordered from highest to lowest.
     *
     * @example
     * ```typescript
     * // Example usage of zpopmax method to remove and return the member with the highest score from a sorted set
     * const result = await client.zpopmax("my_sorted_set");
     * console.log(result); // Output:
     * // 'member1' with a score of 10.0 has been removed from the sorted set
     * // [{ element: 'member1', score: 10.0 }]
     * ```
     *
     * @example
     * ```typescript
     * // Example usage of zpopmax method to remove and return multiple members with the highest scores from a sorted set
     * const result = await client.zpopmax("my_sorted_set", 2);
     * console.log(result); // Output:
     * // 'member3' with a score of 7.5 and 'member2' with a score of 8.0 have been removed from the sorted set
     * // [
     * //     { element: 'member3', score: 7.5 },
     * //     { element: 'member2', score: 8.0 }
     * // ]
     * ```
     */
    public async zpopmax(
        key: GlideString,
        options?: { count?: number } & DecoderOption,
    ): Promise<SortedSetDataType> {
        return this.createWritePromise<GlideRecord<number>>(
            createZPopMax(key, options?.count),
            options,
        ).then(convertGlideRecordForSortedSet);
    }

    /**
     * Blocks the connection until it removes and returns a member with the highest score from the
     * first non-empty sorted set, with the given `key` being checked in the order they
     * are provided.
     * `BZPOPMAX` is the blocking variant of {@link zpopmax}.
     *
     * @see {@link https://valkey.io/commands/zpopmax/|valkey.io} for more details.
     * @remarks When in cluster mode, `keys` must map to the same hash slot.
     *
     * @param keys - The keys of the sorted sets.
     * @param timeout - The number of seconds to wait for a blocking operation to complete. A value of
     *     `0` will block indefinitely. Since 6.0.0: timeout is interpreted as a double instead of an integer.
     * @param options - (Optional) See {@link DecoderOption}.
     * @returns An `array` containing the key where the member was popped out, the member, itself, and the member score.
     *     If no member could be popped and the `timeout` expired, returns `null`.
     *
     * @example
     * ```typescript
     * const data = await client.bzpopmax(["zset1", "zset2"], 0.5);
     * console.log(data); // Output: ["zset1", "c", 2];
     * ```
     */
    public async bzpopmax(
        keys: GlideString[],
        timeout: number,
        options?: DecoderOption,
    ): Promise<[GlideString, GlideString, number] | null> {
        return this.createWritePromise(createBZPopMax(keys, timeout), options);
    }

    /**
     * Returns the remaining time to live of `key` that has a timeout, in milliseconds.
     *
     * @see {@link https://valkey.io/commands/pttl/|valkey.io} for more details.
     *
     * @param key - The key to return its timeout.
     * @returns TTL in milliseconds, `-2` if `key` does not exist, `-1` if `key` exists but has no associated expire.
     *
     * @example
     * ```typescript
     * // Example usage of pttl method with an existing key
     * const result = await client.pttl("my_key");
     * console.log(result); // Output: 5000 - Indicates that the key "my_key" has a remaining time to live of 5000 milliseconds.
     * ```
     *
     * @example
     * ```typescript
     * // Example usage of pttl method with a non-existing key
     * const result = await client.pttl("non_existing_key");
     * console.log(result); // Output: -2 - Indicates that the key "non_existing_key" does not exist.
     * ```
     *
     * @example
     * ```typescript
     * // Example usage of pttl method with an exisiting key that has no associated expire.
     * const result = await client.pttl("key");
     * console.log(result); // Output: -1 - Indicates that the key "key" has no associated expire.
     * ```
     */
    public async pttl(key: GlideString): Promise<number> {
        return this.createWritePromise(createPTTL(key));
    }

    /**
     * Removes all elements in the sorted set stored at `key` with rank between `start` and `end`.
     * Both `start` and `end` are zero-based indexes with 0 being the element with the lowest score.
     * These indexes can be negative numbers, where they indicate offsets starting at the element with the highest score.
     *
     * @see {@link https://valkey.io/commands/zremrangebyrank/|valkey.io} for more details.
     *
     * @param key - The key of the sorted set.
     * @param start - The starting point of the range.
     * @param end - The end of the range.
     * @returns The number of members removed.
     * If `start` exceeds the end of the sorted set, or if `start` is greater than `end`, 0 returned.
     * If `end` exceeds the actual end of the sorted set, the range will stop at the actual end of the sorted set.
     * If `key` does not exist 0 will be returned.
     *
     * @example
     * ```typescript
     * // Example usage of zremRangeByRank method
     * const result = await client.zremRangeByRank("my_sorted_set", 0, 2);
     * console.log(result); // Output: 3 - Indicates that three elements have been removed from the sorted set "my_sorted_set" between ranks 0 and 2.
     * ```
     */
    public async zremRangeByRank(
        key: GlideString,
        start: number,
        end: number,
    ): Promise<number> {
        return this.createWritePromise(createZRemRangeByRank(key, start, end));
    }

    /**
     * Removes all elements in the sorted set stored at `key` with lexicographical order between `minLex` and `maxLex`.
     *
     * @see {@link https://valkey.io/commands/zremrangebylex/|valkey.io} for more details.
     *
     * @param key - The key of the sorted set.
     * @param minLex - The minimum lex to count from. Can be negative infinity, or a specific lex and inclusivity.
     * @param maxLex - The maximum lex to count up to. Can be positive infinity, or a specific lex and inclusivity.
     * @returns The number of members removed.
     * If `key` does not exist, it is treated as an empty sorted set, and the command returns 0.
     * If `minLex` is greater than `maxLex`, 0 is returned.
     *
     * @example
     * ```typescript
     * // Example usage of zremRangeByLex method to remove members from a sorted set based on lexicographical order range
     * const result = await client.zremRangeByLex("my_sorted_set", { value: "a", isInclusive: false }, { value: "e" });
     * console.log(result); // Output: 4 - Indicates that 4 members, with lexicographical values ranging from "a" (exclusive) to "e" (inclusive), have been removed from "my_sorted_set".
     * ```
     *
     * @example
     * ```typescript
     * // Example usage of zremRangeByLex method when the sorted set does not exist
     * const result = await client.zremRangeByLex("non_existing_sorted_set", InfBoundary.NegativeInfinity, { value: "e" });
     * console.log(result); // Output: 0 - Indicates that no elements were removed.
     * ```
     */
    public async zremRangeByLex(
        key: GlideString,
        minLex: Boundary<GlideString>,
        maxLex: Boundary<GlideString>,
    ): Promise<number> {
        return this.createWritePromise(
            createZRemRangeByLex(key, minLex, maxLex),
        );
    }

    /**
     * Removes all elements in the sorted set stored at `key` with a score between `minScore` and `maxScore`.
     *
     * @see {@link https://valkey.io/commands/zremrangebyscore/|valkey.io} for more details.
     *
     * @param key - The key of the sorted set.
     * @param minScore - The minimum score to remove from. Can be negative infinity, or specific score and inclusivity.
     * @param maxScore - The maximum score to remove to. Can be positive infinity, or specific score and inclusivity.
     * @returns The number of members removed.
     * If `key` does not exist, it is treated as an empty sorted set, and the command returns 0.
     * If `minScore` is greater than `maxScore`, 0 is returned.
     *
     * @example
     * ```typescript
     * // Example usage of zremRangeByScore method to remove members from a sorted set based on score range
     * const result = await client.zremRangeByScore("my_sorted_set", { value: 5.0, isInclusive: true }, InfBoundary.PositiveInfinity);
     * console.log(result); // Output: 2 - Indicates that 2 members with scores between 5.0 (inclusive) and +inf have been removed from the sorted set "my_sorted_set".
     * ```
     *
     * @example
     * ```typescript
     * // Example usage of zremRangeByScore method when the sorted set does not exist
     * const result = await client.zremRangeByScore("non_existing_sorted_set", { value: 5.0, isInclusive: true }, { value: 10.0, isInclusive: false });
     * console.log(result); // Output: 0 - Indicates that no members were removed as the sorted set "non_existing_sorted_set" does not exist.
     * ```
     */
    public async zremRangeByScore(
        key: GlideString,
        minScore: Boundary<number>,
        maxScore: Boundary<number>,
    ): Promise<number> {
        return this.createWritePromise(
            createZRemRangeByScore(key, minScore, maxScore),
        );
    }

    /**
     * Returns the number of members in the sorted set stored at 'key' with scores between 'minLex' and 'maxLex'.
     *
     * @see {@link https://valkey.io/commands/zlexcount/|valkey.io} for more details.
     *
     * @param key - The key of the sorted set.
     * @param minLex - The minimum lex to count from. Can be negative infinity, or a specific lex and inclusivity.
     * @param maxLex - The maximum lex to count up to. Can be positive infinity, or a specific lex and inclusivity.
     * @returns The number of members in the specified lex range.
     * If 'key' does not exist, it is treated as an empty sorted set, and the command returns '0'.
     * If maxLex is less than minLex, '0' is returned.
     *
     * @example
     * ```typescript
     * const result = await client.zlexcount("my_sorted_set", {value: "c"}, InfBoundary.PositiveInfinity);
     * console.log(result); // Output: 2 - Indicates that there are 2 members with lex scores between "c" (inclusive) and positive infinity in the sorted set "my_sorted_set".
     * ```
     *
     * @example
     * ```typescript
     * const result = await client.zlexcount("my_sorted_set", {value: "c"}, {value: "k", isInclusive: false});
     * console.log(result); // Output: 1 - Indicates that there is one member with a lex score between "c" (inclusive) and "k" (exclusive) in the sorted set "my_sorted_set".
     * ```
     */
    public async zlexcount(
        key: GlideString,
        minLex: Boundary<GlideString>,
        maxLex: Boundary<GlideString>,
    ): Promise<number> {
        return this.createWritePromise(createZLexCount(key, minLex, maxLex));
    }

    /**
     * Returns the rank of `member` in the sorted set stored at `key`, with scores ordered from low to high.
     * To get the rank of `member` with its score, see {@link zrankWithScore}.
     *
     * @see {@link https://valkey.io/commands/zrank/|valkey.io} for more details.
     *
     * @param key - The key of the sorted set.
     * @param member - The member whose rank is to be retrieved.
     * @returns The rank of `member` in the sorted set.
     * If `key` doesn't exist, or if `member` is not present in the set, null will be returned.
     *
     * @example
     * ```typescript
     * // Example usage of zrank method to retrieve the rank of a member in a sorted set
     * const result = await client.zrank("my_sorted_set", "member2");
     * console.log(result); // Output: 1 - Indicates that "member2" has the second-lowest score in the sorted set "my_sorted_set".
     * ```
     *
     * @example
     * ```typescript
     * // Example usage of zrank method with a non-existing member
     * const result = await client.zrank("my_sorted_set", "non_existing_member");
     * console.log(result); // Output: null - Indicates that "non_existing_member" is not present in the sorted set "my_sorted_set".
     * ```
     */
    public async zrank(
        key: GlideString,
        member: GlideString,
    ): Promise<number | null> {
        return this.createWritePromise(createZRank(key, member));
    }

    /**
     * Returns the rank of `member` in the sorted set stored at `key` with its score, where scores are ordered from the lowest to highest.
     *
     * @see {@link https://valkey.io/commands/zrank/|valkey.io} for more details.
     * @remarks Since Valkey version 7.2.0.
     *
     * @param key - The key of the sorted set.
     * @param member - The member whose rank is to be retrieved.
     * @returns A list containing the rank and score of `member` in the sorted set.
     * If `key` doesn't exist, or if `member` is not present in the set, null will be returned.
     *
     * @example
     * ```typescript
     * // Example usage of zrank_withscore method to retrieve the rank and score of a member in a sorted set
     * const result = await client.zrank_withscore("my_sorted_set", "member2");
     * console.log(result); // Output: [1, 6.0] - Indicates that "member2" with score 6.0 has the second-lowest score in the sorted set "my_sorted_set".
     * ```
     *
     * @example
     * ```typescript
     * // Example usage of zrank_withscore method with a non-existing member
     * const result = await client.zrank_withscore("my_sorted_set", "non_existing_member");
     * console.log(result); // Output: null - Indicates that "non_existing_member" is not present in the sorted set "my_sorted_set".
     * ```
     */
    public async zrankWithScore(
        key: GlideString,
        member: GlideString,
    ): Promise<[number, number] | null> {
        return this.createWritePromise(createZRank(key, member, true));
    }

    /**
     * Returns the rank of `member` in the sorted set stored at `key`, where
     * scores are ordered from the highest to lowest, starting from `0`.
     * To get the rank of `member` with its score, see {@link zrevrankWithScore}.
     *
     * @see {@link https://valkey.io/commands/zrevrank/|valkey.io} for more details.
     *
     * @param key - The key of the sorted set.
     * @param member - The member whose rank is to be retrieved.
     * @returns The rank of `member` in the sorted set, where ranks are ordered from high to low based on scores.
     *     If `key` doesn't exist, or if `member` is not present in the set, `null` will be returned.
     *
     * @example
     * ```typescript
     * const result = await client.zrevrank("my_sorted_set", "member2");
     * console.log(result); // Output: 1 - Indicates that "member2" has the second-highest score in the sorted set "my_sorted_set".
     * ```
     */
    public async zrevrank(
        key: GlideString,
        member: GlideString,
    ): Promise<number | null> {
        return this.createWritePromise(createZRevRank(key, member));
    }

    /**
     * Returns the rank of `member` in the sorted set stored at `key` with its
     * score, where scores are ordered from the highest to lowest, starting from `0`.
     *
     * @see {@link https://valkey.io/commands/zrevrank/|valkey.io} for more details.
     * @remarks Since Valkey version 7.2.0.
     *
     * @param key - The key of the sorted set.
     * @param member - The member whose rank is to be retrieved.
     * @returns A list containing the rank and score of `member` in the sorted set, where ranks
     *     are ordered from high to low based on scores.
     *     If `key` doesn't exist, or if `member` is not present in the set, `null` will be returned.
     *
     * @example
     * ```typescript
     * const result = await client.zrevankWithScore("my_sorted_set", "member2");
     * console.log(result); // Output: [1, 6.0] - Indicates that "member2" with score 6.0 has the second-highest score in the sorted set "my_sorted_set".
     * ```
     */
    public async zrevrankWithScore(
        key: GlideString,
        member: GlideString,
    ): Promise<[number, number] | null> {
        return this.createWritePromise(createZRevRankWithScore(key, member));
    }

    /**
     * Adds an entry to the specified stream stored at `key`. If the `key` doesn't exist, the stream is created.
     *
     * @see {@link https://valkey.io/commands/xadd/|valkey.io} for more details.
     *
     * @param key - The key of the stream.
     * @param values - field-value pairs to be added to the entry.
     * @param options - options detailing how to add to the stream.
     * @param options - (Optional) See {@link StreamAddOptions} and {@link DecoderOption}.
     * @returns The id of the added entry, or `null` if `options.makeStream` is set to `false` and no stream with the matching `key` exists.
     */
    public async xadd(
        key: GlideString,
        values: [GlideString, GlideString][],
        options?: StreamAddOptions & DecoderOption,
    ): Promise<GlideString | null> {
        return this.createWritePromise(
            createXAdd(key, values, options),
            options,
        );
    }

    /**
     * Removes the specified entries by id from a stream, and returns the number of entries deleted.
     *
     * @see {@link https://valkey.io/commands/xdel/|valkey.io} for more details.
     *
     * @param key - The key of the stream.
     * @param ids - An array of entry ids.
     * @returns The number of entries removed from the stream. This number may be less than the number of entries in
     *      `ids`, if the specified `ids` don't exist in the stream.
     *
     * @example
     * ```typescript
     * console.log(await client.xdel("key", ["1538561698944-0", "1538561698944-1"]));
     * // Output is 2 since the stream marked 2 entries as deleted.
     * ```
     */
    public async xdel(key: GlideString, ids: GlideString[]): Promise<number> {
        return this.createWritePromise(createXDel(key, ids));
    }

    /**
     * Trims the stream stored at `key` by evicting older entries.
     *
     * @see {@link https://valkey.io/commands/xtrim/|valkey.io} for more details.
     *
     * @param key - the key of the stream
     * @param options - options detailing how to trim the stream.
     * @returns The number of entries deleted from the stream. If `key` doesn't exist, 0 is returned.
     */
    public async xtrim(
        key: GlideString,
        options: StreamTrimOptions,
    ): Promise<number> {
        return this.createWritePromise(createXTrim(key, options));
    }

    /**
     * Reads entries from the given streams.
     *
     * @see {@link https://valkey.io/commands/xread/|valkey.io} for more details.
     *
     * @param keys_and_ids - An object of stream keys and entry IDs to read from.
     * @param options - (Optional) Parameters detailing how to read the stream - see {@link StreamReadOptions} and {@link DecoderOption}.
     * @returns A list of stream keys with a `Record` of stream IDs mapped to an `Array` of entries or `null` if key does not exist.
     *
     * @example
     * ```typescript
     * const streamResults = await client.xread({"my_stream": "0-0", "writers": "0-0"});
     * console.log(result); // Output:
     * // [
     * //     {
     * //         key: "my_stream",
     * //         value: {
     * //             "1526984818136-0": [["duration", "1532"], ["event-id", "5"], ["user-id", "7782813"]],
     * //             "1526999352406-0": [["duration", "812"], ["event-id", "9"], ["user-id", "388234"]],
     * //         }
     * //     },
     * //     {
     * //         key: "writers",
     * //         value: {
     * //             "1526985676425-0": [["name", "Virginia"], ["surname", "Woolf"]],
     * //             "1526985685298-0": [["name", "Jane"], ["surname", "Austen"]],
     * //         }
     * //     }
     * // ]
     * ```
     */
    public async xread(
        keys_and_ids: Record<string, GlideString> | GlideRecord<GlideString>,
        options?: StreamReadOptions & DecoderOption,
    ): Promise<GlideRecord<StreamEntryDataType> | null> {
        return this.createWritePromise<GlideRecord<
            GlideRecord<[GlideString, GlideString][]>
        > | null>(
            createXRead(convertKeysAndEntries(keys_and_ids), options),
            options,
        ).then(
            (res) =>
                res?.map((k) => {
                    return {
                        key: k.key,
                        value: convertGlideRecordToRecord(k.value),
                    };
                }) ?? null,
        );
    }

    /**
     * Reads entries from the given streams owned by a consumer group.
     *
     * @see {@link https://valkey.io/commands/xreadgroup/|valkey.io} for details.
     *
     * @param group - The consumer group name.
     * @param consumer - The group consumer.
     * @param keys_and_ids - An object of stream keys and entry IDs to read from.
     *     Use the special entry ID of `">"` to receive only new messages.
     * @param options - (Optional) Parameters detailing how to read the stream - see {@link StreamReadGroupOptions} and {@link DecoderOption}.
     * @returns A list of stream keys with a `Record` of stream IDs mapped to an `Array` of entries.
     *     Returns `null` if there is no stream that can be served.
     *
     * @example
     * ```typescript
     * const streamResults = await client.xreadgroup("my_group", "my_consumer", {"my_stream": "0-0", "writers_stream": "0-0", "readers_stream", ">"});
     * console.log(result); // Output:
     * // [
     * //     {
     * //         key: "my_stream",
     * //         value: {
     * //             "1526984818136-0": [["duration", "1532"], ["event-id", "5"], ["user-id", "7782813"]],
     * //             "1526999352406-0": [["duration", "812"], ["event-id", "9"], ["user-id", "388234"]],
     * //         }
     * //     },
     * //     {
     * //         key: "writers_stream",
     * //         value: {
     * //             "1526985676425-0": [["name", "Virginia"], ["surname", "Woolf"]],
     * //             "1526985685298-0": null,                                          // entry was deleted
     * //         }
     * //     },
     * //     {
     * //         key: "readers_stream",                                                // stream is empty
     * //         value: {}
     * //     }
     * // ]
     * ```
     */
    public async xreadgroup(
        group: GlideString,
        consumer: GlideString,
        keys_and_ids: Record<string, GlideString> | GlideRecord<GlideString>,
        options?: StreamReadGroupOptions & DecoderOption,
    ): Promise<GlideRecord<
        Record<string, [GlideString, GlideString][] | null>
    > | null> {
        return this.createWritePromise<GlideRecord<
            GlideRecord<[GlideString, GlideString][] | null>
        > | null>(
            createXReadGroup(
                group,
                consumer,
                convertKeysAndEntries(keys_and_ids),
                options,
            ),
            options,
        ).then(
            (res) =>
                res?.map((k) => {
                    return {
                        key: k.key,
                        value: convertGlideRecordToRecord(k.value),
                    };
                }) ?? null,
        );
    }

    /**
     * Returns the number of entries in the stream stored at `key`.
     *
     * @see {@link https://valkey.io/commands/xlen/|valkey.io} for more details.
     *
     * @param key - The key of the stream.
     * @returns The number of entries in the stream. If `key` does not exist, returns `0`.
     *
     * @example
     * ```typescript
     * const numEntries = await client.xlen("my_stream");
     * console.log(numEntries); // Output: 2 - "my_stream" contains 2 entries.
     * ```
     */
    public async xlen(key: GlideString): Promise<number> {
        return this.createWritePromise(createXLen(key));
    }

    /**
     * Returns stream message summary information for pending messages matching a given range of IDs.
     *
     * @see {@link https://valkey.io/commands/xpending/|valkey.io} for more details.
     *
     * @param key - The key of the stream.
     * @param group - The consumer group name.
     * @returns An `array` that includes the summary of the pending messages. See example for more details.
     * @example
     * ```typescript
     * console.log(await client.xpending("my_stream", "my_group")); // Output:
     * // [
     * //     42,                            // The total number of pending messages
     * //     "1722643465939-0",             // The smallest ID among the pending messages
     * //     "1722643484626-0",             // The greatest ID among the pending messages
     * //     [                              // A 2D-`array` of every consumer in the group
     * //         [ "consumer1", "10" ],     // with at least one pending message, and the
     * //         [ "consumer2", "32" ],     // number of pending messages it has
     * //     ]
     * // ]
     * ```
     */
    public async xpending(
        key: GlideString,
        group: GlideString,
    ): Promise<[number, GlideString, GlideString, [GlideString, number][]]> {
        return this.createWritePromise(createXPending(key, group));
    }

    /**
     * Returns an extended form of stream message information for pending messages matching a given range of IDs.
     *
     * @see {@link https://valkey.io/commands/xpending/|valkey.io} for more details.
     *
     * @param key - The key of the stream.
     * @param group - The consumer group name.
     * @param options - Additional options to filter entries, see {@link StreamPendingOptions}.
     * @returns A 2D-`array` of 4-tuples containing extended message information. See example for more details.
     *
     * @example
     * ```typescript
     * console.log(await client.xpending("my_stream", "my_group"), {
     *     start: { value: "0-1", isInclusive: true },
     *     end: InfBoundary.PositiveInfinity,
     *     count: 2,
     *     consumer: "consumer1"
     * }); // Output:
     * // [
     * //     [
     * //         "1722643465939-0",  // The ID of the message
     * //         "consumer1",        // The name of the consumer that fetched the message and has still to acknowledge it
     * //         174431,             // The number of milliseconds that elapsed since the last time this message was delivered to this consumer
     * //         1                   // The number of times this message was delivered
     * //     ],
     * //     [
     * //         "1722643484626-0",
     * //         "consumer1",
     * //         202231,
     * //         1
     * //     ]
     * // ]
     * ```
     */
    public async xpendingWithOptions(
        key: GlideString,
        group: GlideString,
        options: StreamPendingOptions,
    ): Promise<[GlideString, GlideString, number, number][]> {
        return this.createWritePromise(createXPending(key, group, options));
    }

    /**
     * Returns the list of all consumers and their attributes for the given consumer group of the
     * stream stored at `key`.
     *
     * @see {@link https://valkey.io/commands/xinfo-consumers/|valkey.io} for more details.
     *
     * @param key - The key of the stream.
     * @param group - The consumer group name.
     * @param options - (Optional) See {@link DecoderOption}.
     * @returns An `Array` of `Records`, where each mapping contains the attributes
     *     of a consumer for the given consumer group of the stream at `key`.
     *
     * @example
     * ```typescript
     * const result = await client.xinfoConsumers("my_stream", "my_group");
     * console.log(result); // Output:
     * // [
     * //     {
     * //         "name": "Alice",
     * //         "pending": 1,
     * //         "idle": 9104628,
     * //         "inactive": 18104698   // Added in 7.2.0
     * //     },
     * //     ...
     * // ]
     * ```
     */
    public async xinfoConsumers(
        key: GlideString,
        group: GlideString,
        options?: DecoderOption,
    ): Promise<Record<string, GlideString | number>[]> {
        return this.createWritePromise<GlideRecord<GlideString | number>[]>(
            createXInfoConsumers(key, group),
            options,
        ).then((res) => res.map(convertGlideRecordToRecord));
    }

    /**
     * Returns the list of all consumer groups and their attributes for the stream stored at `key`.
     *
     * @see {@link https://valkey.io/commands/xinfo-groups/|valkey.io} for details.
     *
     * @param key - The key of the stream.
     * @param options - (Optional) See {@link DecoderOption}.
     * @returns An array of maps, where each mapping represents the
     *     attributes of a consumer group for the stream at `key`.
     * @example
     * ```typescript
     *     <pre>{@code
     * const result = await client.xinfoGroups("my_stream");
     * console.log(result); // Output:
     * // [
     * //     {
     * //         "name": "mygroup",
     * //         "consumers": 2,
     * //         "pending": 2,
     * //         "last-delivered-id": "1638126030001-0",
     * //         "entries-read": 2,                       // Added in version 7.0.0
     * //         "lag": 0                                 // Added in version 7.0.0
     * //     },
     * //     {
     * //         "name": "some-other-group",
     * //         "consumers": 1,
     * //         "pending": 0,
     * //         "last-delivered-id": "0-0",
     * //         "entries-read": null,                    // Added in version 7.0.0
     * //         "lag": 1                                 // Added in version 7.0.0
     * //     }
     * // ]
     * ```
     */
    public async xinfoGroups(
        key: string,
        options?: DecoderOption,
    ): Promise<Record<string, GlideString | number | null>[]> {
        return this.createWritePromise<
            GlideRecord<GlideString | number | null>[]
        >(createXInfoGroups(key), options).then((res) =>
            res.map(convertGlideRecordToRecord),
        );
    }

    /**
     * Changes the ownership of a pending message.
     *
     * @see {@link https://valkey.io/commands/xclaim/|valkey.io} for more details.
     *
     * @param key - The key of the stream.
     * @param group - The consumer group name.
     * @param consumer - The group consumer.
     * @param minIdleTime - The minimum idle time for the message to be claimed.
     * @param ids - An array of entry ids.
     * @param options - (Optional) See {@link StreamClaimOptions} and {@link DecoderOption}.
     * @returns A `Record` of message entries that are claimed by the consumer.
     *
     * @example
     * ```typescript
     * const result = await client.xclaim("myStream", "myGroup", "myConsumer", 42,
     *     ["1-0", "2-0", "3-0"], { idle: 500, retryCount: 3, isForce: true });
     * console.log(result); // Output:
     * // {
     * //     "2-0": [["duration", "1532"], ["event-id", "5"], ["user-id", "7782813"]]
     * // }
     * ```
     */
    public async xclaim(
        key: GlideString,
        group: GlideString,
        consumer: GlideString,
        minIdleTime: number,
        ids: GlideString[],
        options?: StreamClaimOptions & DecoderOption,
    ): Promise<StreamEntryDataType> {
        return this.createWritePromise<
            GlideRecord<[GlideString, GlideString][]>
        >(
            createXClaim(key, group, consumer, minIdleTime, ids, options),
            options,
        ).then(convertGlideRecordToRecord);
    }

    /**
     * Transfers ownership of pending stream entries that match the specified criteria.
     *
     * @see {@link https://valkey.io/commands/xautoclaim/|valkey.io} for more details.
     * @remarks Since Valkey version 6.2.0.
     *
     * @param key - The key of the stream.
     * @param group - The consumer group name.
     * @param consumer - The group consumer.
     * @param minIdleTime - The minimum idle time for the message to be claimed.
     * @param start - Filters the claimed entries to those that have an ID equal or greater than the
     *     specified value.
     * @param options - (Optional) Additional parameters:
     * - (Optional) `count`: the number of claimed entries.
     * - (Optional) `decoder`: see {@link DecoderOption}.
     * @returns A `tuple` containing the following elements:
     *   - A stream ID to be used as the start argument for the next call to `XAUTOCLAIM`. This ID is
     *     equivalent to the next ID in the stream after the entries that were scanned, or "0-0" if
     *     the entire stream was scanned.
     *   - A `Record` of the claimed entries.
     *   - If you are using Valkey 7.0.0 or above, the response list will also include a list containing
     *     the message IDs that were in the Pending Entries List but no longer exist in the stream.
     *     These IDs are deleted from the Pending Entries List.
     *
     * @example
     * ```typescript
     * const result = await client.xautoclaim("myStream", "myGroup", "myConsumer", 42, "0-0", 25);
     * console.log(result); // Output:
     * // [
     * //     "1609338788321-0",                // value to be used as `start` argument
     * //                                       // for the next `xautoclaim` call
     * //     {
     * //         "1609338752495-0": [          // claimed entries
     * //             ["field 1", "value 1"],
     * //             ["field 2", "value 2"]
     * //         ]
     * //     },
     * //     [
     * //         "1594324506465-0",            // array of IDs of deleted messages,
     * //         "1594568784150-0"             // included in the response only on valkey 7.0.0 and above
     * //     ]
     * // ]
     * ```
     */
    public async xautoclaim(
        key: GlideString,
        group: GlideString,
        consumer: GlideString,
        minIdleTime: number,
        start: GlideString,
        options?: { count?: number } & DecoderOption,
    ): Promise<[GlideString, StreamEntryDataType, GlideString[]?]> {
        return this.createWritePromise<
            [
                GlideString,
                GlideRecord<[GlideString, GlideString][]>,
                GlideString[],
            ]
        >(
            createXAutoClaim(
                key,
                group,
                consumer,
                minIdleTime,
                start,
                options?.count,
            ),
            options,
        ).then((res) =>
            res.length === 3
                ? [res[0], convertGlideRecordToRecord(res[1]), res[2]]
                : [res[0], convertGlideRecordToRecord(res[1])],
        );
    }

    /**
     * Transfers ownership of pending stream entries that match the specified criteria.
     *
     * @see {@link https://valkey.io/commands/xautoclaim/|valkey.io} for more details.
     * @remarks Since Valkey version 6.2.0.
     *
     * @param key - The key of the stream.
     * @param group - The consumer group name.
     * @param consumer - The group consumer.
     * @param minIdleTime - The minimum idle time for the message to be claimed.
     * @param start - Filters the claimed entries to those that have an ID equal or greater than the
     *     specified value.
     * @param count - (Optional) Limits the number of claimed entries to the specified value.
     * @returns An `array` containing the following elements:
     *   - A stream ID to be used as the start argument for the next call to `XAUTOCLAIM`. This ID is
     *     equivalent to the next ID in the stream after the entries that were scanned, or "0-0" if
     *     the entire stream was scanned.
     *   - A list of the IDs for the claimed entries.
     *   - If you are using Valkey 7.0.0 or above, the response list will also include a list containing
     *     the message IDs that were in the Pending Entries List but no longer exist in the stream.
     *     These IDs are deleted from the Pending Entries List.
     *
     * @example
     * ```typescript
     * const result = await client.xautoclaim("myStream", "myGroup", "myConsumer", 42, "0-0", 25);
     * console.log(result); // Output:
     * // [
     * //     "1609338788321-0",                // value to be used as `start` argument
     * //                                       // for the next `xautoclaim` call
     * //     [
     * //         "1609338752495-0",            // claimed entries
     * //         "1609338752495-1",
     * //     ],
     * //     [
     * //         "1594324506465-0",            // array of IDs of deleted messages,
     * //         "1594568784150-0"             // included in the response only on valkey 7.0.0 and above
     * //     ]
     * // ]
     * ```
     */
    public async xautoclaimJustId(
        key: string,
        group: string,
        consumer: string,
        minIdleTime: number,
        start: string,
        count?: number,
    ): Promise<[string, string[], string[]?]> {
        return this.createWritePromise(
            createXAutoClaim(
                key,
                group,
                consumer,
                minIdleTime,
                start,
                count,
                true,
            ),
        );
    }

    /**
     * Changes the ownership of a pending message. This function returns an `array` with
     * only the message/entry IDs, and is equivalent to using `JUSTID` in the Valkey API.
     *
     * @see {@link https://valkey.io/commands/xclaim/|valkey.io} for more details.
     *
     * @param key - The key of the stream.
     * @param group - The consumer group name.
     * @param consumer - The group consumer.
     * @param minIdleTime - The minimum idle time for the message to be claimed.
     * @param ids - An array of entry ids.
     * @param options - (Optional) Stream claim options {@link StreamClaimOptions}.
     * @returns An `array` of message ids claimed by the consumer.
     *
     * @example
     * ```typescript
     * const result = await client.xclaimJustId("my_stream", "my_group", "my_consumer", 42,
     *     ["1-0", "2-0", "3-0"], { idle: 500, retryCount: 3, isForce: true });
     * console.log(result); // Output: [ "2-0", "3-0" ]
     * ```
     */
    public async xclaimJustId(
        key: string,
        group: string,
        consumer: string,
        minIdleTime: number,
        ids: string[],
        options?: StreamClaimOptions,
    ): Promise<string[]> {
        return this.createWritePromise(
            createXClaim(key, group, consumer, minIdleTime, ids, options, true),
        );
    }

    /**
     * Creates a new consumer group uniquely identified by `groupname` for the stream stored at `key`.
     *
     * @see {@link https://valkey.io/commands/xgroup-create/|valkey.io} for more details.
     *
     * @param key - The key of the stream.
     * @param groupName - The newly created consumer group name.
     * @param id - Stream entry ID that specifies the last delivered entry in the stream from the new
     *     group’s perspective. The special ID `"$"` can be used to specify the last entry in the stream.
     * @returns `"OK"`.
     *
     * @example
     * ```typescript
     * // Create the consumer group "mygroup", using zero as the starting ID:
     * console.log(await client.xgroupCreate("mystream", "mygroup", "0-0")); // Output is "OK"
     * ```
     */
    public async xgroupCreate(
        key: GlideString,
        groupName: GlideString,
        id: GlideString,
        options?: StreamGroupOptions,
    ): Promise<"OK"> {
        return this.createWritePromise(
            createXGroupCreate(key, groupName, id, options),
            { decoder: Decoder.String },
        );
    }

    /**
     * Destroys the consumer group `groupname` for the stream stored at `key`.
     *
     * @see {@link https://valkey.io/commands/xgroup-destroy/|valkey.io} for more details.
     *
     * @param key - The key of the stream.
     * @param groupname - The newly created consumer group name.
     * @returns `true` if the consumer group is destroyed. Otherwise, `false`.
     *
     * @example
     * ```typescript
     * // Destroys the consumer group "mygroup"
     * console.log(await client.xgroupDestroy("mystream", "mygroup")); // Output is true
     * ```
     */
    public async xgroupDestroy(
        key: GlideString,
        groupName: GlideString,
    ): Promise<boolean> {
        return this.createWritePromise(createXGroupDestroy(key, groupName));
    }

    /**
     * Returns information about the stream stored at `key`.
     *
     * @see {@link https://valkey.io/commands/xinfo-stream/|valkey.io} for more details.
     *
     * @param key - The key of the stream.
     * @param options - (Optional) Additional parameters:
     * - (Optional) `fullOptions`: If `true`, returns verbose information with a limit of the first 10 PEL entries.
     * If `number` is specified, returns verbose information limiting the returned PEL entries.
     * If `0` is specified, returns verbose information with no limit.
     * - (Optional) `decoder`: see {@link DecoderOption}.
     * @returns A {@link ReturnTypeXinfoStream} of detailed stream information for the given `key`. See
     *     the example for a sample response.
     *
     * @example
     * ```typescript
     * const infoResult = await client.xinfoStream("my_stream");
     * console.log(infoResult);
     * // Output: {
     * //   length: 2,
     * //   'radix-tree-keys': 1,
     * //   'radix-tree-nodes': 2,
     * //   'last-generated-id': '1719877599564-1',
     * //   'max-deleted-entry-id': '0-0',
     * //   'entries-added': 2,
     * //   'recorded-first-entry-id': '1719877599564-0',
     * //   'first-entry': [ '1719877599564-0', ['some_field", "some_value', ...] ],
     * //   'last-entry': [ '1719877599564-0', ['some_field", "some_value', ...] ],
     * //   groups: 1,
     * // }
     * ```
     *
     * @example
     * ```typescript
     * const infoResult = await client.xinfoStream("my_stream", true); // default limit of 10 entries
     * const infoResult = await client.xinfoStream("my_stream", 15); // limit of 15 entries
     * console.log(infoResult);
     * // Output: {
     * //   'length': 2,
     * //   'radix-tree-keys': 1,
     * //   'radix-tree-nodes': 2,
     * //   'last-generated-id': '1719877599564-1',
     * //   'max-deleted-entry-id': '0-0',
     * //   'entries-added': 2,
     * //   'recorded-first-entry-id': '1719877599564-0',
     * //   'entries': [ [ '1719877599564-0', ['some_field", "some_value', ...] ] ],
     * //   'groups': [ {
     * //     'name': 'group',
     * //     'last-delivered-id': '1719877599564-0',
     * //     'entries-read': 1,
     * //     'lag': 1,
     * //     'pel-count': 1,
     * //     'pending': [ [ '1719877599564-0', 'consumer', 1722624726802, 1 ] ],
     * //     'consumers': [ {
     * //         'name': 'consumer',
     * //         'seen-time': 1722624726802,
     * //         'active-time': 1722624726802,
     * //         'pel-count': 1,
     * //         'pending': [ [ '1719877599564-0', 'consumer', 1722624726802, 1 ] ],
     * //         }
     * //       ]
     * //     }
     * //   ]
     * // }
     * ```
     */
    public async xinfoStream(
        key: GlideString,
        options?: { fullOptions?: boolean | number } & DecoderOption,
    ): Promise<ReturnTypeXinfoStream> {
        return this.createWritePromise<
            GlideRecord<
                | StreamEntries
                | GlideRecord<StreamEntries | GlideRecord<StreamEntries>[]>[]
            >
        >(createXInfoStream(key, options?.fullOptions ?? false), options).then(
            (xinfoStream) =>
                convertGlideRecordToRecord(
                    xinfoStream,
                ) as ReturnTypeXinfoStream,
        );
    }

    /**
     * Creates a consumer named `consumerName` in the consumer group `groupName` for the stream stored at `key`.
     *
     * @see {@link https://valkey.io/commands/xgroup-createconsumer/|valkey.io} for more details.
     *
     * @param key - The key of the stream.
     * @param groupName - The consumer group name.
     * @param consumerName - The newly created consumer.
     * @returns `true` if the consumer is created. Otherwise, returns `false`.
     *
     * @example
     * ```typescript
     * // The consumer "myconsumer" was created in consumer group "mygroup" for the stream "mystream".
     * console.log(await client.xgroupCreateConsumer("mystream", "mygroup", "myconsumer")); // Output is true
     * ```
     */
    public async xgroupCreateConsumer(
        key: GlideString,
        groupName: GlideString,
        consumerName: GlideString,
    ): Promise<boolean> {
        return this.createWritePromise(
            createXGroupCreateConsumer(key, groupName, consumerName),
        );
    }

    /**
     * Deletes a consumer named `consumerName` in the consumer group `groupName` for the stream stored at `key`.
     *
     * @see {@link https://valkey.io/commands/xgroup-delconsumer/|valkey.io} for more details.
     *
     * @param key - The key of the stream.
     * @param groupName - The consumer group name.
     * @param consumerName - The consumer to delete.
     * @returns The number of pending messages the `consumer` had before it was deleted.
     *
     * * @example
     * ```typescript
     * // Consumer "myconsumer" was deleted, and had 5 pending messages unclaimed.
     * console.log(await client.xgroupDelConsumer("mystream", "mygroup", "myconsumer")); // Output is 5
     * ```
     */
    public async xgroupDelConsumer(
        key: GlideString,
        groupName: GlideString,
        consumerName: GlideString,
    ): Promise<number> {
        return this.createWritePromise(
            createXGroupDelConsumer(key, groupName, consumerName),
        );
    }

    private readonly MAP_READ_FROM_STRATEGY: Record<
        ReadFrom,
        connection_request.ReadFrom
    > = {
        primary: connection_request.ReadFrom.Primary,
        preferReplica: connection_request.ReadFrom.PreferReplica,
    };

    /**
     * Returns the number of messages that were successfully acknowledged by the consumer group member of a stream.
     * This command should be called on a pending message so that such message does not get processed again.
     *
     * @see {@link https://valkey.io/commands/xack/|valkey.io} for details.
     *
     * @param key - The key of the stream.
     * @param group - The consumer group name.
     * @param ids - An array of entry ids.
     * @returns The number of messages that were successfully acknowledged.
     *
     * @example
     * ```typescript
     *  <pre>{@code
     * const entryId = await client.xadd("mystream", ["myfield", "mydata"]);
     * // read messages from streamId
     * const readResult = await client.xreadgroup(["myfield", "mydata"], "mygroup", "my0consumer");
     * // acknowledge messages on stream
     * console.log(await client.xack("mystream", "mygroup", [entryId])); // Output: 1
     * </pre>
     * ```
     */
    public async xack(
        key: GlideString,
        group: GlideString,
        ids: GlideString[],
    ): Promise<number> {
        return this.createWritePromise(createXAck(key, group, ids));
    }

    /**
     * Sets the last delivered ID for a consumer group.
     *
     * @see {@link https://valkey.io/commands/xgroup-setid|valkey.io} for more details.
     *
     * @param key - The key of the stream.
     * @param groupName - The consumer group name.
     * @param id - The stream entry ID that should be set as the last delivered ID for the consumer
     *     group.
     * @param entriesRead - (Optional) A value representing the number of stream entries already read by the group.
     *     This option can only be specified if you are using Valkey version 7.0.0 or above.
     * @returns `"OK"`.
     *
     * * @example
     * ```typescript
     * console.log(await client.xgroupSetId("mystream", "mygroup", "0", 1)); // Output is "OK"
     * ```
     */
    public async xgroupSetId(
        key: GlideString,
        groupName: GlideString,
        id: GlideString,
        entriesRead?: number,
    ): Promise<"OK"> {
        return this.createWritePromise(
            createXGroupSetid(key, groupName, id, entriesRead),
            {
                decoder: Decoder.String,
            },
        );
    }

    /** Returns the element at index `index` in the list stored at `key`.
     * The index is zero-based, so 0 means the first element, 1 the second element and so on.
     * Negative indices can be used to designate elements starting at the tail of the list.
     * Here, -1 means the last element, -2 means the penultimate and so forth.
     *
     * @see {@link https://valkey.io/commands/lindex/|valkey.io} for more details.
     *
     * @param key - The `key` of the list.
     * @param index - The `index` of the element in the list to retrieve.
     * @param options - (Optional) See {@link DecoderOption}.
     * @returns - The element at `index` in the list stored at `key`.
     * If `index` is out of range or if `key` does not exist, null is returned.
     *
     * @example
     * ```typescript
     * // Example usage of lindex method to retrieve elements from a list by index
     * const result = await client.lindex("my_list", 0);
     * console.log(result); // Output: 'value1' - Returns the first element in the list stored at 'my_list'.
     * ```
     *
     * @example
     * ```typescript
     * // Example usage of lindex method to retrieve elements from a list by negative index
     * const result = await client.lindex("my_list", -1);
     * console.log(result); // Output: 'value3' - Returns the last element in the list stored at 'my_list'.
     * ```
     */
    public async lindex(
        key: GlideString,
        index: number,
        options?: DecoderOption,
    ): Promise<GlideString | null> {
        return this.createWritePromise(createLIndex(key, index), options);
    }

    /**
     * Inserts `element` in the list at `key` either before or after the `pivot`.
     *
     * @see {@link https://valkey.io/commands/linsert/|valkey.io} for more details.
     *
     * @param key - The key of the list.
     * @param position - The relative position to insert into - either `InsertPosition.Before` or
     *     `InsertPosition.After` the `pivot`.
     * @param pivot - An element of the list.
     * @param element - The new element to insert.
     * @returns The list length after a successful insert operation.
     * If the `key` doesn't exist returns `-1`.
     * If the `pivot` wasn't found, returns `0`.
     *
     * @example
     * ```typescript
     * const length = await client.linsert("my_list", InsertPosition.Before, "World", "There");
     * console.log(length); // Output: 2 - The list has a length of 2 after performing the insert.
     * ```
     */
    public async linsert(
        key: GlideString,
        position: InsertPosition,
        pivot: GlideString,
        element: GlideString,
    ): Promise<number> {
        return this.createWritePromise(
            createLInsert(key, position, pivot, element),
        );
    }

    /**
     * Removes the existing timeout on `key`, turning the key from volatile (a key with an expire set) to
     * persistent (a key that will never expire as no timeout is associated).
     *
     * @see {@link https://valkey.io/commands/persist/|valkey.io} for more details.
     *
     * @param key - The key to remove the existing timeout on.
     * @returns `false` if `key` does not exist or does not have an associated timeout, `true` if the timeout has been removed.
     *
     * @example
     * ```typescript
     * // Example usage of persist method to remove the timeout associated with a key
     * const result = await client.persist("my_key");
     * console.log(result); // Output: true - Indicates that the timeout associated with the key "my_key" was successfully removed.
     * ```
     */
    public async persist(key: GlideString): Promise<boolean> {
        return this.createWritePromise(createPersist(key));
    }

    /**
     * Renames `key` to `newkey`.
     * If `newkey` already exists it is overwritten.
     *
     * @see {@link https://valkey.io/commands/rename/|valkey.io} for more details.
     * @remarks When in cluster mode, `key` and `newKey` must map to the same hash slot.
     *
     * @param key - The key to rename.
     * @param newKey - The new name of the key.
     * @returns - If the `key` was successfully renamed, return "OK". If `key` does not exist, an error is thrown.
     *
     * @example
     * ```typescript
     * // Example usage of rename method to rename a key
     * await client.set("old_key", "value");
     * const result = await client.rename("old_key", "new_key");
     * console.log(result); // Output: OK - Indicates successful renaming of the key "old_key" to "new_key".
     * ```
     */
    public async rename(key: GlideString, newKey: GlideString): Promise<"OK"> {
        return this.createWritePromise(createRename(key, newKey), {
            decoder: Decoder.String,
        });
    }

    /**
     * Renames `key` to `newkey` if `newkey` does not yet exist.
     *
     * @see {@link https://valkey.io/commands/renamenx/|valkey.io} for more details.
     * @remarks When in cluster mode, `key` and `newKey` must map to the same hash slot.
     *
     * @param key - The key to rename.
     * @param newKey - The new name of the key.
     * @returns - If the `key` was successfully renamed, returns `true`. Otherwise, returns `false`.
     * If `key` does not exist, an error is thrown.
     *
     * @example
     * ```typescript
     * // Example usage of renamenx method to rename a key
     * await client.set("old_key", "value");
     * const result = await client.renamenx("old_key", "new_key");
     * console.log(result); // Output: true - Indicates successful renaming of the key "old_key" to "new_key".
     * ```
     */
    public async renamenx(
        key: GlideString,
        newKey: GlideString,
    ): Promise<boolean> {
        return this.createWritePromise(createRenameNX(key, newKey));
    }

    /** Blocking list pop primitive.
     * Pop an element from the tail of the first list that is non-empty,
     * with the given `keys` being checked in the order that they are given.
     * Blocks the connection when there are no elements to pop from any of the given lists.
     *
     * @see {@link https://valkey.io/commands/brpop/|valkey.io} for more details.
     * @remarks When in cluster mode, all `keys` must map to the same hash slot.
     * @remarks `BRPOP` is a blocking command, see [Blocking Commands](https://github.com/valkey-io/valkey-glide/wiki/General-Concepts#blocking-commands) for more details and best practices.
     *
     * @param keys - The `keys` of the lists to pop from.
     * @param timeout - The `timeout` in seconds.
     * @param options - (Optional) See {@link DecoderOption}.
     * @returns - An `array` containing the `key` from which the element was popped and the value of the popped element,
     * formatted as [key, value]. If no element could be popped and the timeout expired, returns `null`.
     *
     * @example
     * ```typescript
     * // Example usage of brpop method to block and wait for elements from multiple lists
     * const result = await client.brpop(["list1", "list2"], 5);
     * console.log(result); // Output: ["list1", "element"] - Indicates an element "element" was popped from "list1".
     * ```
     */
    public async brpop(
        keys: GlideString[],
        timeout: number,
        options?: DecoderOption,
    ): Promise<[GlideString, GlideString] | null> {
        return this.createWritePromise(createBRPop(keys, timeout), options);
    }

    /** Blocking list pop primitive.
     * Pop an element from the head of the first list that is non-empty,
     * with the given `keys` being checked in the order that they are given.
     * Blocks the connection when there are no elements to pop from any of the given lists.
     *
     * @see {@link https://valkey.io/commands/blpop/|valkey.io} for more details.
     * @remarks When in cluster mode, all `keys` must map to the same hash slot.
     * @remarks `BLPOP` is a blocking command, see [Blocking Commands](https://github.com/valkey-io/valkey-glide/wiki/General-Concepts#blocking-commands) for more details and best practices.
     *
     * @param keys - The `keys` of the lists to pop from.
     * @param timeout - The `timeout` in seconds.
     * @param options - (Optional) See {@link DecoderOption}.
     * @returns - An `array` containing the `key` from which the element was popped and the value of the popped element,
     * formatted as [key, value]. If no element could be popped and the timeout expired, returns `null`.
     *
     * @example
     * ```typescript
     * const result = await client.blpop(["list1", "list2"], 5);
     * console.log(result); // Output: ['list1', 'element']
     * ```
     */
    public async blpop(
        keys: GlideString[],
        timeout: number,
        options?: DecoderOption,
    ): Promise<[GlideString, GlideString] | null> {
        return this.createWritePromise(createBLPop(keys, timeout), options);
    }

    /** Adds all elements to the HyperLogLog data structure stored at the specified `key`.
     * Creates a new structure if the `key` does not exist.
     * When no elements are provided, and `key` exists and is a HyperLogLog, then no operation is performed.
     *
     * @see {@link https://valkey.io/commands/pfadd/|valkey.io} for more details.
     *
     * @param key - The key of the HyperLogLog data structure to add elements into.
     * @param elements - An array of members to add to the HyperLogLog stored at `key`.
     * @returns - If the HyperLogLog is newly created, or if the HyperLogLog approximated cardinality is
     *     altered, then returns `1`. Otherwise, returns `0`.
     * @example
     * ```typescript
     * const result = await client.pfadd("hll_1", ["a", "b", "c"]);
     * console.log(result); // Output: 1 - Indicates that a data structure was created or modified
     * const result = await client.pfadd("hll_2", []);
     * console.log(result); // Output: 1 - Indicates that a new empty data structure was created
     * ```
     */
    public async pfadd(
        key: GlideString,
        elements: GlideString[],
    ): Promise<number> {
        return this.createWritePromise(createPfAdd(key, elements));
    }

    /** Estimates the cardinality of the data stored in a HyperLogLog structure for a single key or
     * calculates the combined cardinality of multiple keys by merging their HyperLogLogs temporarily.
     *
     * @see {@link https://valkey.io/commands/pfcount/|valkey.io} for more details.
     * @remarks When in cluster mode, all `keys` must map to the same hash slot.
     *
     * @param keys - The keys of the HyperLogLog data structures to be analyzed.
     * @returns - The approximated cardinality of given HyperLogLog data structures.
     *     The cardinality of a key that does not exist is `0`.
     * @example
     * ```typescript
     * const result = await client.pfcount(["hll_1", "hll_2"]);
     * console.log(result); // Output: 4 - The approximated cardinality of the union of "hll_1" and "hll_2"
     * ```
     */
    public async pfcount(keys: GlideString[]): Promise<number> {
        return this.createWritePromise(createPfCount(keys));
    }

    /**
     * Merges multiple HyperLogLog values into a unique value. If the destination variable exists, it is
     * treated as one of the source HyperLogLog data sets, otherwise a new HyperLogLog is created.
     *
     * @see {@link https://valkey.io/commands/pfmerge/|valkey.io} for more details.
     * @remarks When in Cluster mode, all keys in `sourceKeys` and `destination` must map to the same hash slot.
     *
     * @param destination - The key of the destination HyperLogLog where the merged data sets will be stored.
     * @param sourceKeys - The keys of the HyperLogLog structures to be merged.
     * @returns A simple "OK" response.
     *
     * @example
     * ```typescript
     * await client.pfadd("hll1", ["a", "b"]);
     * await client.pfadd("hll2", ["b", "c"]);
     * const result = await client.pfmerge("new_hll", ["hll1", "hll2"]);
     * console.log(result); // Output: OK  - The value of "hll1" merged with "hll2" was stored in "new_hll".
     * const count = await client.pfcount(["new_hll"]);
     * console.log(count); // Output: 3  - The approximated cardinality of "new_hll" is 3.
     * ```
     */
    public async pfmerge(
        destination: GlideString,
        sourceKeys: GlideString[],
    ): Promise<"OK"> {
        return this.createWritePromise(createPfMerge(destination, sourceKeys), {
            decoder: Decoder.String,
        });
    }

    /**
     * Returns the internal encoding for the Valkey object stored at `key`.
     *
     * @see {@link https://valkey.io/commands/object-encoding/|valkey.io} for more details.
     *
     * @param key - The `key` of the object to get the internal encoding of.
     * @returns - If `key` exists, returns the internal encoding of the object stored at `key` as a string.
     *     Otherwise, returns `null`.
     *
     * @example
     * ```typescript
     * const result = await client.objectEncoding("my_hash");
     * console.log(result); // Output: "listpack"
     * ```
     */
    public async objectEncoding(key: GlideString): Promise<string | null> {
        return this.createWritePromise(createObjectEncoding(key), {
            decoder: Decoder.String,
        });
    }

    /**
     * Returns the logarithmic access frequency counter of a Valkey object stored at `key`.
     *
     * @see {@link https://valkey.io/commands/object-freq/|valkey.io} for more details.
     *
     * @param key - The `key` of the object to get the logarithmic access frequency counter of.
     * @returns - If `key` exists, returns the logarithmic access frequency counter of the object
     *            stored at `key` as a `number`. Otherwise, returns `null`.
     *
     * @example
     * ```typescript
     * const result = await client.objectFreq("my_hash");
     * console.log(result); // Output: 2 - The logarithmic access frequency counter of "my_hash".
     * ```
     */
    public async objectFreq(key: GlideString): Promise<number | null> {
        return this.createWritePromise(createObjectFreq(key));
    }

    /**
     * Returns the time in seconds since the last access to the value stored at `key`.
     *
     * @see {@link https://valkey.io/commands/object-idletime/|valkey.io} for more details.
     *
     * @param key - The key of the object to get the idle time of.
     * @returns If `key` exists, returns the idle time in seconds. Otherwise, returns `null`.
     *
     * @example
     * ```typescript
     * const result = await client.objectIdletime("my_hash");
     * console.log(result); // Output: 13 - "my_hash" was last accessed 13 seconds ago.
     * ```
     */
    public async objectIdletime(key: GlideString): Promise<number | null> {
        return this.createWritePromise(createObjectIdletime(key));
    }

    /**
     * Returns the reference count of the object stored at `key`.
     *
     * @see {@link https://valkey.io/commands/object-refcount/|valkey.io} for more details.
     *
     * @param key - The `key` of the object to get the reference count of.
     * @returns If `key` exists, returns the reference count of the object stored at `key` as a `number`.
     * Otherwise, returns `null`.
     *
     * @example
     * ```typescript
     * const result = await client.objectRefcount("my_hash");
     * console.log(result); // Output: 2 - "my_hash" has a reference count of 2.
     * ```
     */
    public async objectRefcount(key: GlideString): Promise<number | null> {
        return this.createWritePromise(createObjectRefcount(key));
    }

    /**
     * Invokes a previously loaded function.
     *
     * @see {@link https://valkey.io/commands/fcall/|valkey.io} for more details.
     * @remarks When in cluster mode, all `keys` must map to the same hash slot.
     * @remarks Since Valkey version 7.0.0.
     *
     * @param func - The function name.
     * @param keys - A list of `keys` accessed by the function. To ensure the correct execution of functions,
     *     all names of keys that a function accesses must be explicitly provided as `keys`.
     * @param args - A list of `function` arguments and it should not represent names of keys.
     * @param options - (Optional) See {@link DecoderOption}.
     * @returns The invoked function's return value.
     *
     * @example
     * ```typescript
     * const response = await client.fcall("Deep_Thought", [], []);
     * console.log(response); // Output: Returns the function's return value.
     * ```
     */
    public async fcall(
        func: GlideString,
        keys: GlideString[],
        args: GlideString[],
        options?: DecoderOption,
    ): Promise<ReturnType> {
        return this.createWritePromise(createFCall(func, keys, args), options);
    }

    /**
     * Invokes a previously loaded read-only function.
     *
     * @see {@link https://valkey.io/commands/fcall/|valkey.io} for more details.
     * @remarks When in cluster mode, all `keys` must map to the same hash slot.
     * @remarks Since Valkey version 7.0.0.
     *
     * @param func - The function name.
     * @param keys - A list of `keys` accessed by the function. To ensure the correct execution of functions,
     *     all names of keys that a function accesses must be explicitly provided as `keys`.
     * @param args - A list of `function` arguments and it should not represent names of keys.
     * @param options - (Optional) See {@link DecoderOption}.
     * @returns The invoked function's return value.
     *
     * @example
     * ```typescript
     * const response = await client.fcallReadOnly("Deep_Thought", ["key1"], ["Answer", "to", "the",
     *            "Ultimate", "Question", "of", "Life,", "the", "Universe,", "and", "Everything"]);
     * console.log(response); // Output: 42 # The return value on the function that was executed.
     * ```
     */
    public async fcallReadonly(
        func: GlideString,
        keys: GlideString[],
        args: GlideString[],
        options?: DecoderOption,
    ): Promise<ReturnType> {
        return this.createWritePromise(
            createFCallReadOnly(func, keys, args),
            options,
        );
    }

    /**
     * Returns the index of the first occurrence of `element` inside the list specified by `key`. If no
     * match is found, `null` is returned. If the `count` option is specified, then the function returns
     * an `array` of indices of matching elements within the list.
     *
     * @see {@link https://valkey.io/commands/lpos/|valkey.io} for more details.
     * @remarks Since Valkey version 6.0.6.
     *
     * @param key - The name of the list.
     * @param element - The value to search for within the list.
     * @param options - (Optional) The LPOS options - see {@link LPosOptions}.
     * @returns The index of `element`, or `null` if `element` is not in the list. If the `count` option
     * is specified, then the function returns an `array` of indices of matching elements within the list.
     *
     * @example
     * ```typescript
     * await client.rpush("myList", ["a", "b", "c", "d", "e", "e"]);
     * console.log(await client.lpos("myList", "e", { rank: 2 })); // Output: 5 - the second occurrence of "e" is at index 5.
     * console.log(await client.lpos("myList", "e", { count: 3 })); // Output: [ 4, 5 ] - indices for the occurrences of "e" in list "myList".
     * ```
     */
    public async lpos(
        key: GlideString,
        element: GlideString,
        options?: LPosOptions,
    ): Promise<number | number[] | null> {
        return this.createWritePromise(createLPos(key, element, options));
    }

    /**
     * Counts the number of set bits (population counting) in the string stored at `key`. The `options` argument can
     * optionally be provided to count the number of bits in a specific string interval.
     *
     * @see {@link https://valkey.io/commands/bitcount/|valkey.io} for more details.
     *
     * @param key - The key for the string to count the set bits of.
     * @param options - The offset options.
     * @returns If `options` is provided, returns the number of set bits in the string interval specified by `options`.
     *     If `options` is not provided, returns the number of set bits in the string stored at `key`.
     *     Otherwise, if `key` is missing, returns `0` as it is treated as an empty string.
     *
     * @example
     * ```typescript
     * console.log(await client.bitcount("my_key1")); // Output: 2 - The string stored at "my_key1" contains 2 set bits.
     * console.log(await client.bitcount("my_key2", { start: 1, end: 3 })); // Output: 2 - The second to fourth bytes of the string stored at "my_key2" contain 2 set bits.
     * console.log(await client.bitcount("my_key3", { start: 1, end: 1, indexType: BitmapIndexType.BIT })); // Output: 1 - Indicates that the second bit of the string stored at "my_key3" is set.
     * console.log(await client.bitcount("my_key3", { start: -1, end: -1, indexType: BitmapIndexType.BIT })); // Output: 1 - Indicates that the last bit of the string stored at "my_key3" is set.
     * ```
     */
    public async bitcount(
        key: GlideString,
        options?: BitOffsetOptions,
    ): Promise<number> {
        return this.createWritePromise(createBitCount(key, options));
    }

    /**
     * Adds geospatial members with their positions to the specified sorted set stored at `key`.
     * If a member is already a part of the sorted set, its position is updated.
     *
     * @see {@link https://valkey.io/commands/geoadd/|valkey.io} for more details.
     *
     * @param key - The key of the sorted set.
     * @param membersToGeospatialData - A mapping of member names to their corresponding positions - see
     *     {@link GeospatialData}. The command will report an error when the user attempts to index
     *     coordinates outside the specified ranges.
     * @param options - The GeoAdd options - see {@link GeoAddOptions}.
     * @returns The number of elements added to the sorted set. If `changed` is set to
     *    `true` in the options, returns the number of elements updated in the sorted set.
     *
     * @example
     * ```typescript
     * const options = {updateMode: ConditionalChange.ONLY_IF_EXISTS, changed: true};
     * const membersToCoordinates = new Map<string, GeospatialData>([
     *      ["Palermo", { longitude: 13.361389, latitude: 38.115556 }],
     * ]);
     * const num = await client.geoadd("mySortedSet", membersToCoordinates, options);
     * console.log(num); // Output: 1 - Indicates that the position of an existing member in the sorted set "mySortedSet" has been updated.
     * ```
     */
    public async geoadd(
        key: GlideString,
        membersToGeospatialData: Map<GlideString, GeospatialData>,
        options?: GeoAddOptions,
    ): Promise<number> {
        return this.createWritePromise(
            createGeoAdd(key, membersToGeospatialData, options),
        );
    }

    /**
     * Returns the members of a sorted set populated with geospatial information using {@link geoadd},
     * which are within the borders of the area specified by a given shape.
     *
     * @see {@link https://valkey.io/commands/geosearch/|valkey.io} for more details.
     * @remarks Since Valkey version 6.2.0.
     *
     * @param key - The key of the sorted set.
     * @param searchFrom - The query's center point options, could be one of:
     * - {@link MemberOrigin} to use the position of the given existing member in the sorted set.
     * - {@link CoordOrigin} to use the given longitude and latitude coordinates.
     * @param searchBy - The query's shape options, could be one of:
     * - {@link GeoCircleShape} to search inside circular area according to given radius.
     * - {@link GeoBoxShape} to search inside an axis-aligned rectangle, determined by height and width.
     * @param options - (Optional) Parameters to request additional information and configure sorting/limiting the results,
     *     see {@link GeoSearchResultOptions} and {@link DecoderOption}.
     * @returns By default, returns an `Array` of members (locations) names.
     *     If any of `withCoord`, `withDist` or `withHash` are set to `true` in {@link GeoSearchResultOptions}, a 2D `Array` returned,
     *     where each sub-array represents a single item in the following order:
     * - The member (location) name.
     * - The distance from the center as a floating point `number`, in the same unit specified for `searchBy`, if `withDist` is set to `true`.
     * - The geohash of the location as a integer `number`, if `withHash` is set to `true`.
     * - The coordinates as a two item `array` of floating point `number`s, if `withCoord` is set to `true`.
     *
     * @example
     * ```typescript
     * const data = new Map<GlideString, GeospatialData>([["Palermo", { longitude: 13.361389, latitude: 38.115556 }], ["Catania", { longitude: 15.087269, latitude: 37.502669 }]]);
     * await client.geoadd("mySortedSet", data);
     * // search for locations within 200 km circle around stored member named 'Palermo'
     * const result1 = await client.geosearch("mySortedSet", { member: "Palermo" }, { radius: 200, unit: GeoUnit.KILOMETERS });
     * console.log(result1); // Output: ['Palermo', 'Catania']
     *
     * // search for locations in 200x300 mi rectangle centered at coordinate (15, 37), requesting additional info,
     * // limiting results by 2 best matches, ordered by ascending distance from the search area center
     * const result2 = await client.geosearch(
     *     "mySortedSet",
     *     { position: { longitude: 15, latitude: 37 } },
     *     { width: 200, height: 300, unit: GeoUnit.MILES },
     *     {
     *         sortOrder: SortOrder.ASC,
     *         count: 2,
     *         withCoord: true,
     *         withDist: true,
     *         withHash: true,
     *     },
     * );
     * console.log(result2); // Output:
     * // [
     * //     [
     * //         'Catania',                                       // location name
     * //         [
     * //             56.4413,                                     // distance
     * //             3479447370796909,                            // geohash of the location
     * //             [15.087267458438873, 37.50266842333162],     // coordinates of the location
     * //         ],
     * //     ],
     * //     [
     * //         'Palermo',
     * //         [
     * //             190.4424,
     * //             3479099956230698,
     * //             [13.361389338970184, 38.1155563954963],
     * //         ],
     * //     ],
     * // ]
     * ```
     */
    public async geosearch(
        key: GlideString,
        searchFrom: SearchOrigin,
        searchBy: GeoSearchShape,
        options?: GeoSearchResultOptions & DecoderOption,
    ): Promise<[GlideString, [number?, number?, [number, number]?]?][]> {
        return this.createWritePromise(
            createGeoSearch(key, searchFrom, searchBy, options),
            options,
        );
    }

    /**
     * Searches for members in a sorted set stored at `source` representing geospatial data
     * within a circular or rectangular area and stores the result in `destination`.
     *
     * If `destination` already exists, it is overwritten. Otherwise, a new sorted set will be created.
     *
     * To get the result directly, see {@link geosearch}.
     *
     * @see {@link https://valkey.io/commands/geosearchstore/|valkey.io} for more details.
     * @remarks When in cluster mode, `destination` and `source` must map to the same hash slot.
     * @remarks Since Valkey version 6.2.0.
     *
     * @param destination - The key of the destination sorted set.
     * @param source - The key of the sorted set.
     * @param searchFrom - The query's center point options, could be one of:
     * - {@link MemberOrigin} to use the position of the given existing member in the sorted set.
     * - {@link CoordOrigin} to use the given longitude and latitude coordinates.
     * @param searchBy - The query's shape options, could be one of:
     * - {@link GeoCircleShape} to search inside circular area according to given radius.
     * - {@link GeoBoxShape} to search inside an axis-aligned rectangle, determined by height and width.
     * @param options - (Optional) Parameters to request additional information and configure sorting/limiting the results,
     *     see {@link GeoSearchStoreResultOptions}.
     * @returns The number of elements in the resulting sorted set stored at `destination`.
     *
     * @example
     * ```typescript
     * const data = new Map([["Palermo", { longitude: 13.361389, latitude: 38.115556 }], ["Catania", { longitude: 15.087269, latitude: 37.502669 }]]);
     * await client.geoadd("mySortedSet", data);
     * // search for locations within 200 km circle around stored member named 'Palermo' and store in `destination`:
     * await client.geosearchstore("destination", "mySortedSet", { member: "Palermo" }, { radius: 200, unit: GeoUnit.KILOMETERS });
     * // query the stored results
     * const result1 = await client.zrangeWithScores("destination", { start: 0, end: -1 });
     * console.log(result1); // Output:
     * // {
     * //     Palermo: 3479099956230698,   // geohash of the location is stored as element's score
     * //     Catania: 3479447370796909
     * // }
     *
     * // search for locations in 200x300 mi rectangle centered at coordinate (15, 37), requesting to store distance instead of geohashes,
     * // limiting results by 2 best matches, ordered by ascending distance from the search area center
     * await client.geosearchstore(
     *     "destination",
     *     "mySortedSet",
     *     { position: { longitude: 15, latitude: 37 } },
     *     { width: 200, height: 300, unit: GeoUnit.MILES },
     *     {
     *         sortOrder: SortOrder.ASC,
     *         count: 2,
     *         storeDist: true,
     *     },
     * );
     * // query the stored results
     * const result2 = await client.zrangeWithScores("destination", { start: 0, end: -1 });
     * console.log(result2); // Output:
     * // {
     * //     Palermo: 190.4424,   // distance from the search area center is stored as element's score
     * //     Catania: 56.4413,    // the distance is measured in units used for the search query (miles)
     * // }
     * ```
     */
    public async geosearchstore(
        destination: GlideString,
        source: GlideString,
        searchFrom: SearchOrigin,
        searchBy: GeoSearchShape,
        options?: GeoSearchStoreResultOptions,
    ): Promise<number> {
        return this.createWritePromise(
            createGeoSearchStore(
                destination,
                source,
                searchFrom,
                searchBy,
                options,
            ),
        );
    }

    /**
     * Returns the positions (longitude, latitude) of all the specified `members` of the
     * geospatial index represented by the sorted set at `key`.
     *
     * @see {@link https://valkey.io/commands/geopos/|valkey.io} for more details.
     *
     * @param key - The key of the sorted set.
     * @param members - The members for which to get the positions.
     * @returns A 2D `Array` which represents positions (longitude and latitude) corresponding to the
     *     given members. The order of the returned positions matches the order of the input members.
     *     If a member does not exist, its position will be `null`.
     *
     * @example
     * ```typescript
     * const data = new Map([["Palermo", { longitude: 13.361389, latitude: 38.115556 }], ["Catania", { longitude: 15.087269, latitude: 37.502669 }]]);
     * await client.geoadd("mySortedSet", data);
     * const result = await client.geopos("mySortedSet", ["Palermo", "Catania", "NonExisting"]);
     * // When added via GEOADD, the geospatial coordinates are converted into a 52 bit geohash, so the coordinates
     * // returned might not be exactly the same as the input values
     * console.log(result); // Output:
     * // [
     * //     [13.36138933897018433, 38.11555639549629859],
     * //     [15.08726745843887329, 37.50266842333162032],
     * //     null
     * // ]
     * ```
     */
    public async geopos(
        key: GlideString,
        members: GlideString[],
    ): Promise<([number, number] | null)[]> {
        return this.createWritePromise(createGeoPos(key, members));
    }

    /**
     * Pops member-score pairs from the first non-empty sorted set, with the given `keys`
     * being checked in the order they are provided.
     *
     * @see {@link https://valkey.io/commands/zmpop/|valkey.io} for more details.
     * @remarks When in cluster mode, all `keys` must map to the same hash slot.
     * @remarks Since Valkey version 7.0.0.
     *
     * @param keys - The keys of the sorted sets.
     * @param modifier - The element pop criteria - either {@link ScoreFilter.MIN} or
     *     {@link ScoreFilter.MAX} to pop the member with the lowest/highest score accordingly.
     * @param options - (Optional) Additional parameters:
     * - (Optional) `count`: the maximum number of popped elements. If not specified, pops one member.
     * - (Optional) `decoder`: see {@link DecoderOption}.
     * @returns A two-element `array` containing the key name of the set from which the element
     *     was popped, and a {@link SortedSetDataType} of the popped elements.
     *     If no member could be popped, returns `null`.
     *
     * @example
     * ```typescript
     * await client.zadd("zSet1", { one: 1.0, two: 2.0, three: 3.0 });
     * await client.zadd("zSet2", { four: 4.0 });
     * console.log(await client.zmpop(["zSet1", "zSet2"], ScoreFilter.MAX, 2));
     * // Output:
     * // "three" with score 3 and "two" with score 2 were popped from "zSet1"
     * // [ "zSet1", [
     * //     { element: 'three', score: 3 },
     * //     { element: 'two', score: 2 }
     * // ] ]
     * ```
     */
    public async zmpop(
        keys: GlideString[],
        modifier: ScoreFilter,
        options?: { count?: number } & DecoderOption,
    ): Promise<[GlideString, SortedSetDataType] | null> {
        return this.createWritePromise<
            [GlideString, GlideRecord<number>] | null
        >(createZMPop(keys, modifier, options?.count), options).then((res) =>
            res === null
                ? null
                : [res[0], convertGlideRecordForSortedSet(res[1])],
        );
    }

    /**
     * Pops a member-score pair from the first non-empty sorted set, with the given `keys` being
     * checked in the order they are provided. Blocks the connection when there are no members
     * to pop from any of the given sorted sets. `BZMPOP` is the blocking variant of {@link zmpop}.
     *
     * @see {@link https://valkey.io/commands/bzmpop/|valkey.io} for more details.
     * @remarks When in cluster mode, all `keys` must map to the same hash slot.
     * @remarks `BZMPOP` is a client blocking command, see {@link https://github.com/valkey-io/valkey-glide/wiki/General-Concepts#blocking-commands | Valkey Glide Wiki} for more details and best practices.
     * @remarks Since Valkey version 7.0.0.
     *
     * @param keys - The keys of the sorted sets.
     * @param modifier - The element pop criteria - either {@link ScoreFilter.MIN} or
     *     {@link ScoreFilter.MAX} to pop the member with the lowest/highest score accordingly.
     * @param timeout - The number of seconds to wait for a blocking operation to complete.
     *     A value of 0 will block indefinitely.
     * @param options - (Optional) Additional parameters:
     * - (Optional) `count`: the maximum number of popped elements. If not specified, pops one member.
     * - (Optional) `decoder`: see {@link DecoderOption}.
     * @returns A two-element `array` containing the key name of the set from which the element
     *     was popped, and a {@link SortedSetDataType} of the popped elements.
     *     If no member could be popped, returns `null`.
     *
     * @example
     * ```typescript
     * await client.zadd("zSet1", { one: 1.0, two: 2.0, three: 3.0 });
     * await client.zadd("zSet2", { four: 4.0 });
     * console.log(await client.bzmpop(["zSet1", "zSet2"], ScoreFilter.MAX, 0.1, 2));
     * // Output:
     * // "three" with score 3 and "two" with score 2 were popped from "zSet1"
     * // [ "zSet1", [
     * //     { element: 'three', score: 3 },
     * //     { element: 'two', score: 2 }
     * // ] ]
     * ```
     */
    public async bzmpop(
        keys: GlideString[],
        modifier: ScoreFilter,
        timeout: number,
        options?: { count?: number } & DecoderOption,
    ): Promise<[GlideString, SortedSetDataType] | null> {
        return this.createWritePromise<
            [GlideString, GlideRecord<number>] | null
        >(createBZMPop(keys, modifier, timeout, options?.count), options).then(
            (res) =>
                res === null
                    ? null
                    : [res[0], convertGlideRecordForSortedSet(res[1])],
        );
    }

    /**
     * Increments the score of `member` in the sorted set stored at `key` by `increment`.
     * If `member` does not exist in the sorted set, it is added with `increment` as its score.
     * If `key` does not exist, a new sorted set is created with the specified member as its sole member.
     *
     * @see {@link https://valkey.io/commands/zincrby/|valkey.io} for details.
     *
     * @param key - The key of the sorted set.
     * @param increment - The score increment.
     * @param member - A member of the sorted set.
     *
     * @returns The new score of `member`.
     *
     * @example
     * ```typescript
     * // Example usage of zincrBy method to increment the value of a member's score
     * await client.zadd("my_sorted_set", {"member": 10.5, "member2": 8.2});
     * console.log(await client.zincrby("my_sorted_set", 1.2, "member"));
     * // Output: 11.7 - The member existed in the set before score was altered, the new score is 11.7.
     * console.log(await client.zincrby("my_sorted_set", -1.7, "member"));
     * // Output: 10.0 - Negative increment, decrements the score.
     * console.log(await client.zincrby("my_sorted_set", 5.5, "non_existing_member"));
     * // Output: 5.5 - A new member is added to the sorted set with the score of 5.5.
     * ```
     */
    public async zincrby(
        key: GlideString,
        increment: number,
        member: GlideString,
    ): Promise<number> {
        return this.createWritePromise(createZIncrBy(key, increment, member));
    }

    /**
     * Iterates incrementally over a sorted set.
     *
     * @see {@link https://valkey.io/commands/zscan/|valkey.io} for more details.
     *
     * @param key - The key of the sorted set.
     * @param cursor - The cursor that points to the next iteration of results. A value of `"0"` indicates the start of
     *      the search.
     * @param options - (Optional) The `zscan` options - see {@link ZScanOptions} and {@link DecoderOption}.
     * @returns An `Array` of the `cursor` and the subset of the sorted set held by `key`.
     *      The first element is always the `cursor` for the next iteration of results. `0` will be the `cursor`
     *      returned on the last iteration of the sorted set. The second element is always an `Array` of the subset
     *      of the sorted set held in `key`. The `Array` in the second element is a flattened series of
     *      `string` pairs, where the value is at even indices and the score is at odd indices.
     *      If `options.noScores` is to `true`, the second element will only contain the members without scores.
     *
     * @example
     * ```typescript
     * // Assume "key1" contains a sorted set with multiple members
     * let cursor = "0";
     * do {
     *      const result = await client.zscan(key1, cursor, {
     *          match: "*",
     *          count: 5,
     *      });
     *      cursor = result[0];
     *      console.log("Cursor: ", cursor);
     *      console.log("Members: ", result[1]);
     * } while (cursor !== "0");
     * // The output of the code above is something similar to:
     * // Cursor:  123
     * // Members:  ['value 163', '163', 'value 114', '114', 'value 25', '25', 'value 82', '82', 'value 64', '64']
     * // Cursor:  47
     * // Members:  ['value 39', '39', 'value 127', '127', 'value 43', '43', 'value 139', '139', 'value 211', '211']
     * // Cursor:  0
     * // Members:  ['value 55', '55', 'value 24', '24', 'value 90', '90', 'value 113', '113']
     * ```
     *
     * @example
     * ```typescript
     * // Zscan with no scores
     * let newCursor = "0";
     * let result = [];
     *
     * do {
     *      result = await client.zscan(key1, newCursor, {
     *          match: "*",
     *          count: 5,
     *          noScores: true,
     *      });
     *      newCursor = result[0];
     *      console.log("Cursor: ", newCursor);
     *      console.log("Members: ", result[1]);
     * } while (newCursor !== "0");
     * // The output of the code above is something similar to:
     * // Cursor:  123
     * // Members:  ['value 163', 'value 114', 'value 25', 'value 82', 'value 64']
     * // Cursor:  47
     * // Members:  ['value 39', 'value 127', 'value 43', 'value 139', 'value 211']
     * // Cursor:  0
     * // Members:  ['value 55', 'value 24' 'value 90', 'value 113']
     * ```
     */
    public async zscan(
        key: GlideString,
        cursor: string,
        options?: ZScanOptions & DecoderOption,
    ): Promise<[string, GlideString[]]> {
        return this.createWritePromise<[GlideString, GlideString[]]>(
            createZScan(key, cursor, options),
            options,
        ).then((res) => [res[0].toString(), res[1]]); // convert cursor back to string
    }

    /**
     * Returns the distance between `member1` and `member2` saved in the geospatial index stored at `key`.
     *
     * @see {@link https://valkey.io/commands/geodist/|valkey.io} for more details.
     *
     * @param key - The key of the sorted set.
     * @param member1 - The name of the first member.
     * @param member2 - The name of the second member.
     * @param geoUnit - (Optional) The unit of distance measurement - see {@link GeoUnit}. If not specified, the {@link GeoUnit.METERS} is used as a default unit.
     * @returns The distance between `member1` and `member2`. Returns `null`, if one or both members do not exist,
     *     or if the key does not exist.
     *
     * @example
     * ```typescript
     * const result = await client.geodist("mySortedSet", "Place1", "Place2", GeoUnit.KILOMETERS);
     * console.log(num); // Output: the distance between Place1 and Place2.
     * ```
     */
    public async geodist(
        key: GlideString,
        member1: GlideString,
        member2: GlideString,
        geoUnit?: GeoUnit,
    ): Promise<number | null> {
        return this.createWritePromise(
            createGeoDist(key, member1, member2, geoUnit),
        );
    }

    /**
     * Returns the `GeoHash` strings representing the positions of all the specified `members` in the sorted set stored at `key`.
     *
     * @see {@link https://valkey.io/commands/geohash/|valkey.io} for more details.
     *
     * @param key - The key of the sorted set.
     * @param members - The array of members whose `GeoHash` strings are to be retrieved.
     * @returns An array of `GeoHash` strings representing the positions of the specified members stored at `key`.
     *     If a member does not exist in the sorted set, a `null` value is returned for that member.
     *
     * @example
     * ```typescript
     * const result = await client.geohash("mySortedSet", ["Palermo", "Catania", "NonExisting"]);
     * console.log(result); // Output: ["sqc8b49rny0", "sqdtr74hyu0", null]
     * ```
     */
    public async geohash(
        key: GlideString,
        members: GlideString[],
    ): Promise<(string | null)[]> {
        return this.createWritePromise(createGeoHash(key, members), {
            decoder: Decoder.String,
        });
    }

    /**
     * Returns all the longest common subsequences combined between strings stored at `key1` and `key2`.
     *
     * @see {@link https://valkey.io/commands/lcs/|valkey.io} for more details.
     * @remarks When in cluster mode, `key1` and `key2` must map to the same hash slot.
     * @remarks Since Valkey version 7.0.0.
     *
     * @param key1 - The key that stores the first string.
     * @param key2 - The key that stores the second string.
     * @param options - (Optional) See {@link DecoderOption}.
     * @returns A `String` containing all the longest common subsequence combined between the 2 strings.
     *     An empty `String` is returned if the keys do not exist or have no common subsequences.
     *
     * @example
     * ```typescript
     * await client.mset({"testKey1": "abcd", "testKey2": "axcd"});
     * const result = await client.lcs("testKey1", "testKey2");
     * console.log(result); // Output: 'acd'
     * ```
     */
    public async lcs(
        key1: GlideString,
        key2: GlideString,
        options?: DecoderOption,
    ): Promise<string> {
        return this.createWritePromise(createLCS(key1, key2), options);
    }

    /**
     * Returns the total length of all the longest common subsequences between strings stored at `key1` and `key2`.
     *
     * @see {@link https://valkey.io/commands/lcs/|valkey.io} for more details.
     * @remarks When in cluster mode, `key1` and `key2` must map to the same hash slot.
     * @remarks Since Valkey version 7.0.0.
     *
     * @param key1 - The key that stores the first string.
     * @param key2 - The key that stores the second string.
     * @param options - (Optional) See {@link DecoderOption}.
     * @returns The total length of all the longest common subsequences between the 2 strings.
     *
     * @example
     * ```typescript
     * await client.mset({"testKey1": "abcd", "testKey2": "axcd"});
     * const result = await client.lcsLen("testKey1", "testKey2");
     * console.log(result); // Output: 3
     * ```
     */
    public async lcsLen(
        key1: GlideString,
        key2: GlideString,
        options?: DecoderOption,
    ): Promise<number> {
        return this.createWritePromise(
            createLCS(key1, key2, { len: true }),
            options,
        );
    }

    /**
     * Returns the indices and lengths of the longest common subsequences between strings stored at
     * `key1` and `key2`.
     *
     * @see {@link https://valkey.io/commands/lcs/|valkey.io} for more details.
     * @remarks When in cluster mode, `key1` and `key2` must map to the same hash slot.
     * @remarks Since Valkey version 7.0.0.
     *
     * @param key1 - The key that stores the first string.
     * @param key2 - The key that stores the second string.
     * @param options - (Optional) Additional parameters:
     * - (Optional) `withMatchLen`: if `true`, include the length of the substring matched for the each match.
     * - (Optional) `minMatchLen`: the minimum length of matches to include in the result.
     * @returns A `Record` containing the indices of the longest common subsequences between the
     *     2 strings and the lengths of the longest common subsequences. The resulting map contains two
     *     keys, "matches" and "len":
     *     - `"len"` is mapped to the total length of the all longest common subsequences between the 2 strings
     *           stored as an integer. This value doesn't count towards the `minMatchLen` filter.
     *     - `"matches"` is mapped to a three dimensional array of integers that stores pairs
     *           of indices that represent the location of the common subsequences in the strings held
     *           by `key1` and `key2`.
     *
     *     See example for more details.
     *
     * @example
     * ```typescript
     * await client.mset({"key1": "ohmytext", "key2": "mynewtext"});
     * const result = await client.lcsIdx("key1", "key2");
     * console.log(result); // Output:
     * {
     *     "matches" :
     *     [
     *         [              // first substring match is "text"
     *             [4, 7],    // in `key1` it is located between indices 4 and 7
     *             [5, 8],    // and in `key2` - in between 5 and 8
     *             4          // the match length, returned if `withMatchLen` set to `true`
     *         ],
     *         [              // second substring match is "my"
     *             [2, 3],    // in `key1` it is located between indices 2 and 3
     *             [0, 1],    // and in `key2` - in between 0 and 1
     *             2          // the match length, returned if `withMatchLen` set to `true`
     *         ]
     *     ],
     *     "len" : 6          // total length of the all matches found
     * }
     * ```
     */
    public async lcsIdx(
        key1: GlideString,
        key2: GlideString,
        options?: {
            withMatchLen?: boolean;
            minMatchLen?: number;
        },
    ): Promise<Record<string, (number | [number, number])[][] | number>> {
        return this.createWritePromise<
            GlideRecord<(number | [number, number])[][] | number>
        >(createLCS(key1, key2, { idx: options ?? {} })).then(
            convertGlideRecordToRecord,
        );
    }

    /**
     * Updates the last access time of the specified keys.
     *
     * @see {@link https://valkey.io/commands/touch/|valkey.io} for more details.
     * @remarks When in cluster mode, the command may route to multiple nodes when `keys` map to different hash slots.
     *
     * @param keys - The keys to update the last access time of.
     * @returns The number of keys that were updated. A key is ignored if it doesn't exist.
     *
     * @example
     * ```typescript
     * await client.set("key1", "value1");
     * await client.set("key2", "value2");
     * const result = await client.touch(["key1", "key2", "nonExistingKey"]);
     * console.log(result); // Output: 2 - The last access time of 2 keys has been updated.
     * ```
     */
    public async touch(keys: GlideString[]): Promise<number> {
        return this.createWritePromise(createTouch(keys));
    }

    /**
     * Marks the given keys to be watched for conditional execution of a transaction. Transactions
     * will only execute commands if the watched keys are not modified before execution of the
     * transaction. Executing a transaction will automatically flush all previously watched keys.
     *
     * @see {@link https://valkey.io/commands/watch/|valkey.io} and {@link https://valkey.io/topics/transactions/#cas|Valkey Glide Wiki} for more details.
     * @remarks When in cluster mode, the command may route to multiple nodes when `keys` map to different hash slots.
     *
     * @param keys - The keys to watch.
     * @returns A simple `"OK"` response.
     *
     * @example
     * ```typescript
     * const response = await client.watch(["sampleKey"]);
     * console.log(response); // Output: "OK"
     * const transaction = new Transaction().set("SampleKey", "foobar");
     * const result = await client.exec(transaction);
     * console.log(result); // Output: "OK" - Executes successfully and keys are unwatched.
     * ```
     * ```typescript
     * const response = await client.watch(["sampleKey"]);
     * console.log(response); // Output: "OK"
     * const transaction = new Transaction().set("SampleKey", "foobar");
     * await client.set("sampleKey", "hello world");
     * const result = await client.exec(transaction);
     * console.log(result); // Output: null - null is returned when the watched key is modified before transaction execution.
     * ```
     */
    public async watch(keys: GlideString[]): Promise<"OK"> {
        return this.createWritePromise(createWatch(keys), {
            decoder: Decoder.String,
        });
    }

    /**
     * Blocks the current client until all the previous write commands are successfully transferred and
     * acknowledged by at least `numreplicas` of replicas. If `timeout` is reached, the command returns
     * the number of replicas that were not yet reached.
     *
     * @see {@link https://valkey.io/commands/wait/|valkey.io} for more details.
     *
     * @param numreplicas - The number of replicas to reach.
     * @param timeout - The timeout value specified in milliseconds. A value of 0 will block indefinitely.
     * @returns The number of replicas reached by all the writes performed in the context of the current connection.
     *
     * @example
     * ```typescript
     * await client.set(key, value);
     * let response = await client.wait(1, 1000);
     * console.log(response); // Output: return 1 when a replica is reached or 0 if 1000ms is reached.
     * ```
     */
    public async wait(numreplicas: number, timeout: number): Promise<number> {
        return this.createWritePromise(createWait(numreplicas, timeout));
    }

    /**
     * Overwrites part of the string stored at `key`, starting at the specified byte `offset`,
     * for the entire length of `value`. If the `offset` is larger than the current length of the string at `key`,
     * the string is padded with zero bytes to make `offset` fit. Creates the `key` if it doesn't exist.
     *
     * @see {@link https://valkey.io/commands/setrange/|valkey.io} for more details.
     *
     * @param key - The key of the string to update.
     * @param offset - The byte position in the string where `value` should be written.
     * @param value - The string written with `offset`.
     * @returns The length of the string stored at `key` after it was modified.
     *
     * @example
     * ```typescript
     * const len = await client.setrange("key", 6, "GLIDE");
     * console.log(len); // Output: 11 - New key was created with length of 11 symbols
     * const value = await client.get("key");
     * console.log(result); // Output: "\0\0\0\0\0\0GLIDE" - The string was padded with zero bytes
     * ```
     */
    public async setrange(
        key: GlideString,
        offset: number,
        value: GlideString,
    ): Promise<number> {
        return this.createWritePromise(createSetRange(key, offset, value));
    }

    /**
     * Appends a `value` to a `key`. If `key` does not exist it is created and set as an empty string,
     * so `APPEND` will be similar to {@link set} in this special case.
     *
     * @see {@link https://valkey.io/commands/append/|valkey.io} for more details.
     *
     * @param key - The key of the string.
     * @param value - The key of the string.
     * @returns The length of the string after appending the value.
     *
     * @example
     * ```typescript
     * const len = await client.append("key", "Hello");
     * console.log(len);
     *     // Output: 5 - Indicates that "Hello" has been appended to the value of "key", which was initially
     *     // empty, resulting in a new value of "Hello" with a length of 5 - similar to the set operation.
     * len = await client.append("key", " world");
     * console.log(result);
     *     // Output: 11 - Indicates that " world" has been appended to the value of "key", resulting in a
     *     // new value of "Hello world" with a length of 11.
     * ```
     */
    public async append(key: GlideString, value: GlideString): Promise<number> {
        return this.createWritePromise(createAppend(key, value));
    }

    /**
     * Pops one or more elements from the first non-empty list from the provided `keys`.
     *
     * @see {@link https://valkey.io/commands/lmpop/|valkey.io} for more details.
     * @remarks When in cluster mode, all `keys` must map to the same hash slot.
     * @remarks Since Valkey version 7.0.0.
     *
     * @param keys - An array of keys.
     * @param direction - The direction based on which elements are popped from - see {@link ListDirection}.
     * @param options - (Optional) Additional parameters:
     * - (Optional) `count`: the maximum number of popped elements. If not specified, pops one member.
     * - (Optional) `decoder`: see {@link DecoderOption}.
     * @returns A `Record` which stores the key name where elements were popped out and the array of popped elements.
     *
     * @example
     * ```typescript
     * await client.lpush("testKey", ["one", "two", "three"]);
     * await client.lpush("testKey2", ["five", "six", "seven"]);
     * const result = await client.lmpop(["testKey", "testKey2"], ListDirection.LEFT, 1L);
     * console.log(result); // Output: { key: "testKey", elements: ["three"] }
     * ```
     */
    public async lmpop(
        keys: GlideString[],
        direction: ListDirection,
        options?: { count?: number } & DecoderOption,
    ): Promise<{ key: GlideString; elements: GlideString[] } | null> {
        return this.createWritePromise<GlideRecord<GlideString[]> | null>(
            createLMPop(keys, direction, options?.count),
            options,
        ).then((res) =>
            res === null
                ? null
                : res!.map((r) => {
                      return { key: r.key, elements: r.value };
                  })[0],
        );
    }

    /**
     * Blocks the connection until it pops one or more elements from the first non-empty list from the
     * provided `key`. `BLMPOP` is the blocking variant of {@link lmpop}.
     *
     * @see {@link https://valkey.io/commands/blmpop/|valkey.io} for more details.
     * @remarks When in cluster mode, all `keys` must map to the same hash slot.
     * @remarks Since Valkey version 7.0.0.
     *
     * @param keys - An array of keys.
     * @param direction - The direction based on which elements are popped from - see {@link ListDirection}.
     * @param timeout - The number of seconds to wait for a blocking operation to complete. A value of `0` will block indefinitely.
     * @param options - (Optional) Additional parameters:
     * - (Optional) `count`: the maximum number of popped elements. If not specified, pops one member.
     * - (Optional) `decoder`: see {@link DecoderOption}.
     * @returns A `Record` which stores the key name where elements were popped out and the array of popped elements.
     *     If no member could be popped and the timeout expired, returns `null`.
     *
     * @example
     * ```typescript
     * await client.lpush("testKey", ["one", "two", "three"]);
     * await client.lpush("testKey2", ["five", "six", "seven"]);
     * const result = await client.blmpop(["testKey", "testKey2"], ListDirection.LEFT, 0.1, 1);
     * console.log(result"testKey"); // Output: { key: "testKey", elements: ["three"] }
     * ```
     */
    public async blmpop(
        keys: GlideString[],
        direction: ListDirection,
        timeout: number,
        options?: { count?: number } & DecoderOption,
    ): Promise<{ key: GlideString; elements: GlideString[] } | null> {
        return this.createWritePromise<GlideRecord<GlideString[]> | null>(
            createBLMPop(keys, direction, timeout, options?.count),
            options,
        ).then((res) =>
            res === null
                ? null
                : res!.map((r) => {
                      return { key: r.key, elements: r.value };
                  })[0],
        );
    }

    /**
     * Lists the currently active channels.
     * The command is routed to all nodes, and aggregates the response to a single array.
     *
     * @see {@link https://valkey.io/commands/pubsub-channels/|valkey.io} for more details.
     *
     * @param options - (Optional) Additional parameters:
     * - (Optional) `pattern`: A glob-style pattern to match active channels.
     *     If not provided, all active channels are returned.
     * - (Optional) `decoder`: see {@link DecoderOption}.
     * @returns A list of currently active channels matching the given pattern.
     *          If no pattern is specified, all active channels are returned.
     *
     * @example
     * ```typescript
     * const channels = await client.pubsubChannels();
     * console.log(channels); // Output: ["channel1", "channel2"]
     *
     * const newsChannels = await client.pubsubChannels("news.*");
     * console.log(newsChannels); // Output: ["news.sports", "news.weather"]
     * ```
     */
    public async pubsubChannels(
        options?: { pattern?: GlideString } & DecoderOption,
    ): Promise<GlideString[]> {
        return this.createWritePromise(
            createPubSubChannels(options?.pattern),
            options,
        );
    }

    /**
     * Returns the number of unique patterns that are subscribed to by clients.
     *
     * Note: This is the total number of unique patterns all the clients are subscribed to,
     * not the count of clients subscribed to patterns.
     * The command is routed to all nodes, and aggregates the response to the sum of all pattern subscriptions.
     *
     * @see {@link https://valkey.io/commands/pubsub-numpat/|valkey.io} for more details.
     *
     * @returns The number of unique patterns.
     *
     * @example
     * ```typescript
     * const patternCount = await client.pubsubNumpat();
     * console.log(patternCount); // Output: 3
     * ```
     */
    public async pubsubNumPat(): Promise<number> {
        return this.createWritePromise(createPubSubNumPat());
    }

    /**
     * Returns the number of subscribers (exclusive of clients subscribed to patterns) for the specified channels.
     *
     * @see {@link https://valkey.io/commands/pubsub-numsub/|valkey.io} for more details.
     * @remarks When in cluster mode, the command is routed to all nodes, and aggregates the response into a single list.
     *
     * @param channels - The list of channels to query for the number of subscribers.
     * @param options - (Optional) see {@link DecoderOption}.
     * @returns A list of the channel names and their numbers of subscribers.
     *
     * @example
     * ```typescript
     * const result1 = await client.pubsubNumsub(["channel1", "channel2"]);
     * console.log(result1); // Output:
     * // [{ channel: "channel1", numSub: 3}, { channel: "channel2", numSub: 5 }]
     *
     * const result2 = await client.pubsubNumsub([]);
     * console.log(result2); // Output: []
     * ```
     */
    public async pubsubNumSub(
        channels: GlideString[],
        options?: DecoderOption,
    ): Promise<{ channel: GlideString; numSub: number }[]> {
        return this.createWritePromise<GlideRecord<number>>(
            createPubSubNumSub(channels),
            options,
        ).then((res) =>
            res.map((r) => {
                return { channel: r.key, numSub: r.value };
            }),
        );
    }

    /**
     * @internal
     */
    protected createClientRequest(
        options: BaseClientConfiguration,
    ): connection_request.IConnectionRequest {
        const readFrom = options.readFrom
            ? this.MAP_READ_FROM_STRATEGY[options.readFrom]
            : connection_request.ReadFrom.Primary;
        const authenticationInfo =
            options.credentials !== undefined &&
            "password" in options.credentials
                ? {
                      password: options.credentials.password,
                      username: options.credentials.username,
                  }
                : undefined;
        const protocol = options.protocol as
            | connection_request.ProtocolVersion
            | undefined;
        return {
            protocol,
            clientName: options.clientName,
            addresses: options.addresses,
            tlsMode: options.useTLS
                ? connection_request.TlsMode.SecureTls
                : connection_request.TlsMode.NoTls,
            requestTimeout: options.requestTimeout,
            clusterModeEnabled: false,
            readFrom,
            authenticationInfo,
        };
    }

    /**
     * @internal
     */
    protected connectToServer(options: BaseClientConfiguration): Promise<void> {
        return new Promise((resolve, reject) => {
            this.promiseCallbackFunctions[0] = [resolve, reject];

            const message = connection_request.ConnectionRequest.create(
                this.createClientRequest(options),
            );

            this.writeOrBufferRequest(
                message,
                (
                    message: connection_request.ConnectionRequest,
                    writer: Writer,
                ) => {
                    connection_request.ConnectionRequest.encodeDelimited(
                        message,
                        writer,
                    );
                },
            );
        });
    }

    /**
     *  Terminate the client by closing all associated resources, including the socket and any active promises.
     *  All open promises will be closed with an exception.
     * @param errorMessage - If defined, this error message will be passed along with the exceptions when closing all open promises.
     */
    public close(errorMessage?: string): void {
        this.isClosed = true;
        this.promiseCallbackFunctions.forEach(([, reject]) => {
            reject(new ClosingError(errorMessage || ""));
        });

        // Handle pubsub futures
        this.pubsubFutures.forEach(([, reject]) => {
            reject(new ClosingError(errorMessage || ""));
        });
        Logger.log("info", "Client lifetime", "disposing of client");
        this.socket.end();
    }

    /**
     * @internal
     */
    protected static async __createClientInternal<
        TConnection extends BaseClient,
    >(
        options: BaseClientConfiguration,
        connectedSocket: net.Socket,
        constructor: (
            socket: net.Socket,
            options?: BaseClientConfiguration,
        ) => TConnection,
    ): Promise<TConnection> {
        const connection = constructor(connectedSocket, options);
        await connection.connectToServer(options);
        Logger.log("info", "Client lifetime", "connected to server");
        return connection;
    }

    /**
     * @internal
     */
    protected static GetSocket(path: string): Promise<net.Socket> {
        return new Promise((resolve, reject) => {
            const socket = new net.Socket();
            socket
                .connect(path)
                .once("connect", () => resolve(socket))
                .once("error", reject);
        });
    }

    /**
     * @internal
     */
    protected static async createClientInternal<TConnection extends BaseClient>(
        options: BaseClientConfiguration,
        constructor: (
            socket: net.Socket,
            options?: BaseClientConfiguration,
        ) => TConnection,
    ): Promise<TConnection> {
        const path = await StartSocketConnection();
        const socket = await this.GetSocket(path);

        try {
            return await this.__createClientInternal<TConnection>(
                options,
                socket,
                constructor,
            );
        } catch (err) {
            // Ensure socket is closed
            socket.end();
            throw err;
        }
    }
}<|MERGE_RESOLUTION|>--- conflicted
+++ resolved
@@ -4228,13 +4228,8 @@
      * ```typescript
      * // Example usage of zrange method to retrieve members within a score range in descending order
      * const result = await client.zrange("my_sorted_set", {
-<<<<<<< HEAD
      *              start: { value: 3, isInclusive: false },
-     *              stop: InfBoundary.NegativeInfinity,
-=======
-     *              start: InfBoundary.NegativeInfinity,
-     *              end: { value: 3, isInclusive: false },
->>>>>>> c8c5b83e
+     *              end: InfBoundary.NegativeInfinity,
      *              type: "byScore",
      *           }, { reverse: true });
      * console.log(result); // Output: members with scores within the range of negative infinity to 3, in descending order
@@ -4284,13 +4279,8 @@
      * ```typescript
      * // Example usage of zrangeWithScores method to retrieve members within a score range with their scores
      * const result = await client.zrangeWithScores("my_sorted_set", {
-<<<<<<< HEAD
      *              start: { value: 3, isInclusive: false },
-     *              stop: InfBoundary.NegativeInfinity,
-=======
-     *              start: InfBoundary.NegativeInfinity,
-     *              end: { value: 3, isInclusive: false },
->>>>>>> c8c5b83e
+     *              end: InfBoundary.NegativeInfinity,
      *              type: "byScore",
      *           }, { reverse: true });
      * console.log(result); // Output: members with scores within the range of negative infinity to 3, with their scores
