--- conflicted
+++ resolved
@@ -3861,17 +3861,12 @@
     ): Promise<GlideReturnType> {
         const scriptInvocation = command_request.ScriptInvocation.create({
             hash: script.getHash(),
-<<<<<<< HEAD
-            keys: options?.keys?.map((key) => Buffer.from(key as string)),
-            args: options?.args?.map((arg) => Buffer.from(arg as string)),
-=======
             keys: options?.keys?.map((key) =>
                 typeof key === "string" ? Buffer.from(key) : key,
             ),
             args: options?.args?.map((arg) =>
                 typeof arg === "string" ? Buffer.from(arg) : arg,
             ),
->>>>>>> cd86f5f6
         });
         return this.createScriptInvocationPromise(scriptInvocation, options);
     }
