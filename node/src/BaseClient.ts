/**
 * Copyright Valkey GLIDE Project Contributors - SPDX Identifier: Apache-2.0
 */
import {
    DEFAULT_TIMEOUT_IN_MILLISECONDS,
    Script,
    StartSocketConnection,
    valueFromSplitPointer,
} from "glide-rs";
import * as net from "net";
import { Buffer, BufferWriter, Long, Reader, Writer } from "protobufjs";
import {
    AggregationType,
    BaseScanOptions,
    BitFieldGet,
    BitFieldIncrBy, // eslint-disable-line @typescript-eslint/no-unused-vars
    BitFieldOverflow, // eslint-disable-line @typescript-eslint/no-unused-vars
    BitFieldSet, // eslint-disable-line @typescript-eslint/no-unused-vars
    BitFieldSubCommands,
    BitOffset, // eslint-disable-line @typescript-eslint/no-unused-vars
    BitOffsetMultiplier, // eslint-disable-line @typescript-eslint/no-unused-vars
    BitOffsetOptions,
    BitmapIndexType,
    BitwiseOperation,
    Boundary,
    CoordOrigin, // eslint-disable-line @typescript-eslint/no-unused-vars
    ExpireOptions,
    GeoAddOptions,
    GeoBoxShape, // eslint-disable-line @typescript-eslint/no-unused-vars
    GeoCircleShape, // eslint-disable-line @typescript-eslint/no-unused-vars
    GeoSearchResultOptions,
    GeoSearchShape,
    GeoSearchStoreResultOptions,
    GeoUnit,
    GeospatialData,
    HScanOptions,
    InsertPosition,
    KeyWeight,
    LPosOptions,
    ListDirection,
    MemberOrigin, // eslint-disable-line @typescript-eslint/no-unused-vars
    RangeByIndex,
    RangeByLex,
    RangeByScore,
    RestoreOptions,
    ScoreFilter,
    SearchOrigin,
    SetOptions,
    StreamAddOptions,
    StreamClaimOptions,
    StreamGroupOptions,
    StreamPendingOptions,
    StreamReadGroupOptions,
    StreamReadOptions,
    StreamTrimOptions,
    TimeUnit,
    ZAddOptions,
    ZScanOptions,
    convertElementsAndScores,
    convertFieldsAndValuesToHashDataType,
    convertKeysAndEntries,
    createAppend,
    createBLMPop,
    createBLMove,
    createBLPop,
    createBRPop,
    createBZMPop,
    createBZPopMax,
    createBZPopMin,
    createBitCount,
    createBitField,
    createBitOp,
    createBitPos,
    createDecr,
    createDecrBy,
    createDel,
    createDump,
    createExists,
    createExpire,
    createExpireAt,
    createExpireTime,
    createFCall,
    createFCallReadOnly,
    createGeoAdd,
    createGeoDist,
    createGeoHash,
    createGeoPos,
    createGeoSearch,
    createGeoSearchStore,
    createGet,
    createGetBit,
    createGetDel,
    createGetEx,
    createGetRange,
    createHDel,
    createHExists,
    createHGet,
    createHGetAll,
    createHIncrBy,
    createHIncrByFloat,
    createHKeys,
    createHLen,
    createHMGet,
    createHRandField,
    createHScan,
    createHSet,
    createHSetNX,
    createHStrlen,
    createHVals,
    createIncr,
    createIncrBy,
    createIncrByFloat,
    createLCS,
    createLIndex,
    createLInsert,
    createLLen,
    createLMPop,
    createLMove,
    createLPop,
    createLPos,
    createLPush,
    createLPushX,
    createLRange,
    createLRem,
    createLSet,
    createLTrim,
    createMGet,
    createMSet,
    createMSetNX,
    createObjectEncoding,
    createObjectFreq,
    createObjectIdletime,
    createObjectRefcount,
    createPExpire,
    createPExpireAt,
    createPExpireTime,
    createPTTL,
    createPersist,
    createPfAdd,
    createPfCount,
    createPfMerge,
    createPubSubChannels,
    createPubSubNumPat,
    createPubSubNumSub,
    createRPop,
    createRPush,
    createRPushX,
    createRename,
    createRenameNX,
    createRestore,
    createSAdd,
    createSCard,
    createSDiff,
    createSDiffStore,
    createSInter,
    createSInterCard,
    createSInterStore,
    createSIsMember,
    createSMIsMember,
    createSMembers,
    createSMove,
    createSPop,
    createSRandMember,
    createSRem,
    createSScan,
    createSUnion,
    createSUnionStore,
    createSet,
    createSetBit,
    createSetRange,
    createStrlen,
    createTTL,
    createTouch,
    createType,
    createUnlink,
    createWait,
    createWatch,
    createXAck,
    createXAdd,
    createXAutoClaim,
    createXClaim,
    createXDel,
    createXGroupCreate,
    createXGroupCreateConsumer,
    createXGroupDelConsumer,
    createXGroupDestroy,
    createXGroupSetid,
    createXInfoConsumers,
    createXInfoGroups,
    createXInfoStream,
    createXLen,
    createXPending,
    createXRange,
    createXRead,
    createXReadGroup,
    createXRevRange,
    createXTrim,
    createZAdd,
    createZCard,
    createZCount,
    createZDiff,
    createZDiffStore,
    createZDiffWithScores,
    createZIncrBy,
    createZInter,
    createZInterCard,
    createZInterstore,
    createZLexCount,
    createZMPop,
    createZMScore,
    createZPopMax,
    createZPopMin,
    createZRandMember,
    createZRange,
    createZRangeStore,
    createZRangeWithScores,
    createZRank,
    createZRem,
    createZRemRangeByLex,
    createZRemRangeByRank,
    createZRemRangeByScore,
    createZRevRank,
    createZRevRankWithScore,
    createZScan,
    createZScore,
    createZUnion,
    createZUnionStore,
} from "./Commands";
import {
    ClosingError,
    ConfigurationError,
    ConnectionError,
    ExecAbortError,
    ValkeyError,
    RequestError,
    TimeoutError,
} from "./Errors";
import { GlideClientConfiguration } from "./GlideClient";
import {
    GlideClusterClientConfiguration,
    RouteOption,
    Routes,
} from "./GlideClusterClient";
import { Logger } from "./Logger";
import {
    command_request,
    connection_request,
    response,
} from "./ProtobufMessage";

/* eslint-disable-next-line @typescript-eslint/no-explicit-any */
type PromiseFunction = (value?: any) => void;
<<<<<<< HEAD
type ErrorFunction = (error: ValkeyError) => void;
export type ReturnTypeRecord = { [key: string]: ReturnType };
export type ReturnTypeMap = Map<string, ReturnType>;
export type ReturnTypeAttribute = {
    value: ReturnType;
=======
type ErrorFunction = (error: RedisError) => void;
/* eslint @typescript-eslint/consistent-indexed-object-style: off,  @typescript-eslint/consistent-type-definitions: off */
export type ReturnTypeRecord = { [key: string]: GlideReturnType };
export type ReturnTypeMap = Map<string, GlideReturnType>;
export interface ReturnTypeAttribute {
    value: GlideReturnType;
>>>>>>> 71d8558e
    attributes: ReturnTypeRecord;
}
export enum ProtocolVersion {
    /** Use RESP2 to communicate with the server nodes. */
    RESP2 = connection_request.ProtocolVersion.RESP2,
    /** Use RESP3 to communicate with the server nodes. */
    RESP3 = connection_request.ProtocolVersion.RESP3,
}
export type GlideReturnType =
    | "OK"
    | string
    | number
    | null
    | boolean
    | bigint
    | Buffer
    | Set<GlideReturnType>
    | ReturnTypeRecord
    | ReturnTypeMap
    | ReturnTypeAttribute
    | GlideReturnType[];

/**
 * Union type that can store either a valid UTF-8 string or array of bytes.
 */
export type GlideString = string | Buffer;

/**
 * Enum representing the different types of decoders.
 */
export enum Decoder {
    /**
     * Decodes the response into a buffer array.
     */
    Bytes,
    /**
     * Decodes the response into a string.
     */
    String,
}

/** An extension to command option types with {@link Decoder}. */
export interface DecoderOption {
    /**
     * {@link Decoder} type which defines how to handle the response.
     * If not set, the {@link BaseClientConfiguration.defaultDecoder|default decoder} will be used.
     */
    decoder?: Decoder;
}

/** A replacement for `Record<GlideString, T>` - array of key-value pairs. */
export type GlideRecord<T> = {
    /** The value name. */
    key: GlideString;
    /** The value itself. */
    value: T;
}[];

/**
 * Data type which represents sorted sets data, including elements and their respective scores.
 * Similar to `Record<GlideString, number>` - see {@link GlideRecord}.
 */
export type SortedSetDataType = {
    /** The sorted set element name. */
    element: GlideString;
    /** The element score. */
    score: number;
}[];

/**
 * Data type which represents how data are returned from hashes or insterted there.
 * Similar to `Record<GlideString, GlideString>` - see {@link GlideRecord}.
 */
export type HashDataType = {
    /** The hash element name. */
    field: GlideString;
    /** The hash element value. */
    value: GlideString;
}[];

/**
 * Data type which reflects now stream entries are returned.
 * The keys of the record are stream entry IDs, which are mapped to key-value pairs of the data.
 */
export type StreamEntryDataType = Record<string, [GlideString, GlideString][]>;

/**
 * @internal
 * Convert `GlideRecord<number>` recevied after resolving the value pointer into `SortedSetDataType`.
 */
function convertGlideRecordForSortedSet(
    res: GlideRecord<number>,
): SortedSetDataType {
    return res.map((e) => {
        return { element: e.key, score: e.value };
    });
}

/**
 * @internal
 * This function converts an input from GlideRecord or Record types to GlideRecord.
 *
 * @param keysAndValues - key names and their values.
 * @returns GlideRecord array containing keys and their values.
 */
export function convertGlideRecord(
    keysAndValues: GlideRecord<GlideString> | Record<string, GlideString>,
): GlideRecord<GlideString> {
    if (!Array.isArray(keysAndValues)) {
        return Object.entries(keysAndValues).map(([key, value]) => {
            return { key, value };
        });
    }

    return keysAndValues;
}

/**
 * @internal
 * Recursively downcast `GlideRecord` to `Record`. Use if `data` keys are always strings.
 */
export function convertGlideRecordToRecord<T>(
    data: GlideRecord<T>,
): Record<string, T> {
    const res: Record<string, T> = {};

    for (const pair of data) {
        let newVal = pair.value;

        if (isGlideRecord(pair.value)) {
            newVal = convertGlideRecordToRecord(
                pair.value as GlideRecord<unknown>,
            ) as T;
        } else if (isGlideRecordArray(pair.value)) {
            newVal = (pair.value as GlideRecord<unknown>[]).map(
                convertGlideRecordToRecord,
            ) as T;
        }

        res[pair.key as string] = newVal;
    }

    return res;
}

/**
 * @internal
 * Check whether an object is a `GlideRecord` (see {@link GlideRecord}).
 */
export function isGlideRecord(obj?: unknown): boolean {
    return (
        Array.isArray(obj) &&
        obj.length > 0 &&
        typeof obj[0] === "object" &&
        "key" in obj[0] &&
        "value" in obj[0]
    );
}

/**
 * @internal
 * Check whether an object is a `GlideRecord[]` (see {@link GlideRecord}).
 */
function isGlideRecordArray(obj?: unknown): boolean {
    return Array.isArray(obj) && obj.length > 0 && isGlideRecord(obj[0]);
}

/** Represents the return type of {@link xinfoStream} command. */
export type ReturnTypeXinfoStream = Record<
    string,
    | StreamEntries
    | Record<string, StreamEntries | Record<string, StreamEntries>[]>[]
>;

/**
 * Represents an array of Stream Entires in the response of {@link xinfoStream} command.
 * See {@link ReturnTypeXinfoStream}.
 */
export type StreamEntries =
    | GlideString
    | number
    | (GlideString | number | GlideString[])[][];

/**
 * @internal
 * Reverse of {@link convertGlideRecordToRecord}.
 */
export function convertRecordToGlideRecord<T>(
    data: Record<string, T>,
): GlideRecord<T> {
    return Object.entries(data).map(([key, value]) => {
        return { key, value };
    });
}

/**
 * Our purpose in creating PointerResponse type is to mark when response is of number/long pointer response type.
 * Consequently, when the response is returned, we can check whether it is instanceof the PointerResponse type and pass it to the Rust core function with the proper parameters.
 */
class PointerResponse {
    pointer: number | Long | null;
    // As Javascript does not support 64-bit integers,
    // we split the Rust u64 pointer into two u32 integers (high and low) and build it again when we call value_from_split_pointer, the Rust function.
    high: number | undefined;
    low: number | undefined;

    constructor(
        pointer: number | Long | null,
        high?: number | undefined,
        low?: number | undefined,
    ) {
        this.pointer = pointer;
        this.high = high;
        this.low = low;
    }
}

/** Represents the credentials for connecting to a server. */
<<<<<<< HEAD
export type ServerCredentials = {
=======
export interface RedisCredentials {
>>>>>>> 71d8558e
    /**
     * The username that will be used for authenticating connections to the Valkey servers.
     * If not supplied, "default" will be used.
     */
    username?: string;
    /**
     * The password that will be used for authenticating connections to the Valkey servers.
     */
    password: string;
}

/** Represents the client's read from strategy. */
export type ReadFrom =
    /** Always get from primary, in order to get the freshest data.*/
    | "primary"
    /** Spread the requests between all replicas in a round robin manner.
        If no replica is available, route the requests to the primary.*/
    | "preferReplica";

/**
 * Configuration settings for creating a client. Shared settings for standalone and cluster clients.
 */
export interface BaseClientConfiguration {
    /**
     * DNS Addresses and ports of known nodes in the cluster.
     * If the server is in cluster mode the list can be partial, as the client will attempt to map out the cluster and find all nodes.
     * If the server is in standalone mode, only nodes whose addresses were provided will be used by the client.
     *
     * @example
     * ```typescript
     * configuration.addresses =
     * [
     *   { address: sample-address-0001.use1.cache.amazonaws.com, port:6378 },
     *   { address: sample-address-0002.use2.cache.amazonaws.com }
     *   { address: sample-address-0003.use2.cache.amazonaws.com, port:6380 }
     * ]
     * ```
     */
    addresses: {
        host: string;
        /**
         * If port isn't supplied, 6379 will be used
         */
        port?: number;
    }[];
    /**
     * True if communication with the cluster should use Transport Level Security.
     * Should match the TLS configuration of the server/cluster,
     * otherwise the connection attempt will fail.
     */
    useTLS?: boolean;
    /**
     * Credentials for authentication process.
     * If none are set, the client will not authenticate itself with the server.
     */
    credentials?: ServerCredentials;
    /**
     * The duration in milliseconds that the client should wait for a request to complete.
     * This duration encompasses sending the request, awaiting for a response from the server, and any required reconnections or retries.
     * If the specified timeout is exceeded for a pending request, it will result in a timeout error.
     * If not set, a default value will be used.
     * Value must be an integer.
     */
    requestTimeout?: number;
    /**
     * Represents the client's read from strategy.
     * If not set, `Primary` will be used.
     */
    readFrom?: ReadFrom;
    /**
     * Choose the protocol to be used with the server.
     * If not set, `RESP3` will be used.
     */
    protocol?: ProtocolVersion;
    /**
     * Client name to be used for the client. Will be used with CLIENT SETNAME command during connection establishment.
     */
    clientName?: string;
    /**
     * Default decoder when decoder is not set per command.
     * If not set, 'Decoder.String' will be used.
     */
    defaultDecoder?: Decoder;
}

export interface ScriptOptions {
    /**
     * The keys that are used in the script.
     */
    keys?: GlideString[];
    /**
     * The arguments for the script.
     */
    args?: GlideString[];
}

function getRequestErrorClass(
    type: response.RequestErrorType | null | undefined,
): typeof RequestError {
    if (type === response.RequestErrorType.Disconnect) {
        return ConnectionError;
    }

    if (type === response.RequestErrorType.ExecAbort) {
        return ExecAbortError;
    }

    if (type === response.RequestErrorType.Timeout) {
        return TimeoutError;
    }

    if (type === response.RequestErrorType.Unspecified) {
        return RequestError;
    }

    return RequestError;
}

/**
 * @internal
 */
function toProtobufRoute(
    route: Routes | undefined,
): command_request.Routes | undefined {
    if (!route) {
        return undefined;
    }

    if (route === "allPrimaries") {
        return command_request.Routes.create({
            simpleRoutes: command_request.SimpleRoutes.AllPrimaries,
        });
    } else if (route === "allNodes") {
        return command_request.Routes.create({
            simpleRoutes: command_request.SimpleRoutes.AllNodes,
        });
    } else if (route === "randomNode") {
        return command_request.Routes.create({
            simpleRoutes: command_request.SimpleRoutes.Random,
        });
    } else if (route.type === "primarySlotKey") {
        return command_request.Routes.create({
            slotKeyRoute: command_request.SlotKeyRoute.create({
                slotType: command_request.SlotTypes.Primary,
                slotKey: route.key,
            }),
        });
    } else if (route.type === "replicaSlotKey") {
        return command_request.Routes.create({
            slotKeyRoute: command_request.SlotKeyRoute.create({
                slotType: command_request.SlotTypes.Replica,
                slotKey: route.key,
            }),
        });
    } else if (route.type === "primarySlotId") {
        return command_request.Routes.create({
            slotKeyRoute: command_request.SlotIdRoute.create({
                slotType: command_request.SlotTypes.Primary,
                slotId: route.id,
            }),
        });
    } else if (route.type === "replicaSlotId") {
        return command_request.Routes.create({
            slotKeyRoute: command_request.SlotIdRoute.create({
                slotType: command_request.SlotTypes.Replica,
                slotId: route.id,
            }),
        });
    } else if (route.type === "routeByAddress") {
        let port = route.port;
        let host = route.host;

        if (port === undefined) {
            const split = host.split(":");

            if (split.length !== 2) {
                throw new RequestError(
                    "No port provided, expected host to be formatted as `{hostname}:{port}`. Received " +
                        host,
                );
            }

            host = split[0];
            port = Number(split[1]);
        }

        return command_request.Routes.create({
            byAddressRoute: { host, port },
        });
    }
}

export interface PubSubMsg {
    message: GlideString;
    channel: GlideString;
    pattern?: GlideString | null;
}

/**
 * @internal
 * A type to combine RouterOption and DecoderOption to be used for creating write promises for the command.
 * See - {@link DecoderOption} and {@link RouteOption}
 */
export type WritePromiseOptions = RouteOption & DecoderOption;

export class BaseClient {
    private socket: net.Socket;
    private readonly promiseCallbackFunctions: [
        PromiseFunction,
        ErrorFunction,
    ][] = [];
    private readonly availableCallbackSlots: number[] = [];
    private requestWriter = new BufferWriter();
    private writeInProgress = false;
    private remainingReadData: Uint8Array | undefined;
    private readonly requestTimeout: number; // Timeout in milliseconds
    private isClosed = false;
    protected defaultDecoder = Decoder.String;
    private readonly pubsubFutures: [PromiseFunction, ErrorFunction][] = [];
    private pendingPushNotification: response.Response[] = [];
    private config: BaseClientConfiguration | undefined;

    protected configurePubsub(
        options: GlideClusterClientConfiguration | GlideClientConfiguration,
        configuration: connection_request.IConnectionRequest,
    ) {
        if (options.pubsubSubscriptions) {
            if (options.protocol == ProtocolVersion.RESP2) {
                throw new ConfigurationError(
                    "PubSub subscriptions require RESP3 protocol, but RESP2 was configured.",
                );
            }

            const { context, callback } = options.pubsubSubscriptions;

            if (context && !callback) {
                throw new ConfigurationError(
                    "PubSub subscriptions with a context require a callback function to be configured.",
                );
            }

            configuration.pubsubSubscriptions =
                connection_request.PubSubSubscriptions.create({});

            for (const [channelType, channelsPatterns] of Object.entries(
                options.pubsubSubscriptions.channelsAndPatterns,
            )) {
                let entry =
                    configuration.pubsubSubscriptions!
                        .channelsOrPatternsByType![parseInt(channelType)];

                if (!entry) {
                    entry = connection_request.PubSubChannelsOrPatterns.create({
                        channelsOrPatterns: [],
                    });
                    configuration.pubsubSubscriptions!.channelsOrPatternsByType![
                        parseInt(channelType)
                    ] = entry;
                }

                for (const channelPattern of channelsPatterns) {
                    entry.channelsOrPatterns!.push(Buffer.from(channelPattern));
                }
            }
        }
    }
    private handleReadData(data: Buffer) {
        const buf = this.remainingReadData
            ? Buffer.concat([this.remainingReadData, data])
            : data;
        let lastPos = 0;
        const reader = Reader.create(buf);

        while (reader.pos < reader.len) {
            lastPos = reader.pos;
            let message = undefined;

            try {
                message = response.Response.decodeDelimited(reader);
            } catch (err) {
                if (err instanceof RangeError) {
                    // Partial response received, more data is required
                    this.remainingReadData = buf.slice(lastPos);
                    return;
                } else {
                    // Unhandled error
                    const err_message = `Failed to decode the response: ${err}`;
                    Logger.log("error", "connection", err_message);
                    this.close(err_message);
                    return;
                }
            }

            if (message.isPush) {
                this.processPush(message);
            } else {
                this.processResponse(message);
            }
        }

        this.remainingReadData = undefined;
    }

    processResponse(message: response.Response) {
        if (message.closingError != null) {
            this.close(message.closingError);
            return;
        }

        const [resolve, reject] =
            this.promiseCallbackFunctions[message.callbackIdx];
        this.availableCallbackSlots.push(message.callbackIdx);

        if (message.requestError != null) {
            const errorType = getRequestErrorClass(message.requestError.type);
            reject(new errorType(message.requestError.message ?? undefined));
        } else if (message.respPointer != null) {
            let pointer;

            if (typeof message.respPointer === "number") {
                // Response from type number
                pointer = new PointerResponse(message.respPointer);
            } else {
                // Response from type long
                pointer = new PointerResponse(
                    message.respPointer,
                    message.respPointer.high,
                    message.respPointer.low,
                );
            }

            resolve(pointer);
        } else if (message.constantResponse === response.ConstantResponse.OK) {
            resolve("OK");
        } else {
            resolve(null);
        }
    }

    processPush(response: response.Response) {
        if (response.closingError != null || !response.respPointer) {
            const errMsg = response.closingError
                ? response.closingError
                : "Client Error - push notification without resp_pointer";

            this.close(errMsg);
            return;
        }

        const [callback, context] = this.getPubsubCallbackAndContext(
            this.config!,
        );

        if (callback) {
            const pubsubMessage =
                this.notificationToPubSubMessageSafe(response);

            if (pubsubMessage) {
                callback(pubsubMessage, context);
            }
        } else {
            this.pendingPushNotification.push(response);
            this.completePubSubFuturesSafe();
        }
    }

    /**
     * @internal
     */
    protected constructor(
        socket: net.Socket,
        options?: BaseClientConfiguration,
    ) {
        // if logger has been initialized by the external-user on info level this log will be shown
        Logger.log("info", "Client lifetime", `construct client`);
        this.config = options;
        this.requestTimeout =
            options?.requestTimeout ?? DEFAULT_TIMEOUT_IN_MILLISECONDS;
        this.socket = socket;
        this.socket
            .on("data", (data) => this.handleReadData(data))
            .on("error", (err) => {
                console.error(`Server closed: ${err}`);
                this.close();
            });
        this.defaultDecoder = options?.defaultDecoder ?? Decoder.String;
    }

    private getCallbackIndex(): number {
        return (
            this.availableCallbackSlots.pop() ??
            this.promiseCallbackFunctions.length
        );
    }

    private writeBufferedRequestsToSocket() {
        this.writeInProgress = true;
        const requests = this.requestWriter.finish();
        this.requestWriter.reset();

        this.socket.write(requests, undefined, () => {
            if (this.requestWriter.len > 0) {
                this.writeBufferedRequestsToSocket();
            } else {
                this.writeInProgress = false;
            }
        });
    }

    /**
     * @internal
     */
    protected createWritePromise<T>(
        command:
            | command_request.Command
            | command_request.Command[]
            | command_request.ScriptInvocation,
        options: WritePromiseOptions = {},
    ): Promise<T> {
        const route = toProtobufRoute(options?.route);
        const stringDecoder: boolean =
            (options?.decoder ?? this.defaultDecoder) === Decoder.String;

        if (this.isClosed) {
            throw new ClosingError(
                "Unable to execute requests; the client is closed. Please create a new client.",
            );
        }

        return new Promise((resolve, reject) => {
            const callbackIndex = this.getCallbackIndex();
            this.promiseCallbackFunctions[callbackIndex] = [
                (resolveAns: T) => {
                    try {
                        if (resolveAns instanceof PointerResponse) {
                            if (typeof resolveAns === "number") {
                                resolveAns = valueFromSplitPointer(
                                    0,
                                    resolveAns,
                                    stringDecoder,
                                ) as T;
                            } else {
                                resolveAns = valueFromSplitPointer(
                                    resolveAns.high!,
                                    resolveAns.low!,
                                    stringDecoder,
                                ) as T;
                            }
                        }

                        resolve(resolveAns);
                    } catch (err) {
                        Logger.log(
                            "error",
                            "Decoder",
                            `Decoding error: '${err}'`,
                        );
                        reject(err);
                    }
                },
                reject,
            ];
            this.writeOrBufferCommandRequest(callbackIndex, command, route);
        });
    }

    private writeOrBufferCommandRequest(
        callbackIdx: number,
        command:
            | command_request.Command
            | command_request.Command[]
            | command_request.ScriptInvocation,
        route?: command_request.Routes,
    ) {
        const message = Array.isArray(command)
            ? command_request.CommandRequest.create({
                  callbackIdx,
                  transaction: command_request.Transaction.create({
                      commands: command,
                  }),
              })
            : command instanceof command_request.Command
              ? command_request.CommandRequest.create({
                    callbackIdx,
                    singleCommand: command,
                })
              : command_request.CommandRequest.create({
                    callbackIdx,
                    scriptInvocation: command,
                });
        message.route = route;

        this.writeOrBufferRequest(
            message,
            (message: command_request.CommandRequest, writer: Writer) => {
                command_request.CommandRequest.encodeDelimited(message, writer);
            },
        );
    }

    private writeOrBufferRequest<TRequest>(
        message: TRequest,
        encodeDelimited: (message: TRequest, writer: Writer) => void,
    ) {
        encodeDelimited(message, this.requestWriter);

        if (this.writeInProgress) {
            return;
        }

        this.writeBufferedRequestsToSocket();
    }

    // Define a common function to process the result of a transaction with set commands
    /**
     * @internal
     */
    protected processResultWithSetCommands(
        result: GlideReturnType[] | null,
        setCommandsIndexes: number[],
    ): GlideReturnType[] | null {
        if (result === null) {
            return null;
        }

        for (const index of setCommandsIndexes) {
            result[index] = new Set<GlideReturnType>(
                result[index] as GlideReturnType[],
            );
        }

        return result;
    }

    cancelPubSubFuturesWithExceptionSafe(exception: ConnectionError): void {
        while (this.pubsubFutures.length > 0) {
            const nextFuture = this.pubsubFutures.shift();

            if (nextFuture) {
                const [, reject] = nextFuture;
                reject(exception);
            }
        }
    }

    isPubsubConfigured(
        config: GlideClientConfiguration | GlideClusterClientConfiguration,
    ): boolean {
        return !!config.pubsubSubscriptions;
    }

    getPubsubCallbackAndContext(
        config: GlideClientConfiguration | GlideClusterClientConfiguration,
        /* eslint-disable-next-line @typescript-eslint/no-explicit-any */
    ): [((msg: PubSubMsg, context: any) => void) | null | undefined, any] {
        if (config.pubsubSubscriptions) {
            return [
                config.pubsubSubscriptions.callback,
                config.pubsubSubscriptions.context,
            ];
        }

        return [null, null];
    }

    public async getPubSubMessage(): Promise<PubSubMsg> {
        if (this.isClosed) {
            throw new ClosingError(
                "Unable to execute requests; the client is closed. Please create a new client.",
            );
        }

        if (!this.isPubsubConfigured(this.config!)) {
            throw new ConfigurationError(
                "The operation will never complete since there was no pubsbub subscriptions applied to the client.",
            );
        }

        if (this.getPubsubCallbackAndContext(this.config!)[0]) {
            throw new ConfigurationError(
                "The operation will never complete since messages will be passed to the configured callback.",
            );
        }

        return new Promise((resolve, reject) => {
            this.pubsubFutures.push([resolve, reject]);
            this.completePubSubFuturesSafe();
        });
    }

    public tryGetPubSubMessage(decoder?: Decoder): PubSubMsg | null {
        if (this.isClosed) {
            throw new ClosingError(
                "Unable to execute requests; the client is closed. Please create a new client.",
            );
        }

        if (!this.isPubsubConfigured(this.config!)) {
            throw new ConfigurationError(
                "The operation will never complete since there was no pubsbub subscriptions applied to the client.",
            );
        }

        if (this.getPubsubCallbackAndContext(this.config!)[0]) {
            throw new ConfigurationError(
                "The operation will never complete since messages will be passed to the configured callback.",
            );
        }

        let msg: PubSubMsg | null = null;
        this.completePubSubFuturesSafe();

        while (this.pendingPushNotification.length > 0 && !msg) {
            const pushNotification = this.pendingPushNotification.shift()!;
            msg = this.notificationToPubSubMessageSafe(
                pushNotification,
                decoder,
            );
        }

        return msg;
    }
    notificationToPubSubMessageSafe(
        pushNotification: response.Response,
        decoder?: Decoder,
    ): PubSubMsg | null {
        let msg: PubSubMsg | null = null;
        const responsePointer = pushNotification.respPointer;
        let nextPushNotificationValue: Record<string, unknown> = {};
        const isStringDecoder =
            (decoder ?? this.defaultDecoder) === Decoder.String;

        if (responsePointer) {
            if (typeof responsePointer !== "number") {
                nextPushNotificationValue = valueFromSplitPointer(
                    responsePointer.high,
                    responsePointer.low,
                    isStringDecoder,
                ) as Record<string, unknown>;
            } else {
                nextPushNotificationValue = valueFromSplitPointer(
                    0,
                    responsePointer,
                    isStringDecoder,
                ) as Record<string, unknown>;
            }

            const messageKind = nextPushNotificationValue["kind"];

            if (messageKind === "Disconnect") {
                Logger.log(
                    "warn",
                    "disconnect notification",
                    "Transport disconnected, messages might be lost",
                );
            } else if (
                messageKind === "Message" ||
                messageKind === "PMessage" ||
                messageKind === "SMessage"
            ) {
                const values = nextPushNotificationValue[
                    "values"
                ] as GlideString[];

                if (messageKind === "PMessage") {
                    msg = {
                        message: values[2],
                        channel: values[1],
                        pattern: values[0],
                    };
                } else {
                    msg = {
                        message: values[1],
                        channel: values[0],
                        pattern: null,
                    };
                }
            } else if (
                messageKind === "PSubscribe" ||
                messageKind === "Subscribe" ||
                messageKind === "SSubscribe" ||
                messageKind === "Unsubscribe" ||
                messageKind === "SUnsubscribe" ||
                messageKind === "PUnsubscribe"
            ) {
                // pass
            } else {
                Logger.log(
                    "error",
                    "unknown notification",
                    `Unknown notification: '${messageKind}'`,
                );
            }
        }

        return msg;
    }
    completePubSubFuturesSafe() {
        while (
            this.pendingPushNotification.length > 0 &&
            this.pubsubFutures.length > 0
        ) {
            const nextPushNotification = this.pendingPushNotification.shift()!;
            const pubsubMessage =
                this.notificationToPubSubMessageSafe(nextPushNotification);

            if (pubsubMessage) {
                const [resolve] = this.pubsubFutures.shift()!;
                resolve(pubsubMessage);
            }
        }
    }

    /** Get the value associated with the given key, or null if no such value exists.
     *
     * @see {@link https://valkey.io/commands/get/|valkey.io} for details.
     *
     * @param key - The key to retrieve from the database.
     * @param options - (Optional) See {@link DecoderOption}.
     * @returns If `key` exists, returns the value of `key`. Otherwise, return null.
     *
     * @example
     * ```typescript
     * // Example usage of get method to retrieve the value of a key
     * const result = await client.get("key");
     * console.log(result); // Output: 'value'
     * // Example usage of get method to retrieve the value of a key with Bytes decoder
     * const result = await client.get("key", Decoder.Bytes);
     * console.log(result); // Output: {"data": [118, 97, 108, 117, 101], "type": "Buffer"}
     * ```
     */
    public async get(
        key: GlideString,
        options?: DecoderOption,
    ): Promise<GlideString | null> {
        return this.createWritePromise(createGet(key), options);
    }

    /**
     * Get the value of `key` and optionally set its expiration. `GETEX` is similar to {@link get}.
     *
     * @see {@link https://valkey.io/commands/getex/|valkey.op} for more details.
     * @remarks Since Valkey version 6.2.0.
     *
     * @param key - The key to retrieve from the database.
     * @param options - (Optional) Additional Parameters:
     * - (Optional) `expiry`: expiriation to the given key:
     * `"persist"` will retain the time to live associated with the key. Equivalent to `PERSIST` in the VALKEY API.
     * Otherwise, a {@link TimeUnit} and duration of the expire time should be specified.
     * - (Optional) `decoder`: see {@link DecoderOption}.
     * @returns If `key` exists, returns the value of `key` as a `string`. Otherwise, return `null`.
     *
     * @example
     * ```typescript
     * const result = await client.getex("key", {expiry: { type: TimeUnit.Seconds, count: 5 }});
     * console.log(result); // Output: 'value'
     * ```
     */
    public async getex(
        key: GlideString,
        options?: {
            expiry: "persist" | { type: TimeUnit; duration: number };
        } & DecoderOption,
    ): Promise<GlideString | null> {
        return this.createWritePromise(
            createGetEx(key, options?.expiry),
            options,
        );
    }

    /**
     * Gets a string value associated with the given `key`and deletes the key.
     *
     * @see {@link https://valkey.io/commands/getdel/|valkey.io} for details.
     *
     * @param key - The key to retrieve from the database.
     * @param options - (Optional) See {@link DecoderOption}.
     * @returns If `key` exists, returns the `value` of `key`. Otherwise, return `null`.
     *
     * @example
     * ```typescript
     * const result = client.getdel("key");
     * console.log(result); // Output: 'value'
     *
     * const value = client.getdel("key");  // value is null
     * ```
     */
    public async getdel(
        key: GlideString,
        options?: DecoderOption,
    ): Promise<GlideString | null> {
        return this.createWritePromise(createGetDel(key), options);
    }

    /**
     * Returns the substring of the string value stored at `key`, determined by the byte offsets
     * `start` and `end` (both are inclusive). Negative offsets can be used in order to provide
     * an offset starting from the end of the string. So `-1` means the last character, `-2` the
     * penultimate and so forth. If `key` does not exist, an empty string is returned. If `start`
     * or `end` are out of range, returns the substring within the valid range of the string.
     *
     * @see {@link https://valkey.io/commands/getrange/|valkey.io} for details.
     *
     * @param key - The key of the string.
     * @param start - The starting byte offset.
     * @param end - The ending byte offset.
     * @param options - (Optional) See {@link DecoderOption}.
     * @returns A substring extracted from the value stored at `key`.
     *
     * @example
     * ```typescript
     * await client.set("mykey", "This is a string")
     * let result = await client.getrange("mykey", 0, 3)
     * console.log(result); // Output: "This"
     * result = await client.getrange("mykey", -3, -1)
     * console.log(result); // Output: "ing" - extracted last 3 characters of a string
     * result = await client.getrange("mykey", 0, 100)
     * console.log(result); // Output: "This is a string"
     * result = await client.getrange("mykey", 5, 6)
     * console.log(result); // Output: ""
     * ```
     */
    public async getrange(
        key: GlideString,
        start: number,
        end: number,
        options?: DecoderOption,
    ): Promise<GlideString | null> {
        return this.createWritePromise(
            createGetRange(key, start, end),
            options,
        );
    }

    /** Set the given key with the given value. Return value is dependent on the passed options.
     *
     * @see {@link https://valkey.io/commands/set/|valkey.io} for details.
     *
     * @param key - The key to store.
     * @param value - The value to store with the given key.
     * @param options - (Optional) See {@link SetOptions} and {@link DecoderOption}.
     * @returns - If the value is successfully set, return OK.
     * If value isn't set because of `onlyIfExists` or `onlyIfDoesNotExist` conditions, return null.
     * If `returnOldValue` is set, return the old value as a string.
     *
     * @example
     * ```typescript
     * // Example usage of set method to set a key-value pair
     * const result = await client.set("my_key", "my_value");
     * console.log(result); // Output: 'OK'
     *
     * // Example usage of set method with conditional options and expiration
     * const result2 = await client.set("key", "new_value", {conditionalSet: "onlyIfExists", expiry: { type: TimeUnit.Seconds, count: 5 }});
     * console.log(result2); // Output: 'OK' - Set "new_value" to "key" only if "key" already exists, and set the key expiration to 5 seconds.
     *
     * // Example usage of set method with conditional options and returning old value
     * const result3 = await client.set("key", "value", {conditionalSet: "onlyIfDoesNotExist", returnOldValue: true});
     * console.log(result3); // Output: 'new_value' - Returns the old value of "key".
     *
     * // Example usage of get method to retrieve the value of a key
     * const result4 = await client.get("key");
     * console.log(result4); // Output: 'new_value' - Value wasn't modified back to being "value" because of "NX" flag.
     * ```
     */
    public async set(
        key: GlideString,
        value: GlideString,
        options?: SetOptions & DecoderOption,
    ): Promise<"OK" | GlideString | null> {
        return this.createWritePromise(createSet(key, value, options), options);
    }

    /**
     * Removes the specified keys. A key is ignored if it does not exist.
     *
     * @see {@link https://valkey.io/commands/del/|valkey.io} for details.
     *
     * @param keys - The keys we wanted to remove.
     * @returns The number of keys that were removed.
     *
     * @example
     * ```typescript
     * // Example usage of del method to delete an existing key
     * await client.set("my_key", "my_value");
     * const result = await client.del(["my_key"]);
     * console.log(result); // Output: 1
     * ```
     *
     * @example
     * ```typescript
     * // Example usage of del method for a non-existing key
     * const result = await client.del(["non_existing_key"]);
     * console.log(result); // Output: 0
     * ```
     */
    public async del(keys: GlideString[]): Promise<number> {
        return this.createWritePromise(createDel(keys));
    }

    /**
     * Serialize the value stored at `key` in a Valkey-specific format and return it to the user.
     *
     * @see {@link https://valkey.io/commands/dump/|valkey.io} for details.
     *
     * @param key - The `key` to serialize.
     * @returns The serialized value of the data stored at `key`. If `key` does not exist, `null` will be returned.
     *
     * @example
     * ```typescript
     * let result = await client.dump("myKey");
     * console.log(result); // Output: the serialized value of "myKey"
     * ```
     *
     * @example
     * ```typescript
     * result = await client.dump("nonExistingKey");
     * console.log(result); // Output: `null`
     * ```
     */
    public async dump(key: GlideString): Promise<Buffer | null> {
        return this.createWritePromise(createDump(key), {
            decoder: Decoder.Bytes,
        });
    }

    /**
     * Create a `key` associated with a `value` that is obtained by deserializing the provided
     * serialized `value` (obtained via {@link dump}).
     *
     * @see {@link https://valkey.io/commands/restore/|valkey.io} for details.
     * @remarks `options.idletime` and `options.frequency` modifiers cannot be set at the same time.
     *
     * @param key - The `key` to create.
     * @param ttl - The expiry time (in milliseconds). If `0`, the `key` will persist.
     * @param value - The serialized value to deserialize and assign to `key`.
     * @param options - (Optional) Restore options {@link RestoreOptions}.
     * @returns Return "OK" if the `key` was successfully restored with a `value`.
     *
     * @example
     * ```typescript
     * const result = await client.restore("myKey", 0, value);
     * console.log(result); // Output: "OK"
     * ```
     *
     * @example
     * ```typescript
     * const result = await client.restore("myKey", 1000, value, {replace: true, absttl: true});
     * console.log(result); // Output: "OK"
     * ```
     *
     * @example
     * ```typescript
     * const result = await client.restore("myKey", 0, value, {replace: true, idletime: 10});
     * console.log(result); // Output: "OK"
     * ```
     *
     * @example
     * ```typescript
     * const result = await client.restore("myKey", 0, value, {replace: true, frequency: 10});
     * console.log(result); // Output: "OK"
     * ```
     */
    public async restore(
        key: GlideString,
        ttl: number,
        value: Buffer,
        options?: RestoreOptions,
    ): Promise<"OK"> {
        return this.createWritePromise(
            createRestore(key, ttl, value, options),
            { decoder: Decoder.String },
        );
    }

    /** Retrieve the values of multiple keys.
     *
     * @see {@link https://valkey.io/commands/mget/|valkey.io} for details.
     * @remarks When in cluster mode, the command may route to multiple nodes when `keys` map to different hash slots.
     *
     * @param keys - A list of keys to retrieve values for.
     * @param options - (Optional) See {@link DecoderOption}.
     * @returns A list of values corresponding to the provided keys. If a key is not found,
     * its corresponding value in the list will be null.
     *
     * @example
     * ```typescript
     * // Example usage of mget method to retrieve values of multiple keys
     * await client.set("key1", "value1");
     * await client.set("key2", "value2");
     * const result = await client.mget(["key1", "key2"]);
     * console.log(result); // Output: ['value1', 'value2']
     * ```
     */
    public async mget(
        keys: GlideString[],
        options?: DecoderOption,
    ): Promise<(GlideString | null)[]> {
        return this.createWritePromise(createMGet(keys), options);
    }

    /** Set multiple keys to multiple values in a single operation.
     *
     * @see {@link https://valkey.io/commands/mset/|valkey.io} for details.
     * @remarks When in cluster mode, the command may route to multiple nodes when keys in `keyValueMap` map to different hash slots.
     *
     * @param keysAndValues - A list of key-value pairs to set.
     * @returns always "OK".
     *
     * @example
     * ```typescript
     * // Example usage of mset method to set values for multiple keys
     * const result = await client.mset({"key1": "value1", "key2": "value2"});
     * console.log(result); // Output: 'OK'
     * ```
     *
     * @example
     * ```typescript
     * // Example usage of mset method to set values for multiple keys (GlideRecords allow binary data in the key)
     * const result = await client.mset([{key: "key1", value: "value1"}, {key: "key2", value: "value2"}]);
     * console.log(result); // Output: 'OK'
     * ```
     */
    public async mset(
        keysAndValues: Record<string, GlideString> | GlideRecord<GlideString>,
    ): Promise<"OK"> {
        return this.createWritePromise(
            createMSet(convertGlideRecord(keysAndValues)),
        );
    }

    /**
     * Sets multiple keys to values if the key does not exist. The operation is atomic, and if one or
     * more keys already exist, the entire operation fails.
     *
     * @see {@link https://valkey.io/commands/msetnx/|valkey.io} for more details.
     * @remarks When in cluster mode, all keys in `keyValueMap` must map to the same hash slot.
     *
     * @param keysAndValues  - A list of key-value pairs to set.
     * @returns `true` if all keys were set. `false` if no key was set.
     *
     * @example
     * ```typescript
     * const result1 = await client.msetnx({"key1": "value1", "key2": "value2"});
     * console.log(result1); // Output: `true`
     *
     * const result2 = await client.msetnx({"key2": "value4", "key3": "value5"});
     * console.log(result2); // Output: `false`
     * ```
     */
    public async msetnx(
        keysAndValues: Record<string, GlideString> | GlideRecord<GlideString>,
    ): Promise<boolean> {
        return this.createWritePromise(
            createMSetNX(convertGlideRecord(keysAndValues)),
        );
    }

    /** Increments the number stored at `key` by one. If `key` does not exist, it is set to 0 before performing the operation.
     *
     * @see {@link https://valkey.io/commands/incr/|valkey.io} for details.
     *
     * @param key - The key to increment its value.
     * @returns the value of `key` after the increment.
     *
     * @example
     * ```typescript
     * // Example usage of incr method to increment the value of a key
     * await client.set("my_counter", "10");
     * const result = await client.incr("my_counter");
     * console.log(result); // Output: 11
     * ```
     */
    public async incr(key: GlideString): Promise<number> {
        return this.createWritePromise(createIncr(key));
    }

    /** Increments the number stored at `key` by `amount`. If `key` does not exist, it is set to 0 before performing the operation.
     *
     * @see {@link https://valkey.io/commands/incrby/|valkey.io} for details.
     *
     * @param key - The key to increment its value.
     * @param amount - The amount to increment.
     * @returns the value of `key` after the increment.
     *
     * @example
     * ```typescript
     * // Example usage of incrBy method to increment the value of a key by a specified amount
     * await client.set("my_counter", "10");
     * const result = await client.incrBy("my_counter", 5);
     * console.log(result); // Output: 15
     * ```
     */
    public async incrBy(key: GlideString, amount: number): Promise<number> {
        return this.createWritePromise(createIncrBy(key, amount));
    }

    /** Increment the string representing a floating point number stored at `key` by `amount`.
     * By using a negative increment value, the result is that the value stored at `key` is decremented.
     * If `key` does not exist, it is set to 0 before performing the operation.
     *
     * @see {@link https://valkey.io/commands/incrbyfloat/|valkey.io} for details.
     *
     * @param key - The key to increment its value.
     * @param amount - The amount to increment.
     * @returns the value of `key` after the increment.
     *
     * @example
     * ```typescript
     * // Example usage of incrByFloat method to increment the value of a floating point key by a specified amount
     * await client.set("my_float_counter", "10.5");
     * const result = await client.incrByFloat("my_float_counter", 2.5);
     * console.log(result); // Output: 13.0
     * ```
     */
    public async incrByFloat(
        key: GlideString,
        amount: number,
    ): Promise<number> {
        return this.createWritePromise(createIncrByFloat(key, amount));
    }

    /** Decrements the number stored at `key` by one. If `key` does not exist, it is set to 0 before performing the operation.
     *
     * @see {@link https://valkey.io/commands/decr/|valkey.io} for details.
     *
     * @param key - The key to decrement its value.
     * @returns the value of `key` after the decrement.
     *
     * @example
     * ```typescript
     * // Example usage of decr method to decrement the value of a key by 1
     * await client.set("my_counter", "10");
     * const result = await client.decr("my_counter");
     * console.log(result); // Output: 9
     * ```
     */
    public async decr(key: GlideString): Promise<number> {
        return this.createWritePromise(createDecr(key));
    }

    /** Decrements the number stored at `key` by `amount`. If `key` does not exist, it is set to 0 before performing the operation.
     *
     * @see {@link https://valkey.io/commands/decrby/|valkey.io} for details.
     *
     * @param key - The key to decrement its value.
     * @param amount - The amount to decrement.
     * @returns the value of `key` after the decrement.
     *
     * @example
     * ```typescript
     * // Example usage of decrby method to decrement the value of a key by a specified amount
     * await client.set("my_counter", "10");
     * const result = await client.decrby("my_counter", 5);
     * console.log(result); // Output: 5
     * ```
     */
    public async decrBy(key: GlideString, amount: number): Promise<number> {
        return this.createWritePromise(createDecrBy(key, amount));
    }

    /**
     * Perform a bitwise operation between multiple keys (containing string values) and store the result in the
     * `destination`.
     *
     * @see {@link https://valkey.io/commands/bitop/|valkey.io} for more details.
     * @remarks When in cluster mode, `destination` and all `keys` must map to the same hash slot.
     *
     * @param operation - The bitwise operation to perform.
     * @param destination - The key that will store the resulting string.
     * @param keys - The list of keys to perform the bitwise operation on.
     * @returns The size of the string stored in `destination`.
     *
     * @example
     * ```typescript
     * await client.set("key1", "A"); // "A" has binary value 01000001
     * await client.set("key2", "B"); // "B" has binary value 01000010
     * const result1 = await client.bitop(BitwiseOperation.AND, "destination", ["key1", "key2"]);
     * console.log(result1); // Output: 1 - The size of the resulting string stored in "destination" is 1.
     *
     * const result2 = await client.get("destination");
     * console.log(result2); // Output: "@" - "@" has binary value 01000000
     * ```
     */
    public async bitop(
        operation: BitwiseOperation,
        destination: GlideString,
        keys: GlideString[],
    ): Promise<number> {
        return this.createWritePromise(
            createBitOp(operation, destination, keys),
        );
    }

    /**
     * Returns the bit value at `offset` in the string value stored at `key`. `offset` must be greater than or equal
     * to zero.
     *
     * @see {@link https://valkey.io/commands/getbit/|valkey.io} for more details.
     *
     * @param key - The key of the string.
     * @param offset - The index of the bit to return.
     * @returns The bit at the given `offset` of the string. Returns `0` if the key is empty or if the `offset` exceeds
     * the length of the string.
     *
     * @example
     * ```typescript
     * const result = await client.getbit("key", 1);
     * console.log(result); // Output: 1 - The second bit of the string stored at "key" is set to 1.
     * ```
     */
    public async getbit(key: GlideString, offset: number): Promise<number> {
        return this.createWritePromise(createGetBit(key, offset));
    }

    /**
     * Sets or clears the bit at `offset` in the string value stored at `key`. The `offset` is a zero-based index, with
     * `0` being the first element of the list, `1` being the next element, and so on. The `offset` must be less than
     * `2^32` and greater than or equal to `0`. If a key is non-existent then the bit at `offset` is set to `value` and
     * the preceding bits are set to `0`.
     *
     * @see {@link https://valkey.io/commands/setbit/|valkey.io} for more details.
     *
     * @param key - The key of the string.
     * @param offset - The index of the bit to be set.
     * @param value - The bit value to set at `offset`. The value must be `0` or `1`.
     * @returns The bit value that was previously stored at `offset`.
     *
     * @example
     * ```typescript
     * const result = await client.setbit("key", 1, 1);
     * console.log(result); // Output: 0 - The second bit value was 0 before setting to 1.
     * ```
     */
    public async setbit(
        key: GlideString,
        offset: number,
        value: number,
    ): Promise<number> {
        return this.createWritePromise(createSetBit(key, offset, value));
    }

    /**
     * Returns the position of the first bit matching the given `bit` value. The optional starting offset
     * `start` is a zero-based index, with `0` being the first byte of the list, `1` being the next byte and so on.
     * The offset can also be a negative number indicating an offset starting at the end of the list, with `-1` being
     * the last byte of the list, `-2` being the penultimate, and so on.
     *
     * @see {@link https://valkey.io/commands/bitpos/|valkey.io} for more details.
     *
     * @param key - The key of the string.
     * @param bit - The bit value to match. Must be `0` or `1`.
     * @param start - (Optional) The starting offset. If not supplied, the search will start at the beginning of the string.
     * @returns The position of the first occurrence of `bit` in the binary value of the string held at `key`.
     *      If `start` was provided, the search begins at the offset indicated by `start`.
     *
     * @example
     * ```typescript
     * await client.set("key1", "A1");  // "A1" has binary value 01000001 00110001
     * const result1 = await client.bitpos("key1", 1);
     * console.log(result1); // Output: 1 - The first occurrence of bit value 1 in the string stored at "key1" is at the second position.
     *
     * const result2 = await client.bitpos("key1", 1, -1);
     * console.log(result2); // Output: 10 - The first occurrence of bit value 1, starting at the last byte in the string stored at "key1", is at the eleventh position.
     * ```
     */
    public async bitpos(
        key: GlideString,
        bit: number,
        start?: number,
    ): Promise<number> {
        return this.createWritePromise(createBitPos(key, bit, start));
    }

    /**
     * Returns the position of the first bit matching the given `bit` value. The offsets are zero-based indexes, with
     * `0` being the first element of the list, `1` being the next, and so on. These offsets can also be negative
     * numbers indicating offsets starting at the end of the list, with `-1` being the last element of the list, `-2`
     * being the penultimate, and so on.
     *
     * If you are using Valkey 7.0.0 or above, the optional `indexType` can also be provided to specify whether the
     * `start` and `end` offsets specify BIT or BYTE offsets. If `indexType` is not provided, BYTE offsets
     * are assumed. If BIT is specified, `start=0` and `end=2` means to look at the first three bits. If BYTE is
     * specified, `start=0` and `end=2` means to look at the first three bytes.
     *
     * @see {@link https://valkey.io/commands/bitpos/|valkey.io} for more details.
     *
     * @param key - The key of the string.
     * @param bit - The bit value to match. Must be `0` or `1`.
     * @param start - The starting offset.
     * @param end - The ending offset.
     * @param indexType - (Optional) The index offset type. This option can only be specified if you are using Valkey
     *      version 7.0.0 or above. Could be either {@link BitmapIndexType.BYTE} or {@link BitmapIndexType.BIT}. If no
     *      index type is provided, the indexes will be assumed to be byte indexes.
     * @returns The position of the first occurrence from the `start` to the `end` offsets of the `bit` in the binary
     *      value of the string held at `key`.
     *
     * @example
     * ```typescript
     * await client.set("key1", "A12");  // "A12" has binary value 01000001 00110001 00110010
     * const result1 = await client.bitposInterval("key1", 1, 1, -1);
     * console.log(result1); // Output: 10 - The first occurrence of bit value 1 in the second byte to the last byte of the string stored at "key1" is at the eleventh position.
     *
     * const result2 = await client.bitposInterval("key1", 1, 2, 9, BitmapIndexType.BIT);
     * console.log(result2); // Output: 7 - The first occurrence of bit value 1 in the third to tenth bits of the string stored at "key1" is at the eighth position.
     * ```
     */
    public async bitposInterval(
        key: GlideString,
        bit: number,
        start: number,
        end: number,
        indexType?: BitmapIndexType,
    ): Promise<number> {
        return this.createWritePromise(
            createBitPos(key, bit, start, end, indexType),
        );
    }

    /**
     * Reads or modifies the array of bits representing the string that is held at `key` based on the specified
     * `subcommands`.
     *
     * @see {@link https://valkey.io/commands/bitfield/|valkey.io} for more details.
     *
     * @param key - The key of the string.
     * @param subcommands - The subcommands to be performed on the binary value of the string at `key`, which could be
     *      any of the following:
     *
     * - {@link BitFieldGet}
     * - {@link BitFieldSet}
     * - {@link BitFieldIncrBy}
     * - {@link BitFieldOverflow}
     *
     * @returns An array of results from the executed subcommands:
     *
     * - {@link BitFieldGet} returns the value in {@link BitOffset} or {@link BitOffsetMultiplier}.
     * - {@link BitFieldSet} returns the old value in {@link BitOffset} or {@link BitOffsetMultiplier}.
     * - {@link BitFieldIncrBy} returns the new value in {@link BitOffset} or {@link BitOffsetMultiplier}.
     * - {@link BitFieldOverflow} determines the behavior of the {@link BitFieldSet} and {@link BitFieldIncrBy}
     *   subcommands when an overflow or underflow occurs. {@link BitFieldOverflow} does not return a value and
     *   does not contribute a value to the array response.
     *
     * @example
     * ```typescript
     * await client.set("key", "A");  // "A" has binary value 01000001
     * const result = await client.bitfield("key", [new BitFieldSet(new UnsignedEncoding(2), new BitOffset(1), 3), new BitFieldGet(new UnsignedEncoding(2), new BitOffset(1))]);
     * console.log(result); // Output: [2, 3] - The old value at offset 1 with an unsigned encoding of 2 was 2. The new value at offset 1 with an unsigned encoding of 2 is 3.
     * ```
     */
    public async bitfield(
        key: GlideString,
        subcommands: BitFieldSubCommands[],
    ): Promise<(number | null)[]> {
        return this.createWritePromise(createBitField(key, subcommands));
    }

    /**
     * Reads the array of bits representing the string that is held at `key` based on the specified `subcommands`.
     *
     * @see {@link https://valkey.io/commands/bitfield_ro/|valkey.io} for more details.
     * @remarks Since Valkey version 6.0.0.
     *
     * @param key - The key of the string.
     * @param subcommands - The {@link BitFieldGet} subcommands to be performed.
     * @returns An array of results from the {@link BitFieldGet} subcommands.
     *
     * @example
     * ```typescript
     * await client.set("key", "A");  // "A" has binary value 01000001
     * const result = await client.bitfieldReadOnly("key", [new BitFieldGet(new UnsignedEncoding(2), new BitOffset(1))]);
     * console.log(result); // Output: [2] - The value at offset 1 with an unsigned encoding of 2 is 2.
     * ```
     */
    public async bitfieldReadOnly(
        key: GlideString,
        subcommands: BitFieldGet[],
    ): Promise<number[]> {
        return this.createWritePromise(createBitField(key, subcommands, true));
    }

    /** Retrieve the value associated with `field` in the hash stored at `key`.
     *
     * @see {@link https://valkey.io/commands/hget/|valkey.io} for details.
     *
     * @param key - The key of the hash.
     * @param field - The field in the hash stored at `key` to retrieve from the database.
     * @param options - (Optional) See {@link DecoderOption}.
     * @returns the value associated with `field`, or null when `field` is not present in the hash or `key` does not exist.
     *
     * @example
     * ```typescript
     * // Example usage of the hget method on an-existing field
     * await client.hset("my_hash", {"field": "value"});
     * const result = await client.hget("my_hash", "field");
     * console.log(result); // Output: "value"
     * ```
     *
     * @example
     * ```typescript
     * // Example usage of the hget method on a non-existing field
     * const result = await client.hget("my_hash", "nonexistent_field");
     * console.log(result); // Output: null
     * ```
     */
    public async hget(
        key: GlideString,
        field: GlideString,
        options?: DecoderOption,
    ): Promise<GlideString | null> {
        return this.createWritePromise(createHGet(key, field), options);
    }

    /** Sets the specified fields to their respective values in the hash stored at `key`.
     *
     * @see {@link https://valkey.io/commands/hset/|valkey.io} for details.
     *
     * @param key - The key of the hash.
     * @param fieldsAndValues - A list of field names and their values.
     * @returns The number of fields that were added.
     *
     * @example
     * ```typescript
     * // Example usage of the hset method using HashDataType as input type
     * const result = await client.hset("my_hash", [{"field": "field1", "value": "value1"}, {"field": "field2", "value": "value2"}]);
     * console.log(result); // Output: 2 - Indicates that 2 fields were successfully set in the hash "my_hash".
     *
     * // Example usage of the hset method using Record<string, GlideString> as input
     * const result = await client.hset("my_hash", {"field1": "value", "field2": "value2"});
     * console.log(result); // Output: 2 - Indicates that 2 fields were successfully set in the hash "my_hash".
     * ```
     */
    public async hset(
        key: GlideString,
        fieldsAndValues: HashDataType | Record<string, GlideString>,
    ): Promise<number> {
        return this.createWritePromise(
            createHSet(
                key,
                convertFieldsAndValuesToHashDataType(fieldsAndValues),
            ),
        );
    }

    /**
     * Returns all field names in the hash stored at `key`.
     *
     * @see {@link https://valkey.io/commands/hkeys/|valkey.io} for details.
     *
     * @param key - The key of the hash.
     * @param options - (Optional) See {@link DecoderOption}.
     * @returns A list of field names for the hash, or an empty list when the key does not exist.
     *
     * @example
     * ```typescript
     * // Example usage of the hkeys method:
     * await client.hset("my_hash", {"field1": "value1", "field2": "value2", "field3": "value3"});
     * const result = await client.hkeys("my_hash");
     * console.log(result); // Output: ["field1", "field2", "field3"]  - Returns all the field names stored in the hash "my_hash".
     * ```
     */

    public async hkeys(
        key: GlideString,
        options?: DecoderOption,
    ): Promise<GlideString[]> {
        return this.createWritePromise(createHKeys(key), options);
    }

    /** Sets `field` in the hash stored at `key` to `value`, only if `field` does not yet exist.
     * If `key` does not exist, a new key holding a hash is created.
     * If `field` already exists, this operation has no effect.
     *
     * @see {@link https://valkey.io/commands/hsetnx/|valkey.io} for more details.
     *
     * @param key - The key of the hash.
     * @param field - The field to set the value for.
     * @param value - The value to set.
     * @returns `true` if the field was set, `false` if the field already existed and was not set.
     *
     * @example
     * ```typescript
     * // Example usage of the hsetnx method
     * const result = await client.hsetnx("my_hash", "field", "value");
     * console.log(result); // Output: true - Indicates that the field "field" was set successfully in the hash "my_hash".
     * ```
     *
     * @example
     * ```typescript
     * // Example usage of the hsetnx method on a field that already exists
     * const result = await client.hsetnx("my_hash", "field", "new_value");
     * console.log(result); // Output: false - Indicates that the field "field" already existed in the hash "my_hash" and was not set again.
     * ```
     */
    public async hsetnx(
        key: GlideString,
        field: GlideString,
        value: GlideString,
    ): Promise<boolean> {
        return this.createWritePromise(createHSetNX(key, field, value));
    }

    /** Removes the specified fields from the hash stored at `key`.
     * Specified fields that do not exist within this hash are ignored.
     *
     * @see {@link https://valkey.io/commands/hdel/|valkey.io} for details.
     *
     * @param key - The key of the hash.
     * @param fields - The fields to remove from the hash stored at `key`.
     * @returns the number of fields that were removed from the hash, not including specified but non existing fields.
     * If `key` does not exist, it is treated as an empty hash and it returns 0.
     *
     * @example
     * ```typescript
     * // Example usage of the hdel method
     * const result = await client.hdel("my_hash", ["field1", "field2"]);
     * console.log(result); // Output: 2 - Indicates that two fields were successfully removed from the hash.
     * ```
     */
    public async hdel(
        key: GlideString,
        fields: GlideString[],
    ): Promise<number> {
        return this.createWritePromise(createHDel(key, fields));
    }

    /** Returns the values associated with the specified fields in the hash stored at `key`.
     *
     * @see {@link https://valkey.io/commands/hmget/|valkey.io} for details.
     *
     * @param key - The key of the hash.
     * @param fields - The fields in the hash stored at `key` to retrieve from the database.
     * @param options - (Optional) See {@link DecoderOption}.
     * @returns a list of values associated with the given fields, in the same order as they are requested.
     * For every field that does not exist in the hash, a null value is returned.
     * If `key` does not exist, it is treated as an empty hash and it returns a list of null values.
     *
     * @example
     * ```typescript
     * // Example usage of the hmget method
     * const result = await client.hmget("my_hash", ["field1", "field2"]);
     * console.log(result); // Output: ["value1", "value2"] - A list of values associated with the specified fields.
     * ```
     */
    public async hmget(
        key: GlideString,
        fields: GlideString[],
        options?: DecoderOption,
    ): Promise<(GlideString | null)[]> {
        return this.createWritePromise(createHMGet(key, fields), options);
    }

    /** Returns if `field` is an existing field in the hash stored at `key`.
     *
     * @see {@link https://valkey.io/commands/hexists/|valkey.io} for details.
     *
     * @param key - The key of the hash.
     * @param field - The field to check in the hash stored at `key`.
     * @returns `true` the hash contains `field`. If the hash does not contain `field`, or if `key` does not exist, it returns `false`.
     *
     * @example
     * ```typescript
     * // Example usage of the hexists method with existing field
     * const result = await client.hexists("my_hash", "field1");
     * console.log(result); // Output: true
     * ```
     *
     * @example
     * ```typescript
     * // Example usage of the hexists method with non-existing field
     * const result = await client.hexists("my_hash", "nonexistent_field");
     * console.log(result); // Output: false
     * ```
     */
    public async hexists(
        key: GlideString,
        field: GlideString,
    ): Promise<boolean> {
        return this.createWritePromise(createHExists(key, field));
    }

    /**
     * Returns all fields and values of the hash stored at `key`.
     *
     * @see {@link https://valkey.io/commands/hgetall/|valkey.io} for details.
     *
     * @param key - The key of the hash.
     * @param options - (Optional) See {@link DecoderOption}.
     * @returns A list of fields and their values stored in the hash.
     * If `key` does not exist, it returns an empty list.
     *
     * @example
     * ```typescript
     * // Example usage of the hgetall method
     * const result = await client.hgetall("my_hash");
     * console.log(result); // Output:
     * // [
     * //     { field: "field1", value: "value1"},
     * //     { field: "field2", value: "value2"}
     * // ]
     * ```
     */
    public async hgetall(
        key: GlideString,
        options?: DecoderOption,
    ): Promise<HashDataType> {
        return this.createWritePromise<GlideRecord<GlideString>>(
            createHGetAll(key),
            options,
        ).then((res) =>
            res.map((r) => {
                return { field: r.key, value: r.value };
            }),
        );
    }

    /** Increments the number stored at `field` in the hash stored at `key` by increment.
     * By using a negative increment value, the value stored at `field` in the hash stored at `key` is decremented.
     * If `field` or `key` does not exist, it is set to 0 before performing the operation.
     *
     * @see {@link https://valkey.io/commands/hincrby/|valkey.io} for details.
     *
     * @param key - The key of the hash.
     * @param amount - The amount to increment.
     * @param field - The field in the hash stored at `key` to increment its value.
     * @returns the value of `field` in the hash stored at `key` after the increment.
     *
     * @example
     * ```typescript
     * // Example usage of the hincrby method to increment the value in a hash by a specified amount
     * const result = await client.hincrby("my_hash", "field1", 5);
     * console.log(result); // Output: 5
     * ```
     */
    public async hincrBy(
        key: GlideString,
        field: GlideString,
        amount: number,
    ): Promise<number> {
        return this.createWritePromise(createHIncrBy(key, field, amount));
    }

    /** Increment the string representing a floating point number stored at `field` in the hash stored at `key` by increment.
     * By using a negative increment value, the value stored at `field` in the hash stored at `key` is decremented.
     * If `field` or `key` does not exist, it is set to 0 before performing the operation.
     *
     * @see {@link https://valkey.io/commands/hincrbyfloat/|valkey.io} for details.
     *
     * @param key - The key of the hash.
     * @param amount - The amount to increment.
     * @param field - The field in the hash stored at `key` to increment its value.
     * @returns the value of `field` in the hash stored at `key` after the increment.
     *
     * @example
     * ```typescript
     * // Example usage of the hincrbyfloat method to increment the value of a floating point in a hash by a specified amount
     * const result = await client.hincrbyfloat("my_hash", "field1", 2.5);
     * console.log(result); // Output: 2.5
     * ```
     */
    public async hincrByFloat(
        key: GlideString,
        field: GlideString,
        amount: number,
    ): Promise<number> {
        return this.createWritePromise(createHIncrByFloat(key, field, amount));
    }

    /** Returns the number of fields contained in the hash stored at `key`.
     *
     * @see {@link https://valkey.io/commands/hlen/|valkey.io} for more details.
     *
     * @param key - The key of the hash.
     * @returns The number of fields in the hash, or 0 when the key does not exist.
     *
     * @example
     * ```typescript
     * // Example usage of the hlen method with an existing key
     * const result = await client.hlen("my_hash");
     * console.log(result); // Output: 3
     * ```
     *
     * @example
     * ```typescript
     * // Example usage of the hlen method with a non-existing key
     * const result = await client.hlen("non_existing_key");
     * console.log(result); // Output: 0
     * ```
     */
    public async hlen(key: GlideString): Promise<number> {
        return this.createWritePromise(createHLen(key));
    }

    /** Returns all values in the hash stored at key.
     *
     * @see {@link https://valkey.io/commands/hvals/|valkey.io} for more details.
     *
     * @param key - The key of the hash.
     * @param options - (Optional) See {@link DecoderOption}.
     * @returns a list of values in the hash, or an empty list when the key does not exist.
     *
     * @example
     * ```typescript
     * // Example usage of the hvals method
     * const result = await client.hvals("my_hash");
     * console.log(result); // Output: ["value1", "value2", "value3"] - Returns all the values stored in the hash "my_hash".
     * ```
     */
    public async hvals(
        key: GlideString,
        options?: DecoderOption,
    ): Promise<GlideString[]> {
        return this.createWritePromise(createHVals(key), options);
    }

    /**
     * Returns the string length of the value associated with `field` in the hash stored at `key`.
     *
     * @see {@link https://valkey.io/commands/hstrlen/|valkey.io} for details.
     *
     * @param key - The key of the hash.
     * @param field - The field in the hash.
     * @returns The string length or `0` if `field` or `key` does not exist.
     *
     * @example
     * ```typescript
     * await client.hset("my_hash", {"field": "value"});
     * const result = await client.hstrlen("my_hash", "field");
     * console.log(result); // Output: 5
     * ```
     */
    public async hstrlen(
        key: GlideString,
        field: GlideString,
    ): Promise<number> {
        return this.createWritePromise(createHStrlen(key, field));
    }

    /**
     * Returns a random field name from the hash value stored at `key`.
     *
     * @see {@link https://valkey.io/commands/hrandfield/|valkey.io} for more details.
     * @remarks Since Valkey version 6.2.0.
     *
     * @param key - The key of the hash.
     * @param options - (Optional) See {@link DecoderOption}.
     * @returns A random field name from the hash stored at `key`, or `null` when
     *     the key does not exist.
     *
     * @example
     * ```typescript
     * console.log(await client.hrandfield("myHash")); // Output: 'field'
     * ```
     */
    public async hrandfield(
        key: GlideString,
        options?: DecoderOption,
    ): Promise<GlideString | null> {
        return this.createWritePromise(createHRandField(key), options);
    }

    /**
     * Iterates incrementally over a hash.
     *
     * @see {@link https://valkey.io/commands/hscan/|valkey.io} for more details.
     *
     * @param key - The key of the set.
     * @param cursor - The cursor that points to the next iteration of results. A value of `"0"` indicates the start of the search.
     * @param options - (Optional) The {@link HScanOptions}.
     * @returns An array of the `cursor` and the subset of the hash held by `key`.
     * The first element is always the `cursor` for the next iteration of results. `"0"` will be the `cursor`
     * returned on the last iteration of the hash. The second element is always an array of the subset of the
     * hash held in `key`. The array in the second element is a flattened series of string pairs,
     * where the value is at even indices and the value is at odd indices.
     * If `options.noValues` is set to `true`, the second element will only contain the fields without the values.
     *
     * @example
     * ```typescript
     * // Assume "key" contains a hash with multiple members
     * let newCursor = "0";
     * let result = [];
     * do {
     *      result = await client.hscan(key1, newCursor, {
     *          match: "*",
     *          count: 3,
     *      });
     *      newCursor = result[0];
     *      console.log("Cursor: ", newCursor);
     *      console.log("Members: ", result[1]);
     * } while (newCursor !== "0");
     * // The output of the code above is something similar to:
     * // Cursor:  31
     * // Members:  ['field 79', 'value 79', 'field 20', 'value 20', 'field 115', 'value 115']
     * // Cursor:  39
     * // Members:  ['field 63', 'value 63', 'field 293', 'value 293', 'field 162', 'value 162']
     * // Cursor:  0
     * // Members:  ['field 55', 'value 55', 'field 24', 'value 24', 'field 90', 'value 90', 'field 113', 'value 113']
     * ```
     * @example
     * ```typescript
     * // Hscan with noValues
     * let newCursor = "0";
     * let result = [];
     * do {
     *      result = await client.hscan(key1, newCursor, {
     *          match: "*",
     *          count: 3,
     *          noValues: true,
     *      });
     *      newCursor = result[0];
     *      console.log("Cursor: ", newCursor);
     *      console.log("Members: ", result[1]);
     * } while (newCursor !== "0");
     * // The output of the code above is something similar to:
     * // Cursor:  31
     * // Members:  ['field 79', 'field 20', 'field 115']
     * // Cursor:  39
     * // Members:  ['field 63', 'field 293', 'field 162']
     * // Cursor:  0
     * // Members:  ['field 55', 'field 24', 'field 90', 'field 113']
     * ```
     */
    public async hscan(
        key: GlideString,
        cursor: string,
        options?: HScanOptions & DecoderOption,
    ): Promise<[string, GlideString[]]> {
        return this.createWritePromise<[GlideString, GlideString[]]>(
            createHScan(key, cursor, options),
            options,
        ).then((res) => [res[0].toString(), res[1]]); // convert cursor back to string
    }

    /**
     * Retrieves up to `count` random field names from the hash value stored at `key`.
     *
     * @see {@link https://valkey.io/commands/hrandfield/|valkey.io} for more details.
     * @remarks Since Valkey version 6.2.0.
     *
     * @param key - The key of the hash.
     * @param count - The number of field names to return.
     * @param options - (Optional) See {@link DecoderOption}.
     *
     *     If `count` is positive, returns unique elements. If negative, allows for duplicates.
     * @returns An `array` of random field names from the hash stored at `key`,
     *     or an `empty array` when the key does not exist.
     *
     * @example
     * ```typescript
     * console.log(await client.hrandfieldCount("myHash", 2)); // Output: ['field1', 'field2']
     * ```
     */
    public async hrandfieldCount(
        key: GlideString,
        count: number,
        options?: DecoderOption,
    ): Promise<GlideString[]> {
        return this.createWritePromise(createHRandField(key, count), options);
    }

    /**
     * Retrieves up to `count` random field names along with their values from the hash
     * value stored at `key`.
     *
     * @see {@link https://valkey.io/commands/hrandfield/|valkey.io} for more details.
     * @remarks Since Valkey version 6.2.0.
     *
     * @param key - The key of the hash.
     * @param count - The number of field names to return.
     * @param options - (Optional) See {@link DecoderOption}.
     *
     *     If `count` is positive, returns unique elements. If negative, allows for duplicates.
     * @returns A 2D `array` of `[fieldName, value]` `arrays`, where `fieldName` is a random
     *     field name from the hash and `value` is the associated value of the field name.
     *     If the hash does not exist or is empty, the response will be an empty `array`.
     *
     * @example
     * ```typescript
     * const result = await client.hrandfieldCountWithValues("myHash", 2);
     * console.log(result); // Output: [['field1', 'value1'], ['field2', 'value2']]
     * ```
     */
    public async hrandfieldWithValues(
        key: GlideString,
        count: number,
        options?: DecoderOption,
    ): Promise<[GlideString, GlideString][]> {
        return this.createWritePromise(
            createHRandField(key, count, true),
            options,
        );
    }

    /** Inserts all the specified values at the head of the list stored at `key`.
     * `elements` are inserted one after the other to the head of the list, from the leftmost element to the rightmost element.
     * If `key` does not exist, it is created as empty list before performing the push operations.
     *
     * @see {@link https://valkey.io/commands/lpush/|valkey.io} for details.
     *
     * @param key - The key of the list.
     * @param elements - The elements to insert at the head of the list stored at `key`.
     * @returns the length of the list after the push operations.
     *
     * @example
     * ```typescript
     * // Example usage of the lpush method with an existing list
     * const result = await client.lpush("my_list", ["value2", "value3"]);
     * console.log(result); // Output: 3 - Indicated that the new length of the list is 3 after the push operation.
     * ```
     *
     * @example
     * ```typescript
     * // Example usage of the lpush method with a non-existing list
     * const result = await client.lpush("nonexistent_list", ["new_value"]);
     * console.log(result); // Output: 1 - Indicates that a new list was created with one element
     * ```
     */
    public async lpush(
        key: GlideString,
        elements: GlideString[],
    ): Promise<number> {
        return this.createWritePromise(createLPush(key, elements));
    }

    /**
     * Inserts specified values at the head of the `list`, only if `key` already
     * exists and holds a list.
     *
     * @see {@link https://valkey.io/commands/lpushx/|valkey.io} for details.
     *
     * @param key - The key of the list.
     * @param elements - The elements to insert at the head of the list stored at `key`.
     * @returns The length of the list after the push operation.
     * @example
     * ```typescript
     * const listLength = await client.lpushx("my_list", ["value1", "value2"]);
     * console.log(result); // Output: 2 - Indicates that the list has two elements.
     * ```
     */
    public async lpushx(
        key: GlideString,
        elements: GlideString[],
    ): Promise<number> {
        return this.createWritePromise(createLPushX(key, elements));
    }

    /** Removes and returns the first elements of the list stored at `key`.
     * The command pops a single element from the beginning of the list.
     *
     * @see {@link https://valkey.io/commands/lpop/|valkey.io} for details.
     *
     * @param key - The key of the list.
     * @param options - (Optional) See {@link DecoderOption}.
     * @returns The value of the first element.
     * If `key` does not exist null will be returned.
     *
     * @example
     * ```typescript
     * // Example usage of the lpop method with an existing list
     * const result = await client.lpop("my_list");
     * console.log(result); // Output: 'value1'
     * ```
     *
     * @example
     * ```typescript
     * // Example usage of the lpop method with a non-existing list
     * const result = await client.lpop("non_exiting_key");
     * console.log(result); // Output: null
     * ```
     */
    public async lpop(
        key: GlideString,
        options?: DecoderOption,
    ): Promise<GlideString | null> {
        return this.createWritePromise(createLPop(key), options);
    }

    /** Removes and returns up to `count` elements of the list stored at `key`, depending on the list's length.
     *
     * @see {@link https://valkey.io/commands/lpop/|valkey.io} for details.
     *
     * @param key - The key of the list.
     * @param count - The count of the elements to pop from the list.
     * @param options - (Optional) See {@link DecoderOption}.
     * @returns A list of the popped elements will be returned depending on the list's length.
     * If `key` does not exist null will be returned.
     *
     * @example
     * ```typescript
     * // Example usage of the lpopCount method with an existing list
     * const result = await client.lpopCount("my_list", 2);
     * console.log(result); // Output: ["value1", "value2"]
     * ```
     *
     * @example
     * ```typescript
     * // Example usage of the lpopCount method with a non-existing list
     * const result = await client.lpopCount("non_exiting_key", 3);
     * console.log(result); // Output: null
     * ```
     */
    public async lpopCount(
        key: GlideString,
        count: number,
        options?: DecoderOption,
    ): Promise<GlideString[] | null> {
        return this.createWritePromise(createLPop(key, count), options);
    }

    /** Returns the specified elements of the list stored at `key`.
     * The offsets `start` and `end` are zero-based indexes, with 0 being the first element of the list, 1 being the next element and so on.
     * These offsets can also be negative numbers indicating offsets starting at the end of the list,
     * with -1 being the last element of the list, -2 being the penultimate, and so on.
     *
     * @see {@link https://valkey.io/commands/lrange/|valkey.io} for details.
     *
     * @param key - The key of the list.
     * @param start - The starting point of the range.
     * @param end - The end of the range.
     * @param options - (Optional) See {@link DecoderOption}.
     * @returns list of elements in the specified range.
     * If `start` exceeds the end of the list, or if `start` is greater than `end`, an empty list will be returned.
     * If `end` exceeds the actual end of the list, the range will stop at the actual end of the list.
     * If `key` does not exist an empty list will be returned.
     *
     * @example
     * ```typescript
     * // Example usage of the lrange method with an existing list and positive indices
     * const result = await client.lrange("my_list", 0, 2);
     * console.log(result); // Output: ["value1", "value2", "value3"]
     * ```
     *
     * @example
     * ```typescript
     * // Example usage of the lrange method with an existing list and negative indices
     * const result = await client.lrange("my_list", -2, -1);
     * console.log(result); // Output: ["value2", "value3"]
     * ```
     *
     * @example
     * ```typescript
     * // Example usage of the lrange method with a non-existing list
     * const result = await client.lrange("non_exiting_key", 0, 2);
     * console.log(result); // Output: []
     * ```
     */
    public async lrange(
        key: GlideString,
        start: number,
        end: number,
        options?: DecoderOption,
    ): Promise<GlideString[]> {
        return this.createWritePromise(createLRange(key, start, end), options);
    }

    /** Returns the length of the list stored at `key`.
     *
     * @see {@link https://valkey.io/commands/llen/|valkey.io} for details.
     *
     * @param key - The key of the list.
     * @returns the length of the list at `key`.
     * If `key` does not exist, it is interpreted as an empty list and 0 is returned.
     *
     * @example
     * ```typescript
     * // Example usage of the llen method
     * const result = await client.llen("my_list");
     * console.log(result); // Output: 3 - Indicates that there are 3 elements in the list.
     * ```
     */
    public async llen(key: GlideString): Promise<number> {
        return this.createWritePromise(createLLen(key));
    }

    /**
     * Atomically pops and removes the left/right-most element to the list stored at `source`
     * depending on `whereTo`, and pushes the element at the first/last element of the list
     * stored at `destination` depending on `whereFrom`, see {@link ListDirection}.
     *
     * @see {@link https://valkey.io/commands/lmove/|valkey.io} for details.
     * @remarks Since Valkey version 6.2.0.
     *
     * @param source - The key to the source list.
     * @param destination - The key to the destination list.
     * @param whereFrom - The {@link ListDirection} to remove the element from.
     * @param whereTo - The {@link ListDirection} to add the element to.
     * @param options - (Optional) See {@link DecoderOption}.
     * @returns The popped element, or `null` if `source` does not exist.
     *
     * @example
     * ```typescript
     * await client.lpush("testKey1", ["two", "one"]);
     * await client.lpush("testKey2", ["four", "three"]);
     *
     * const result1 = await client.lmove("testKey1", "testKey2", ListDirection.LEFT, ListDirection.LEFT);
     * console.log(result1); // Output: "one".
     *
     * const updated_array_key1 = await client.lrange("testKey1", 0, -1);
     * console.log(updated_array); // Output: "two".
     *
     * const updated_array_key2 = await client.lrange("testKey2", 0, -1);
     * console.log(updated_array_key2); // Output: ["one", "three", "four"].
     * ```
     */
    public async lmove(
        source: GlideString,
        destination: GlideString,
        whereFrom: ListDirection,
        whereTo: ListDirection,
        options?: DecoderOption,
    ): Promise<GlideString | null> {
        return this.createWritePromise(
            createLMove(source, destination, whereFrom, whereTo),
            options,
        );
    }

    /**
     * Blocks the connection until it pops atomically and removes the left/right-most element to the
     * list stored at `source` depending on `whereFrom`, and pushes the element at the first/last element
     * of the list stored at `destination` depending on `whereTo`.
     * `BLMOVE` is the blocking variant of {@link lmove}.
     *
     * @see {@link https://valkey.io/commands/blmove/|valkey.io} for details.
     * @remarks When in cluster mode, both `source` and `destination` must map to the same hash slot.
     * @remarks `BLMOVE` is a client blocking command, see {@link https://github.com/valkey-io/valkey-glide/wiki/General-Concepts#blocking-commands|Valkey Glide Wiki} for more details and best practices.
     * @remarks Since Valkey version 6.2.0.
     *
     * @param source - The key to the source list.
     * @param destination - The key to the destination list.
     * @param whereFrom - The {@link ListDirection} to remove the element from.
     * @param whereTo - The {@link ListDirection} to add the element to.
     * @param timeout - The number of seconds to wait for a blocking operation to complete. A value of `0` will block indefinitely.
     * @param options - (Optional) See {@link DecoderOption}.
     * @returns The popped element, or `null` if `source` does not exist or if the operation timed-out.
     *
     * @example
     * ```typescript
     * await client.lpush("testKey1", ["two", "one"]);
     * await client.lpush("testKey2", ["four", "three"]);
     * const result = await client.blmove("testKey1", "testKey2", ListDirection.LEFT, ListDirection.LEFT, 0.1);
     * console.log(result); // Output: "one"
     *
     * const result2 = await client.lrange("testKey1", 0, -1);
     * console.log(result2);   // Output: "two"
     *
     * const updated_array2 = await client.lrange("testKey2", 0, -1);
     * console.log(updated_array2); // Output: ["one", "three", "four"]
     * ```
     */
    public async blmove(
        source: GlideString,
        destination: GlideString,
        whereFrom: ListDirection,
        whereTo: ListDirection,
        timeout: number,
        options?: DecoderOption,
    ): Promise<GlideString | null> {
        return this.createWritePromise(
            createBLMove(source, destination, whereFrom, whereTo, timeout),
            options,
        );
    }

    /**
     * Sets the list element at `index` to `element`.
     * The index is zero-based, so `0` means the first element, `1` the second element and so on.
     * Negative indices can be used to designate elements starting at the tail of
     * the list. Here, `-1` means the last element, `-2` means the penultimate and so forth.
     *
     * @see {@link https://valkey.io/commands/lset/|valkey.io} for details.
     *
     * @param key - The key of the list.
     * @param index - The index of the element in the list to be set.
     * @param element - The new element to set at the specified index.
     * @returns Always "OK".
     *
     * @example
     * ```typescript
     * // Example usage of the lset method
     * const response = await client.lset("test_key", 1, "two");
     * console.log(response); // Output: 'OK' - Indicates that the second index of the list has been set to "two".
     * ```
     */
    public async lset(
        key: GlideString,
        index: number,
        element: GlideString,
    ): Promise<"OK"> {
        return this.createWritePromise(createLSet(key, index, element), {
            decoder: Decoder.String,
        });
    }

    /** Trim an existing list so that it will contain only the specified range of elements specified.
     * The offsets `start` and `end` are zero-based indexes, with 0 being the first element of the list, 1 being the next element and so on.
     * These offsets can also be negative numbers indicating offsets starting at the end of the list,
     * with -1 being the last element of the list, -2 being the penultimate, and so on.
     *
     * @see {@link https://valkey.io/commands/ltrim/|valkey.io} for details.
     *
     * @param key - The key of the list.
     * @param start - The starting point of the range.
     * @param end - The end of the range.
     * @returns always "OK".
     * If `start` exceeds the end of the list, or if `start` is greater than `end`, the result will be an empty list (which causes key to be removed).
     * If `end` exceeds the actual end of the list, it will be treated like the last element of the list.
     * If `key` does not exist the command will be ignored.
     *
     * @example
     * ```typescript
     * // Example usage of the ltrim method
     * const result = await client.ltrim("my_list", 0, 1);
     * console.log(result); // Output: 'OK' - Indicates that the list has been trimmed to contain elements from 0 to 1.
     * ```
     */
    public async ltrim(
        key: GlideString,
        start: number,
        end: number,
    ): Promise<"OK"> {
        return this.createWritePromise(createLTrim(key, start, end), {
            decoder: Decoder.String,
        });
    }

    /** Removes the first `count` occurrences of elements equal to `element` from the list stored at `key`.
     * If `count` is positive : Removes elements equal to `element` moving from head to tail.
     * If `count` is negative : Removes elements equal to `element` moving from tail to head.
     * If `count` is 0 or `count` is greater than the occurrences of elements equal to `element`: Removes all elements equal to `element`.
     *
     * @param key - The key of the list.
     * @param count - The count of the occurrences of elements equal to `element` to remove.
     * @param element - The element to remove from the list.
     * @returns the number of the removed elements.
     * If `key` does not exist, 0 is returned.
     *
     * @example
     * ```typescript
     * // Example usage of the lrem method
     * const result = await client.lrem("my_list", 2, "value");
     * console.log(result); // Output: 2 - Removes the first 2 occurrences of "value" in the list.
     * ```
     */
    public async lrem(
        key: GlideString,
        count: number,
        element: GlideString,
    ): Promise<number> {
        return this.createWritePromise(createLRem(key, count, element));
    }

    /** Inserts all the specified values at the tail of the list stored at `key`.
     * `elements` are inserted one after the other to the tail of the list, from the leftmost element to the rightmost element.
     * If `key` does not exist, it is created as empty list before performing the push operations.
     *
     * @see {@link https://valkey.io/commands/rpush/|valkey.io} for details.
     *
     * @param key - The key of the list.
     * @param elements - The elements to insert at the tail of the list stored at `key`.
     * @returns the length of the list after the push operations.
     *
     * @example
     * ```typescript
     * // Example usage of the rpush method with an existing list
     * const result = await client.rpush("my_list", ["value2", "value3"]);
     * console.log(result); // Output: 3 - Indicates that the new length of the list is 3 after the push operation.
     * ```
     *
     * @example
     * ```typescript
     * // Example usage of the rpush method with a non-existing list
     * const result = await client.rpush("nonexistent_list", ["new_value"]);
     * console.log(result); // Output: 1
     * ```
     */
    public async rpush(
        key: GlideString,
        elements: GlideString[],
    ): Promise<number> {
        return this.createWritePromise(createRPush(key, elements));
    }

    /**
     * Inserts specified values at the tail of the `list`, only if `key` already
     * exists and holds a list.
     *
     * @see {@link https://valkey.io/commands/rpushx/|valkey.io} for details.
     *
     * @param key - The key of the list.
     * @param elements - The elements to insert at the tail of the list stored at `key`.
     * @returns The length of the list after the push operation.
     * @example
     * ```typescript
     * const result = await client.rpushx("my_list", ["value1", "value2"]);
     * console.log(result);  // Output: 2 - Indicates that the list has two elements.
     * ```
     * */
    public async rpushx(
        key: GlideString,
        elements: GlideString[],
    ): Promise<number> {
        return this.createWritePromise(createRPushX(key, elements));
    }

    /** Removes and returns the last elements of the list stored at `key`.
     * The command pops a single element from the end of the list.
     *
     * @see {@link https://valkey.io/commands/rpop/|valkey.io} for details.
     *
     * @param key - The key of the list.
     * @param options - (Optional) See {@link DecoderOption}.
     * @returns The value of the last element.
     * If `key` does not exist null will be returned.
     *
     * @example
     * ```typescript
     * // Example usage of the rpop method with an existing list
     * const result = await client.rpop("my_list");
     * console.log(result); // Output: 'value1'
     * ```
     *
     * @example
     * ```typescript
     * // Example usage of the rpop method with a non-existing list
     * const result = await client.rpop("non_exiting_key");
     * console.log(result); // Output: null
     * ```
     */
    public async rpop(
        key: GlideString,
        options?: DecoderOption,
    ): Promise<GlideString | null> {
        return this.createWritePromise(createRPop(key), options);
    }

    /** Removes and returns up to `count` elements from the list stored at `key`, depending on the list's length.
     *
     * @see {@link https://valkey.io/commands/rpop/|valkey.io} for details.
     *
     * @param key - The key of the list.
     * @param count - The count of the elements to pop from the list.
     * @param options - (Optional) See {@link DecoderOption}.
     * @returns A list of popped elements will be returned depending on the list's length.
     * If `key` does not exist null will be returned.
     *
     * @example
     * ```typescript
     * // Example usage of the rpopCount method with an existing list
     * const result = await client.rpopCount("my_list", 2);
     * console.log(result); // Output: ["value1", "value2"]
     * ```
     *
     * @example
     * ```typescript
     * // Example usage of the rpopCount method with a non-existing list
     * const result = await client.rpopCount("non_exiting_key", 7);
     * console.log(result); // Output: null
     * ```
     */
    public async rpopCount(
        key: GlideString,
        count: number,
        options?: DecoderOption,
    ): Promise<GlideString[] | null> {
        return this.createWritePromise(createRPop(key, count), options);
    }

    /** Adds the specified members to the set stored at `key`. Specified members that are already a member of this set are ignored.
     * If `key` does not exist, a new set is created before adding `members`.
     *
     * @see {@link https://valkey.io/commands/sadd/|valkey.io} for details.
     *
     * @param key - The key to store the members to its set.
     * @param members - A list of members to add to the set stored at `key`.
     * @returns The number of members that were added to the set, not including all the members already present in the set.
     *
     * @example
     * ```typescript
     * // Example usage of the sadd method with an existing set
     * const result = await client.sadd("my_set", ["member1", "member2"]);
     * console.log(result); // Output: 2
     * ```
     */
    public async sadd(
        key: GlideString,
        members: GlideString[],
    ): Promise<number> {
        return this.createWritePromise(createSAdd(key, members));
    }

    /** Removes the specified members from the set stored at `key`. Specified members that are not a member of this set are ignored.
     *
     * @see {@link https://valkey.io/commands/srem/|valkey.io} for details.
     *
     * @param key - The key to remove the members from its set.
     * @param members - A list of members to remove from the set stored at `key`.
     * @returns The number of members that were removed from the set, not including non existing members.
     * If `key` does not exist, it is treated as an empty set and this command returns 0.
     *
     * @example
     * ```typescript
     * // Example usage of the srem method
     * const result = await client.srem("my_set", ["member1", "member2"]);
     * console.log(result); // Output: 2
     * ```
     */
    public async srem(
        key: GlideString,
        members: GlideString[],
    ): Promise<number> {
        return this.createWritePromise(createSRem(key, members));
    }

    /**
     * Iterates incrementally over a set.
     *
     * @see {@link https://valkey.io/commands/sscan} for details.
     *
     * @param key - The key of the set.
     * @param cursor - The cursor that points to the next iteration of results. A value of `"0"` indicates the start of the search.
     * @param options - (Optional) See {@link BaseScanOptions} and {@link DecoderOption}.
     * @returns An array of the cursor and the subset of the set held by `key`. The first element is always the `cursor` and for the next iteration of results.
     * The `cursor` will be `"0"` on the last iteration of the set. The second element is always an array of the subset of the set held in `key`.
     *
     * @example
     * ```typescript
     * // Assume key contains a set with 200 members
     * let newCursor = "0";
     * let result = [];
     *
     * do {
     *      result = await client.sscan(key1, newCursor, {
     *      match: "*",
     *      count: 5,
     * });
     *      newCursor = result[0];
     *      console.log("Cursor: ", newCursor);
     *      console.log("Members: ", result[1]);
     * } while (newCursor !== "0");
     *
     * // The output of the code above is something similar to:
     * // Cursor:  8, Match: "f*"
     * // Members:  ['field', 'fur', 'fun', 'fame']
     * // Cursor:  20, Count: 3
     * // Members:  ['1', '2', '3', '4', '5', '6']
     * // Cursor:  0
     * // Members:  ['1', '2', '3', '4', '5', '6']
     * ```
     */
    public async sscan(
        key: GlideString,
        cursor: GlideString,
        options?: BaseScanOptions & DecoderOption,
    ): Promise<[GlideString, GlideString[]]> {
        return this.createWritePromise(
            createSScan(key, cursor, options),
            options,
        );
    }

    /** Returns all the members of the set value stored at `key`.
     *
     * @see {@link https://valkey.io/commands/smembers/|valkey.io} for details.
     *
     * @param key - The key to return its members.
     * @param options - (Optional) See {@link DecoderOption}.
     * @returns A `Set` containing all members of the set.
     * If `key` does not exist, it is treated as an empty set and this command returns an empty `Set`.
     *
     * @example
     * ```typescript
     * // Example usage of the smembers method
     * const result = await client.smembers("my_set");
     * console.log(result); // Output: Set {'member1', 'member2', 'member3'}
     * ```
     */
    public async smembers(
        key: GlideString,
        options?: DecoderOption,
    ): Promise<Set<GlideString>> {
        return this.createWritePromise<GlideString[]>(
            createSMembers(key),
            options,
        ).then((smembers) => new Set<GlideString>(smembers));
    }

    /** Moves `member` from the set at `source` to the set at `destination`, removing it from the source set.
     * Creates a new destination set if needed. The operation is atomic.
     *
     * @see {@link https://valkey.io/commands/smove/|valkey.io} for more details.
     * @remarks When in cluster mode, `source` and `destination` must map to the same hash slot.
     *
     * @param source - The key of the set to remove the element from.
     * @param destination - The key of the set to add the element to.
     * @param member - The set element to move.
     * @returns `true` on success, or `false` if the `source` set does not exist or the element is not a member of the source set.
     *
     * @example
     * ```typescript
     * const result = await client.smove("set1", "set2", "member1");
     * console.log(result); // Output: true - "member1" was moved from "set1" to "set2".
     * ```
     */
    public async smove(
        source: GlideString,
        destination: GlideString,
        member: GlideString,
    ): Promise<boolean> {
        return this.createWritePromise(
            createSMove(source, destination, member),
        );
    }

    /** Returns the set cardinality (number of elements) of the set stored at `key`.
     *
     * @see {@link https://valkey.io/commands/scard/|valkey.io} for details.
     *
     * @param key - The key to return the number of its members.
     * @returns The cardinality (number of elements) of the set, or 0 if key does not exist.
     *
     * @example
     * ```typescript
     * // Example usage of the scard method
     * const result = await client.scard("my_set");
     * console.log(result); // Output: 3
     * ```
     */
    public async scard(key: GlideString): Promise<number> {
        return this.createWritePromise(createSCard(key));
    }

    /** Gets the intersection of all the given sets.
     *
     * @see {@link https://valkey.io/docs/latest/commands/sinter/|valkey.io} for more details.
     * @remarks When in cluster mode, all `keys` must map to the same hash slot.
     *
     * @param keys - The `keys` of the sets to get the intersection.
     * @param options - (Optional) See {@link DecoderOption}.
     * @returns - A set of members which are present in all given sets.
     * If one or more sets do not exist, an empty set will be returned.
     *
     * @example
     * ```typescript
     * // Example usage of sinter method when member exists
     * const result = await client.sinter(["my_set1", "my_set2"]);
     * console.log(result); // Output: Set {'member2'} - Indicates that sets have one common member
     * ```
     *
     * @example
     * ```typescript
     * // Example usage of sinter method with non-existing key
     * const result = await client.sinter(["my_set", "non_existing_key"]);
     * console.log(result); // Output: Set {} - An empty set is returned since the key does not exist.
     * ```
     */
    public async sinter(
        keys: GlideString[],
        options?: DecoderOption,
    ): Promise<Set<GlideString>> {
        return this.createWritePromise<GlideString[]>(
            createSInter(keys),
            options,
        ).then((sinter) => new Set<GlideString>(sinter));
    }

    /**
     * Gets the cardinality of the intersection of all the given sets.
     *
     * @see {@link https://valkey.io/commands/sintercard/|valkey.io} for more details.
     * @remarks When in cluster mode, all `keys` must map to the same hash slot.
     * @remarks Since Valkey version 7.0.0.
     *
     * @param keys - The keys of the sets.
     * @param limit - The limit for the intersection cardinality value. If not specified, or set to `0`, no limit is used.
     * @returns The cardinality of the intersection result. If one or more sets do not exist, `0` is returned.
     *
     * @example
     * ```typescript
     * await client.sadd("set1", ["a", "b", "c"]);
     * await client.sadd("set2", ["b", "c", "d"]);
     * const result1 = await client.sintercard(["set1", "set2"]);
     * console.log(result1); // Output: 2 - The intersection of "set1" and "set2" contains 2 elements: "b" and "c".
     *
     * const result2 = await client.sintercard(["set1", "set2"], 1);
     * console.log(result2); // Output: 1 - The computation stops early as the intersection cardinality reaches the limit of 1.
     * ```
     */
    public async sintercard(
        keys: GlideString[],
        limit?: number,
    ): Promise<number> {
        return this.createWritePromise(createSInterCard(keys, limit));
    }

    /**
     * Stores the members of the intersection of all given sets specified by `keys` into a new set at `destination`.
     *
     * @see {@link https://valkey.io/commands/sinterstore/|valkey.io} for more details.
     * @remarks When in cluster mode, `destination` and all `keys` must map to the same hash slot.
     *
     * @param destination - The key of the destination set.
     * @param keys - The keys from which to retrieve the set members.
     * @returns The number of elements in the resulting set.
     *
     * @example
     * ```typescript
     * const result = await client.sinterstore("my_set", ["set1", "set2"]);
     * console.log(result); // Output: 2 - Two elements were stored at "my_set", and those elements are the intersection of "set1" and "set2".
     * ```
     */
    public async sinterstore(
        destination: GlideString,
        keys: GlideString[],
    ): Promise<number> {
        return this.createWritePromise(createSInterStore(destination, keys));
    }

    /**
     * Computes the difference between the first set and all the successive sets in `keys`.
     *
     * @see {@link https://valkey.io/commands/sdiff/|valkey.io} for more details.
     * @remarks When in cluster mode, all `keys` must map to the same hash slot.
     *
     * @param keys - The keys of the sets to diff.
     * @param options - (Optional) See {@link DecoderOption}.
     * @returns A `Set` of elements representing the difference between the sets.
     * If a key in `keys` does not exist, it is treated as an empty set.
     *
     * @example
     * ```typescript
     * await client.sadd("set1", ["member1", "member2"]);
     * await client.sadd("set2", ["member1"]);
     * const result = await client.sdiff(["set1", "set2"]);
     * console.log(result); // Output: Set {"member1"} - "member2" is in "set1" but not "set2"
     * ```
     */
    public async sdiff(
        keys: GlideString[],
        options?: DecoderOption,
    ): Promise<Set<GlideString>> {
        return this.createWritePromise<GlideString[]>(
            createSDiff(keys),
            options,
        ).then((sdiff) => new Set<GlideString>(sdiff));
    }

    /**
     * Stores the difference between the first set and all the successive sets in `keys` into a new set at `destination`.
     *
     * @see {@link https://valkey.io/commands/sdiffstore/|valkey.io} for more details.
     * @remarks When in cluster mode, `destination` and all `keys` must map to the same hash slot.
     *
     * @param destination - The key of the destination set.
     * @param keys - The keys of the sets to diff.
     * @returns The number of elements in the resulting set.
     *
     * @example
     * ```typescript
     * await client.sadd("set1", ["member1", "member2"]);
     * await client.sadd("set2", ["member1"]);
     * const result = await client.sdiffstore("set3", ["set1", "set2"]);
     * console.log(result); // Output: 1 - One member was stored in "set3", and that member is the diff between "set1" and "set2".
     * ```
     */
    public async sdiffstore(
        destination: GlideString,
        keys: GlideString[],
    ): Promise<number> {
        return this.createWritePromise(createSDiffStore(destination, keys));
    }

    /**
     * Gets the union of all the given sets.
     *
     * @see {@link https://valkey.io/commands/sunion/|valkey.io} for more details.
     * @remarks When in cluster mode, all `keys` must map to the same hash slot.
     *
     * @param keys - The keys of the sets.
     * @param options - (Optional) See {@link DecoderOption}.
     * @returns A `Set` of members which are present in at least one of the given sets.
     * If none of the sets exist, an empty `Set` will be returned.
     *
     * @example
     * ```typescript
     * await client.sadd("my_set1", ["member1", "member2"]);
     * await client.sadd("my_set2", ["member2", "member3"]);
     * const result1 = await client.sunion(["my_set1", "my_set2"]);
     * console.log(result1); // Output: Set {'member1', 'member2', 'member3'} - Sets "my_set1" and "my_set2" have three unique members.
     *
     * const result2 = await client.sunion(["my_set1", "non_existing_set"]);
     * console.log(result2); // Output: Set {'member1', 'member2'}
     * ```
     */
    public async sunion(
        keys: GlideString[],
        options?: DecoderOption,
    ): Promise<Set<GlideString>> {
        return this.createWritePromise<GlideString[]>(
            createSUnion(keys),
            options,
        ).then((sunion) => new Set<GlideString>(sunion));
    }

    /**
     * Stores the members of the union of all given sets specified by `keys` into a new set
     * at `destination`.
     *
     * @see {@link https://valkey.io/commands/sunionstore/|valkey.io} for details.
     * @remarks When in cluster mode, `destination` and all `keys` must map to the same hash slot.
     *
     * @param destination - The key of the destination set.
     * @param keys - The keys from which to retrieve the set members.
     * @returns The number of elements in the resulting set.
     *
     * @example
     * ```typescript
     * const length = await client.sunionstore("mySet", ["set1", "set2"]);
     * console.log(length); // Output: 2 - Two elements were stored in "mySet", and those two members are the union of "set1" and "set2".
     * ```
     */
    public async sunionstore(
        destination: GlideString,
        keys: GlideString[],
    ): Promise<number> {
        return this.createWritePromise(createSUnionStore(destination, keys));
    }

    /** Returns if `member` is a member of the set stored at `key`.
     *
     * @see {@link https://valkey.io/commands/sismember/|valkey.io} for more details.
     *
     * @param key - The key of the set.
     * @param member - The member to check for existence in the set.
     * @returns `true` if the member exists in the set, `false` otherwise.
     * If `key` doesn't exist, it is treated as an empty set and the command returns `false`.
     *
     * @example
     * ```typescript
     * // Example usage of the sismember method when member exists
     * const result = await client.sismember("my_set", "member1");
     * console.log(result); // Output: true - Indicates that "member1" exists in the set "my_set".
     * ```
     *
     * @example
     * ```typescript
     * // Example usage of the sismember method when member does not exist
     * const result = await client.sismember("my_set", "non_existing_member");
     * console.log(result); // Output: false - Indicates that "non_existing_member" does not exist in the set "my_set".
     * ```
     */
    public async sismember(
        key: GlideString,
        member: GlideString,
    ): Promise<boolean> {
        return this.createWritePromise(createSIsMember(key, member));
    }

    /**
     * Checks whether each member is contained in the members of the set stored at `key`.
     *
     * @see {@link https://valkey.io/commands/smismember/|valkey.io} for more details.
     * @remarks Since Valkey version 6.2.0.
     *
     * @param key - The key of the set to check.
     * @param members - A list of members to check for existence in the set.
     * @returns An `array` of `boolean` values, each indicating if the respective member exists in the set.
     *
     * @example
     * ```typescript
     * await client.sadd("set1", ["a", "b", "c"]);
     * const result = await client.smismember("set1", ["b", "c", "d"]);
     * console.log(result); // Output: [true, true, false] - "b" and "c" are members of "set1", but "d" is not.
     * ```
     */
    public async smismember(
        key: GlideString,
        members: GlideString[],
    ): Promise<boolean[]> {
        return this.createWritePromise(createSMIsMember(key, members));
    }

    /** Removes and returns one random member from the set value store at `key`.
     * To pop multiple members, see {@link spopCount}.
     *
     * @see {@link https://valkey.io/commands/spop/|valkey.io} for details.
     *
     * @param key - The key of the set.
     * @param options - (Optional) See {@link DecoderOption}.
     * @returns the value of the popped member.
     * If `key` does not exist, null will be returned.
     *
     * @example
     * ```typescript
     * // Example usage of spop method to remove and return a random member from a set
     * const result = await client.spop("my_set");
     * console.log(result); // Output: 'member1' - Removes and returns a random member from the set "my_set".
     * ```
     *
     * @example
     * ```typescript
     * // Example usage of spop method with non-existing key
     * const result = await client.spop("non_existing_key");
     * console.log(result); // Output: null
     * ```
     */
    public async spop(
        key: GlideString,
        options?: DecoderOption,
    ): Promise<GlideString | null> {
        return this.createWritePromise(createSPop(key), options);
    }

    /** Removes and returns up to `count` random members from the set value store at `key`, depending on the set's length.
     *
     * @see {@link https://valkey.io/commands/spop/|valkey.io} for details.
     *
     * @param key - The key of the set.
     * @param count - The count of the elements to pop from the set.
     * @param options - (Optional) See {@link DecoderOption}.
     * @returns A `Set` containing the popped elements, depending on the set's length.
     * If `key` does not exist, an empty `Set` will be returned.
     *
     * @example
     * ```typescript
     * // Example usage of spopCount method to remove and return multiple random members from a set
     * const result = await client.spopCount("my_set", 2);
     * console.log(result); // Output: Set {'member2', 'member3'} - Removes and returns 2 random members from the set "my_set".
     * ```
     *
     * @example
     * ```typescript
     * // Example usage of spopCount method with non-existing key
     * const result = await client.spopCount("non_existing_key");
     * console.log(result); // Output: Set {} - An empty set is returned since the key does not exist.
     * ```
     */
    public async spopCount(
        key: GlideString,
        count: number,
        options?: DecoderOption,
    ): Promise<Set<GlideString>> {
        return this.createWritePromise<GlideString[]>(
            createSPop(key, count),
            options,
        ).then((spop) => new Set<GlideString>(spop));
    }

    /**
     * Returns a random element from the set value stored at `key`.
     *
     * @see {@link https://valkey.io/commands/srandmember/|valkey.io} for more details.
     *
     * @param key - The key from which to retrieve the set member.
     * @param options - (Optional) See {@link DecoderOption}.
     * @returns A random element from the set, or null if `key` does not exist.
     *
     * @example
     * ```typescript
     * // Example usage of srandmember method to return a random member from a set
     * const result = await client.srandmember("my_set");
     * console.log(result); // Output: 'member1' - A random member of "my_set".
     * ```
     *
     * @example
     * ```typescript
     * // Example usage of srandmember method with non-existing key
     * const result = await client.srandmember("non_existing_set");
     * console.log(result); // Output: null
     * ```
     */
    public async srandmember(
        key: GlideString,
        options?: DecoderOption,
    ): Promise<GlideString | null> {
        return this.createWritePromise(createSRandMember(key), options);
    }

    /**
     * Returns one or more random elements from the set value stored at `key`.
     *
     * @see {@link https://valkey.io/commands/srandmember/|valkey.io} for more details.
     *
     * @param key - The key of the sorted set.
     * @param count - The number of members to return.
     *                If `count` is positive, returns unique members.
     *                If `count` is negative, allows for duplicates members.
     * @param options - (Optional) See {@link DecoderOption}.
     * @returns a list of members from the set. If the set does not exist or is empty, an empty list will be returned.
     *
     * @example
     * ```typescript
     * // Example usage of srandmemberCount method to return multiple random members from a set
     * const result = await client.srandmemberCount("my_set", -3);
     * console.log(result); // Output: ['member1', 'member1', 'member2'] - Random members of "my_set".
     * ```
     *
     * @example
     * ```typescript
     * // Example usage of srandmemberCount method with non-existing key
     * const result = await client.srandmemberCount("non_existing_set", 3);
     * console.log(result); // Output: [] - An empty list since the key does not exist.
     * ```
     */
    public async srandmemberCount(
        key: GlideString,
        count: number,
        options?: DecoderOption,
    ): Promise<GlideString[]> {
        return this.createWritePromise(createSRandMember(key, count), options);
    }

    /**
     * Returns the number of keys in `keys` that exist in the database.
     *
     * @see {@link https://valkey.io/commands/exists/|valkey.io} for details.
     *
     * @param keys - The keys list to check.
     * @returns The number of keys that exist. If the same existing key is mentioned in `keys` multiple times,
     * it will be counted multiple times.
     *
     * @example
     * ```typescript
     * // Example usage of the exists method
     * const result = await client.exists(["key1", "key2", "key3"]);
     * console.log(result); // Output: 3 - Indicates that all three keys exist in the database.
     * ```
     */
    public async exists(keys: GlideString[]): Promise<number> {
        return this.createWritePromise(createExists(keys));
    }

    /**
     * Removes the specified keys. A key is ignored if it does not exist.
     * This command, similar to {@link del}, removes specified keys and ignores non-existent ones.
     * However, this command does not block the server, while {@link https://valkey.io/commands/del|`DEL`} does.
     *
     * @see {@link https://valkey.io/commands/unlink/|valkey.io} for details.
     *
     * @param keys - The keys we wanted to unlink.
     * @returns The number of keys that were unlinked.
     *
     * @example
     * ```typescript
     * // Example usage of the unlink method
     * const result = await client.unlink(["key1", "key2", "key3"]);
     * console.log(result); // Output: 3 - Indicates that all three keys were unlinked from the database.
     * ```
     */
    public async unlink(keys: GlideString[]): Promise<number> {
        return this.createWritePromise(createUnlink(keys));
    }

    /**
     * Sets a timeout on `key` in seconds. After the timeout has expired, the key will automatically be deleted.
     * If `key` already has an existing expire set, the time to live is updated to the new value.
     * If `seconds` is non-positive number, the key will be deleted rather than expired.
     * The timeout will only be cleared by commands that delete or overwrite the contents of `key`.
     *
     * @see {@link https://valkey.io/commands/expire/|valkey.io} for details.
     *
     * @param key - The key to set timeout on it.
     * @param seconds - The timeout in seconds.
     * @param option - (Optional) The expire option - see {@link ExpireOptions}.
     * @returns `true` if the timeout was set. `false` if the timeout was not set. e.g. key doesn't exist,
     * or operation skipped due to the provided arguments.
     *
     * @example
     * ```typescript
     * // Example usage of the expire method
     * const result = await client.expire("my_key", 60);
     * console.log(result); // Output: true - Indicates that a timeout of 60 seconds has been set for "my_key".
     * ```
     *
     * @example
     * ```typescript
     * // Example usage of the expire method with exisiting expiry
     * const result = await client.expire("my_key", 60, ExpireOptions.HasNoExpiry);
     * console.log(result); // Output: false - Indicates that "my_key" has an existing expiry.
     * ```
     */
    public async expire(
        key: GlideString,
        seconds: number,
        option?: ExpireOptions,
    ): Promise<boolean> {
        return this.createWritePromise(createExpire(key, seconds, option));
    }

    /**
     * Sets a timeout on `key`. It takes an absolute Unix timestamp (seconds since January 1, 1970) instead of specifying the number of seconds.
     * A timestamp in the past will delete the key immediately. After the timeout has expired, the key will automatically be deleted.
     * If `key` already has an existing expire set, the time to live is updated to the new value.
     * The timeout will only be cleared by commands that delete or overwrite the contents of `key`.
     *
     * @see {@link https://valkey.io/commands/expireat/|valkey.io} for details.
     *
     * @param key - The key to set timeout on it.
     * @param unixSeconds - The timeout in an absolute Unix timestamp.
     * @param option - (Optional) The expire option - see {@link ExpireOptions}.
     * @returns `true` if the timeout was set. `false` if the timeout was not set. e.g. key doesn't exist,
     * or operation skipped due to the provided arguments.
     *
     * @example
     * ```typescript
     * // Example usage of the expireAt method on a key with no previous expiry
     * const result = await client.expireAt("my_key", 1672531200, ExpireOptions.HasNoExpiry);
     * console.log(result); // Output: true - Indicates that the expiration time for "my_key" was successfully set.
     * ```
     */
    public async expireAt(
        key: GlideString,
        unixSeconds: number,
        option?: ExpireOptions,
    ): Promise<boolean> {
        return this.createWritePromise(
            createExpireAt(key, unixSeconds, option),
        );
    }

    /**
     * Returns the absolute Unix timestamp (since January 1, 1970) at which the given `key` will expire, in seconds.
     * To get the expiration with millisecond precision, use {@link pexpiretime}.
     *
     * @see {@link https://valkey.io/commands/expiretime/|valkey.io} for details.
     * @remarks Since Valkey version 7.0.0.
     *
     * @param key - The `key` to determine the expiration value of.
     * @returns The expiration Unix timestamp in seconds, `-2` if `key` does not exist or `-1` if `key` exists but has no associated expire.
     *
     * @example
     * ```typescript
     * const result1 = await client.expiretime("myKey");
     * console.log(result1); // Output: -2 - myKey doesn't exist.
     *
     * const result2 = await client.set(myKey, "value");
     * const result3 = await client.expireTime(myKey);
     * console.log(result2); // Output: -1 - myKey has no associated expiration.
     *
     * client.expire(myKey, 60);
     * const result3 = await client.expireTime(myKey);
     * console.log(result3); // Output: 123456 - the Unix timestamp (in seconds) when "myKey" will expire.
     * ```
     */
    public async expiretime(key: GlideString): Promise<number> {
        return this.createWritePromise(createExpireTime(key));
    }

    /**
     * Sets a timeout on `key` in milliseconds. After the timeout has expired, the key will automatically be deleted.
     * If `key` already has an existing expire set, the time to live is updated to the new value.
     * If `milliseconds` is non-positive number, the key will be deleted rather than expired.
     * The timeout will only be cleared by commands that delete or overwrite the contents of `key`.
     *
     * @see {@link https://valkey.io/commands/pexpire/|valkey.io} for details.
     *
     * @param key - The key to set timeout on it.
     * @param milliseconds - The timeout in milliseconds.
     * @param option - (Optional) The expire option - see {@link ExpireOptions}.
     * @returns `true` if the timeout was set. `false` if the timeout was not set. e.g. key doesn't exist,
     * or operation skipped due to the provided arguments.
     *
     * @example
     * ```typescript
     * // Example usage of the pexpire method on a key with no previous expiry
     * const result = await client.pexpire("my_key", 60000, ExpireOptions.HasNoExpiry);
     * console.log(result); // Output: true - Indicates that a timeout of 60,000 milliseconds has been set for "my_key".
     * ```
     */
    public async pexpire(
        key: GlideString,
        milliseconds: number,
        option?: ExpireOptions,
    ): Promise<boolean> {
        return this.createWritePromise(
            createPExpire(key, milliseconds, option),
        );
    }

    /**
     * Sets a timeout on `key`. It takes an absolute Unix timestamp (milliseconds since January 1, 1970) instead of specifying the number of milliseconds.
     * A timestamp in the past will delete the key immediately. After the timeout has expired, the key will automatically be deleted.
     * If `key` already has an existing expire set, the time to live is updated to the new value.
     * The timeout will only be cleared by commands that delete or overwrite the contents of `key`.
     *
     * @see {@link https://valkey.io/commands/pexpireat/|valkey.io} for details.
     *
     * @param key - The key to set timeout on it.
     * @param unixMilliseconds - The timeout in an absolute Unix timestamp.
     * @param option - (Optional) The expire option - see {@link ExpireOptions}.
     * @returns `true` if the timeout was set. `false` if the timeout was not set. e.g. key doesn't exist,
     * or operation skipped due to the provided arguments.
     *
     * @example
     * ```typescript
     * // Example usage of the pexpireAt method on a key with no previous expiry
     * const result = await client.pexpireAt("my_key", 1672531200000, ExpireOptions.HasNoExpiry);
     * console.log(result); // Output: true - Indicates that the expiration time for "my_key" was successfully set.
     * ```
     */
    public async pexpireAt(
        key: GlideString,
        unixMilliseconds: number,
        option?: ExpireOptions,
    ): Promise<number> {
        return this.createWritePromise(
            createPExpireAt(key, unixMilliseconds, option),
        );
    }

    /**
     * Returns the absolute Unix timestamp (since January 1, 1970) at which the given `key` will expire, in milliseconds.
     *
     * @see {@link https://valkey.io/commands/pexpiretime/|valkey.io} for details.
     * @remarks Since Valkey version 7.0.0.
     *
     * @param key - The `key` to determine the expiration value of.
     * @returns The expiration Unix timestamp in seconds, `-2` if `key` does not exist or `-1` if `key` exists but has no associated expire.
     *
     * @example
     * ```typescript
     * const result1 = client.pexpiretime("myKey");
     * console.log(result1); // Output: -2 - myKey doesn't exist.
     *
     * const result2 = client.set(myKey, "value");
     * const result3 = client.pexpireTime(myKey);
     * console.log(result2); // Output: -1 - myKey has no associated expiration.
     *
     * client.expire(myKey, 60);
     * const result3 = client.pexpireTime(myKey);
     * console.log(result3); // Output: 123456789 - the Unix timestamp (in milliseconds) when "myKey" will expire.
     * ```
     */
    public async pexpiretime(key: GlideString): Promise<number> {
        return this.createWritePromise(createPExpireTime(key));
    }

    /**
     * Returns the remaining time to live of `key` that has a timeout.
     *
     * @see {@link https://valkey.io/commands/ttl/|valkey.io} for details.
     *
     * @param key - The key to return its timeout.
     * @returns TTL in seconds, `-2` if `key` does not exist or `-1` if `key` exists but has no associated expire.
     *
     * @example
     * ```typescript
     * // Example usage of the ttl method with existing key
     * const result = await client.ttl("my_key");
     * console.log(result); // Output: 3600 - Indicates that "my_key" has a remaining time to live of 3600 seconds.
     * ```
     *
     * @example
     * ```typescript
     * // Example usage of the ttl method with existing key that has no associated expire.
     * const result = await client.ttl("key");
     * console.log(result); // Output: -1 - Indicates that the key has no associated expire.
     * ```
     *
     * @example
     * ```typescript
     * // Example usage of the ttl method with a non-existing key
     * const result = await client.ttl("nonexistent_key");
     * console.log(result); // Output: -2 - Indicates that the key doesn't exist.
     * ```
     */
    public async ttl(key: GlideString): Promise<number> {
        return this.createWritePromise(createTTL(key));
    }

    /** Invokes a Lua script with its keys and arguments.
     * This method simplifies the process of invoking scripts on a Valkey server by using an object that represents a Lua script.
     * The script loading, argument preparation, and execution will all be handled internally. If the script has not already been loaded,
     * it will be loaded automatically using the `SCRIPT LOAD` command. After that, it will be invoked using the `EVALSHA` command.
     *
     * @see {@link https://valkey.io/commands/script-load/|SCRIPT LOAD} and {@link https://valkey.io/commands/evalsha/|EVALSHA} on valkey.io for details.
     *
     * @param script - The Lua script to execute.
     * @param options - (Optional) See {@link ScriptOptions} and {@link DecoderOption}.
     * @returns A value that depends on the script that was executed.
     *
     * @example
     * ```typescript
     * const luaScript = new Script("return { KEYS[1], ARGV[1] }");
     * const scriptOptions = {
     *      keys: ["foo"],
     *      args: ["bar"],
     * };
     * const result = await invokeScript(luaScript, scriptOptions);
     * console.log(result); // Output: ['foo', 'bar']
     * ```
     */
    public async invokeScript(
        script: Script,
        options?: ScriptOptions & DecoderOption,
    ): Promise<GlideReturnType> {
        const scriptInvocation = command_request.ScriptInvocation.create({
            hash: script.getHash(),
            keys: options?.keys?.map((item) => {
                if (typeof item === "string") {
                    // Convert the string to a Buffer
                    return Buffer.from(item);
                } else {
                    // If it's already a Buffer, just return it
                    return item;
                }
            }),
            args: options?.args?.map((item) => {
                if (typeof item === "string") {
                    // Convert the string to a Buffer
                    return Buffer.from(item);
                } else {
                    // If it's already a Buffer, just return it
                    return item;
                }
            }),
        });
        return this.createWritePromise(scriptInvocation, options);
    }

    /**
     * Returns stream entries matching a given range of entry IDs.
     *
     * @see {@link https://valkey.io/commands/xrange/|valkey.io} for more details.
     *
     * @param key - The key of the stream.
     * @param start - The starting stream entry ID bound for the range.
     *     - Use `value` to specify a stream entry ID.
     *     - Use `isInclusive: false` to specify an exclusive bounded stream entry ID. This is only available starting with Valkey version 6.2.0.
     *     - Use `InfBoundary.NegativeInfinity` to start with the minimum available ID.
     * @param end - The ending stream entry ID bound for the range.
     *     - Use `value` to specify a stream entry ID.
     *     - Use `isInclusive: false` to specify an exclusive bounded stream entry ID. This is only available starting with Valkey version 6.2.0.
     *     - Use `InfBoundary.PositiveInfinity` to end with the maximum available ID.
     * @param options - (Optional) Additional parameters:
     * - (Optional) `count`: the maximum count of stream entries to return.
     *     If `count` is not provided, all stream entries in the range will be returned.
     * - (Optional) `decoder`: see {@link DecoderOption}.
     * @returns A map of stream entry ids, to an array of entries, or `null` if `count` is non-positive.
     *
     * @example
     * ```typescript
     * await client.xadd("mystream", [["field1", "value1"]], {id: "0-1"});
     * await client.xadd("mystream", [["field2", "value2"], ["field2", "value3"]], {id: "0-2"});
     * console.log(await client.xrange("mystream", InfBoundary.NegativeInfinity, InfBoundary.PositiveInfinity));
     * // Output:
     * // {
     * //     "0-1": [["field1", "value1"]],
     * //     "0-2": [["field2", "value2"], ["field2", "value3"]],
     * // } // Indicates the stream entry IDs and their associated field-value pairs for all stream entries in "mystream".
     * ```
     */
    public async xrange(
        key: GlideString,
        start: Boundary<string>,
        end: Boundary<string>,
        options?: { count?: number } & DecoderOption,
    ): Promise<StreamEntryDataType | null> {
        return this.createWritePromise<GlideRecord<
            [GlideString, GlideString][]
        > | null>(createXRange(key, start, end, options?.count), options).then(
            (res) => (res === null ? null : convertGlideRecordToRecord(res)),
        );
    }

    /**
     * Returns stream entries matching a given range of entry IDs in reverse order. Equivalent to {@link xrange} but returns the
     * entries in reverse order.
     *
     * @see {@link https://valkey.io/commands/xrevrange/|valkey.io} for more details.
     *
     * @param key - The key of the stream.
     * @param end - The ending stream entry ID bound for the range.
     *     - Use `value` to specify a stream entry ID.
     *     - Use `isInclusive: false` to specify an exclusive bounded stream entry ID. This is only available starting with Valkey version 6.2.0.
     *     - Use `InfBoundary.PositiveInfinity` to end with the maximum available ID.
     * @param start - The ending stream ID bound for the range.
     *     - Use `value` to specify a stream entry ID.
     *     - Use `isInclusive: false` to specify an exclusive bounded stream entry ID. This is only available starting with Valkey version 6.2.0.
     *     - Use `InfBoundary.NegativeInfinity` to start with the minimum available ID.
     * @param options - (Optional) Additional parameters:
     * - (Optional) `count`: the maximum count of stream entries to return.
     *     If `count` is not provided, all stream entries in the range will be returned.
     * - (Optional) `decoder`: see {@link DecoderOption}.
     * @returns A map of stream entry ids, to an array of entries, or `null` if `count` is non-positive.
     *
     * @example
     * ```typescript
     * await client.xadd("mystream", [["field1", "value1"]], {id: "0-1"});
     * await client.xadd("mystream", [["field2", "value2"], ["field2", "value3"]], {id: "0-2"});
     * console.log(await client.xrevrange("mystream", InfBoundary.PositiveInfinity, InfBoundary.NegativeInfinity));
     * // Output:
     * // {
     * //     "0-2": [["field2", "value2"], ["field2", "value3"]],
     * //     "0-1": [["field1", "value1"]],
     * // } // Indicates the stream entry IDs and their associated field-value pairs for all stream entries in "mystream".
     * ```
     */
    public async xrevrange(
        key: GlideString,
        end: Boundary<string>,
        start: Boundary<string>,
        options?: { count?: number } & DecoderOption,
    ): Promise<StreamEntryDataType | null> {
        return this.createWritePromise<GlideRecord<
            [GlideString, GlideString][]
        > | null>(
            createXRevRange(key, end, start, options?.count),
            options,
        ).then((res) =>
            res === null ? null : convertGlideRecordToRecord(res),
        );
    }

    /**
     * Adds members with their scores to the sorted set stored at `key`.
     * If a member is already a part of the sorted set, its score is updated.
     *
     * @see {@link https://valkey.io/commands/zadd/|valkey.io} for more details.
     *
     * @param key - The key of the sorted set.
     * @param membersAndScores - A list of members and their corresponding scores or a mapping of members to their corresponding scores.
     * @param options - (Optional) The `ZADD` options - see {@link ZAddOptions}.
     * @returns The number of elements added to the sorted set.
     * If {@link ZAddOptions.changed} is set to `true`, returns the number of elements updated in the sorted set.
     *
     * @example
     * ```typescript
     * // Example usage of the zadd method to add elements to a sorted set
     * const data = [{ element: "member1", score: 10.5 }, { element: "member2", score: 8.2 }]
     * const result = await client.zadd("my_sorted_set", data);
     * console.log(result); // Output: 2 - Indicates that two elements have been added to the sorted set "my_sorted_set."
     * ```
     *
     * @example
     * ```typescript
     * // Example usage of the zadd method to update scores in an existing sorted set
     * const options = { conditionalChange: ConditionalChange.ONLY_IF_EXISTS, changed: true };
     * const result = await client.zadd("existing_sorted_set", { "member1": 10.5, "member2": 8.2 }, options);
     * console.log(result); // Output: 2 - Updates the scores of two existing members in the sorted set "existing_sorted_set."
     * ```
     */
    public async zadd(
        key: GlideString,
        membersAndScores: SortedSetDataType | Record<string, number>,
        options?: ZAddOptions,
    ): Promise<number> {
        return this.createWritePromise(
            createZAdd(
                key,
                convertElementsAndScores(membersAndScores),
                options,
            ),
        );
    }

    /**
     * Increments the score of member in the sorted set stored at `key` by `increment`.
     * If `member` does not exist in the sorted set, it is added with `increment` as its score (as if its previous score was 0.0).
     * If `key` does not exist, a new sorted set with the specified member as its sole member is created.
     *
     * @see {@link https://valkey.io/commands/zadd/|valkey.io} for more details.
     *
     * @param key - The key of the sorted set.
     * @param member - A member in the sorted set to increment score to.
     * @param increment - The score to increment the member.
     * @param options - (Optional) The `ZADD` options - see {@link ZAddOptions}.
     * @returns The score of the member.
     * If there was a conflict with the options, the operation aborts and `null` is returned.
     *
     * @example
     * ```typescript
     * // Example usage of the zaddIncr method to add a member with a score to a sorted set
     * const result = await client.zaddIncr("my_sorted_set", member, 5.0);
     * console.log(result); // Output: 5.0
     * ```
     *
     * @example
     * ```typescript
     * // Example usage of the zaddIncr method to add or update a member with a score in an existing sorted set
     * const result = await client.zaddIncr("existing_sorted_set", member, "3.0", { updateOptions: UpdateByScore.LESS_THAN });
     * console.log(result); // Output: null - Indicates that the member in the sorted set haven't been updated.
     * ```
     */
    public async zaddIncr(
        key: GlideString,
        member: GlideString,
        increment: number,
        options?: ZAddOptions,
    ): Promise<number | null> {
        return this.createWritePromise(
            createZAdd(
                key,
                [{ element: member, score: increment }],
                options,
                true,
            ),
        );
    }

    /**
     * Removes the specified members from the sorted set stored at `key`.
     * Specified members that are not a member of this set are ignored.
     *
     * @see {@link https://valkey.io/commands/zrem/|valkey.io} for more details.
     *
     * @param key - The key of the sorted set.
     * @param members - A list of members to remove from the sorted set.
     * @returns The number of members that were removed from the sorted set, not including non-existing members.
     * If `key` does not exist, it is treated as an empty sorted set, and this command returns 0.
     *
     * @example
     * ```typescript
     * // Example usage of the zrem function to remove members from a sorted set
     * const result = await client.zrem("my_sorted_set", ["member1", "member2"]);
     * console.log(result); // Output: 2 - Indicates that two members have been removed from the sorted set "my_sorted_set."
     * ```
     *
     * @example
     * ```typescript
     * // Example usage of the zrem function when the sorted set does not exist
     * const result = await client.zrem("non_existing_sorted_set", ["member1", "member2"]);
     * console.log(result); // Output: 0 - Indicates that no members were removed as the sorted set "non_existing_sorted_set" does not exist.
     * ```
     */
    public async zrem(
        key: GlideString,
        members: GlideString[],
    ): Promise<number> {
        return this.createWritePromise(createZRem(key, members));
    }

    /**
     * Returns the cardinality (number of elements) of the sorted set stored at `key`.
     *
     * @see {@link https://valkey.io/commands/zcard/|valkey.io} for more details.
     *
     * @param key - The key of the sorted set.
     * @returns The number of elements in the sorted set.
     * If `key` does not exist, it is treated as an empty sorted set, and this command returns `0`.
     *
     * @example
     * ```typescript
     * // Example usage of the zcard method to get the cardinality of a sorted set
     * const result = await client.zcard("my_sorted_set");
     * console.log(result); // Output: 3 - Indicates that there are 3 elements in the sorted set "my_sorted_set".
     * ```
     *
     * @example
     * ```typescript
     * // Example usage of the zcard method with a non-existing key
     * const result = await client.zcard("non_existing_key");
     * console.log(result); // Output: 0
     * ```
     */
    public async zcard(key: GlideString): Promise<number> {
        return this.createWritePromise(createZCard(key));
    }

    /**
     * Returns the cardinality of the intersection of the sorted sets specified by `keys`.
     *
     * @see {@link https://valkey.io/commands/zintercard/|valkey.io} for more details.
     * @remarks When in cluster mode, all `keys` must map to the same hash slot.
     * @remarks Since Valkey version 7.0.0.
     *
     * @param keys - The keys of the sorted sets to intersect.
     * @param limit - An optional argument that can be used to specify a maximum number for the
     * intersection cardinality. If limit is not supplied, or if it is set to `0`, there will be no limit.
     * @returns The cardinality of the intersection of the given sorted sets.
     *
     * @example
     * ```typescript
     * const cardinality = await client.zintercard(["key1", "key2"], 10);
     * console.log(cardinality); // Output: 3 - The intersection of the sorted sets at "key1" and "key2" has a cardinality of 3.
     * ```
     */
    public async zintercard(
        keys: GlideString[],
        limit?: number,
    ): Promise<number> {
        return this.createWritePromise(createZInterCard(keys, limit));
    }

    /**
     * Returns the difference between the first sorted set and all the successive sorted sets.
     * To get the elements with their scores, see {@link zdiffWithScores}.
     *
     * @see {@link https://valkey.io/commands/zdiff/|valkey.io} for more details.
     * @remarks When in cluster mode, all `keys` must map to the same hash slot.
     * @remarks Since Valkey version 6.2.0.
     *
     * @param keys - The keys of the sorted sets.
     * @param options - (Optional) See {@link DecoderOption}.
     * @returns An `array` of elements representing the difference between the sorted sets.
     * If the first key does not exist, it is treated as an empty sorted set, and the command returns an empty `array`.
     *
     * @example
     * ```typescript
     * await client.zadd("zset1", {"member1": 1.0, "member2": 2.0, "member3": 3.0});
     * await client.zadd("zset2", {"member2": 2.0});
     * await client.zadd("zset3", {"member3": 3.0});
     * const result = await client.zdiff(["zset1", "zset2", "zset3"]);
     * console.log(result); // Output: ["member1"] - "member1" is in "zset1" but not "zset2" or "zset3".
     * ```
     */
    public async zdiff(
        keys: GlideString[],
        options?: DecoderOption,
    ): Promise<GlideString[]> {
        return this.createWritePromise(createZDiff(keys), options);
    }

    /**
     * Returns the difference between the first sorted set and all the successive sorted sets, with the associated
     * scores.
     *
     * @see {@link https://valkey.io/commands/zdiff/|valkey.io} for more details.
     * @remarks When in cluster mode, all `keys` must map to the same hash slot.
     * @remarks Since Valkey version 6.2.0.
     *
     * @param keys - The keys of the sorted sets.
     * @param options - (Optional) See {@link DecoderOption}.
     * @returns A list of elements and their scores representing the difference between the sorted sets.
     * If the first key does not exist, it is treated as an empty sorted set, and the command returns an empty `array`.
     *
     * @example
     * ```typescript
     * await client.zadd("zset1", {"member1": 1.0, "member2": 2.0, "member3": 3.0});
     * await client.zadd("zset2", {"member2": 2.0});
     * await client.zadd("zset3", {"member3": 3.0});
     * const result = await client.zdiffWithScores(["zset1", "zset2", "zset3"]);
     * console.log(result); // Output: "member1" is in "zset1" but not "zset2" or "zset3"
     * // [{ element: "member1", score: 1.0 }]
     * ```
     */
    public async zdiffWithScores(
        keys: GlideString[],
        options?: DecoderOption,
    ): Promise<SortedSetDataType> {
        return this.createWritePromise<GlideRecord<number>>(
            createZDiffWithScores(keys),
            options,
        ).then(convertGlideRecordForSortedSet);
    }

    /**
     * Calculates the difference between the first sorted set and all the successive sorted sets in `keys` and stores
     * the difference as a sorted set to `destination`, overwriting it if it already exists. Non-existent keys are
     * treated as empty sets.
     *
     * @see {@link https://valkey.io/commands/zdiffstore/|valkey.io} for more details.
     * @remarks When in cluster mode, all keys in `keys` and `destination` must map to the same hash slot.
     * @remarks Since Valkey version 6.2.0.
     *
     * @param destination - The key for the resulting sorted set.
     * @param keys - The keys of the sorted sets to compare.
     * @returns The number of members in the resulting sorted set stored at `destination`.
     *
     * @example
     * ```typescript
     * await client.zadd("zset1", {"member1": 1.0, "member2": 2.0});
     * await client.zadd("zset2", {"member1": 1.0});
     * const result1 = await client.zdiffstore("zset3", ["zset1", "zset2"]);
     * console.log(result1); // Output: 1 - One member exists in "key1" but not "key2", and this member was stored in "zset3".
     *
     * const result2 = await client.zrange("zset3", {start: 0, end: -1});
     * console.log(result2); // Output: ["member2"] - "member2" is now stored in "my_sorted_set".
     * ```
     */
    public async zdiffstore(
        destination: GlideString,
        keys: GlideString[],
    ): Promise<number> {
        return this.createWritePromise(createZDiffStore(destination, keys));
    }

    /**
     * Returns the score of `member` in the sorted set stored at `key`.
     *
     * @see {@link https://valkey.io/commands/zscore/|valkey.io} for more details.
     *
     * @param key - The key of the sorted set.
     * @param member - The member whose score is to be retrieved.
     * @returns The score of the member.
     * If `member` does not exist in the sorted set, null is returned.
     * If `key` does not exist, null is returned.
     *
     * @example
     * ```typescript
     * // Example usage of the zscore method∂∂ to get the score of a member in a sorted set
     * const result = await client.zscore("my_sorted_set", "member");
     * console.log(result); // Output: 10.5 - Indicates that the score of "member" in the sorted set "my_sorted_set" is 10.5.
     * ```
     *
     * @example
     * ```typescript
     * // Example usage of the zscore method when the member does not exist in the sorted set
     * const result = await client.zscore("my_sorted_set", "non_existing_member");
     * console.log(result); // Output: null
     * ```
     *
     * @example
     * ```typescript
     * // Example usage of the zscore method with non existimng key
     * const result = await client.zscore("non_existing_set", "member");
     * console.log(result); // Output: null
     * ```
     */
    public async zscore(
        key: GlideString,
        member: GlideString,
    ): Promise<number | null> {
        return this.createWritePromise(createZScore(key, member));
    }

    /**
     * Computes the union of sorted sets given by the specified `keys` and stores the result in `destination`.
     * If `destination` already exists, it is overwritten. Otherwise, a new sorted set will be created.
     * To get the result directly, see {@link zunionWithScores}.
     *
     * @see {@link https://valkey.io/commands/zunionstore/|valkey.io} for details.
     * @remarks When in cluster mode, `destination` and all keys in `keys` both must map to the same hash slot.
     *
     * @param destination - The key of the destination sorted set.
     * @param keys - The keys of the sorted sets with possible formats:
     *  - `GlideString[]` - for keys only.
     *  - `KeyWeight[]` - for weighted keys with their score multipliers.
     * @param aggregationType - Specifies the aggregation strategy to apply when combining the scores of elements. See {@link AggregationType}.
     * @returns The number of elements in the resulting sorted set stored at `destination`.
     *
     * @example
     * ```typescript
     * await client.zadd("key1", {"member1": 10.5, "member2": 8.2})
     * await client.zadd("key2", {"member1": 9.5})
     *
     * // use `zunionstore` with default aggregation and weights
     * console.log(await client.zunionstore("my_sorted_set", ["key1", "key2"]))
     * // Output: 2 - Indicates that the sorted set "my_sorted_set" contains two elements.
     * console.log(await client.zrangeWithScores("my_sorted_set", {start: 0, stop: -1}))
     * // Output: {'member1': 20, 'member2': 8.2} - "member1" is now stored in "my_sorted_set" with score of 20 and "member2" with score of 8.2.
     * ```
     *
     * @example
     * ```typescript
     * // use `zunionstore` with default weights
     * console.log(await client.zunionstore("my_sorted_set", ["key1", "key2"], AggregationType.MAX))
     * // Output: 2 - Indicates that the sorted set "my_sorted_set" contains two elements, and each score is the maximum score between the sets.
     * console.log(await client.zrangeWithScores("my_sorted_set", {start: 0, stop: -1}))
     * // Output: {'member1': 10.5, 'member2': 8.2} - "member1" is now stored in "my_sorted_set" with score of 10.5 and "member2" with score of 8.2.
     * ```
     *
     * @example
     * ```typescript
     * // use `zunionstore` with default aggregation
     * console.log(await client.zunionstore("my_sorted_set", [["key1", 2], ["key2", 1]])) // Output: 2
     * console.log(await client.zrangeWithScores("my_sorted_set", {start: 0, stop: -1})) // Output: { member2: 16.4, member1: 30.5 }
     * ```
     */
    public async zunionstore(
        destination: GlideString,
        keys: GlideString[] | KeyWeight[],
        aggregationType?: AggregationType,
    ): Promise<number> {
        return this.createWritePromise(
            createZUnionStore(destination, keys, aggregationType),
        );
    }

    /**
     * Returns the scores associated with the specified `members` in the sorted set stored at `key`.
     *
     * @see {@link https://valkey.io/commands/zmscore/|valkey.io} for more details.
     * @remarks Since Valkey version 6.2.0.
     *
     * @param key - The key of the sorted set.
     * @param members - A list of members in the sorted set.
     * @returns An `array` of scores corresponding to `members`.
     * If a member does not exist in the sorted set, the corresponding value in the list will be `null`.
     *
     * @example
     * ```typescript
     * const result = await client.zmscore("zset1", ["member1", "non_existent_member", "member2"]);
     * console.log(result); // Output: [1.0, null, 2.0] - "member1" has a score of 1.0, "non_existent_member" does not exist in the sorted set, and "member2" has a score of 2.0.
     * ```
     */
    public async zmscore(
        key: GlideString,
        members: GlideString[],
    ): Promise<(number | null)[]> {
        return this.createWritePromise(createZMScore(key, members));
    }

    /**
     * Returns the number of members in the sorted set stored at `key` with scores between `minScore` and `maxScore`.
     *
     * @see {@link https://valkey.io/commands/zcount/|valkey.io} for more details.
     *
     * @param key - The key of the sorted set.
     * @param minScore - The minimum score to count from. Can be positive/negative infinity, or specific score and inclusivity.
     * @param maxScore - The maximum score to count up to. Can be positive/negative infinity, or specific score and inclusivity.
     * @returns The number of members in the specified score range.
     * If `key` does not exist, it is treated as an empty sorted set, and the command returns `0`.
     * If `minScore` is greater than `maxScore`, `0` is returned.
     *
     * @example
     * ```typescript
     * // Example usage of the zcount method to count members in a sorted set within a score range
     * const result = await client.zcount("my_sorted_set", { value: 5.0, isInclusive: true }, InfBoundary.PositiveInfinity);
     * console.log(result); // Output: 2 - Indicates that there are 2 members with scores between 5.0 (inclusive) and +inf in the sorted set "my_sorted_set".
     * ```
     *
     * @example
     * ```typescript
     * // Example usage of the zcount method to count members in a sorted set within a score range
     * const result = await client.zcount("my_sorted_set", { value: 5.0, isInclusive: true }, { value: 10.0, isInclusive: false });
     * console.log(result); // Output: 1 - Indicates that there is one member with score between 5.0 (inclusive) and 10.0 (exclusive) in the sorted set "my_sorted_set".
     * ```
     */
    public async zcount(
        key: GlideString,
        minScore: Boundary<number>,
        maxScore: Boundary<number>,
    ): Promise<number> {
        return this.createWritePromise(createZCount(key, minScore, maxScore));
    }

    /**
     * Returns the specified range of elements in the sorted set stored at `key`.
     * `ZRANGE` can perform different types of range queries: by index (rank), by the score, or by lexicographical order.
     *
     * To get the elements with their scores, see {@link zrangeWithScores}.
     *
     * @see {@link https://valkey.io/commands/zrange/|valkey.io} for more details.
     *
     * @param key - The key of the sorted set.
     * @param rangeQuery - The range query object representing the type of range query to perform.
     * - For range queries by index (rank), use {@link RangeByIndex}.
     * - For range queries by lexicographical order, use {@link RangeByLex}.
     * - For range queries by score, use {@link RangeByScore}.
     * @param options - (Optional) Additional parameters:
     * - (Optional) `reverse`: if `true`, reverses the sorted set, with index `0` as the element with the highest score.
     * - (Optional) `decoder`: see {@link DecoderOption}.
     * @returns A list of elements within the specified range.
     * If `key` does not exist, it is treated as an empty sorted set, and the command returns an empty array.
     *
     * @example
     * ```typescript
     * // Example usage of zrange method to retrieve all members of a sorted set in ascending order
     * const result = await client.zrange("my_sorted_set", { start: 0, end: -1 });
     * console.log(result1); // Output: all members in ascending order
     * // ['member1', 'member2', 'member3']
     * ```
     * @example
     * ```typescript
     * // Example usage of zrange method to retrieve members within a score range in descending order
     * const result = await client.zrange("my_sorted_set", {
     *              start: { value: 3, isInclusive: false },
     *              end: InfBoundary.NegativeInfinity,
     *              type: "byScore",
     *           }, { reverse: true });
     * console.log(result); // Output: members with scores within the range of negative infinity to 3, in descending order
     * // ['member2', 'member1']
     * ```
     */
    public async zrange(
        key: GlideString,
        rangeQuery: RangeByScore | RangeByLex | RangeByIndex,
        options?: { reverse?: boolean } & DecoderOption,
    ): Promise<GlideString[]> {
        return this.createWritePromise(
            createZRange(key, rangeQuery, options?.reverse),
            options,
        );
    }

    /**
     * Returns the specified range of elements with their scores in the sorted set stored at `key`.
     * Similar to {@link ZRange} but with a `WITHSCORE` flag.
     *
     * @see {@link https://valkey.io/commands/zrange/|valkey.io} for more details.
     *
     * @param key - The key of the sorted set.
     * @param rangeQuery - The range query object representing the type of range query to perform.
     * - For range queries by index (rank), use {@link RangeByIndex}.
     * - For range queries by lexicographical order, use {@link RangeByLex}.
     * - For range queries by score, use {@link RangeByScore}.
     * @param options - (Optional) Additional parameters:
     * - (Optional) `reverse`: if `true`, reverses the sorted set, with index `0` as the element with the highest score.
     * - (Optional) `decoder`: see {@link DecoderOption}.
     * @returns A list of elements and their scores within the specified range.
     * If `key` does not exist, it is treated as an empty sorted set, and the command returns an empty list.
     *
     * @example
     * ```typescript
     * // Example usage of zrangeWithScores method to retrieve members within a score range with their scores
     * const result = await client.zrangeWithScores("my_sorted_set", {
     *              start: { value: 10, isInclusive: false },
     *              end: { value: 20, isInclusive: false },
     *              type: "byScore",
     *           });
     * console.log(result); // Output: members with scores between 10 and 20 with their scores
     * // [{ element: 'member1', score: 10.5 }, { element: 'member2', score: 15.2 }]
     * ```
     * @example
     * ```typescript
     * // Example usage of zrangeWithScores method to retrieve members within a score range with their scores
     * const result = await client.zrangeWithScores("my_sorted_set", {
     *              start: { value: 3, isInclusive: false },
     *              end: InfBoundary.NegativeInfinity,
     *              type: "byScore",
     *           }, { reverse: true });
     * console.log(result); // Output: members with scores within the range of negative infinity to 3, with their scores
     * // [{ element: 'member7', score: 1.5 }, { element: 'member4', score: -2.0 }]
     * ```
     */
    public async zrangeWithScores(
        key: GlideString,
        rangeQuery: RangeByScore | RangeByLex | RangeByIndex,
        options?: { reverse?: boolean } & DecoderOption,
    ): Promise<SortedSetDataType> {
        return this.createWritePromise<GlideRecord<number>>(
            createZRangeWithScores(key, rangeQuery, options?.reverse),
            options,
        ).then(convertGlideRecordForSortedSet);
    }

    /**
     * Stores a specified range of elements from the sorted set at `source`, into a new
     * sorted set at `destination`. If `destination` doesn't exist, a new sorted
     * set is created; if it exists, it's overwritten.
     *
     * @see {@link https://valkey.io/commands/zrangestore/|valkey.io} for more details.
     * @remarks When in cluster mode, `destination` and `source` must map to the same hash slot.
     * @remarks Since Valkey version 6.2.0.
     *
     * @param destination - The key for the destination sorted set.
     * @param source - The key of the source sorted set.
     * @param rangeQuery - The range query object representing the type of range query to perform.
     * - For range queries by index (rank), use {@link RangeByIndex}.
     * - For range queries by lexicographical order, use {@link RangeByLex}.
     * - For range queries by score, use {@link RangeByScore}.
     * @param reverse - If `true`, reverses the sorted set, with index `0` as the element with the highest score.
     * @returns The number of elements in the resulting sorted set.
     *
     * @example
     * ```typescript
     * // Example usage of zrangeStore to retrieve and store all members of a sorted set in ascending order.
     * const result = await client.zrangeStore("destination_key", "my_sorted_set", { start: 0, end: -1 });
     * console.log(result); // Output: 7 - "destination_key" contains a sorted set with the 7 members from "my_sorted_set".
     * ```
     * @example
     * ```typescript
     * // Example usage of zrangeStore method to retrieve members within a score range in ascending order and store in "destination_key"
     * const result = await client.zrangeStore("destination_key", "my_sorted_set", {
     *              start: InfBoundary.NegativeInfinity,
     *              end: { value: 3, isInclusive: false },
     *              type: "byScore",
     *           });
     * console.log(result); // Output: 5 - Stores 5 members with scores within the range of negative infinity to 3, in ascending order, in "destination_key".
     * ```
     */
    public async zrangeStore(
        destination: GlideString,
        source: GlideString,
        rangeQuery: RangeByScore | RangeByLex | RangeByIndex,
        reverse = false,
    ): Promise<number> {
        return this.createWritePromise(
            createZRangeStore(destination, source, rangeQuery, reverse),
        );
    }

    /**
     * Computes the intersection of sorted sets given by the specified `keys` and stores the result in `destination`.
     * If `destination` already exists, it is overwritten. Otherwise, a new sorted set will be created.
     * To get the result directly, see {@link zinterWithScores}.
     *
     * @see {@link https://valkey.io/commands/zinterstore/|valkey.io} for more details.
     * @remarks When in cluster mode, `destination` and all keys in `keys` must map to the same hash slot.
     *
     * @param destination - The key of the destination sorted set.
     * @param keys - The keys of the sorted sets with possible formats:
     *  - `GlideString[]` - for keys only.
     *  - `KeyWeight[]` - for weighted keys with score multipliers.
     * @param aggregationType - (Optional) Specifies the aggregation strategy to apply when combining the scores of elements. See {@link AggregationType}.
     * If `aggregationType` is not specified, defaults to `AggregationType.SUM`.
     * @returns The number of elements in the resulting sorted set stored at `destination`.
     *
     * @example
     * ```typescript
     * await client.zadd("key1", {"member1": 10.5, "member2": 8.2})
     * await client.zadd("key2", {"member1": 9.5})
     *
     * // use `zinterstore` with default aggregation and weights
     * console.log(await client.zinterstore("my_sorted_set", ["key1", "key2"]))
     * // Output: 1 - Indicates that the sorted set "my_sorted_set" contains one element.
     * console.log(await client.zrangeWithScores("my_sorted_set", {start: 0, end: -1}))
     * // Output: {'member1': 20} - "member1" is now stored in "my_sorted_set" with score of 20.
     *
     * // use `zinterstore` with default weights
     * console.log(await client.zinterstore("my_sorted_set", ["key1", "key2"] , AggregationType.MAX))
     * // Output: 1 - Indicates that the sorted set "my_sorted_set" contains one element, and it's score is the maximum score between the sets.
     * console.log(await client.zrangeWithScores("my_sorted_set", {start: 0, end: -1}))
     * // Output: {'member1': 10.5} - "member1" is now stored in "my_sorted_set" with score of 10.5.
     * ```
     */
    public async zinterstore(
        destination: GlideString,
        keys: GlideString[] | KeyWeight[],
        aggregationType?: AggregationType,
    ): Promise<number> {
        return this.createWritePromise(
            createZInterstore(destination, keys, aggregationType),
        );
    }

    /**
     * Computes the intersection of sorted sets given by the specified `keys` and returns a list of intersecting elements.
     * To get the scores as well, see {@link zinterWithScores}.
     * To store the result in a key as a sorted set, see {@link zinterStore}.
     *
     * @remarks When in cluster mode, all keys in `keys` must map to the same hash slot.
     *
     * @remarks Since Valkey version 6.2.0.
     *
     * @see {@link https://valkey.io/commands/zinter/|valkey.io} for details.
     *
     * @param keys - The keys of the sorted sets.
     * @param options - (Optional) See {@link DecoderOption}.
     * @returns The resulting array of intersecting elements.
     *
     * @example
     * ```typescript
     * await client.zadd("key1", {"member1": 10.5, "member2": 8.2});
     * await client.zadd("key2", {"member1": 9.5});
     * const result = await client.zinter(["key1", "key2"]);
     * console.log(result); // Output: ['member1']
     * ```
     */
    public async zinter(
        keys: GlideString[],
        options?: DecoderOption,
    ): Promise<GlideString[]> {
        return this.createWritePromise(createZInter(keys), options);
    }

    /**
     * Computes the intersection of sorted sets given by the specified `keys` and returns a list of intersecting elements with scores.
     * To get the elements only, see {@link zinter}.
     * To store the result in a key as a sorted set, see {@link zinterStore}.
     *
     * @remarks When in cluster mode, all keys in `keys` must map to the same hash slot.
     *
     * @see {@link https://valkey.io/commands/zinter/|valkey.io} for details.
     *
     * @remarks Since Valkey version 6.2.0.
     *
     * @param keys - The keys of the sorted sets with possible formats:
     *  - `GlideString[]` - for keys only.
     *  - `KeyWeight[]` - for weighted keys with score multipliers.
     * @param options - (Optional) Additional parameters:
     * - (Optional) `aggregationType`: the aggregation strategy to apply when combining the scores of elements.
     *     If `aggregationType` is not specified, defaults to `AggregationType.SUM`. See {@link AggregationType}.
     * - (Optional) `decoder`: see {@link DecoderOption}.
     * @returns A list of elements and their scores representing the intersection of the sorted sets.
     * If a key does not exist, it is treated as an empty sorted set, and the command returns an empty result.
     *
     * @example
     * ```typescript
     * await client.zadd("key1", {"member1": 10.5, "member2": 8.2});
     * await client.zadd("key2", {"member1": 9.5});
     * const result1 = await client.zinterWithScores(["key1", "key2"]);
     * console.log(result1); // Output: "member1" with score of 20 is the result
     * // [{ element: 'member1', score: 20 }]
     * const result2 = await client.zinterWithScores(["key1", "key2"], AggregationType.MAX)
     * console.log(result2); // Output: "member1" with score of 10.5 is the result
     * // [{ element: 'member1', score: 10.5 }]
     * ```
     */
    public async zinterWithScores(
        keys: GlideString[] | KeyWeight[],
        options?: { aggregationType?: AggregationType } & DecoderOption,
    ): Promise<SortedSetDataType> {
        return this.createWritePromise<GlideRecord<number>>(
            createZInter(keys, options?.aggregationType, true),
            options,
        ).then(convertGlideRecordForSortedSet);
    }

    /**
     * Computes the union of sorted sets given by the specified `keys` and returns a list of union elements.
     *
     * To get the scores as well, see {@link zunionWithScores}.
     * To store the result in a key as a sorted set, see {@link zunionStore}.
     *
     * @see {@link https://valkey.io/commands/zunion/|valkey.io} for details.
     * @remarks When in cluster mode, all keys in `keys` must map to the same hash slot.
     * @remarks Since Valkey version 6.2.0.
     *
     * @param keys - The keys of the sorted sets.
     * @param options - (Optional) See {@link DecoderOption}.
     * @returns The resulting array of union elements.
     *
     * @example
     * ```typescript
     * await client.zadd("key1", {"member1": 10.5, "member2": 8.2});
     * await client.zadd("key2", {"member1": 9.5});
     * const result = await client.zunion(["key1", "key2"]);
     * console.log(result); // Output: ['member1', 'member2']
     * ```
     */
    public async zunion(
        keys: GlideString[],
        options?: DecoderOption,
    ): Promise<GlideString[]> {
        return this.createWritePromise(createZUnion(keys), options);
    }

    /**
     * Computes the intersection of sorted sets given by the specified `keys` and returns a list of union elements with scores.
     * To get the elements only, see {@link zunion}.
     *
     * @remarks When in cluster mode, all keys in `keys` must map to the same hash slot.
     *
     * @see {@link https://valkey.io/commands/zunion/|valkey.io} for details.
     *
     * @remarks Since Valkey version 6.2.0.
     *
     * @param keys - The keys of the sorted sets with possible formats:
     *  - string[] - for keys only.
     *  - KeyWeight[] - for weighted keys with score multipliers.
     * @param options - (Optional) Additional parameters:
     * - (Optional) `aggregationType`: the aggregation strategy to apply when combining the scores of elements.
     *     If `aggregationType` is not specified, defaults to `AggregationType.SUM`. See {@link AggregationType}.
     * - (Optional) `decoder`: see {@link DecoderOption}.
     * @returns A list of elements and their scores representing the intersection of the sorted sets.
     *
     * @example
     * ```typescript
     * await client.zadd("key1", {"member1": 10.5, "member2": 8.2});
     * await client.zadd("key2", {"member1": 9.5});
     * const result1 = await client.zunionWithScores(["key1", "key2"]);
     * console.log(result1); // Output:
     * // [{ element: 'member1', score: 20 }, { element: 'member2', score: 8.2 }]
     * const result2 = await client.zunionWithScores(["key1", "key2"], "MAX");
     * console.log(result2); // Output:
     * // [{ element: 'member1', score: 10.5}, { element: 'member2', score: 8.2 }]
     * ```
     */
    public async zunionWithScores(
        keys: GlideString[] | KeyWeight[],
        options?: { aggregationType?: AggregationType } & DecoderOption,
    ): Promise<SortedSetDataType> {
        return this.createWritePromise<GlideRecord<number>>(
            createZUnion(keys, options?.aggregationType, true),
            options,
        ).then(convertGlideRecordForSortedSet);
    }

    /**
     * Returns a random member from the sorted set stored at `key`.
     *
     * @see {@link https://valkey.io/commands/zrandmember/|valkey.io} for more details.
     *
     * @param keys - The key of the sorted set.
     * @param options - (Optional) See {@link DecoderOption}.
     * @returns A string representing a random member from the sorted set.
     *     If the sorted set does not exist or is empty, the response will be `null`.
     *
     * @example
     * ```typescript
     * const payload1 = await client.zrandmember("mySortedSet");
     * console.log(payload1); // Output: "Glide" (a random member from the set)
     * ```
     *
     * @example
     * ```typescript
     * const payload2 = await client.zrandmember("nonExistingSortedSet");
     * console.log(payload2); // Output: null since the sorted set does not exist.
     * ```
     */
    public async zrandmember(
        key: GlideString,
        options?: DecoderOption,
    ): Promise<GlideString | null> {
        return this.createWritePromise(createZRandMember(key), options);
    }

    /**
     * Returns random members from the sorted set stored at `key`.
     *
     * @see {@link https://valkey.io/commands/zrandmember/|valkey.io} for more details.
     *
     * @param keys - The key of the sorted set.
     * @param count - The number of members to return.
     *     If `count` is positive, returns unique members.
     *     If negative, allows for duplicates.
     * @param options - (Optional) See {@link DecoderOption}.
     * @returns An `array` of members from the sorted set.
     *     If the sorted set does not exist or is empty, the response will be an empty `array`.
     *
     * @example
     * ```typescript
     * const payload1 = await client.zrandmemberWithCount("mySortedSet", -3);
     * console.log(payload1); // Output: ["Glide", "GLIDE", "node"]
     * ```
     *
     * @example
     * ```typescript
     * const payload2 = await client.zrandmemberWithCount("nonExistingKey", 3);
     * console.log(payload1); // Output: [] since the sorted set does not exist.
     * ```
     */
    public async zrandmemberWithCount(
        key: GlideString,
        count: number,
        options?: DecoderOption,
    ): Promise<GlideString[]> {
        return this.createWritePromise(createZRandMember(key, count), options);
    }

    /**
     * Returns random members with scores from the sorted set stored at `key`.
     *
     * @see {@link https://valkey.io/commands/zrandmember/|valkey.io} for more details.
     *
     * @param keys - The key of the sorted set.
     * @param count - The number of members to return.
     *     If `count` is positive, returns unique members.
     *     If negative, allows for duplicates.
     * @param options - (Optional) See {@link DecoderOption}.
     * @returns A list of {@link KeyWeight} tuples, which store member names and their respective scores.
     *     If the sorted set does not exist or is empty, the response will be an empty `array`.
     *
     * @example
     * ```typescript
     * const payload1 = await client.zrandmemberWithCountWithScore("mySortedSet", -3);
     * console.log(payload1); // Output: [["Glide", 1.0], ["GLIDE", 1.0], ["node", 2.0]]
     * ```
     *
     * @example
     * ```typescript
     * const payload2 = await client.zrandmemberWithCountWithScore("nonExistingKey", 3);
     * console.log(payload1); // Output: [] since the sorted set does not exist.
     * ```
     */
    public async zrandmemberWithCountWithScores(
        key: GlideString,
        count: number,
        options?: DecoderOption,
    ): Promise<KeyWeight[]> {
        return this.createWritePromise(
            createZRandMember(key, count, true),
            options,
        );
    }

    /**
     * Returns the length of the string value stored at `key`.
     *
     * @see {@link https://valkey.io/commands/strlen/|valkey.io} for more details.
     *
     * @param key - The key to check its length.
     * @returns The length of the string value stored at key
     * If `key` does not exist, it is treated as an empty string, and the command returns `0`.
     *
     * @example
     * ```typescript
     * // Example usage of strlen method with an existing key
     * await client.set("key", "GLIDE");
     * const len1 = await client.strlen("key");
     * console.log(len1); // Output: 5
     * ```
     *
     * @example
     * ```typescript
     * // Example usage of strlen method with a non-existing key
     * const len2 = await client.strlen("non_existing_key");
     * console.log(len2); // Output: 0
     * ```
     */
    public async strlen(key: GlideString): Promise<number> {
        return this.createWritePromise(createStrlen(key));
    }

    /**
     * Returns the string representation of the type of the value stored at `key`.
     *
     * @see {@link https://valkey.io/commands/type/|valkey.io} for more details.
     *
     * @param key - The `key` to check its data type.
     * @returns If the `key` exists, the type of the stored value is returned. Otherwise, a "none" string is returned.
     *
     * @example
     * ```typescript
     * // Example usage of type method with a string value
     * await client.set("key", "value");
     * const type = await client.type("key");
     * console.log(type); // Output: 'string'
     * ```
     *
     * @example
     * ```typescript
     * // Example usage of type method with a list
     * await client.lpush("key", ["value"]);
     * const type = await client.type("key");
     * console.log(type); // Output: 'list'
     * ```
     */
    public async type(key: GlideString): Promise<string> {
        return this.createWritePromise(createType(key), {
            decoder: Decoder.String,
        });
    }

    /**
     * Removes and returns the members with the lowest scores from the sorted set stored at `key`.
     * If `count` is provided, up to `count` members with the lowest scores are removed and returned.
     * Otherwise, only one member with the lowest score is removed and returned.
     *
     * @see {@link https://valkey.io/commands/zpopmin/|valkey.io} for more details.
     *
     * @param key - The key of the sorted set.
     * @param options - (Optional) Additional parameters:
     * - (Optional) `count`: the maximum number of popped elements. If not specified, pops one member.
     * - (Optional) `decoder`: see {@link DecoderOption}.
     * @returns A list of the removed members and their scores, ordered from the one with the lowest score to the one with the highest.
     * If `key` doesn't exist, it will be treated as an empty sorted set and the command returns an empty map.
     * If `count` is higher than the sorted set's cardinality, returns all members and their scores.
     *
     * @example
     * ```typescript
     * // Example usage of zpopmin method to remove and return the member with the lowest score from a sorted set
     * const result = await client.zpopmin("my_sorted_set");
     * console.log(result); // Output:
     * // 'member1' with a score of 5.0 has been removed from the sorted set
     * // [{ element: 'member1', score: 5.0 }]
     * ```
     *
     * @example
     * ```typescript
     * // Example usage of zpopmin method to remove and return multiple members with the lowest scores from a sorted set
     * const result = await client.zpopmin("my_sorted_set", 2);
     * console.log(result); // Output:
     * // 'member3' with a score of 7.5 and 'member2' with a score of 8.0 have been removed from the sorted set
     * // [
     * //     { element: 'member3', score: 7.5 },
     * //     { element: 'member2', score: 8.0 }
     * // ]
     * ```
     */
    public async zpopmin(
        key: GlideString,
        options?: { count?: number } & DecoderOption,
    ): Promise<SortedSetDataType> {
        return this.createWritePromise<GlideRecord<number>>(
            createZPopMin(key, options?.count),
            options,
        ).then(convertGlideRecordForSortedSet);
    }

    /**
     * Blocks the connection until it removes and returns a member with the lowest score from the
     * first non-empty sorted set, with the given `key` being checked in the order they
     * are provided.
     * `BZPOPMIN` is the blocking variant of {@link zpopmin}.
     *
     * @see {@link https://valkey.io/commands/bzpopmin/|valkey.io} for more details.
     * @remarks When in cluster mode, `keys` must map to the same hash slot.
     *
     * @param keys - The keys of the sorted sets.
     * @param timeout - The number of seconds to wait for a blocking operation to complete. A value of
     *     `0` will block indefinitely. Since 6.0.0: timeout is interpreted as a double instead of an integer.
     * @param options - (Optional) See {@link DecoderOption}.
     * @returns An `array` containing the key where the member was popped out, the member, itself, and the member score.
     *     If no member could be popped and the `timeout` expired, returns `null`.
     *
     * @example
     * ```typescript
     * const data = await client.bzpopmin(["zset1", "zset2"], 0.5);
     * console.log(data); // Output: ["zset1", "a", 2];
     * ```
     */
    public async bzpopmin(
        keys: GlideString[],
        timeout: number,
        options?: DecoderOption,
    ): Promise<[GlideString, GlideString, number] | null> {
        return this.createWritePromise(createBZPopMin(keys, timeout), options);
    }

    /**
     * Removes and returns the members with the highest scores from the sorted set stored at `key`.
     * If `count` is provided, up to `count` members with the highest scores are removed and returned.
     * Otherwise, only one member with the highest score is removed and returned.
     *
     * @see {@link https://valkey.io/commands/zpopmax/|valkey.io} for more details.
     *
     * @param key - The key of the sorted set.
     * @param options - (Optional) Additional parameters:
     * - (Optional) `count`: the maximum number of popped elements. If not specified, pops one member.
     * - (Optional) `decoder`: see {@link DecoderOption}.
     * @returns A list of the removed members and their scores, ordered from the one with the highest score to the one with the lowest.
     * If `key` doesn't exist, it will be treated as an empty sorted set and the command returns an empty map.
     * If `count` is higher than the sorted set's cardinality, returns all members and their scores, ordered from highest to lowest.
     *
     * @example
     * ```typescript
     * // Example usage of zpopmax method to remove and return the member with the highest score from a sorted set
     * const result = await client.zpopmax("my_sorted_set");
     * console.log(result); // Output:
     * // 'member1' with a score of 10.0 has been removed from the sorted set
     * // [{ element: 'member1', score: 10.0 }]
     * ```
     *
     * @example
     * ```typescript
     * // Example usage of zpopmax method to remove and return multiple members with the highest scores from a sorted set
     * const result = await client.zpopmax("my_sorted_set", 2);
     * console.log(result); // Output:
     * // 'member3' with a score of 7.5 and 'member2' with a score of 8.0 have been removed from the sorted set
     * // [
     * //     { element: 'member3', score: 7.5 },
     * //     { element: 'member2', score: 8.0 }
     * // ]
     * ```
     */
    public async zpopmax(
        key: GlideString,
        options?: { count?: number } & DecoderOption,
    ): Promise<SortedSetDataType> {
        return this.createWritePromise<GlideRecord<number>>(
            createZPopMax(key, options?.count),
            options,
        ).then(convertGlideRecordForSortedSet);
    }

    /**
     * Blocks the connection until it removes and returns a member with the highest score from the
     * first non-empty sorted set, with the given `key` being checked in the order they
     * are provided.
     * `BZPOPMAX` is the blocking variant of {@link zpopmax}.
     *
     * @see {@link https://valkey.io/commands/zpopmax/|valkey.io} for more details.
     * @remarks When in cluster mode, `keys` must map to the same hash slot.
     *
     * @param keys - The keys of the sorted sets.
     * @param timeout - The number of seconds to wait for a blocking operation to complete. A value of
     *     `0` will block indefinitely. Since 6.0.0: timeout is interpreted as a double instead of an integer.
     * @param options - (Optional) See {@link DecoderOption}.
     * @returns An `array` containing the key where the member was popped out, the member, itself, and the member score.
     *     If no member could be popped and the `timeout` expired, returns `null`.
     *
     * @example
     * ```typescript
     * const data = await client.bzpopmax(["zset1", "zset2"], 0.5);
     * console.log(data); // Output: ["zset1", "c", 2];
     * ```
     */
    public async bzpopmax(
        keys: GlideString[],
        timeout: number,
        options?: DecoderOption,
    ): Promise<[GlideString, GlideString, number] | null> {
        return this.createWritePromise(createBZPopMax(keys, timeout), options);
    }

    /**
     * Returns the remaining time to live of `key` that has a timeout, in milliseconds.
     *
     * @see {@link https://valkey.io/commands/pttl/|valkey.io} for more details.
     *
     * @param key - The key to return its timeout.
     * @returns TTL in milliseconds, `-2` if `key` does not exist, `-1` if `key` exists but has no associated expire.
     *
     * @example
     * ```typescript
     * // Example usage of pttl method with an existing key
     * const result = await client.pttl("my_key");
     * console.log(result); // Output: 5000 - Indicates that the key "my_key" has a remaining time to live of 5000 milliseconds.
     * ```
     *
     * @example
     * ```typescript
     * // Example usage of pttl method with a non-existing key
     * const result = await client.pttl("non_existing_key");
     * console.log(result); // Output: -2 - Indicates that the key "non_existing_key" does not exist.
     * ```
     *
     * @example
     * ```typescript
     * // Example usage of pttl method with an exisiting key that has no associated expire.
     * const result = await client.pttl("key");
     * console.log(result); // Output: -1 - Indicates that the key "key" has no associated expire.
     * ```
     */
    public async pttl(key: GlideString): Promise<number> {
        return this.createWritePromise(createPTTL(key));
    }

    /**
     * Removes all elements in the sorted set stored at `key` with rank between `start` and `end`.
     * Both `start` and `end` are zero-based indexes with 0 being the element with the lowest score.
     * These indexes can be negative numbers, where they indicate offsets starting at the element with the highest score.
     *
     * @see {@link https://valkey.io/commands/zremrangebyrank/|valkey.io} for more details.
     *
     * @param key - The key of the sorted set.
     * @param start - The starting point of the range.
     * @param end - The end of the range.
     * @returns The number of members removed.
     * If `start` exceeds the end of the sorted set, or if `start` is greater than `end`, 0 returned.
     * If `end` exceeds the actual end of the sorted set, the range will stop at the actual end of the sorted set.
     * If `key` does not exist 0 will be returned.
     *
     * @example
     * ```typescript
     * // Example usage of zremRangeByRank method
     * const result = await client.zremRangeByRank("my_sorted_set", 0, 2);
     * console.log(result); // Output: 3 - Indicates that three elements have been removed from the sorted set "my_sorted_set" between ranks 0 and 2.
     * ```
     */
    public async zremRangeByRank(
        key: GlideString,
        start: number,
        end: number,
    ): Promise<number> {
        return this.createWritePromise(createZRemRangeByRank(key, start, end));
    }

    /**
     * Removes all elements in the sorted set stored at `key` with lexicographical order between `minLex` and `maxLex`.
     *
     * @see {@link https://valkey.io/commands/zremrangebylex/|valkey.io} for more details.
     *
     * @param key - The key of the sorted set.
     * @param minLex - The minimum lex to count from. Can be negative infinity, or a specific lex and inclusivity.
     * @param maxLex - The maximum lex to count up to. Can be positive infinity, or a specific lex and inclusivity.
     * @returns The number of members removed.
     * If `key` does not exist, it is treated as an empty sorted set, and the command returns 0.
     * If `minLex` is greater than `maxLex`, 0 is returned.
     *
     * @example
     * ```typescript
     * // Example usage of zremRangeByLex method to remove members from a sorted set based on lexicographical order range
     * const result = await client.zremRangeByLex("my_sorted_set", { value: "a", isInclusive: false }, { value: "e" });
     * console.log(result); // Output: 4 - Indicates that 4 members, with lexicographical values ranging from "a" (exclusive) to "e" (inclusive), have been removed from "my_sorted_set".
     * ```
     *
     * @example
     * ```typescript
     * // Example usage of zremRangeByLex method when the sorted set does not exist
     * const result = await client.zremRangeByLex("non_existing_sorted_set", InfBoundary.NegativeInfinity, { value: "e" });
     * console.log(result); // Output: 0 - Indicates that no elements were removed.
     * ```
     */
    public async zremRangeByLex(
        key: GlideString,
        minLex: Boundary<GlideString>,
        maxLex: Boundary<GlideString>,
    ): Promise<number> {
        return this.createWritePromise(
            createZRemRangeByLex(key, minLex, maxLex),
        );
    }

    /**
     * Removes all elements in the sorted set stored at `key` with a score between `minScore` and `maxScore`.
     *
     * @see {@link https://valkey.io/commands/zremrangebyscore/|valkey.io} for more details.
     *
     * @param key - The key of the sorted set.
     * @param minScore - The minimum score to remove from. Can be negative infinity, or specific score and inclusivity.
     * @param maxScore - The maximum score to remove to. Can be positive infinity, or specific score and inclusivity.
     * @returns The number of members removed.
     * If `key` does not exist, it is treated as an empty sorted set, and the command returns 0.
     * If `minScore` is greater than `maxScore`, 0 is returned.
     *
     * @example
     * ```typescript
     * // Example usage of zremRangeByScore method to remove members from a sorted set based on score range
     * const result = await client.zremRangeByScore("my_sorted_set", { value: 5.0, isInclusive: true }, InfBoundary.PositiveInfinity);
     * console.log(result); // Output: 2 - Indicates that 2 members with scores between 5.0 (inclusive) and +inf have been removed from the sorted set "my_sorted_set".
     * ```
     *
     * @example
     * ```typescript
     * // Example usage of zremRangeByScore method when the sorted set does not exist
     * const result = await client.zremRangeByScore("non_existing_sorted_set", { value: 5.0, isInclusive: true }, { value: 10.0, isInclusive: false });
     * console.log(result); // Output: 0 - Indicates that no members were removed as the sorted set "non_existing_sorted_set" does not exist.
     * ```
     */
    public async zremRangeByScore(
        key: GlideString,
        minScore: Boundary<number>,
        maxScore: Boundary<number>,
    ): Promise<number> {
        return this.createWritePromise(
            createZRemRangeByScore(key, minScore, maxScore),
        );
    }

    /**
     * Returns the number of members in the sorted set stored at 'key' with scores between 'minLex' and 'maxLex'.
     *
     * @see {@link https://valkey.io/commands/zlexcount/|valkey.io} for more details.
     *
     * @param key - The key of the sorted set.
     * @param minLex - The minimum lex to count from. Can be negative infinity, or a specific lex and inclusivity.
     * @param maxLex - The maximum lex to count up to. Can be positive infinity, or a specific lex and inclusivity.
     * @returns The number of members in the specified lex range.
     * If 'key' does not exist, it is treated as an empty sorted set, and the command returns '0'.
     * If maxLex is less than minLex, '0' is returned.
     *
     * @example
     * ```typescript
     * const result = await client.zlexcount("my_sorted_set", {value: "c"}, InfBoundary.PositiveInfinity);
     * console.log(result); // Output: 2 - Indicates that there are 2 members with lex scores between "c" (inclusive) and positive infinity in the sorted set "my_sorted_set".
     * ```
     *
     * @example
     * ```typescript
     * const result = await client.zlexcount("my_sorted_set", {value: "c"}, {value: "k", isInclusive: false});
     * console.log(result); // Output: 1 - Indicates that there is one member with a lex score between "c" (inclusive) and "k" (exclusive) in the sorted set "my_sorted_set".
     * ```
     */
    public async zlexcount(
        key: GlideString,
        minLex: Boundary<GlideString>,
        maxLex: Boundary<GlideString>,
    ): Promise<number> {
        return this.createWritePromise(createZLexCount(key, minLex, maxLex));
    }

    /**
     * Returns the rank of `member` in the sorted set stored at `key`, with scores ordered from low to high.
     * To get the rank of `member` with its score, see {@link zrankWithScore}.
     *
     * @see {@link https://valkey.io/commands/zrank/|valkey.io} for more details.
     *
     * @param key - The key of the sorted set.
     * @param member - The member whose rank is to be retrieved.
     * @returns The rank of `member` in the sorted set.
     * If `key` doesn't exist, or if `member` is not present in the set, null will be returned.
     *
     * @example
     * ```typescript
     * // Example usage of zrank method to retrieve the rank of a member in a sorted set
     * const result = await client.zrank("my_sorted_set", "member2");
     * console.log(result); // Output: 1 - Indicates that "member2" has the second-lowest score in the sorted set "my_sorted_set".
     * ```
     *
     * @example
     * ```typescript
     * // Example usage of zrank method with a non-existing member
     * const result = await client.zrank("my_sorted_set", "non_existing_member");
     * console.log(result); // Output: null - Indicates that "non_existing_member" is not present in the sorted set "my_sorted_set".
     * ```
     */
    public async zrank(
        key: GlideString,
        member: GlideString,
    ): Promise<number | null> {
        return this.createWritePromise(createZRank(key, member));
    }

    /**
     * Returns the rank of `member` in the sorted set stored at `key` with its score, where scores are ordered from the lowest to highest.
     *
     * @see {@link https://valkey.io/commands/zrank/|valkey.io} for more details.
     * @remarks Since Valkey version 7.2.0.
     *
     * @param key - The key of the sorted set.
     * @param member - The member whose rank is to be retrieved.
     * @returns A list containing the rank and score of `member` in the sorted set.
     * If `key` doesn't exist, or if `member` is not present in the set, null will be returned.
     *
     * @example
     * ```typescript
     * // Example usage of zrank_withscore method to retrieve the rank and score of a member in a sorted set
     * const result = await client.zrank_withscore("my_sorted_set", "member2");
     * console.log(result); // Output: [1, 6.0] - Indicates that "member2" with score 6.0 has the second-lowest score in the sorted set "my_sorted_set".
     * ```
     *
     * @example
     * ```typescript
     * // Example usage of zrank_withscore method with a non-existing member
     * const result = await client.zrank_withscore("my_sorted_set", "non_existing_member");
     * console.log(result); // Output: null - Indicates that "non_existing_member" is not present in the sorted set "my_sorted_set".
     * ```
     */
    public async zrankWithScore(
        key: GlideString,
        member: GlideString,
    ): Promise<[number, number] | null> {
        return this.createWritePromise(createZRank(key, member, true));
    }

    /**
     * Returns the rank of `member` in the sorted set stored at `key`, where
     * scores are ordered from the highest to lowest, starting from `0`.
     * To get the rank of `member` with its score, see {@link zrevrankWithScore}.
     *
     * @see {@link https://valkey.io/commands/zrevrank/|valkey.io} for more details.
     *
     * @param key - The key of the sorted set.
     * @param member - The member whose rank is to be retrieved.
     * @returns The rank of `member` in the sorted set, where ranks are ordered from high to low based on scores.
     *     If `key` doesn't exist, or if `member` is not present in the set, `null` will be returned.
     *
     * @example
     * ```typescript
     * const result = await client.zrevrank("my_sorted_set", "member2");
     * console.log(result); // Output: 1 - Indicates that "member2" has the second-highest score in the sorted set "my_sorted_set".
     * ```
     */
    public async zrevrank(
        key: GlideString,
        member: GlideString,
    ): Promise<number | null> {
        return this.createWritePromise(createZRevRank(key, member));
    }

    /**
     * Returns the rank of `member` in the sorted set stored at `key` with its
     * score, where scores are ordered from the highest to lowest, starting from `0`.
     *
     * @see {@link https://valkey.io/commands/zrevrank/|valkey.io} for more details.
     * @remarks Since Valkey version 7.2.0.
     *
     * @param key - The key of the sorted set.
     * @param member - The member whose rank is to be retrieved.
     * @returns A list containing the rank and score of `member` in the sorted set, where ranks
     *     are ordered from high to low based on scores.
     *     If `key` doesn't exist, or if `member` is not present in the set, `null` will be returned.
     *
     * @example
     * ```typescript
     * const result = await client.zrevankWithScore("my_sorted_set", "member2");
     * console.log(result); // Output: [1, 6.0] - Indicates that "member2" with score 6.0 has the second-highest score in the sorted set "my_sorted_set".
     * ```
     */
    public async zrevrankWithScore(
        key: GlideString,
        member: GlideString,
    ): Promise<[number, number] | null> {
        return this.createWritePromise(createZRevRankWithScore(key, member));
    }

    /**
     * Adds an entry to the specified stream stored at `key`. If the `key` doesn't exist, the stream is created.
     *
     * @see {@link https://valkey.io/commands/xadd/|valkey.io} for more details.
     *
     * @param key - The key of the stream.
     * @param values - field-value pairs to be added to the entry.
     * @param options - options detailing how to add to the stream.
     * @param options - (Optional) See {@link StreamAddOptions} and {@link DecoderOption}.
     * @returns The id of the added entry, or `null` if `options.makeStream` is set to `false` and no stream with the matching `key` exists.
     */
    public async xadd(
        key: GlideString,
        values: [GlideString, GlideString][],
        options?: StreamAddOptions & DecoderOption,
    ): Promise<GlideString | null> {
        return this.createWritePromise(
            createXAdd(key, values, options),
            options,
        );
    }

    /**
     * Removes the specified entries by id from a stream, and returns the number of entries deleted.
     *
     * @see {@link https://valkey.io/commands/xdel/|valkey.io} for more details.
     *
     * @param key - The key of the stream.
     * @param ids - An array of entry ids.
     * @returns The number of entries removed from the stream. This number may be less than the number of entries in
     *      `ids`, if the specified `ids` don't exist in the stream.
     *
     * @example
     * ```typescript
     * console.log(await client.xdel("key", ["1538561698944-0", "1538561698944-1"]));
     * // Output is 2 since the stream marked 2 entries as deleted.
     * ```
     */
    public async xdel(key: GlideString, ids: GlideString[]): Promise<number> {
        return this.createWritePromise(createXDel(key, ids));
    }

    /**
     * Trims the stream stored at `key` by evicting older entries.
     *
     * @see {@link https://valkey.io/commands/xtrim/|valkey.io} for more details.
     *
     * @param key - the key of the stream
     * @param options - options detailing how to trim the stream.
     * @returns The number of entries deleted from the stream. If `key` doesn't exist, 0 is returned.
     */
    public async xtrim(
        key: GlideString,
        options: StreamTrimOptions,
    ): Promise<number> {
        return this.createWritePromise(createXTrim(key, options));
    }

    /**
     * Reads entries from the given streams.
     *
     * @see {@link https://valkey.io/commands/xread/|valkey.io} for more details.
     *
     * @param keys_and_ids - An object of stream keys and entry IDs to read from.
     * @param options - (Optional) Parameters detailing how to read the stream - see {@link StreamReadOptions} and {@link DecoderOption}.
     * @returns A list of stream keys with a `Record` of stream IDs mapped to an `Array` of entries or `null` if key does not exist.
     *
     * @example
     * ```typescript
     * const streamResults = await client.xread({"my_stream": "0-0", "writers": "0-0"});
     * console.log(result); // Output:
     * // [
     * //     {
     * //         key: "my_stream",
     * //         value: {
     * //             "1526984818136-0": [["duration", "1532"], ["event-id", "5"], ["user-id", "7782813"]],
     * //             "1526999352406-0": [["duration", "812"], ["event-id", "9"], ["user-id", "388234"]],
     * //         }
     * //     },
     * //     {
     * //         key: "writers",
     * //         value: {
     * //             "1526985676425-0": [["name", "Virginia"], ["surname", "Woolf"]],
     * //             "1526985685298-0": [["name", "Jane"], ["surname", "Austen"]],
     * //         }
     * //     }
     * // ]
     * ```
     */
    public async xread(
        keys_and_ids: Record<string, GlideString> | GlideRecord<GlideString>,
        options?: StreamReadOptions & DecoderOption,
    ): Promise<GlideRecord<StreamEntryDataType> | null> {
        return this.createWritePromise<GlideRecord<
            GlideRecord<[GlideString, GlideString][]>
        > | null>(
            createXRead(convertKeysAndEntries(keys_and_ids), options),
            options,
        ).then(
            (res) =>
                res?.map((k) => {
                    return {
                        key: k.key,
                        value: convertGlideRecordToRecord(k.value),
                    };
                }) ?? null,
        );
    }

    /**
     * Reads entries from the given streams owned by a consumer group.
     *
     * @see {@link https://valkey.io/commands/xreadgroup/|valkey.io} for details.
     *
     * @param group - The consumer group name.
     * @param consumer - The group consumer.
     * @param keys_and_ids - An object of stream keys and entry IDs to read from.
     *     Use the special entry ID of `">"` to receive only new messages.
     * @param options - (Optional) Parameters detailing how to read the stream - see {@link StreamReadGroupOptions} and {@link DecoderOption}.
     * @returns A list of stream keys with a `Record` of stream IDs mapped to an `Array` of entries.
     *     Returns `null` if there is no stream that can be served.
     *
     * @example
     * ```typescript
     * const streamResults = await client.xreadgroup("my_group", "my_consumer", {"my_stream": "0-0", "writers_stream": "0-0", "readers_stream", ">"});
     * console.log(result); // Output:
     * // [
     * //     {
     * //         key: "my_stream",
     * //         value: {
     * //             "1526984818136-0": [["duration", "1532"], ["event-id", "5"], ["user-id", "7782813"]],
     * //             "1526999352406-0": [["duration", "812"], ["event-id", "9"], ["user-id", "388234"]],
     * //         }
     * //     },
     * //     {
     * //         key: "writers_stream",
     * //         value: {
     * //             "1526985676425-0": [["name", "Virginia"], ["surname", "Woolf"]],
     * //             "1526985685298-0": null,                                          // entry was deleted
     * //         }
     * //     },
     * //     {
     * //         key: "readers_stream",                                                // stream is empty
     * //         value: {}
     * //     }
     * // ]
     * ```
     */
    public async xreadgroup(
        group: GlideString,
        consumer: GlideString,
        keys_and_ids: Record<string, GlideString> | GlideRecord<GlideString>,
        options?: StreamReadGroupOptions & DecoderOption,
    ): Promise<GlideRecord<
        Record<string, [GlideString, GlideString][] | null>
    > | null> {
        return this.createWritePromise<GlideRecord<
            GlideRecord<[GlideString, GlideString][] | null>
        > | null>(
            createXReadGroup(
                group,
                consumer,
                convertKeysAndEntries(keys_and_ids),
                options,
            ),
            options,
        ).then(
            (res) =>
                res?.map((k) => {
                    return {
                        key: k.key,
                        value: convertGlideRecordToRecord(k.value),
                    };
                }) ?? null,
        );
    }

    /**
     * Returns the number of entries in the stream stored at `key`.
     *
     * @see {@link https://valkey.io/commands/xlen/|valkey.io} for more details.
     *
     * @param key - The key of the stream.
     * @returns The number of entries in the stream. If `key` does not exist, returns `0`.
     *
     * @example
     * ```typescript
     * const numEntries = await client.xlen("my_stream");
     * console.log(numEntries); // Output: 2 - "my_stream" contains 2 entries.
     * ```
     */
    public async xlen(key: GlideString): Promise<number> {
        return this.createWritePromise(createXLen(key));
    }

    /**
     * Returns stream message summary information for pending messages matching a given range of IDs.
     *
     * @see {@link https://valkey.io/commands/xpending/|valkey.io} for more details.
     *
     * @param key - The key of the stream.
     * @param group - The consumer group name.
     * @returns An `array` that includes the summary of the pending messages. See example for more details.
     * @example
     * ```typescript
     * console.log(await client.xpending("my_stream", "my_group")); // Output:
     * // [
     * //     42,                            // The total number of pending messages
     * //     "1722643465939-0",             // The smallest ID among the pending messages
     * //     "1722643484626-0",             // The greatest ID among the pending messages
     * //     [                              // A 2D-`array` of every consumer in the group
     * //         [ "consumer1", "10" ],     // with at least one pending message, and the
     * //         [ "consumer2", "32" ],     // number of pending messages it has
     * //     ]
     * // ]
     * ```
     */
    public async xpending(
        key: GlideString,
        group: GlideString,
    ): Promise<[number, GlideString, GlideString, [GlideString, number][]]> {
        return this.createWritePromise(createXPending(key, group));
    }

    /**
     * Returns an extended form of stream message information for pending messages matching a given range of IDs.
     *
     * @see {@link https://valkey.io/commands/xpending/|valkey.io} for more details.
     *
     * @param key - The key of the stream.
     * @param group - The consumer group name.
     * @param options - Additional options to filter entries, see {@link StreamPendingOptions}.
     * @returns A 2D-`array` of 4-tuples containing extended message information. See example for more details.
     *
     * @example
     * ```typescript
     * console.log(await client.xpending("my_stream", "my_group"), {
     *     start: { value: "0-1", isInclusive: true },
     *     end: InfBoundary.PositiveInfinity,
     *     count: 2,
     *     consumer: "consumer1"
     * }); // Output:
     * // [
     * //     [
     * //         "1722643465939-0",  // The ID of the message
     * //         "consumer1",        // The name of the consumer that fetched the message and has still to acknowledge it
     * //         174431,             // The number of milliseconds that elapsed since the last time this message was delivered to this consumer
     * //         1                   // The number of times this message was delivered
     * //     ],
     * //     [
     * //         "1722643484626-0",
     * //         "consumer1",
     * //         202231,
     * //         1
     * //     ]
     * // ]
     * ```
     */
    public async xpendingWithOptions(
        key: GlideString,
        group: GlideString,
        options: StreamPendingOptions,
    ): Promise<[GlideString, GlideString, number, number][]> {
        return this.createWritePromise(createXPending(key, group, options));
    }

    /**
     * Returns the list of all consumers and their attributes for the given consumer group of the
     * stream stored at `key`.
     *
     * @see {@link https://valkey.io/commands/xinfo-consumers/|valkey.io} for more details.
     *
     * @param key - The key of the stream.
     * @param group - The consumer group name.
     * @param options - (Optional) See {@link DecoderOption}.
     * @returns An `Array` of `Records`, where each mapping contains the attributes
     *     of a consumer for the given consumer group of the stream at `key`.
     *
     * @example
     * ```typescript
     * const result = await client.xinfoConsumers("my_stream", "my_group");
     * console.log(result); // Output:
     * // [
     * //     {
     * //         "name": "Alice",
     * //         "pending": 1,
     * //         "idle": 9104628,
     * //         "inactive": 18104698   // Added in 7.2.0
     * //     },
     * //     ...
     * // ]
     * ```
     */
    public async xinfoConsumers(
        key: GlideString,
        group: GlideString,
        options?: DecoderOption,
    ): Promise<Record<string, GlideString | number>[]> {
        return this.createWritePromise<GlideRecord<GlideString | number>[]>(
            createXInfoConsumers(key, group),
            options,
        ).then((res) => res.map(convertGlideRecordToRecord));
    }

    /**
     * Returns the list of all consumer groups and their attributes for the stream stored at `key`.
     *
     * @see {@link https://valkey.io/commands/xinfo-groups/|valkey.io} for details.
     *
     * @param key - The key of the stream.
     * @param options - (Optional) See {@link DecoderOption}.
     * @returns An array of maps, where each mapping represents the
     *     attributes of a consumer group for the stream at `key`.
     * @example
     * ```typescript
     *     <pre>{@code
     * const result = await client.xinfoGroups("my_stream");
     * console.log(result); // Output:
     * // [
     * //     {
     * //         "name": "mygroup",
     * //         "consumers": 2,
     * //         "pending": 2,
     * //         "last-delivered-id": "1638126030001-0",
     * //         "entries-read": 2,                       // Added in version 7.0.0
     * //         "lag": 0                                 // Added in version 7.0.0
     * //     },
     * //     {
     * //         "name": "some-other-group",
     * //         "consumers": 1,
     * //         "pending": 0,
     * //         "last-delivered-id": "0-0",
     * //         "entries-read": null,                    // Added in version 7.0.0
     * //         "lag": 1                                 // Added in version 7.0.0
     * //     }
     * // ]
     * ```
     */
    public async xinfoGroups(
        key: string,
        options?: DecoderOption,
    ): Promise<Record<string, GlideString | number | null>[]> {
        return this.createWritePromise<
            GlideRecord<GlideString | number | null>[]
        >(createXInfoGroups(key), options).then((res) =>
            res.map(convertGlideRecordToRecord),
        );
    }

    /**
     * Changes the ownership of a pending message.
     *
     * @see {@link https://valkey.io/commands/xclaim/|valkey.io} for more details.
     *
     * @param key - The key of the stream.
     * @param group - The consumer group name.
     * @param consumer - The group consumer.
     * @param minIdleTime - The minimum idle time for the message to be claimed.
     * @param ids - An array of entry ids.
     * @param options - (Optional) See {@link StreamClaimOptions} and {@link DecoderOption}.
     * @returns A `Record` of message entries that are claimed by the consumer.
     *
     * @example
     * ```typescript
     * const result = await client.xclaim("myStream", "myGroup", "myConsumer", 42,
     *     ["1-0", "2-0", "3-0"], { idle: 500, retryCount: 3, isForce: true });
     * console.log(result); // Output:
     * // {
     * //     "2-0": [["duration", "1532"], ["event-id", "5"], ["user-id", "7782813"]]
     * // }
     * ```
     */
    public async xclaim(
        key: GlideString,
        group: GlideString,
        consumer: GlideString,
        minIdleTime: number,
        ids: GlideString[],
        options?: StreamClaimOptions & DecoderOption,
    ): Promise<StreamEntryDataType> {
        return this.createWritePromise<
            GlideRecord<[GlideString, GlideString][]>
        >(
            createXClaim(key, group, consumer, minIdleTime, ids, options),
            options,
        ).then(convertGlideRecordToRecord);
    }

    /**
     * Transfers ownership of pending stream entries that match the specified criteria.
     *
     * @see {@link https://valkey.io/commands/xautoclaim/|valkey.io} for more details.
     * @remarks Since Valkey version 6.2.0.
     *
     * @param key - The key of the stream.
     * @param group - The consumer group name.
     * @param consumer - The group consumer.
     * @param minIdleTime - The minimum idle time for the message to be claimed.
     * @param start - Filters the claimed entries to those that have an ID equal or greater than the
     *     specified value.
     * @param options - (Optional) Additional parameters:
     * - (Optional) `count`: the number of claimed entries.
     * - (Optional) `decoder`: see {@link DecoderOption}.
     * @returns A `tuple` containing the following elements:
     *   - A stream ID to be used as the start argument for the next call to `XAUTOCLAIM`. This ID is
     *     equivalent to the next ID in the stream after the entries that were scanned, or "0-0" if
     *     the entire stream was scanned.
     *   - A `Record` of the claimed entries.
     *   - If you are using Valkey 7.0.0 or above, the response list will also include a list containing
     *     the message IDs that were in the Pending Entries List but no longer exist in the stream.
     *     These IDs are deleted from the Pending Entries List.
     *
     * @example
     * ```typescript
     * const result = await client.xautoclaim("myStream", "myGroup", "myConsumer", 42, "0-0", 25);
     * console.log(result); // Output:
     * // [
     * //     "1609338788321-0",                // value to be used as `start` argument
     * //                                       // for the next `xautoclaim` call
     * //     {
     * //         "1609338752495-0": [          // claimed entries
     * //             ["field 1", "value 1"],
     * //             ["field 2", "value 2"]
     * //         ]
     * //     },
     * //     [
     * //         "1594324506465-0",            // array of IDs of deleted messages,
     * //         "1594568784150-0"             // included in the response only on valkey 7.0.0 and above
     * //     ]
     * // ]
     * ```
     */
    public async xautoclaim(
        key: GlideString,
        group: GlideString,
        consumer: GlideString,
        minIdleTime: number,
        start: GlideString,
        options?: { count?: number } & DecoderOption,
    ): Promise<[GlideString, StreamEntryDataType, GlideString[]?]> {
        return this.createWritePromise<
            [
                GlideString,
                GlideRecord<[GlideString, GlideString][]>,
                GlideString[],
            ]
        >(
            createXAutoClaim(
                key,
                group,
                consumer,
                minIdleTime,
                start,
                options?.count,
            ),
            options,
        ).then((res) =>
            res.length === 3
                ? [res[0], convertGlideRecordToRecord(res[1]), res[2]]
                : [res[0], convertGlideRecordToRecord(res[1])],
        );
    }

    /**
     * Transfers ownership of pending stream entries that match the specified criteria.
     *
     * @see {@link https://valkey.io/commands/xautoclaim/|valkey.io} for more details.
     * @remarks Since Valkey version 6.2.0.
     *
     * @param key - The key of the stream.
     * @param group - The consumer group name.
     * @param consumer - The group consumer.
     * @param minIdleTime - The minimum idle time for the message to be claimed.
     * @param start - Filters the claimed entries to those that have an ID equal or greater than the
     *     specified value.
     * @param count - (Optional) Limits the number of claimed entries to the specified value.
     * @returns An `array` containing the following elements:
     *   - A stream ID to be used as the start argument for the next call to `XAUTOCLAIM`. This ID is
     *     equivalent to the next ID in the stream after the entries that were scanned, or "0-0" if
     *     the entire stream was scanned.
     *   - A list of the IDs for the claimed entries.
     *   - If you are using Valkey 7.0.0 or above, the response list will also include a list containing
     *     the message IDs that were in the Pending Entries List but no longer exist in the stream.
     *     These IDs are deleted from the Pending Entries List.
     *
     * @example
     * ```typescript
     * const result = await client.xautoclaim("myStream", "myGroup", "myConsumer", 42, "0-0", 25);
     * console.log(result); // Output:
     * // [
     * //     "1609338788321-0",                // value to be used as `start` argument
     * //                                       // for the next `xautoclaim` call
     * //     [
     * //         "1609338752495-0",            // claimed entries
     * //         "1609338752495-1",
     * //     ],
     * //     [
     * //         "1594324506465-0",            // array of IDs of deleted messages,
     * //         "1594568784150-0"             // included in the response only on valkey 7.0.0 and above
     * //     ]
     * // ]
     * ```
     */
    public async xautoclaimJustId(
        key: string,
        group: string,
        consumer: string,
        minIdleTime: number,
        start: string,
        count?: number,
    ): Promise<[string, string[], string[]?]> {
        return this.createWritePromise(
            createXAutoClaim(
                key,
                group,
                consumer,
                minIdleTime,
                start,
                count,
                true,
            ),
        );
    }

    /**
     * Changes the ownership of a pending message. This function returns an `array` with
     * only the message/entry IDs, and is equivalent to using `JUSTID` in the Valkey API.
     *
     * @see {@link https://valkey.io/commands/xclaim/|valkey.io} for more details.
     *
     * @param key - The key of the stream.
     * @param group - The consumer group name.
     * @param consumer - The group consumer.
     * @param minIdleTime - The minimum idle time for the message to be claimed.
     * @param ids - An array of entry ids.
     * @param options - (Optional) Stream claim options {@link StreamClaimOptions}.
     * @returns An `array` of message ids claimed by the consumer.
     *
     * @example
     * ```typescript
     * const result = await client.xclaimJustId("my_stream", "my_group", "my_consumer", 42,
     *     ["1-0", "2-0", "3-0"], { idle: 500, retryCount: 3, isForce: true });
     * console.log(result); // Output: [ "2-0", "3-0" ]
     * ```
     */
    public async xclaimJustId(
        key: string,
        group: string,
        consumer: string,
        minIdleTime: number,
        ids: string[],
        options?: StreamClaimOptions,
    ): Promise<string[]> {
        return this.createWritePromise(
            createXClaim(key, group, consumer, minIdleTime, ids, options, true),
        );
    }

    /**
     * Creates a new consumer group uniquely identified by `groupname` for the stream stored at `key`.
     *
     * @see {@link https://valkey.io/commands/xgroup-create/|valkey.io} for more details.
     *
     * @param key - The key of the stream.
     * @param groupName - The newly created consumer group name.
     * @param id - Stream entry ID that specifies the last delivered entry in the stream from the new
     *     group’s perspective. The special ID `"$"` can be used to specify the last entry in the stream.
     * @returns `"OK"`.
     *
     * @example
     * ```typescript
     * // Create the consumer group "mygroup", using zero as the starting ID:
     * console.log(await client.xgroupCreate("mystream", "mygroup", "0-0")); // Output is "OK"
     * ```
     */
    public async xgroupCreate(
        key: GlideString,
        groupName: GlideString,
        id: GlideString,
        options?: StreamGroupOptions,
    ): Promise<"OK"> {
        return this.createWritePromise(
            createXGroupCreate(key, groupName, id, options),
            { decoder: Decoder.String },
        );
    }

    /**
     * Destroys the consumer group `groupname` for the stream stored at `key`.
     *
     * @see {@link https://valkey.io/commands/xgroup-destroy/|valkey.io} for more details.
     *
     * @param key - The key of the stream.
     * @param groupname - The newly created consumer group name.
     * @returns `true` if the consumer group is destroyed. Otherwise, `false`.
     *
     * @example
     * ```typescript
     * // Destroys the consumer group "mygroup"
     * console.log(await client.xgroupDestroy("mystream", "mygroup")); // Output is true
     * ```
     */
    public async xgroupDestroy(
        key: GlideString,
        groupName: GlideString,
    ): Promise<boolean> {
        return this.createWritePromise(createXGroupDestroy(key, groupName));
    }

    /**
     * Returns information about the stream stored at `key`.
     *
     * @see {@link https://valkey.io/commands/xinfo-stream/|valkey.io} for more details.
     *
     * @param key - The key of the stream.
     * @param options - (Optional) Additional parameters:
     * - (Optional) `fullOptions`: If `true`, returns verbose information with a limit of the first 10 PEL entries.
     * If `number` is specified, returns verbose information limiting the returned PEL entries.
     * If `0` is specified, returns verbose information with no limit.
     * - (Optional) `decoder`: see {@link DecoderOption}.
     * @returns A {@link ReturnTypeXinfoStream} of detailed stream information for the given `key`. See
     *     the example for a sample response.
     *
     * @example
     * ```typescript
     * const infoResult = await client.xinfoStream("my_stream");
     * console.log(infoResult);
     * // Output: {
     * //   length: 2,
     * //   'radix-tree-keys': 1,
     * //   'radix-tree-nodes': 2,
     * //   'last-generated-id': '1719877599564-1',
     * //   'max-deleted-entry-id': '0-0',
     * //   'entries-added': 2,
     * //   'recorded-first-entry-id': '1719877599564-0',
     * //   'first-entry': [ '1719877599564-0', ['some_field", "some_value', ...] ],
     * //   'last-entry': [ '1719877599564-0', ['some_field", "some_value', ...] ],
     * //   groups: 1,
     * // }
     * ```
     *
     * @example
     * ```typescript
     * const infoResult = await client.xinfoStream("my_stream", true); // default limit of 10 entries
     * const infoResult = await client.xinfoStream("my_stream", 15); // limit of 15 entries
     * console.log(infoResult);
     * // Output: {
     * //   'length': 2,
     * //   'radix-tree-keys': 1,
     * //   'radix-tree-nodes': 2,
     * //   'last-generated-id': '1719877599564-1',
     * //   'max-deleted-entry-id': '0-0',
     * //   'entries-added': 2,
     * //   'recorded-first-entry-id': '1719877599564-0',
     * //   'entries': [ [ '1719877599564-0', ['some_field", "some_value', ...] ] ],
     * //   'groups': [ {
     * //     'name': 'group',
     * //     'last-delivered-id': '1719877599564-0',
     * //     'entries-read': 1,
     * //     'lag': 1,
     * //     'pel-count': 1,
     * //     'pending': [ [ '1719877599564-0', 'consumer', 1722624726802, 1 ] ],
     * //     'consumers': [ {
     * //         'name': 'consumer',
     * //         'seen-time': 1722624726802,
     * //         'active-time': 1722624726802,
     * //         'pel-count': 1,
     * //         'pending': [ [ '1719877599564-0', 'consumer', 1722624726802, 1 ] ],
     * //         }
     * //       ]
     * //     }
     * //   ]
     * // }
     * ```
     */
    public async xinfoStream(
        key: GlideString,
        options?: { fullOptions?: boolean | number } & DecoderOption,
    ): Promise<ReturnTypeXinfoStream> {
        return this.createWritePromise<
            GlideRecord<
                | StreamEntries
                | GlideRecord<StreamEntries | GlideRecord<StreamEntries>[]>[]
            >
        >(createXInfoStream(key, options?.fullOptions ?? false), options).then(
            (xinfoStream) =>
                convertGlideRecordToRecord(
                    xinfoStream,
                ) as ReturnTypeXinfoStream,
        );
    }

    /**
     * Creates a consumer named `consumerName` in the consumer group `groupName` for the stream stored at `key`.
     *
     * @see {@link https://valkey.io/commands/xgroup-createconsumer/|valkey.io} for more details.
     *
     * @param key - The key of the stream.
     * @param groupName - The consumer group name.
     * @param consumerName - The newly created consumer.
     * @returns `true` if the consumer is created. Otherwise, returns `false`.
     *
     * @example
     * ```typescript
     * // The consumer "myconsumer" was created in consumer group "mygroup" for the stream "mystream".
     * console.log(await client.xgroupCreateConsumer("mystream", "mygroup", "myconsumer")); // Output is true
     * ```
     */
    public async xgroupCreateConsumer(
        key: GlideString,
        groupName: GlideString,
        consumerName: GlideString,
    ): Promise<boolean> {
        return this.createWritePromise(
            createXGroupCreateConsumer(key, groupName, consumerName),
        );
    }

    /**
     * Deletes a consumer named `consumerName` in the consumer group `groupName` for the stream stored at `key`.
     *
     * @see {@link https://valkey.io/commands/xgroup-delconsumer/|valkey.io} for more details.
     *
     * @param key - The key of the stream.
     * @param groupName - The consumer group name.
     * @param consumerName - The consumer to delete.
     * @returns The number of pending messages the `consumer` had before it was deleted.
     *
     * * @example
     * ```typescript
     * // Consumer "myconsumer" was deleted, and had 5 pending messages unclaimed.
     * console.log(await client.xgroupDelConsumer("mystream", "mygroup", "myconsumer")); // Output is 5
     * ```
     */
    public async xgroupDelConsumer(
        key: GlideString,
        groupName: GlideString,
        consumerName: GlideString,
    ): Promise<number> {
        return this.createWritePromise(
            createXGroupDelConsumer(key, groupName, consumerName),
        );
    }

    private readonly MAP_READ_FROM_STRATEGY: Record<
        ReadFrom,
        connection_request.ReadFrom
    > = {
        primary: connection_request.ReadFrom.Primary,
        preferReplica: connection_request.ReadFrom.PreferReplica,
    };

    /**
     * Returns the number of messages that were successfully acknowledged by the consumer group member of a stream.
     * This command should be called on a pending message so that such message does not get processed again.
     *
     * @see {@link https://valkey.io/commands/xack/|valkey.io} for details.
     *
     * @param key - The key of the stream.
     * @param group - The consumer group name.
     * @param ids - An array of entry ids.
     * @returns The number of messages that were successfully acknowledged.
     *
     * @example
     * ```typescript
     *  <pre>{@code
     * const entryId = await client.xadd("mystream", ["myfield", "mydata"]);
     * // read messages from streamId
     * const readResult = await client.xreadgroup(["myfield", "mydata"], "mygroup", "my0consumer");
     * // acknowledge messages on stream
     * console.log(await client.xack("mystream", "mygroup", [entryId])); // Output: 1
     * </pre>
     * ```
     */
    public async xack(
        key: GlideString,
        group: GlideString,
        ids: GlideString[],
    ): Promise<number> {
        return this.createWritePromise(createXAck(key, group, ids));
    }

    /**
     * Sets the last delivered ID for a consumer group.
     *
     * @see {@link https://valkey.io/commands/xgroup-setid|valkey.io} for more details.
     *
     * @param key - The key of the stream.
     * @param groupName - The consumer group name.
     * @param id - The stream entry ID that should be set as the last delivered ID for the consumer
     *     group.
     * @param entriesRead - (Optional) A value representing the number of stream entries already read by the group.
     *     This option can only be specified if you are using Valkey version 7.0.0 or above.
     * @returns `"OK"`.
     *
     * * @example
     * ```typescript
     * console.log(await client.xgroupSetId("mystream", "mygroup", "0", 1)); // Output is "OK"
     * ```
     */
    public async xgroupSetId(
        key: GlideString,
        groupName: GlideString,
        id: GlideString,
        entriesRead?: number,
    ): Promise<"OK"> {
        return this.createWritePromise(
            createXGroupSetid(key, groupName, id, entriesRead),
            {
                decoder: Decoder.String,
            },
        );
    }

    /** Returns the element at index `index` in the list stored at `key`.
     * The index is zero-based, so 0 means the first element, 1 the second element and so on.
     * Negative indices can be used to designate elements starting at the tail of the list.
     * Here, -1 means the last element, -2 means the penultimate and so forth.
     *
     * @see {@link https://valkey.io/commands/lindex/|valkey.io} for more details.
     *
     * @param key - The `key` of the list.
     * @param index - The `index` of the element in the list to retrieve.
     * @param options - (Optional) See {@link DecoderOption}.
     * @returns - The element at `index` in the list stored at `key`.
     * If `index` is out of range or if `key` does not exist, null is returned.
     *
     * @example
     * ```typescript
     * // Example usage of lindex method to retrieve elements from a list by index
     * const result = await client.lindex("my_list", 0);
     * console.log(result); // Output: 'value1' - Returns the first element in the list stored at 'my_list'.
     * ```
     *
     * @example
     * ```typescript
     * // Example usage of lindex method to retrieve elements from a list by negative index
     * const result = await client.lindex("my_list", -1);
     * console.log(result); // Output: 'value3' - Returns the last element in the list stored at 'my_list'.
     * ```
     */
    public async lindex(
        key: GlideString,
        index: number,
        options?: DecoderOption,
    ): Promise<GlideString | null> {
        return this.createWritePromise(createLIndex(key, index), options);
    }

    /**
     * Inserts `element` in the list at `key` either before or after the `pivot`.
     *
     * @see {@link https://valkey.io/commands/linsert/|valkey.io} for more details.
     *
     * @param key - The key of the list.
     * @param position - The relative position to insert into - either `InsertPosition.Before` or
     *     `InsertPosition.After` the `pivot`.
     * @param pivot - An element of the list.
     * @param element - The new element to insert.
     * @returns The list length after a successful insert operation.
     * If the `key` doesn't exist returns `-1`.
     * If the `pivot` wasn't found, returns `0`.
     *
     * @example
     * ```typescript
     * const length = await client.linsert("my_list", InsertPosition.Before, "World", "There");
     * console.log(length); // Output: 2 - The list has a length of 2 after performing the insert.
     * ```
     */
    public async linsert(
        key: GlideString,
        position: InsertPosition,
        pivot: GlideString,
        element: GlideString,
    ): Promise<number> {
        return this.createWritePromise(
            createLInsert(key, position, pivot, element),
        );
    }

    /**
     * Removes the existing timeout on `key`, turning the key from volatile (a key with an expire set) to
     * persistent (a key that will never expire as no timeout is associated).
     *
     * @see {@link https://valkey.io/commands/persist/|valkey.io} for more details.
     *
     * @param key - The key to remove the existing timeout on.
     * @returns `false` if `key` does not exist or does not have an associated timeout, `true` if the timeout has been removed.
     *
     * @example
     * ```typescript
     * // Example usage of persist method to remove the timeout associated with a key
     * const result = await client.persist("my_key");
     * console.log(result); // Output: true - Indicates that the timeout associated with the key "my_key" was successfully removed.
     * ```
     */
    public async persist(key: GlideString): Promise<boolean> {
        return this.createWritePromise(createPersist(key));
    }

    /**
     * Renames `key` to `newkey`.
     * If `newkey` already exists it is overwritten.
     *
     * @see {@link https://valkey.io/commands/rename/|valkey.io} for more details.
     * @remarks When in cluster mode, `key` and `newKey` must map to the same hash slot.
     *
     * @param key - The key to rename.
     * @param newKey - The new name of the key.
     * @returns - If the `key` was successfully renamed, return "OK". If `key` does not exist, an error is thrown.
     *
     * @example
     * ```typescript
     * // Example usage of rename method to rename a key
     * await client.set("old_key", "value");
     * const result = await client.rename("old_key", "new_key");
     * console.log(result); // Output: OK - Indicates successful renaming of the key "old_key" to "new_key".
     * ```
     */
    public async rename(key: GlideString, newKey: GlideString): Promise<"OK"> {
        return this.createWritePromise(createRename(key, newKey), {
            decoder: Decoder.String,
        });
    }

    /**
     * Renames `key` to `newkey` if `newkey` does not yet exist.
     *
     * @see {@link https://valkey.io/commands/renamenx/|valkey.io} for more details.
     * @remarks When in cluster mode, `key` and `newKey` must map to the same hash slot.
     *
     * @param key - The key to rename.
     * @param newKey - The new name of the key.
     * @returns - If the `key` was successfully renamed, returns `true`. Otherwise, returns `false`.
     * If `key` does not exist, an error is thrown.
     *
     * @example
     * ```typescript
     * // Example usage of renamenx method to rename a key
     * await client.set("old_key", "value");
     * const result = await client.renamenx("old_key", "new_key");
     * console.log(result); // Output: true - Indicates successful renaming of the key "old_key" to "new_key".
     * ```
     */
    public async renamenx(
        key: GlideString,
        newKey: GlideString,
    ): Promise<boolean> {
        return this.createWritePromise(createRenameNX(key, newKey));
    }

    /** Blocking list pop primitive.
     * Pop an element from the tail of the first list that is non-empty,
     * with the given `keys` being checked in the order that they are given.
     * Blocks the connection when there are no elements to pop from any of the given lists.
     *
     * @see {@link https://valkey.io/commands/brpop/|valkey.io} for more details.
     * @remarks When in cluster mode, all `keys` must map to the same hash slot.
     * @remarks `BRPOP` is a blocking command, see [Blocking Commands](https://github.com/valkey-io/valkey-glide/wiki/General-Concepts#blocking-commands) for more details and best practices.
     *
     * @param keys - The `keys` of the lists to pop from.
     * @param timeout - The `timeout` in seconds.
     * @param options - (Optional) See {@link DecoderOption}.
     * @returns - An `array` containing the `key` from which the element was popped and the value of the popped element,
     * formatted as [key, value]. If no element could be popped and the timeout expired, returns `null`.
     *
     * @example
     * ```typescript
     * // Example usage of brpop method to block and wait for elements from multiple lists
     * const result = await client.brpop(["list1", "list2"], 5);
     * console.log(result); // Output: ["list1", "element"] - Indicates an element "element" was popped from "list1".
     * ```
     */
    public async brpop(
        keys: GlideString[],
        timeout: number,
        options?: DecoderOption,
    ): Promise<[GlideString, GlideString] | null> {
        return this.createWritePromise(createBRPop(keys, timeout), options);
    }

    /** Blocking list pop primitive.
     * Pop an element from the head of the first list that is non-empty,
     * with the given `keys` being checked in the order that they are given.
     * Blocks the connection when there are no elements to pop from any of the given lists.
     *
     * @see {@link https://valkey.io/commands/blpop/|valkey.io} for more details.
     * @remarks When in cluster mode, all `keys` must map to the same hash slot.
     * @remarks `BLPOP` is a blocking command, see [Blocking Commands](https://github.com/valkey-io/valkey-glide/wiki/General-Concepts#blocking-commands) for more details and best practices.
     *
     * @param keys - The `keys` of the lists to pop from.
     * @param timeout - The `timeout` in seconds.
     * @param options - (Optional) See {@link DecoderOption}.
     * @returns - An `array` containing the `key` from which the element was popped and the value of the popped element,
     * formatted as [key, value]. If no element could be popped and the timeout expired, returns `null`.
     *
     * @example
     * ```typescript
     * const result = await client.blpop(["list1", "list2"], 5);
     * console.log(result); // Output: ['list1', 'element']
     * ```
     */
    public async blpop(
        keys: GlideString[],
        timeout: number,
        options?: DecoderOption,
    ): Promise<[GlideString, GlideString] | null> {
        return this.createWritePromise(createBLPop(keys, timeout), options);
    }

    /** Adds all elements to the HyperLogLog data structure stored at the specified `key`.
     * Creates a new structure if the `key` does not exist.
     * When no elements are provided, and `key` exists and is a HyperLogLog, then no operation is performed.
     *
     * @see {@link https://valkey.io/commands/pfadd/|valkey.io} for more details.
     *
     * @param key - The key of the HyperLogLog data structure to add elements into.
     * @param elements - An array of members to add to the HyperLogLog stored at `key`.
     * @returns - If the HyperLogLog is newly created, or if the HyperLogLog approximated cardinality is
     *     altered, then returns `1`. Otherwise, returns `0`.
     * @example
     * ```typescript
     * const result = await client.pfadd("hll_1", ["a", "b", "c"]);
     * console.log(result); // Output: 1 - Indicates that a data structure was created or modified
     * const result = await client.pfadd("hll_2", []);
     * console.log(result); // Output: 1 - Indicates that a new empty data structure was created
     * ```
     */
    public async pfadd(
        key: GlideString,
        elements: GlideString[],
    ): Promise<number> {
        return this.createWritePromise(createPfAdd(key, elements));
    }

    /** Estimates the cardinality of the data stored in a HyperLogLog structure for a single key or
     * calculates the combined cardinality of multiple keys by merging their HyperLogLogs temporarily.
     *
     * @see {@link https://valkey.io/commands/pfcount/|valkey.io} for more details.
     * @remarks When in cluster mode, all `keys` must map to the same hash slot.
     *
     * @param keys - The keys of the HyperLogLog data structures to be analyzed.
     * @returns - The approximated cardinality of given HyperLogLog data structures.
     *     The cardinality of a key that does not exist is `0`.
     * @example
     * ```typescript
     * const result = await client.pfcount(["hll_1", "hll_2"]);
     * console.log(result); // Output: 4 - The approximated cardinality of the union of "hll_1" and "hll_2"
     * ```
     */
    public async pfcount(keys: GlideString[]): Promise<number> {
        return this.createWritePromise(createPfCount(keys));
    }

    /**
     * Merges multiple HyperLogLog values into a unique value. If the destination variable exists, it is
     * treated as one of the source HyperLogLog data sets, otherwise a new HyperLogLog is created.
     *
     * @see {@link https://valkey.io/commands/pfmerge/|valkey.io} for more details.
     * @remarks When in Cluster mode, all keys in `sourceKeys` and `destination` must map to the same hash slot.
     *
     * @param destination - The key of the destination HyperLogLog where the merged data sets will be stored.
     * @param sourceKeys - The keys of the HyperLogLog structures to be merged.
     * @returns A simple "OK" response.
     *
     * @example
     * ```typescript
     * await client.pfadd("hll1", ["a", "b"]);
     * await client.pfadd("hll2", ["b", "c"]);
     * const result = await client.pfmerge("new_hll", ["hll1", "hll2"]);
     * console.log(result); // Output: OK  - The value of "hll1" merged with "hll2" was stored in "new_hll".
     * const count = await client.pfcount(["new_hll"]);
     * console.log(count); // Output: 3  - The approximated cardinality of "new_hll" is 3.
     * ```
     */
    public async pfmerge(
        destination: GlideString,
        sourceKeys: GlideString[],
    ): Promise<"OK"> {
        return this.createWritePromise(createPfMerge(destination, sourceKeys), {
            decoder: Decoder.String,
        });
    }

    /**
     * Returns the internal encoding for the Valkey object stored at `key`.
     *
     * @see {@link https://valkey.io/commands/object-encoding/|valkey.io} for more details.
     *
     * @param key - The `key` of the object to get the internal encoding of.
     * @returns - If `key` exists, returns the internal encoding of the object stored at `key` as a string.
     *     Otherwise, returns `null`.
     *
     * @example
     * ```typescript
     * const result = await client.objectEncoding("my_hash");
     * console.log(result); // Output: "listpack"
     * ```
     */
    public async objectEncoding(key: GlideString): Promise<string | null> {
        return this.createWritePromise(createObjectEncoding(key), {
            decoder: Decoder.String,
        });
    }

    /**
     * Returns the logarithmic access frequency counter of a Valkey object stored at `key`.
     *
     * @see {@link https://valkey.io/commands/object-freq/|valkey.io} for more details.
     *
     * @param key - The `key` of the object to get the logarithmic access frequency counter of.
     * @returns - If `key` exists, returns the logarithmic access frequency counter of the object
     *            stored at `key` as a `number`. Otherwise, returns `null`.
     *
     * @example
     * ```typescript
     * const result = await client.objectFreq("my_hash");
     * console.log(result); // Output: 2 - The logarithmic access frequency counter of "my_hash".
     * ```
     */
    public async objectFreq(key: GlideString): Promise<number | null> {
        return this.createWritePromise(createObjectFreq(key));
    }

    /**
     * Returns the time in seconds since the last access to the value stored at `key`.
     *
     * @see {@link https://valkey.io/commands/object-idletime/|valkey.io} for more details.
     *
     * @param key - The key of the object to get the idle time of.
     * @returns If `key` exists, returns the idle time in seconds. Otherwise, returns `null`.
     *
     * @example
     * ```typescript
     * const result = await client.objectIdletime("my_hash");
     * console.log(result); // Output: 13 - "my_hash" was last accessed 13 seconds ago.
     * ```
     */
    public async objectIdletime(key: GlideString): Promise<number | null> {
        return this.createWritePromise(createObjectIdletime(key));
    }

    /**
     * Returns the reference count of the object stored at `key`.
     *
     * @see {@link https://valkey.io/commands/object-refcount/|valkey.io} for more details.
     *
     * @param key - The `key` of the object to get the reference count of.
     * @returns If `key` exists, returns the reference count of the object stored at `key` as a `number`.
     * Otherwise, returns `null`.
     *
     * @example
     * ```typescript
     * const result = await client.objectRefcount("my_hash");
     * console.log(result); // Output: 2 - "my_hash" has a reference count of 2.
     * ```
     */
    public async objectRefcount(key: GlideString): Promise<number | null> {
        return this.createWritePromise(createObjectRefcount(key));
    }

    /**
     * Invokes a previously loaded function.
     *
     * @see {@link https://valkey.io/commands/fcall/|valkey.io} for more details.
     * @remarks When in cluster mode, all `keys` must map to the same hash slot.
     * @remarks Since Valkey version 7.0.0.
     *
     * @param func - The function name.
     * @param keys - A list of `keys` accessed by the function. To ensure the correct execution of functions,
     *     all names of keys that a function accesses must be explicitly provided as `keys`.
     * @param args - A list of `function` arguments and it should not represent names of keys.
     * @param options - (Optional) See {@link DecoderOption}.
     * @returns The invoked function's return value.
     *
     * @example
     * ```typescript
     * const response = await client.fcall("Deep_Thought", [], []);
     * console.log(response); // Output: Returns the function's return value.
     * ```
     */
    public async fcall(
        func: GlideString,
        keys: GlideString[],
        args: GlideString[],
        options?: DecoderOption,
    ): Promise<GlideReturnType> {
        return this.createWritePromise(createFCall(func, keys, args), options);
    }

    /**
     * Invokes a previously loaded read-only function.
     *
     * @see {@link https://valkey.io/commands/fcall/|valkey.io} for more details.
     * @remarks When in cluster mode, all `keys` must map to the same hash slot.
     * @remarks Since Valkey version 7.0.0.
     *
     * @param func - The function name.
     * @param keys - A list of `keys` accessed by the function. To ensure the correct execution of functions,
     *     all names of keys that a function accesses must be explicitly provided as `keys`.
     * @param args - A list of `function` arguments and it should not represent names of keys.
     * @param options - (Optional) See {@link DecoderOption}.
     * @returns The invoked function's return value.
     *
     * @example
     * ```typescript
     * const response = await client.fcallReadOnly("Deep_Thought", ["key1"], ["Answer", "to", "the",
     *            "Ultimate", "Question", "of", "Life,", "the", "Universe,", "and", "Everything"]);
     * console.log(response); // Output: 42 # The return value on the function that was executed.
     * ```
     */
    public async fcallReadonly(
        func: GlideString,
        keys: GlideString[],
        args: GlideString[],
        options?: DecoderOption,
    ): Promise<GlideReturnType> {
        return this.createWritePromise(
            createFCallReadOnly(func, keys, args),
            options,
        );
    }

    /**
     * Returns the index of the first occurrence of `element` inside the list specified by `key`. If no
     * match is found, `null` is returned. If the `count` option is specified, then the function returns
     * an `array` of indices of matching elements within the list.
     *
     * @see {@link https://valkey.io/commands/lpos/|valkey.io} for more details.
     * @remarks Since Valkey version 6.0.6.
     *
     * @param key - The name of the list.
     * @param element - The value to search for within the list.
     * @param options - (Optional) The LPOS options - see {@link LPosOptions}.
     * @returns The index of `element`, or `null` if `element` is not in the list. If the `count` option
     * is specified, then the function returns an `array` of indices of matching elements within the list.
     *
     * @example
     * ```typescript
     * await client.rpush("myList", ["a", "b", "c", "d", "e", "e"]);
     * console.log(await client.lpos("myList", "e", { rank: 2 })); // Output: 5 - the second occurrence of "e" is at index 5.
     * console.log(await client.lpos("myList", "e", { count: 3 })); // Output: [ 4, 5 ] - indices for the occurrences of "e" in list "myList".
     * ```
     */
    public async lpos(
        key: GlideString,
        element: GlideString,
        options?: LPosOptions,
    ): Promise<number | number[] | null> {
        return this.createWritePromise(createLPos(key, element, options));
    }

    /**
     * Counts the number of set bits (population counting) in the string stored at `key`. The `options` argument can
     * optionally be provided to count the number of bits in a specific string interval.
     *
     * @see {@link https://valkey.io/commands/bitcount/|valkey.io} for more details.
     *
     * @param key - The key for the string to count the set bits of.
     * @param options - The offset options.
     * @returns If `options` is provided, returns the number of set bits in the string interval specified by `options`.
     *     If `options` is not provided, returns the number of set bits in the string stored at `key`.
     *     Otherwise, if `key` is missing, returns `0` as it is treated as an empty string.
     *
     * @example
     * ```typescript
     * console.log(await client.bitcount("my_key1")); // Output: 2 - The string stored at "my_key1" contains 2 set bits.
     * console.log(await client.bitcount("my_key2", { start: 1 })); // Output: 8 - From the second to to the last bytes of the string stored at "my_key2" are contain 8 set bits.
     * console.log(await client.bitcount("my_key2", { start: 1, end: 3 })); // Output: 2 - The second to fourth bytes of the string stored at "my_key2" contain 2 set bits.
     * console.log(await client.bitcount("my_key3", { start: 1, end: 1, indexType: BitmapIndexType.BIT })); // Output: 1 - Indicates that the second bit of the string stored at "my_key3" is set.
     * console.log(await client.bitcount("my_key3", { start: -1, end: -1, indexType: BitmapIndexType.BIT })); // Output: 1 - Indicates that the last bit of the string stored at "my_key3" is set.
     * ```
     */
    public async bitcount(
        key: GlideString,
        options?: BitOffsetOptions,
    ): Promise<number> {
        return this.createWritePromise(createBitCount(key, options));
    }

    /**
     * Adds geospatial members with their positions to the specified sorted set stored at `key`.
     * If a member is already a part of the sorted set, its position is updated.
     *
     * @see {@link https://valkey.io/commands/geoadd/|valkey.io} for more details.
     *
     * @param key - The key of the sorted set.
     * @param membersToGeospatialData - A mapping of member names to their corresponding positions - see
     *     {@link GeospatialData}. The command will report an error when the user attempts to index
     *     coordinates outside the specified ranges.
     * @param options - The GeoAdd options - see {@link GeoAddOptions}.
     * @returns The number of elements added to the sorted set. If `changed` is set to
     *    `true` in the options, returns the number of elements updated in the sorted set.
     *
     * @example
     * ```typescript
     * const options = {updateMode: ConditionalChange.ONLY_IF_EXISTS, changed: true};
     * const membersToCoordinates = new Map<string, GeospatialData>([
     *      ["Palermo", { longitude: 13.361389, latitude: 38.115556 }],
     * ]);
     * const num = await client.geoadd("mySortedSet", membersToCoordinates, options);
     * console.log(num); // Output: 1 - Indicates that the position of an existing member in the sorted set "mySortedSet" has been updated.
     * ```
     */
    public async geoadd(
        key: GlideString,
        membersToGeospatialData: Map<GlideString, GeospatialData>,
        options?: GeoAddOptions,
    ): Promise<number> {
        return this.createWritePromise(
            createGeoAdd(key, membersToGeospatialData, options),
        );
    }

    /**
     * Returns the members of a sorted set populated with geospatial information using {@link geoadd},
     * which are within the borders of the area specified by a given shape.
     *
     * @see {@link https://valkey.io/commands/geosearch/|valkey.io} for more details.
     * @remarks Since Valkey version 6.2.0.
     *
     * @param key - The key of the sorted set.
     * @param searchFrom - The query's center point options, could be one of:
     * - {@link MemberOrigin} to use the position of the given existing member in the sorted set.
     * - {@link CoordOrigin} to use the given longitude and latitude coordinates.
     * @param searchBy - The query's shape options, could be one of:
     * - {@link GeoCircleShape} to search inside circular area according to given radius.
     * - {@link GeoBoxShape} to search inside an axis-aligned rectangle, determined by height and width.
     * @param options - (Optional) Parameters to request additional information and configure sorting/limiting the results,
     *     see {@link GeoSearchResultOptions} and {@link DecoderOption}.
     * @returns By default, returns an `Array` of members (locations) names.
     *     If any of `withCoord`, `withDist` or `withHash` are set to `true` in {@link GeoSearchResultOptions}, a 2D `Array` returned,
     *     where each sub-array represents a single item in the following order:
     * - The member (location) name.
     * - The distance from the center as a floating point `number`, in the same unit specified for `searchBy`, if `withDist` is set to `true`.
     * - The geohash of the location as a integer `number`, if `withHash` is set to `true`.
     * - The coordinates as a two item `array` of floating point `number`s, if `withCoord` is set to `true`.
     *
     * @example
     * ```typescript
     * const data = new Map<GlideString, GeospatialData>([["Palermo", { longitude: 13.361389, latitude: 38.115556 }], ["Catania", { longitude: 15.087269, latitude: 37.502669 }]]);
     * await client.geoadd("mySortedSet", data);
     * // search for locations within 200 km circle around stored member named 'Palermo'
     * const result1 = await client.geosearch("mySortedSet", { member: "Palermo" }, { radius: 200, unit: GeoUnit.KILOMETERS });
     * console.log(result1); // Output: ['Palermo', 'Catania']
     *
     * // search for locations in 200x300 mi rectangle centered at coordinate (15, 37), requesting additional info,
     * // limiting results by 2 best matches, ordered by ascending distance from the search area center
     * const result2 = await client.geosearch(
     *     "mySortedSet",
     *     { position: { longitude: 15, latitude: 37 } },
     *     { width: 200, height: 300, unit: GeoUnit.MILES },
     *     {
     *         sortOrder: SortOrder.ASC,
     *         count: 2,
     *         withCoord: true,
     *         withDist: true,
     *         withHash: true,
     *     },
     * );
     * console.log(result2); // Output:
     * // [
     * //     [
     * //         'Catania',                                       // location name
     * //         [
     * //             56.4413,                                     // distance
     * //             3479447370796909,                            // geohash of the location
     * //             [15.087267458438873, 37.50266842333162],     // coordinates of the location
     * //         ],
     * //     ],
     * //     [
     * //         'Palermo',
     * //         [
     * //             190.4424,
     * //             3479099956230698,
     * //             [13.361389338970184, 38.1155563954963],
     * //         ],
     * //     ],
     * // ]
     * ```
     */
    public async geosearch(
        key: GlideString,
        searchFrom: SearchOrigin,
        searchBy: GeoSearchShape,
        options?: GeoSearchResultOptions & DecoderOption,
    ): Promise<[GlideString, [number?, number?, [number, number]?]?][]> {
        return this.createWritePromise(
            createGeoSearch(key, searchFrom, searchBy, options),
            options,
        );
    }

    /**
     * Searches for members in a sorted set stored at `source` representing geospatial data
     * within a circular or rectangular area and stores the result in `destination`.
     *
     * If `destination` already exists, it is overwritten. Otherwise, a new sorted set will be created.
     *
     * To get the result directly, see {@link geosearch}.
     *
     * @see {@link https://valkey.io/commands/geosearchstore/|valkey.io} for more details.
     * @remarks When in cluster mode, `destination` and `source` must map to the same hash slot.
     * @remarks Since Valkey version 6.2.0.
     *
     * @param destination - The key of the destination sorted set.
     * @param source - The key of the sorted set.
     * @param searchFrom - The query's center point options, could be one of:
     * - {@link MemberOrigin} to use the position of the given existing member in the sorted set.
     * - {@link CoordOrigin} to use the given longitude and latitude coordinates.
     * @param searchBy - The query's shape options, could be one of:
     * - {@link GeoCircleShape} to search inside circular area according to given radius.
     * - {@link GeoBoxShape} to search inside an axis-aligned rectangle, determined by height and width.
     * @param options - (Optional) Parameters to request additional information and configure sorting/limiting the results,
     *     see {@link GeoSearchStoreResultOptions}.
     * @returns The number of elements in the resulting sorted set stored at `destination`.
     *
     * @example
     * ```typescript
     * const data = new Map([["Palermo", { longitude: 13.361389, latitude: 38.115556 }], ["Catania", { longitude: 15.087269, latitude: 37.502669 }]]);
     * await client.geoadd("mySortedSet", data);
     * // search for locations within 200 km circle around stored member named 'Palermo' and store in `destination`:
     * await client.geosearchstore("destination", "mySortedSet", { member: "Palermo" }, { radius: 200, unit: GeoUnit.KILOMETERS });
     * // query the stored results
     * const result1 = await client.zrangeWithScores("destination", { start: 0, end: -1 });
     * console.log(result1); // Output:
     * // {
     * //     Palermo: 3479099956230698,   // geohash of the location is stored as element's score
     * //     Catania: 3479447370796909
     * // }
     *
     * // search for locations in 200x300 mi rectangle centered at coordinate (15, 37), requesting to store distance instead of geohashes,
     * // limiting results by 2 best matches, ordered by ascending distance from the search area center
     * await client.geosearchstore(
     *     "destination",
     *     "mySortedSet",
     *     { position: { longitude: 15, latitude: 37 } },
     *     { width: 200, height: 300, unit: GeoUnit.MILES },
     *     {
     *         sortOrder: SortOrder.ASC,
     *         count: 2,
     *         storeDist: true,
     *     },
     * );
     * // query the stored results
     * const result2 = await client.zrangeWithScores("destination", { start: 0, end: -1 });
     * console.log(result2); // Output:
     * // {
     * //     Palermo: 190.4424,   // distance from the search area center is stored as element's score
     * //     Catania: 56.4413,    // the distance is measured in units used for the search query (miles)
     * // }
     * ```
     */
    public async geosearchstore(
        destination: GlideString,
        source: GlideString,
        searchFrom: SearchOrigin,
        searchBy: GeoSearchShape,
        options?: GeoSearchStoreResultOptions,
    ): Promise<number> {
        return this.createWritePromise(
            createGeoSearchStore(
                destination,
                source,
                searchFrom,
                searchBy,
                options,
            ),
        );
    }

    /**
     * Returns the positions (longitude, latitude) of all the specified `members` of the
     * geospatial index represented by the sorted set at `key`.
     *
     * @see {@link https://valkey.io/commands/geopos/|valkey.io} for more details.
     *
     * @param key - The key of the sorted set.
     * @param members - The members for which to get the positions.
     * @returns A 2D `Array` which represents positions (longitude and latitude) corresponding to the
     *     given members. The order of the returned positions matches the order of the input members.
     *     If a member does not exist, its position will be `null`.
     *
     * @example
     * ```typescript
     * const data = new Map([["Palermo", { longitude: 13.361389, latitude: 38.115556 }], ["Catania", { longitude: 15.087269, latitude: 37.502669 }]]);
     * await client.geoadd("mySortedSet", data);
     * const result = await client.geopos("mySortedSet", ["Palermo", "Catania", "NonExisting"]);
     * // When added via GEOADD, the geospatial coordinates are converted into a 52 bit geohash, so the coordinates
     * // returned might not be exactly the same as the input values
     * console.log(result); // Output:
     * // [
     * //     [13.36138933897018433, 38.11555639549629859],
     * //     [15.08726745843887329, 37.50266842333162032],
     * //     null
     * // ]
     * ```
     */
    public async geopos(
        key: GlideString,
        members: GlideString[],
    ): Promise<([number, number] | null)[]> {
        return this.createWritePromise(createGeoPos(key, members));
    }

    /**
     * Pops member-score pairs from the first non-empty sorted set, with the given `keys`
     * being checked in the order they are provided.
     *
     * @see {@link https://valkey.io/commands/zmpop/|valkey.io} for more details.
     * @remarks When in cluster mode, all `keys` must map to the same hash slot.
     * @remarks Since Valkey version 7.0.0.
     *
     * @param keys - The keys of the sorted sets.
     * @param modifier - The element pop criteria - either {@link ScoreFilter.MIN} or
     *     {@link ScoreFilter.MAX} to pop the member with the lowest/highest score accordingly.
     * @param options - (Optional) Additional parameters:
     * - (Optional) `count`: the maximum number of popped elements. If not specified, pops one member.
     * - (Optional) `decoder`: see {@link DecoderOption}.
     * @returns A two-element `array` containing the key name of the set from which the element
     *     was popped, and a {@link SortedSetDataType} of the popped elements.
     *     If no member could be popped, returns `null`.
     *
     * @example
     * ```typescript
     * await client.zadd("zSet1", { one: 1.0, two: 2.0, three: 3.0 });
     * await client.zadd("zSet2", { four: 4.0 });
     * console.log(await client.zmpop(["zSet1", "zSet2"], ScoreFilter.MAX, 2));
     * // Output:
     * // "three" with score 3 and "two" with score 2 were popped from "zSet1"
     * // [ "zSet1", [
     * //     { element: 'three', score: 3 },
     * //     { element: 'two', score: 2 }
     * // ] ]
     * ```
     */
    public async zmpop(
        keys: GlideString[],
        modifier: ScoreFilter,
        options?: { count?: number } & DecoderOption,
    ): Promise<[GlideString, SortedSetDataType] | null> {
        return this.createWritePromise<
            [GlideString, GlideRecord<number>] | null
        >(createZMPop(keys, modifier, options?.count), options).then((res) =>
            res === null
                ? null
                : [res[0], convertGlideRecordForSortedSet(res[1])],
        );
    }

    /**
     * Pops a member-score pair from the first non-empty sorted set, with the given `keys` being
     * checked in the order they are provided. Blocks the connection when there are no members
     * to pop from any of the given sorted sets. `BZMPOP` is the blocking variant of {@link zmpop}.
     *
     * @see {@link https://valkey.io/commands/bzmpop/|valkey.io} for more details.
     * @remarks When in cluster mode, all `keys` must map to the same hash slot.
     * @remarks `BZMPOP` is a client blocking command, see {@link https://github.com/valkey-io/valkey-glide/wiki/General-Concepts#blocking-commands | Valkey Glide Wiki} for more details and best practices.
     * @remarks Since Valkey version 7.0.0.
     *
     * @param keys - The keys of the sorted sets.
     * @param modifier - The element pop criteria - either {@link ScoreFilter.MIN} or
     *     {@link ScoreFilter.MAX} to pop the member with the lowest/highest score accordingly.
     * @param timeout - The number of seconds to wait for a blocking operation to complete.
     *     A value of 0 will block indefinitely.
     * @param options - (Optional) Additional parameters:
     * - (Optional) `count`: the maximum number of popped elements. If not specified, pops one member.
     * - (Optional) `decoder`: see {@link DecoderOption}.
     * @returns A two-element `array` containing the key name of the set from which the element
     *     was popped, and a {@link SortedSetDataType} of the popped elements.
     *     If no member could be popped, returns `null`.
     *
     * @example
     * ```typescript
     * await client.zadd("zSet1", { one: 1.0, two: 2.0, three: 3.0 });
     * await client.zadd("zSet2", { four: 4.0 });
     * console.log(await client.bzmpop(["zSet1", "zSet2"], ScoreFilter.MAX, 0.1, 2));
     * // Output:
     * // "three" with score 3 and "two" with score 2 were popped from "zSet1"
     * // [ "zSet1", [
     * //     { element: 'three', score: 3 },
     * //     { element: 'two', score: 2 }
     * // ] ]
     * ```
     */
    public async bzmpop(
        keys: GlideString[],
        modifier: ScoreFilter,
        timeout: number,
        options?: { count?: number } & DecoderOption,
    ): Promise<[GlideString, SortedSetDataType] | null> {
        return this.createWritePromise<
            [GlideString, GlideRecord<number>] | null
        >(createBZMPop(keys, modifier, timeout, options?.count), options).then(
            (res) =>
                res === null
                    ? null
                    : [res[0], convertGlideRecordForSortedSet(res[1])],
        );
    }

    /**
     * Increments the score of `member` in the sorted set stored at `key` by `increment`.
     * If `member` does not exist in the sorted set, it is added with `increment` as its score.
     * If `key` does not exist, a new sorted set is created with the specified member as its sole member.
     *
     * @see {@link https://valkey.io/commands/zincrby/|valkey.io} for details.
     *
     * @param key - The key of the sorted set.
     * @param increment - The score increment.
     * @param member - A member of the sorted set.
     *
     * @returns The new score of `member`.
     *
     * @example
     * ```typescript
     * // Example usage of zincrBy method to increment the value of a member's score
     * await client.zadd("my_sorted_set", {"member": 10.5, "member2": 8.2});
     * console.log(await client.zincrby("my_sorted_set", 1.2, "member"));
     * // Output: 11.7 - The member existed in the set before score was altered, the new score is 11.7.
     * console.log(await client.zincrby("my_sorted_set", -1.7, "member"));
     * // Output: 10.0 - Negative increment, decrements the score.
     * console.log(await client.zincrby("my_sorted_set", 5.5, "non_existing_member"));
     * // Output: 5.5 - A new member is added to the sorted set with the score of 5.5.
     * ```
     */
    public async zincrby(
        key: GlideString,
        increment: number,
        member: GlideString,
    ): Promise<number> {
        return this.createWritePromise(createZIncrBy(key, increment, member));
    }

    /**
     * Iterates incrementally over a sorted set.
     *
     * @see {@link https://valkey.io/commands/zscan/|valkey.io} for more details.
     *
     * @param key - The key of the sorted set.
     * @param cursor - The cursor that points to the next iteration of results. A value of `"0"` indicates the start of
     *      the search.
     * @param options - (Optional) The `zscan` options - see {@link ZScanOptions} and {@link DecoderOption}.
     * @returns An `Array` of the `cursor` and the subset of the sorted set held by `key`.
     *      The first element is always the `cursor` for the next iteration of results. `0` will be the `cursor`
     *      returned on the last iteration of the sorted set. The second element is always an `Array` of the subset
     *      of the sorted set held in `key`. The `Array` in the second element is a flattened series of
     *      `string` pairs, where the value is at even indices and the score is at odd indices.
     *      If `options.noScores` is to `true`, the second element will only contain the members without scores.
     *
     * @example
     * ```typescript
     * // Assume "key1" contains a sorted set with multiple members
     * let cursor = "0";
     * do {
     *      const result = await client.zscan(key1, cursor, {
     *          match: "*",
     *          count: 5,
     *      });
     *      cursor = result[0];
     *      console.log("Cursor: ", cursor);
     *      console.log("Members: ", result[1]);
     * } while (cursor !== "0");
     * // The output of the code above is something similar to:
     * // Cursor:  123
     * // Members:  ['value 163', '163', 'value 114', '114', 'value 25', '25', 'value 82', '82', 'value 64', '64']
     * // Cursor:  47
     * // Members:  ['value 39', '39', 'value 127', '127', 'value 43', '43', 'value 139', '139', 'value 211', '211']
     * // Cursor:  0
     * // Members:  ['value 55', '55', 'value 24', '24', 'value 90', '90', 'value 113', '113']
     * ```
     *
     * @example
     * ```typescript
     * // Zscan with no scores
     * let newCursor = "0";
     * let result = [];
     *
     * do {
     *      result = await client.zscan(key1, newCursor, {
     *          match: "*",
     *          count: 5,
     *          noScores: true,
     *      });
     *      newCursor = result[0];
     *      console.log("Cursor: ", newCursor);
     *      console.log("Members: ", result[1]);
     * } while (newCursor !== "0");
     * // The output of the code above is something similar to:
     * // Cursor:  123
     * // Members:  ['value 163', 'value 114', 'value 25', 'value 82', 'value 64']
     * // Cursor:  47
     * // Members:  ['value 39', 'value 127', 'value 43', 'value 139', 'value 211']
     * // Cursor:  0
     * // Members:  ['value 55', 'value 24' 'value 90', 'value 113']
     * ```
     */
    public async zscan(
        key: GlideString,
        cursor: string,
        options?: ZScanOptions & DecoderOption,
    ): Promise<[string, GlideString[]]> {
        return this.createWritePromise<[GlideString, GlideString[]]>(
            createZScan(key, cursor, options),
            options,
        ).then((res) => [res[0].toString(), res[1]]); // convert cursor back to string
    }

    /**
     * Returns the distance between `member1` and `member2` saved in the geospatial index stored at `key`.
     *
     * @see {@link https://valkey.io/commands/geodist/|valkey.io} for more details.
     *
     * @param key - The key of the sorted set.
     * @param member1 - The name of the first member.
     * @param member2 - The name of the second member.
     * @param geoUnit - (Optional) The unit of distance measurement - see {@link GeoUnit}. If not specified, the {@link GeoUnit.METERS} is used as a default unit.
     * @returns The distance between `member1` and `member2`. Returns `null`, if one or both members do not exist,
     *     or if the key does not exist.
     *
     * @example
     * ```typescript
     * const result = await client.geodist("mySortedSet", "Place1", "Place2", GeoUnit.KILOMETERS);
     * console.log(num); // Output: the distance between Place1 and Place2.
     * ```
     */
    public async geodist(
        key: GlideString,
        member1: GlideString,
        member2: GlideString,
        geoUnit?: GeoUnit,
    ): Promise<number | null> {
        return this.createWritePromise(
            createGeoDist(key, member1, member2, geoUnit),
        );
    }

    /**
     * Returns the `GeoHash` strings representing the positions of all the specified `members` in the sorted set stored at `key`.
     *
     * @see {@link https://valkey.io/commands/geohash/|valkey.io} for more details.
     *
     * @param key - The key of the sorted set.
     * @param members - The array of members whose `GeoHash` strings are to be retrieved.
     * @returns An array of `GeoHash` strings representing the positions of the specified members stored at `key`.
     *     If a member does not exist in the sorted set, a `null` value is returned for that member.
     *
     * @example
     * ```typescript
     * const result = await client.geohash("mySortedSet", ["Palermo", "Catania", "NonExisting"]);
     * console.log(result); // Output: ["sqc8b49rny0", "sqdtr74hyu0", null]
     * ```
     */
    public async geohash(
        key: GlideString,
        members: GlideString[],
    ): Promise<(string | null)[]> {
        return this.createWritePromise(createGeoHash(key, members), {
            decoder: Decoder.String,
        });
    }

    /**
     * Returns all the longest common subsequences combined between strings stored at `key1` and `key2`.
     *
     * @see {@link https://valkey.io/commands/lcs/|valkey.io} for more details.
     * @remarks When in cluster mode, `key1` and `key2` must map to the same hash slot.
     * @remarks Since Valkey version 7.0.0.
     *
     * @param key1 - The key that stores the first string.
     * @param key2 - The key that stores the second string.
     * @param options - (Optional) See {@link DecoderOption}.
     * @returns A `String` containing all the longest common subsequence combined between the 2 strings.
     *     An empty `String` is returned if the keys do not exist or have no common subsequences.
     *
     * @example
     * ```typescript
     * await client.mset({"testKey1": "abcd", "testKey2": "axcd"});
     * const result = await client.lcs("testKey1", "testKey2");
     * console.log(result); // Output: 'acd'
     * ```
     */
    public async lcs(
        key1: GlideString,
        key2: GlideString,
        options?: DecoderOption,
    ): Promise<string> {
        return this.createWritePromise(createLCS(key1, key2), options);
    }

    /**
     * Returns the total length of all the longest common subsequences between strings stored at `key1` and `key2`.
     *
     * @see {@link https://valkey.io/commands/lcs/|valkey.io} for more details.
     * @remarks When in cluster mode, `key1` and `key2` must map to the same hash slot.
     * @remarks Since Valkey version 7.0.0.
     *
     * @param key1 - The key that stores the first string.
     * @param key2 - The key that stores the second string.
     * @param options - (Optional) See {@link DecoderOption}.
     * @returns The total length of all the longest common subsequences between the 2 strings.
     *
     * @example
     * ```typescript
     * await client.mset({"testKey1": "abcd", "testKey2": "axcd"});
     * const result = await client.lcsLen("testKey1", "testKey2");
     * console.log(result); // Output: 3
     * ```
     */
    public async lcsLen(
        key1: GlideString,
        key2: GlideString,
        options?: DecoderOption,
    ): Promise<number> {
        return this.createWritePromise(
            createLCS(key1, key2, { len: true }),
            options,
        );
    }

    /**
     * Returns the indices and lengths of the longest common subsequences between strings stored at
     * `key1` and `key2`.
     *
     * @see {@link https://valkey.io/commands/lcs/|valkey.io} for more details.
     * @remarks When in cluster mode, `key1` and `key2` must map to the same hash slot.
     * @remarks Since Valkey version 7.0.0.
     *
     * @param key1 - The key that stores the first string.
     * @param key2 - The key that stores the second string.
     * @param options - (Optional) Additional parameters:
     * - (Optional) `withMatchLen`: if `true`, include the length of the substring matched for the each match.
     * - (Optional) `minMatchLen`: the minimum length of matches to include in the result.
     * @returns A `Record` containing the indices of the longest common subsequences between the
     *     2 strings and the lengths of the longest common subsequences. The resulting map contains two
     *     keys, "matches" and "len":
     *     - `"len"` is mapped to the total length of the all longest common subsequences between the 2 strings
     *           stored as an integer. This value doesn't count towards the `minMatchLen` filter.
     *     - `"matches"` is mapped to a three dimensional array of integers that stores pairs
     *           of indices that represent the location of the common subsequences in the strings held
     *           by `key1` and `key2`.
     *
     *     See example for more details.
     *
     * @example
     * ```typescript
     * await client.mset({"key1": "ohmytext", "key2": "mynewtext"});
     * const result = await client.lcsIdx("key1", "key2");
     * console.log(result); // Output:
     * {
     *     "matches" :
     *     [
     *         [              // first substring match is "text"
     *             [4, 7],    // in `key1` it is located between indices 4 and 7
     *             [5, 8],    // and in `key2` - in between 5 and 8
     *             4          // the match length, returned if `withMatchLen` set to `true`
     *         ],
     *         [              // second substring match is "my"
     *             [2, 3],    // in `key1` it is located between indices 2 and 3
     *             [0, 1],    // and in `key2` - in between 0 and 1
     *             2          // the match length, returned if `withMatchLen` set to `true`
     *         ]
     *     ],
     *     "len" : 6          // total length of the all matches found
     * }
     * ```
     */
    public async lcsIdx(
        key1: GlideString,
        key2: GlideString,
        options?: {
            withMatchLen?: boolean;
            minMatchLen?: number;
        },
    ): Promise<Record<string, (number | [number, number])[][] | number>> {
        return this.createWritePromise<
            GlideRecord<(number | [number, number])[][] | number>
        >(createLCS(key1, key2, { idx: options ?? {} })).then(
            convertGlideRecordToRecord,
        );
    }

    /**
     * Updates the last access time of the specified keys.
     *
     * @see {@link https://valkey.io/commands/touch/|valkey.io} for more details.
     * @remarks When in cluster mode, the command may route to multiple nodes when `keys` map to different hash slots.
     *
     * @param keys - The keys to update the last access time of.
     * @returns The number of keys that were updated. A key is ignored if it doesn't exist.
     *
     * @example
     * ```typescript
     * await client.set("key1", "value1");
     * await client.set("key2", "value2");
     * const result = await client.touch(["key1", "key2", "nonExistingKey"]);
     * console.log(result); // Output: 2 - The last access time of 2 keys has been updated.
     * ```
     */
    public async touch(keys: GlideString[]): Promise<number> {
        return this.createWritePromise(createTouch(keys));
    }

    /**
     * Marks the given keys to be watched for conditional execution of a transaction. Transactions
     * will only execute commands if the watched keys are not modified before execution of the
     * transaction. Executing a transaction will automatically flush all previously watched keys.
     *
     * @see {@link https://valkey.io/commands/watch/|valkey.io} and {@link https://valkey.io/topics/transactions/#cas|Valkey Glide Wiki} for more details.
     * @remarks When in cluster mode, the command may route to multiple nodes when `keys` map to different hash slots.
     *
     * @param keys - The keys to watch.
     * @returns A simple `"OK"` response.
     *
     * @example
     * ```typescript
     * const response = await client.watch(["sampleKey"]);
     * console.log(response); // Output: "OK"
     * const transaction = new Transaction().set("SampleKey", "foobar");
     * const result = await client.exec(transaction);
     * console.log(result); // Output: "OK" - Executes successfully and keys are unwatched.
     * ```
     * ```typescript
     * const response = await client.watch(["sampleKey"]);
     * console.log(response); // Output: "OK"
     * const transaction = new Transaction().set("SampleKey", "foobar");
     * await client.set("sampleKey", "hello world");
     * const result = await client.exec(transaction);
     * console.log(result); // Output: null - null is returned when the watched key is modified before transaction execution.
     * ```
     */
    public async watch(keys: GlideString[]): Promise<"OK"> {
        return this.createWritePromise(createWatch(keys), {
            decoder: Decoder.String,
        });
    }

    /**
     * Blocks the current client until all the previous write commands are successfully transferred and
     * acknowledged by at least `numreplicas` of replicas. If `timeout` is reached, the command returns
     * the number of replicas that were not yet reached.
     *
     * @see {@link https://valkey.io/commands/wait/|valkey.io} for more details.
     *
     * @param numreplicas - The number of replicas to reach.
     * @param timeout - The timeout value specified in milliseconds. A value of 0 will block indefinitely.
     * @returns The number of replicas reached by all the writes performed in the context of the current connection.
     *
     * @example
     * ```typescript
     * await client.set(key, value);
     * let response = await client.wait(1, 1000);
     * console.log(response); // Output: return 1 when a replica is reached or 0 if 1000ms is reached.
     * ```
     */
    public async wait(numreplicas: number, timeout: number): Promise<number> {
        return this.createWritePromise(createWait(numreplicas, timeout));
    }

    /**
     * Overwrites part of the string stored at `key`, starting at the specified byte `offset`,
     * for the entire length of `value`. If the `offset` is larger than the current length of the string at `key`,
     * the string is padded with zero bytes to make `offset` fit. Creates the `key` if it doesn't exist.
     *
     * @see {@link https://valkey.io/commands/setrange/|valkey.io} for more details.
     *
     * @param key - The key of the string to update.
     * @param offset - The byte position in the string where `value` should be written.
     * @param value - The string written with `offset`.
     * @returns The length of the string stored at `key` after it was modified.
     *
     * @example
     * ```typescript
     * const len = await client.setrange("key", 6, "GLIDE");
     * console.log(len); // Output: 11 - New key was created with length of 11 symbols
     * const value = await client.get("key");
     * console.log(result); // Output: "\0\0\0\0\0\0GLIDE" - The string was padded with zero bytes
     * ```
     */
    public async setrange(
        key: GlideString,
        offset: number,
        value: GlideString,
    ): Promise<number> {
        return this.createWritePromise(createSetRange(key, offset, value));
    }

    /**
     * Appends a `value` to a `key`. If `key` does not exist it is created and set as an empty string,
     * so `APPEND` will be similar to {@link set} in this special case.
     *
     * @see {@link https://valkey.io/commands/append/|valkey.io} for more details.
     *
     * @param key - The key of the string.
     * @param value - The key of the string.
     * @returns The length of the string after appending the value.
     *
     * @example
     * ```typescript
     * const len = await client.append("key", "Hello");
     * console.log(len);
     *     // Output: 5 - Indicates that "Hello" has been appended to the value of "key", which was initially
     *     // empty, resulting in a new value of "Hello" with a length of 5 - similar to the set operation.
     * len = await client.append("key", " world");
     * console.log(result);
     *     // Output: 11 - Indicates that " world" has been appended to the value of "key", resulting in a
     *     // new value of "Hello world" with a length of 11.
     * ```
     */
    public async append(key: GlideString, value: GlideString): Promise<number> {
        return this.createWritePromise(createAppend(key, value));
    }

    /**
     * Pops one or more elements from the first non-empty list from the provided `keys`.
     *
     * @see {@link https://valkey.io/commands/lmpop/|valkey.io} for more details.
     * @remarks When in cluster mode, all `keys` must map to the same hash slot.
     * @remarks Since Valkey version 7.0.0.
     *
     * @param keys - An array of keys.
     * @param direction - The direction based on which elements are popped from - see {@link ListDirection}.
     * @param options - (Optional) Additional parameters:
     * - (Optional) `count`: the maximum number of popped elements. If not specified, pops one member.
     * - (Optional) `decoder`: see {@link DecoderOption}.
     * @returns A `Record` which stores the key name where elements were popped out and the array of popped elements.
     *
     * @example
     * ```typescript
     * await client.lpush("testKey", ["one", "two", "three"]);
     * await client.lpush("testKey2", ["five", "six", "seven"]);
     * const result = await client.lmpop(["testKey", "testKey2"], ListDirection.LEFT, 1L);
     * console.log(result); // Output: { key: "testKey", elements: ["three"] }
     * ```
     */
    public async lmpop(
        keys: GlideString[],
        direction: ListDirection,
        options?: { count?: number } & DecoderOption,
    ): Promise<{ key: GlideString; elements: GlideString[] } | null> {
        return this.createWritePromise<GlideRecord<GlideString[]> | null>(
            createLMPop(keys, direction, options?.count),
            options,
        ).then((res) =>
            res === null
                ? null
                : res!.map((r) => {
                      return { key: r.key, elements: r.value };
                  })[0],
        );
    }

    /**
     * Blocks the connection until it pops one or more elements from the first non-empty list from the
     * provided `key`. `BLMPOP` is the blocking variant of {@link lmpop}.
     *
     * @see {@link https://valkey.io/commands/blmpop/|valkey.io} for more details.
     * @remarks When in cluster mode, all `keys` must map to the same hash slot.
     * @remarks Since Valkey version 7.0.0.
     *
     * @param keys - An array of keys.
     * @param direction - The direction based on which elements are popped from - see {@link ListDirection}.
     * @param timeout - The number of seconds to wait for a blocking operation to complete. A value of `0` will block indefinitely.
     * @param options - (Optional) Additional parameters:
     * - (Optional) `count`: the maximum number of popped elements. If not specified, pops one member.
     * - (Optional) `decoder`: see {@link DecoderOption}.
     * @returns A `Record` which stores the key name where elements were popped out and the array of popped elements.
     *     If no member could be popped and the timeout expired, returns `null`.
     *
     * @example
     * ```typescript
     * await client.lpush("testKey", ["one", "two", "three"]);
     * await client.lpush("testKey2", ["five", "six", "seven"]);
     * const result = await client.blmpop(["testKey", "testKey2"], ListDirection.LEFT, 0.1, 1);
     * console.log(result"testKey"); // Output: { key: "testKey", elements: ["three"] }
     * ```
     */
    public async blmpop(
        keys: GlideString[],
        direction: ListDirection,
        timeout: number,
        options?: { count?: number } & DecoderOption,
    ): Promise<{ key: GlideString; elements: GlideString[] } | null> {
        return this.createWritePromise<GlideRecord<GlideString[]> | null>(
            createBLMPop(keys, direction, timeout, options?.count),
            options,
        ).then((res) =>
            res === null
                ? null
                : res!.map((r) => {
                      return { key: r.key, elements: r.value };
                  })[0],
        );
    }

    /**
     * Lists the currently active channels.
     * The command is routed to all nodes, and aggregates the response to a single array.
     *
     * @see {@link https://valkey.io/commands/pubsub-channels/|valkey.io} for more details.
     *
     * @param options - (Optional) Additional parameters:
     * - (Optional) `pattern`: A glob-style pattern to match active channels.
     *     If not provided, all active channels are returned.
     * - (Optional) `decoder`: see {@link DecoderOption}.
     * @returns A list of currently active channels matching the given pattern.
     *          If no pattern is specified, all active channels are returned.
     *
     * @example
     * ```typescript
     * const channels = await client.pubsubChannels();
     * console.log(channels); // Output: ["channel1", "channel2"]
     *
     * const newsChannels = await client.pubsubChannels("news.*");
     * console.log(newsChannels); // Output: ["news.sports", "news.weather"]
     * ```
     */
    public async pubsubChannels(
        options?: { pattern?: GlideString } & DecoderOption,
    ): Promise<GlideString[]> {
        return this.createWritePromise(
            createPubSubChannels(options?.pattern),
            options,
        );
    }

    /**
     * Returns the number of unique patterns that are subscribed to by clients.
     *
     * Note: This is the total number of unique patterns all the clients are subscribed to,
     * not the count of clients subscribed to patterns.
     * The command is routed to all nodes, and aggregates the response to the sum of all pattern subscriptions.
     *
     * @see {@link https://valkey.io/commands/pubsub-numpat/|valkey.io} for more details.
     *
     * @returns The number of unique patterns.
     *
     * @example
     * ```typescript
     * const patternCount = await client.pubsubNumpat();
     * console.log(patternCount); // Output: 3
     * ```
     */
    public async pubsubNumPat(): Promise<number> {
        return this.createWritePromise(createPubSubNumPat());
    }

    /**
     * Returns the number of subscribers (exclusive of clients subscribed to patterns) for the specified channels.
     *
     * @see {@link https://valkey.io/commands/pubsub-numsub/|valkey.io} for more details.
     * @remarks When in cluster mode, the command is routed to all nodes, and aggregates the response into a single list.
     *
     * @param channels - The list of channels to query for the number of subscribers.
     * @param options - (Optional) see {@link DecoderOption}.
     * @returns A list of the channel names and their numbers of subscribers.
     *
     * @example
     * ```typescript
     * const result1 = await client.pubsubNumsub(["channel1", "channel2"]);
     * console.log(result1); // Output:
     * // [{ channel: "channel1", numSub: 3}, { channel: "channel2", numSub: 5 }]
     *
     * const result2 = await client.pubsubNumsub([]);
     * console.log(result2); // Output: []
     * ```
     */
    public async pubsubNumSub(
        channels: GlideString[],
        options?: DecoderOption,
    ): Promise<{ channel: GlideString; numSub: number }[]> {
        return this.createWritePromise<GlideRecord<number>>(
            createPubSubNumSub(channels),
            options,
        ).then((res) =>
            res.map((r) => {
                return { channel: r.key, numSub: r.value };
            }),
        );
    }

    /**
     * @internal
     */
    protected createClientRequest(
        options: BaseClientConfiguration,
    ): connection_request.IConnectionRequest {
        const readFrom = options.readFrom
            ? this.MAP_READ_FROM_STRATEGY[options.readFrom]
            : connection_request.ReadFrom.Primary;
        const authenticationInfo =
            options.credentials !== undefined &&
            "password" in options.credentials
                ? {
                      password: options.credentials.password,
                      username: options.credentials.username,
                  }
                : undefined;
        const protocol = options.protocol as
            | connection_request.ProtocolVersion
            | undefined;
        return {
            protocol,
            clientName: options.clientName,
            addresses: options.addresses,
            tlsMode: options.useTLS
                ? connection_request.TlsMode.SecureTls
                : connection_request.TlsMode.NoTls,
            requestTimeout: options.requestTimeout,
            clusterModeEnabled: false,
            readFrom,
            authenticationInfo,
        };
    }

    /**
     * @internal
     */
    protected connectToServer(options: BaseClientConfiguration): Promise<void> {
        return new Promise((resolve, reject) => {
            this.promiseCallbackFunctions[0] = [resolve, reject];

            const message = connection_request.ConnectionRequest.create(
                this.createClientRequest(options),
            );

            this.writeOrBufferRequest(
                message,
                (
                    message: connection_request.ConnectionRequest,
                    writer: Writer,
                ) => {
                    connection_request.ConnectionRequest.encodeDelimited(
                        message,
                        writer,
                    );
                },
            );
        });
    }

    /**
     *  Terminate the client by closing all associated resources, including the socket and any active promises.
     *  All open promises will be closed with an exception.
     * @param errorMessage - If defined, this error message will be passed along with the exceptions when closing all open promises.
     */
    public close(errorMessage?: string): void {
        this.isClosed = true;
        this.promiseCallbackFunctions.forEach(([, reject]) => {
            reject(new ClosingError(errorMessage || ""));
        });

        // Handle pubsub futures
        this.pubsubFutures.forEach(([, reject]) => {
            reject(new ClosingError(errorMessage || ""));
        });
        Logger.log("info", "Client lifetime", "disposing of client");
        this.socket.end();
    }

    /**
     * @internal
     */
    protected static async __createClientInternal<
        TConnection extends BaseClient,
    >(
        options: BaseClientConfiguration,
        connectedSocket: net.Socket,
        constructor: (
            socket: net.Socket,
            options?: BaseClientConfiguration,
        ) => TConnection,
    ): Promise<TConnection> {
        const connection = constructor(connectedSocket, options);
        await connection.connectToServer(options);
        Logger.log("info", "Client lifetime", "connected to server");
        return connection;
    }

    /**
     * @internal
     */
    protected static GetSocket(path: string): Promise<net.Socket> {
        return new Promise((resolve, reject) => {
            const socket = new net.Socket();
            socket
                .connect(path)
                .once("connect", () => resolve(socket))
                .once("error", reject);
        });
    }

    /**
     * @internal
     */
    protected static async createClientInternal<TConnection extends BaseClient>(
        options: BaseClientConfiguration,
        constructor: (
            socket: net.Socket,
            options?: BaseClientConfiguration,
        ) => TConnection,
    ): Promise<TConnection> {
        const path = await StartSocketConnection();
        const socket = await this.GetSocket(path);

        try {
            return await this.__createClientInternal<TConnection>(
                options,
                socket,
                constructor,
            );
        } catch (err) {
            // Ensure socket is closed
            socket.end();
            throw err;
        }
    }
}<|MERGE_RESOLUTION|>--- conflicted
+++ resolved
@@ -250,20 +250,12 @@
 
 /* eslint-disable-next-line @typescript-eslint/no-explicit-any */
 type PromiseFunction = (value?: any) => void;
-<<<<<<< HEAD
 type ErrorFunction = (error: ValkeyError) => void;
-export type ReturnTypeRecord = { [key: string]: ReturnType };
-export type ReturnTypeMap = Map<string, ReturnType>;
-export type ReturnTypeAttribute = {
-    value: ReturnType;
-=======
-type ErrorFunction = (error: RedisError) => void;
 /* eslint @typescript-eslint/consistent-indexed-object-style: off,  @typescript-eslint/consistent-type-definitions: off */
 export type ReturnTypeRecord = { [key: string]: GlideReturnType };
 export type ReturnTypeMap = Map<string, GlideReturnType>;
 export interface ReturnTypeAttribute {
     value: GlideReturnType;
->>>>>>> 71d8558e
     attributes: ReturnTypeRecord;
 }
 export enum ProtocolVersion {
@@ -482,11 +474,7 @@
 }
 
 /** Represents the credentials for connecting to a server. */
-<<<<<<< HEAD
-export type ServerCredentials = {
-=======
-export interface RedisCredentials {
->>>>>>> 71d8558e
+export interface ServerCredentials {
     /**
      * The username that will be used for authenticating connections to the Valkey servers.
      * If not supplied, "default" will be used.
