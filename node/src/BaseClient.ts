/**
 * Copyright Valkey GLIDE Project Contributors - SPDX Identifier: Apache-2.0
 */
import {
    DEFAULT_TIMEOUT_IN_MILLISECONDS,
    Script,
    StartSocketConnection,
    valueFromSplitPointer,
} from "glide-rs";
import * as net from "net";
import { Buffer, BufferWriter, Long, Reader, Writer } from "protobufjs";
import {
    AggregationType,
    BaseScanOptions,
    BitFieldGet,
    BitFieldIncrBy, // eslint-disable-line @typescript-eslint/no-unused-vars
    BitFieldOverflow, // eslint-disable-line @typescript-eslint/no-unused-vars
    BitFieldSet, // eslint-disable-line @typescript-eslint/no-unused-vars
    BitFieldSubCommands,
    BitOffset, // eslint-disable-line @typescript-eslint/no-unused-vars
    BitOffsetMultiplier, // eslint-disable-line @typescript-eslint/no-unused-vars
    BitOffsetOptions,
    BitmapIndexType,
    BitwiseOperation,
    Boundary,
    CoordOrigin, // eslint-disable-line @typescript-eslint/no-unused-vars
    ExpireOptions,
    GeoAddOptions,
    GeoBoxShape, // eslint-disable-line @typescript-eslint/no-unused-vars
    GeoCircleShape, // eslint-disable-line @typescript-eslint/no-unused-vars
    GeoSearchResultOptions,
    GeoSearchShape,
    GeoSearchStoreResultOptions,
    GeoUnit,
    GeospatialData,
    HScanOptions,
    InsertPosition,
    KeyWeight,
    LPosOptions,
    ListDirection,
    MemberOrigin, // eslint-disable-line @typescript-eslint/no-unused-vars
    RangeByIndex,
    RangeByLex,
    RangeByScore,
    RestoreOptions,
    ReturnTypeXinfoStream,
    ScoreFilter,
    SearchOrigin,
    SetOptions,
    StreamAddOptions,
    StreamClaimOptions,
    StreamGroupOptions,
    StreamPendingOptions,
    StreamReadGroupOptions,
    StreamReadOptions,
    StreamTrimOptions,
    TimeUnit,
    ZAddOptions,
    ZScanOptions,
    convertElementsAndScores,
    createAppend,
    createBLMPop,
    createBLMove,
    createBLPop,
    createBRPop,
    createBZMPop,
    createBZPopMax,
    createBZPopMin,
    createBitCount,
    createBitField,
    createBitOp,
    createBitPos,
    createDecr,
    createDecrBy,
    createDel,
    createDump,
    createExists,
    createExpire,
    createExpireAt,
    createExpireTime,
    createFCall,
    createFCallReadOnly,
    createGeoAdd,
    createGeoDist,
    createGeoHash,
    createGeoPos,
    createGeoSearch,
    createGeoSearchStore,
    createGet,
    createGetBit,
    createGetDel,
    createGetEx,
    createGetRange,
    createHDel,
    createHExists,
    createHGet,
    createHGetAll,
    createHIncrBy,
    createHIncrByFloat,
    createHKeys,
    createHLen,
    createHMGet,
    createHRandField,
    createHScan,
    createHSet,
    createHSetNX,
    createHStrlen,
    createHVals,
    createIncr,
    createIncrBy,
    createIncrByFloat,
    createLCS,
    createLIndex,
    createLInsert,
    createLLen,
    createLMPop,
    createLMove,
    createLPop,
    createLPos,
    createLPush,
    createLPushX,
    createLRange,
    createLRem,
    createLSet,
    createLTrim,
    createMGet,
    createMSet,
    createMSetNX,
    createObjectEncoding,
    createObjectFreq,
    createObjectIdletime,
    createObjectRefcount,
    createPExpire,
    createPExpireAt,
    createPExpireTime,
    createPTTL,
    createPersist,
    createPfAdd,
    createPfCount,
    createPfMerge,
    createPubSubChannels,
    createPubSubNumPat,
    createPubSubNumSub,
    createRPop,
    createRPush,
    createRPushX,
    createRename,
    createRenameNX,
    createRestore,
    createSAdd,
    createSCard,
    createSDiff,
    createSDiffStore,
    createSInter,
    createSInterCard,
    createSInterStore,
    createSIsMember,
    createSMIsMember,
    createSMembers,
    createSMove,
    createSPop,
    createSRandMember,
    createSRem,
    createSScan,
    createSUnion,
    createSUnionStore,
    createSet,
    createSetBit,
    createSetRange,
    createStrlen,
    createTTL,
    createTouch,
    createType,
    createUnlink,
    createWait,
    createWatch,
    createXAck,
    createXAdd,
    createXAutoClaim,
    createXClaim,
    createXDel,
    createXGroupCreate,
    createXGroupCreateConsumer,
    createXGroupDelConsumer,
    createXGroupDestroy,
    createXGroupSetid,
    createXInfoConsumers,
    createXInfoGroups,
    createXInfoStream,
    createXLen,
    createXPending,
    createXRange,
    createXRead,
    createXReadGroup,
    createXRevRange,
    createXTrim,
    createZAdd,
    createZCard,
    createZCount,
    createZDiff,
    createZDiffStore,
    createZDiffWithScores,
    createZIncrBy,
    createZInter,
    createZInterCard,
    createZInterstore,
    createZLexCount,
    createZMPop,
    createZMScore,
    createZPopMax,
    createZPopMin,
    createZRandMember,
    createZRange,
    createZRangeStore,
    createZRangeWithScores,
    createZRank,
    createZRem,
    createZRemRangeByLex,
    createZRemRangeByRank,
    createZRemRangeByScore,
    createZRevRank,
    createZRevRankWithScore,
    createZScan,
    createZScore,
    createZUnion,
    createZUnionStore,
} from "./Commands";
import {
    ClosingError,
    ConfigurationError,
    ConnectionError,
    ExecAbortError,
    RedisError,
    RequestError,
    TimeoutError,
} from "./Errors";
import { GlideClientConfiguration } from "./GlideClient";
import {
    GlideClusterClientConfiguration,
    RouteOption,
    Routes,
} from "./GlideClusterClient";
import { Logger } from "./Logger";
import {
    command_request,
    connection_request,
    response,
} from "./ProtobufMessage";

/* eslint-disable-next-line @typescript-eslint/no-explicit-any */
type PromiseFunction = (value?: any) => void;
type ErrorFunction = (error: RedisError) => void;
export type ReturnTypeRecord = { [key: string]: ReturnType };
export type ReturnTypeMap = Map<string, ReturnType>;
export type ReturnTypeAttribute = {
    value: ReturnType;
    attributes: ReturnTypeRecord;
};
export enum ProtocolVersion {
    /** Use RESP2 to communicate with the server nodes. */
    RESP2 = connection_request.ProtocolVersion.RESP2,
    /** Use RESP3 to communicate with the server nodes. */
    RESP3 = connection_request.ProtocolVersion.RESP3,
}
export type ReturnType =
    | "OK"
    | string
    | number
    | null
    | boolean
    | bigint
    | Buffer
    | Set<ReturnType>
    | ReturnTypeRecord
    | ReturnTypeMap
    | ReturnTypeAttribute
    | ReturnType[];

/**
 * Union type that can store either a valid UTF-8 string or array of bytes.
 */
export type GlideString = string | Buffer;

/**
 * Enum representing the different types of decoders.
 */
export enum Decoder {
    /**
     * Decodes the response into a buffer array.
     */
    Bytes,
    /**
     * Decodes the response into a string.
     */
    String,
}

/** An extension to command option types with {@link Decoder}. */
export type DecoderOption = {
    /**
     * {@link Decoder} type which defines how to handle the response.
     * If not set, the {@link BaseClientConfiguration.defaultDecoder|default decoder} will be used.
     */
    decoder?: Decoder;
};

/** A replacement for `Record<GlideString, T>` - array of key-value pairs. */
export type GlideRecord<T> = {
    /** The value name. */
    key: GlideString;
    /** The value itself. */
    value: T;
}[];

/**
 * Data type which represents sorted sets data, including elements and their respective scores.
 * Similar to `Record<GlideString, number>` - see {@link GlideRecord}.
 */
export type SortedSetDataType = {
    /** The sorted set element name. */
    element: GlideString;
    /** The element score. */
    score: number;
}[];

/**
 * This function converts an input from GlideRecord or Record types to GlideRecord.
 *
 * @param keysAndValues - key names and their values.
 * @returns GlideRecord array containing keys and their values.
 */
export function convertGlideRecord(
    keysAndValues: GlideRecord<GlideString> | Record<string, GlideString>,
): GlideRecord<GlideString> {
    if (!Array.isArray(keysAndValues)) {
        return Object.entries(keysAndValues).map((e) => {
            return { key: e[0], value: e[1] };
        });
    }

    return keysAndValues;
}

/**
 * Data type which represents how data are returned from hashes or insterted there.
 * Similar to `Record<GlideString, GlideString>` - see {@link GlideRecord}.
 */
export type HashDataType = {
    /** The hash element name. */
    field: GlideString;
    /** The hash element value. */
    value: GlideString;
}[];

/**
 * This function converts an input from HashDataType or Record types to HashDataType.
 *
 * @param fieldsAndValues - field names and their values.
 * @returns HashDataType array containing field names and their values.
 */
export function convertHashDataType(
    fieldsAndValues: HashDataType | Record<string, GlideString>,
): HashDataType {
    if (!Array.isArray(fieldsAndValues)) {
        return Object.entries(fieldsAndValues).map((e) => {
            return { field: e[0], value: e[1] };
        });
    }

    return fieldsAndValues;
}

/**
 * This function converts an input from Record or GlideRecord types to GlideRecord.
 *
 * @param record - input record in either Record or GlideRecord types.
 * @returns same data in GlideRecord type.
 */
export function convertRecordToGlideRecord(
    record: Record<string, GlideString> | GlideRecord<GlideString>,
): GlideRecord<GlideString> {
    if (!Array.isArray(record)) {
        return Object.entries(record).map((e) => {
            return { key: e[0], value: e[1] };
        });
    }

    return record;
}

/**
 * Our purpose in creating PointerResponse type is to mark when response is of number/long pointer response type.
 * Consequently, when the response is returned, we can check whether it is instanceof the PointerResponse type and pass it to the Rust core function with the proper parameters.
 */
class PointerResponse {
    pointer: number | Long | null;
    // As Javascript does not support 64-bit integers,
    // we split the Rust u64 pointer into two u32 integers (high and low) and build it again when we call value_from_split_pointer, the Rust function.
    high: number | undefined;
    low: number | undefined;

    constructor(
        pointer: number | Long | null,
        high?: number | undefined,
        low?: number | undefined,
    ) {
        this.pointer = pointer;
        this.high = high;
        this.low = low;
    }
}

/** Represents the credentials for connecting to a server. */
export type RedisCredentials = {
    /**
     * The username that will be used for authenticating connections to the Valkey servers.
     * If not supplied, "default" will be used.
     */
    username?: string;
    /**
     * The password that will be used for authenticating connections to the Valkey servers.
     */
    password: string;
};

/** Represents the client's read from strategy. */
export type ReadFrom =
    /** Always get from primary, in order to get the freshest data.*/
    | "primary"
    /** Spread the requests between all replicas in a round robin manner.
        If no replica is available, route the requests to the primary.*/
    | "preferReplica";

/**
 * Configuration settings for creating a client. Shared settings for standalone and cluster clients.
 */
export type BaseClientConfiguration = {
    /**
     * DNS Addresses and ports of known nodes in the cluster.
     * If the server is in cluster mode the list can be partial, as the client will attempt to map out the cluster and find all nodes.
     * If the server is in standalone mode, only nodes whose addresses were provided will be used by the client.
     *
     * @example
     * ```typescript
     * configuration.addresses =
     * [
     *   { address: sample-address-0001.use1.cache.amazonaws.com, port:6378 },
     *   { address: sample-address-0002.use2.cache.amazonaws.com }
     *   { address: sample-address-0003.use2.cache.amazonaws.com, port:6380 }
     * ]
     * ```
     */
    addresses: {
        host: string;
        /**
         * If port isn't supplied, 6379 will be used
         */
        port?: number;
    }[];
    /**
     * True if communication with the cluster should use Transport Level Security.
     * Should match the TLS configuration of the server/cluster,
     * otherwise the connection attempt will fail.
     */
    useTLS?: boolean;
    /**
     * Credentials for authentication process.
     * If none are set, the client will not authenticate itself with the server.
     */
    credentials?: RedisCredentials;
    /**
     * The duration in milliseconds that the client should wait for a request to complete.
     * This duration encompasses sending the request, awaiting for a response from the server, and any required reconnections or retries.
     * If the specified timeout is exceeded for a pending request, it will result in a timeout error.
     * If not set, a default value will be used.
     * Value must be an integer.
     */
    requestTimeout?: number;
    /**
     * Represents the client's read from strategy.
     * If not set, `Primary` will be used.
     */
    readFrom?: ReadFrom;
    /**
     * Choose the Redis protocol to be used with the server.
     * If not set, `RESP3` will be used.
     */
    protocol?: ProtocolVersion;
    /**
     * Client name to be used for the client. Will be used with CLIENT SETNAME command during connection establishment.
     */
    clientName?: string;
    /**
     * Default decoder when decoder is not set per command.
     * If not set, 'Decoder.String' will be used.
     */
    defaultDecoder?: Decoder;
};

export type ScriptOptions = {
    /**
     * The keys that are used in the script.
     */
    keys?: GlideString[];
    /**
     * The arguments for the script.
     */
    args?: GlideString[];
};

function getRequestErrorClass(
    type: response.RequestErrorType | null | undefined,
): typeof RequestError {
    if (type === response.RequestErrorType.Disconnect) {
        return ConnectionError;
    }

    if (type === response.RequestErrorType.ExecAbort) {
        return ExecAbortError;
    }

    if (type === response.RequestErrorType.Timeout) {
        return TimeoutError;
    }

    if (type === response.RequestErrorType.Unspecified) {
        return RequestError;
    }

    return RequestError;
}

/**
 * @internal
 */
function toProtobufRoute(
    route: Routes | undefined,
): command_request.Routes | undefined {
    if (!route) {
        return undefined;
    }

    if (route === "allPrimaries") {
        return command_request.Routes.create({
            simpleRoutes: command_request.SimpleRoutes.AllPrimaries,
        });
    } else if (route === "allNodes") {
        return command_request.Routes.create({
            simpleRoutes: command_request.SimpleRoutes.AllNodes,
        });
    } else if (route === "randomNode") {
        return command_request.Routes.create({
            simpleRoutes: command_request.SimpleRoutes.Random,
        });
    } else if (route.type === "primarySlotKey") {
        return command_request.Routes.create({
            slotKeyRoute: command_request.SlotKeyRoute.create({
                slotType: command_request.SlotTypes.Primary,
                slotKey: route.key,
            }),
        });
    } else if (route.type === "replicaSlotKey") {
        return command_request.Routes.create({
            slotKeyRoute: command_request.SlotKeyRoute.create({
                slotType: command_request.SlotTypes.Replica,
                slotKey: route.key,
            }),
        });
    } else if (route.type === "primarySlotId") {
        return command_request.Routes.create({
            slotKeyRoute: command_request.SlotIdRoute.create({
                slotType: command_request.SlotTypes.Primary,
                slotId: route.id,
            }),
        });
    } else if (route.type === "replicaSlotId") {
        return command_request.Routes.create({
            slotKeyRoute: command_request.SlotIdRoute.create({
                slotType: command_request.SlotTypes.Replica,
                slotId: route.id,
            }),
        });
    } else if (route.type === "routeByAddress") {
        let port = route.port;
        let host = route.host;

        if (port === undefined) {
            const split = host.split(":");

            if (split.length !== 2) {
                throw new RequestError(
                    "No port provided, expected host to be formatted as `{hostname}:{port}`. Received " +
                        host,
                );
            }

            host = split[0];
            port = Number(split[1]);
        }

        return command_request.Routes.create({
            byAddressRoute: { host, port },
        });
    }
}

export type PubSubMsg = {
    message: string;
    channel: string;
    pattern?: string | null;
};

/**
 * @internal
 * A type to combine RouterOption and DecoderOption to be used for creating write promises for the command.
 * See - {@link DecoderOption} and {@link RouteOption}
 */
export type WritePromiseOptions = RouteOption & DecoderOption;

export class BaseClient {
    private socket: net.Socket;
    private readonly promiseCallbackFunctions: [
        PromiseFunction,
        ErrorFunction,
    ][] = [];
    private readonly availableCallbackSlots: number[] = [];
    private requestWriter = new BufferWriter();
    private writeInProgress = false;
    private remainingReadData: Uint8Array | undefined;
    private readonly requestTimeout: number; // Timeout in milliseconds
    private isClosed = false;
    protected defaultDecoder = Decoder.String;
    private readonly pubsubFutures: [PromiseFunction, ErrorFunction][] = [];
    private pendingPushNotification: response.Response[] = [];
    private config: BaseClientConfiguration | undefined;

    protected configurePubsub(
        options: GlideClusterClientConfiguration | GlideClientConfiguration,
        configuration: connection_request.IConnectionRequest,
    ) {
        if (options.pubsubSubscriptions) {
            if (options.protocol == ProtocolVersion.RESP2) {
                throw new ConfigurationError(
                    "PubSub subscriptions require RESP3 protocol, but RESP2 was configured.",
                );
            }

            const { context, callback } = options.pubsubSubscriptions;

            if (context && !callback) {
                throw new ConfigurationError(
                    "PubSub subscriptions with a context require a callback function to be configured.",
                );
            }

            configuration.pubsubSubscriptions =
                connection_request.PubSubSubscriptions.create({});

            for (const [channelType, channelsPatterns] of Object.entries(
                options.pubsubSubscriptions.channelsAndPatterns,
            )) {
                let entry =
                    configuration.pubsubSubscriptions!
                        .channelsOrPatternsByType![parseInt(channelType)];

                if (!entry) {
                    entry = connection_request.PubSubChannelsOrPatterns.create({
                        channelsOrPatterns: [],
                    });
                    configuration.pubsubSubscriptions!.channelsOrPatternsByType![
                        parseInt(channelType)
                    ] = entry;
                }

                for (const channelPattern of channelsPatterns) {
                    entry.channelsOrPatterns!.push(Buffer.from(channelPattern));
                }
            }
        }
    }
    private handleReadData(data: Buffer) {
        const buf = this.remainingReadData
            ? Buffer.concat([this.remainingReadData, data])
            : data;
        let lastPos = 0;
        const reader = Reader.create(buf);

        while (reader.pos < reader.len) {
            lastPos = reader.pos;
            let message = undefined;

            try {
                message = response.Response.decodeDelimited(reader);
            } catch (err) {
                if (err instanceof RangeError) {
                    // Partial response received, more data is required
                    this.remainingReadData = buf.slice(lastPos);
                    return;
                } else {
                    // Unhandled error
                    const err_message = `Failed to decode the response: ${err}`;
                    Logger.log("error", "connection", err_message);
                    this.close(err_message);
                    return;
                }
            }

            if (message.isPush) {
                this.processPush(message);
            } else {
                this.processResponse(message);
            }
        }

        this.remainingReadData = undefined;
    }

    processResponse(message: response.Response) {
        if (message.closingError != null) {
            this.close(message.closingError);
            return;
        }

        const [resolve, reject] =
            this.promiseCallbackFunctions[message.callbackIdx];
        this.availableCallbackSlots.push(message.callbackIdx);

        if (message.requestError != null) {
            const errorType = getRequestErrorClass(message.requestError.type);
            reject(new errorType(message.requestError.message ?? undefined));
        } else if (message.respPointer != null) {
            let pointer;

            if (typeof message.respPointer === "number") {
                // Response from type number
                pointer = new PointerResponse(message.respPointer);
            } else {
                // Response from type long
                pointer = new PointerResponse(
                    message.respPointer,
                    message.respPointer.high,
                    message.respPointer.low,
                );
            }

            resolve(pointer);
        } else if (message.constantResponse === response.ConstantResponse.OK) {
            resolve("OK");
        } else {
            resolve(null);
        }
    }

    processPush(response: response.Response) {
        if (response.closingError != null || !response.respPointer) {
            const errMsg = response.closingError
                ? response.closingError
                : "Client Error - push notification without resp_pointer";

            this.close(errMsg);
            return;
        }

        const [callback, context] = this.getPubsubCallbackAndContext(
            this.config!,
        );

        if (callback) {
            const pubsubMessage =
                this.notificationToPubSubMessageSafe(response);

            if (pubsubMessage) {
                callback(pubsubMessage, context);
            }
        } else {
            this.pendingPushNotification.push(response);
            this.completePubSubFuturesSafe();
        }
    }

    /**
     * @internal
     */
    protected constructor(
        socket: net.Socket,
        options?: BaseClientConfiguration,
    ) {
        // if logger has been initialized by the external-user on info level this log will be shown
        Logger.log("info", "Client lifetime", `construct client`);
        this.config = options;
        this.requestTimeout =
            options?.requestTimeout ?? DEFAULT_TIMEOUT_IN_MILLISECONDS;
        this.socket = socket;
        this.socket
            .on("data", (data) => this.handleReadData(data))
            .on("error", (err) => {
                console.error(`Server closed: ${err}`);
                this.close();
            });
        this.defaultDecoder = options?.defaultDecoder ?? Decoder.String;
    }

    private getCallbackIndex(): number {
        return (
            this.availableCallbackSlots.pop() ??
            this.promiseCallbackFunctions.length
        );
    }

    private writeBufferedRequestsToSocket() {
        this.writeInProgress = true;
        const requests = this.requestWriter.finish();
        this.requestWriter.reset();

        this.socket.write(requests, undefined, () => {
            if (this.requestWriter.len > 0) {
                this.writeBufferedRequestsToSocket();
            } else {
                this.writeInProgress = false;
            }
        });
    }

    /**
     * @internal
     */
    protected createWritePromise<T>(
        command:
            | command_request.Command
            | command_request.Command[]
            | command_request.ScriptInvocation,
        options: WritePromiseOptions = {},
    ): Promise<T> {
        const route = toProtobufRoute(options?.route);
        const stringDecoder: boolean =
            (options?.decoder ?? this.defaultDecoder) === Decoder.String;

        if (this.isClosed) {
            throw new ClosingError(
                "Unable to execute requests; the client is closed. Please create a new client.",
            );
        }

        return new Promise((resolve, reject) => {
            const callbackIndex = this.getCallbackIndex();
            this.promiseCallbackFunctions[callbackIndex] = [
                (resolveAns: T) => {
                    try {
                        if (resolveAns instanceof PointerResponse) {
                            if (typeof resolveAns === "number") {
                                resolveAns = valueFromSplitPointer(
                                    0,
                                    resolveAns,
                                    stringDecoder,
                                ) as T;
                            } else {
                                resolveAns = valueFromSplitPointer(
                                    resolveAns.high!,
                                    resolveAns.low!,
                                    stringDecoder,
                                ) as T;
                            }
                        }

                        resolve(resolveAns);
                    } catch (err) {
                        Logger.log(
                            "error",
                            "Decoder",
                            `Decoding error: '${err}'`,
                        );
                        reject(err);
                    }
                },
                reject,
            ];
            this.writeOrBufferCommandRequest(callbackIndex, command, route);
        });
    }

    private writeOrBufferCommandRequest(
        callbackIdx: number,
        command:
            | command_request.Command
            | command_request.Command[]
            | command_request.ScriptInvocation,
        route?: command_request.Routes,
    ) {
        const message = Array.isArray(command)
            ? command_request.CommandRequest.create({
                  callbackIdx,
                  transaction: command_request.Transaction.create({
                      commands: command,
                  }),
              })
            : command instanceof command_request.Command
              ? command_request.CommandRequest.create({
                    callbackIdx,
                    singleCommand: command,
                })
              : command_request.CommandRequest.create({
                    callbackIdx,
                    scriptInvocation: command,
                });
        message.route = route;

        this.writeOrBufferRequest(
            message,
            (message: command_request.CommandRequest, writer: Writer) => {
                command_request.CommandRequest.encodeDelimited(message, writer);
            },
        );
    }

    private writeOrBufferRequest<TRequest>(
        message: TRequest,
        encodeDelimited: (message: TRequest, writer: Writer) => void,
    ) {
        encodeDelimited(message, this.requestWriter);

        if (this.writeInProgress) {
            return;
        }

        this.writeBufferedRequestsToSocket();
    }

    // Define a common function to process the result of a transaction with set commands
    /**
     * @internal
     */
    protected processResultWithSetCommands(
        result: ReturnType[] | null,
        setCommandsIndexes: number[],
    ): ReturnType[] | null {
        if (result === null) {
            return null;
        }

        for (const index of setCommandsIndexes) {
            result[index] = new Set<ReturnType>(result[index] as ReturnType[]);
        }

        return result;
    }

    cancelPubSubFuturesWithExceptionSafe(exception: ConnectionError): void {
        while (this.pubsubFutures.length > 0) {
            const nextFuture = this.pubsubFutures.shift();

            if (nextFuture) {
                const [, reject] = nextFuture;
                reject(exception);
            }
        }
    }

    isPubsubConfigured(
        config: GlideClientConfiguration | GlideClusterClientConfiguration,
    ): boolean {
        return !!config.pubsubSubscriptions;
    }

    getPubsubCallbackAndContext(
        config: GlideClientConfiguration | GlideClusterClientConfiguration,
        /* eslint-disable-next-line @typescript-eslint/no-explicit-any */
    ): [((msg: PubSubMsg, context: any) => void) | null | undefined, any] {
        if (config.pubsubSubscriptions) {
            return [
                config.pubsubSubscriptions.callback,
                config.pubsubSubscriptions.context,
            ];
        }

        return [null, null];
    }

    public async getPubSubMessage(): Promise<PubSubMsg> {
        if (this.isClosed) {
            throw new ClosingError(
                "Unable to execute requests; the client is closed. Please create a new client.",
            );
        }

        if (!this.isPubsubConfigured(this.config!)) {
            throw new ConfigurationError(
                "The operation will never complete since there was no pubsbub subscriptions applied to the client.",
            );
        }

        if (this.getPubsubCallbackAndContext(this.config!)[0]) {
            throw new ConfigurationError(
                "The operation will never complete since messages will be passed to the configured callback.",
            );
        }

        return new Promise((resolve, reject) => {
            this.pubsubFutures.push([resolve, reject]);
            this.completePubSubFuturesSafe();
        });
    }

    public tryGetPubSubMessage(decoder?: Decoder): PubSubMsg | null {
        if (this.isClosed) {
            throw new ClosingError(
                "Unable to execute requests; the client is closed. Please create a new client.",
            );
        }

        if (!this.isPubsubConfigured(this.config!)) {
            throw new ConfigurationError(
                "The operation will never complete since there was no pubsbub subscriptions applied to the client.",
            );
        }

        if (this.getPubsubCallbackAndContext(this.config!)[0]) {
            throw new ConfigurationError(
                "The operation will never complete since messages will be passed to the configured callback.",
            );
        }

        let msg: PubSubMsg | null = null;
        this.completePubSubFuturesSafe();

        while (this.pendingPushNotification.length > 0 && !msg) {
            const pushNotification = this.pendingPushNotification.shift()!;
            msg = this.notificationToPubSubMessageSafe(
                pushNotification,
                decoder,
            );
        }

        return msg;
    }
    notificationToPubSubMessageSafe(
        pushNotification: response.Response,
        decoder?: Decoder,
    ): PubSubMsg | null {
        let msg: PubSubMsg | null = null;
        const responsePointer = pushNotification.respPointer;
        let nextPushNotificationValue: Record<string, unknown> = {};

        if (responsePointer) {
            if (typeof responsePointer !== "number") {
                nextPushNotificationValue = valueFromSplitPointer(
                    responsePointer.high,
                    responsePointer.low,
                    decoder === Decoder.String,
                ) as Record<string, unknown>;
            } else {
                nextPushNotificationValue = valueFromSplitPointer(
                    0,
                    responsePointer,
                    decoder === Decoder.String,
                ) as Record<string, unknown>;
            }

            const messageKind = nextPushNotificationValue["kind"];

            if (messageKind === "Disconnect") {
                Logger.log(
                    "warn",
                    "disconnect notification",
                    "Transport disconnected, messages might be lost",
                );
            } else if (
                messageKind === "Message" ||
                messageKind === "PMessage" ||
                messageKind === "SMessage"
            ) {
                const values = nextPushNotificationValue["values"] as string[];

                if (messageKind === "PMessage") {
                    msg = {
                        message: values[2],
                        channel: values[1],
                        pattern: values[0],
                    };
                } else {
                    msg = {
                        message: values[1],
                        channel: values[0],
                        pattern: null,
                    };
                }
            } else if (
                messageKind === "PSubscribe" ||
                messageKind === "Subscribe" ||
                messageKind === "SSubscribe" ||
                messageKind === "Unsubscribe" ||
                messageKind === "SUnsubscribe" ||
                messageKind === "PUnsubscribe"
            ) {
                // pass
            } else {
                Logger.log(
                    "error",
                    "unknown notification",
                    `Unknown notification: '${messageKind}'`,
                );
            }
        }

        return msg;
    }
    completePubSubFuturesSafe() {
        while (
            this.pendingPushNotification.length > 0 &&
            this.pubsubFutures.length > 0
        ) {
            const nextPushNotification = this.pendingPushNotification.shift()!;
            const pubsubMessage =
                this.notificationToPubSubMessageSafe(nextPushNotification);

            if (pubsubMessage) {
                const [resolve] = this.pubsubFutures.shift()!;
                resolve(pubsubMessage);
            }
        }
    }

    /** Get the value associated with the given key, or null if no such value exists.
     *
     * @see {@link https://valkey.io/commands/get/|valkey.io} for details.
     *
     * @param key - The key to retrieve from the database.
     * @param options - (Optional) See {@link DecoderOption}.
     * @returns If `key` exists, returns the value of `key`. Otherwise, return null.
     *
     * @example
     * ```typescript
     * // Example usage of get method to retrieve the value of a key
     * const result = await client.get("key");
     * console.log(result); // Output: 'value'
     * // Example usage of get method to retrieve the value of a key with Bytes decoder
     * const result = await client.get("key", Decoder.Bytes);
     * console.log(result); // Output: {"data": [118, 97, 108, 117, 101], "type": "Buffer"}
     * ```
     */
    public async get(
        key: GlideString,
        options?: DecoderOption,
    ): Promise<GlideString | null> {
        return this.createWritePromise(createGet(key), options);
    }

    /**
     * Get the value of `key` and optionally set its expiration. `GETEX` is similar to {@link get}.
     *
     * @see {@link https://valkey.io/commands/getex/|valkey.op} for more details.
     * @remarks Since Valkey version 6.2.0.
     *
     * @param key - The key to retrieve from the database.
     * @param options - (Optional) Additional Parameters:
     * - (Optional) `expiry`: expiriation to the given key:
     * `"persist"` will retain the time to live associated with the key. Equivalent to `PERSIST` in the VALKEY API.
     * Otherwise, a {@link TimeUnit} and duration of the expire time should be specified.
     * - (Optional) `decoder`: see {@link DecoderOption}.
     * @returns If `key` exists, returns the value of `key` as a `string`. Otherwise, return `null`.
     *
     * @example
     * ```typescript
     * const result = await client.getex("key", {expiry: { type: TimeUnit.Seconds, count: 5 }});
     * console.log(result); // Output: 'value'
     * ```
     */
    public async getex(
        key: GlideString,
        options?: {
            expiry: "persist" | { type: TimeUnit; duration: number };
        } & DecoderOption,
    ): Promise<GlideString | null> {
        return this.createWritePromise(
            createGetEx(key, options?.expiry),
            options,
        );
    }

    /**
     * Gets a string value associated with the given `key`and deletes the key.
     *
     * @see {@link https://valkey.io/commands/getdel/|valkey.io} for details.
     *
     * @param key - The key to retrieve from the database.
     * @param options - (Optional) See {@link DecoderOption}.
     * @returns If `key` exists, returns the `value` of `key`. Otherwise, return `null`.
     *
     * @example
     * ```typescript
     * const result = client.getdel("key");
     * console.log(result); // Output: 'value'
     *
     * const value = client.getdel("key");  // value is null
     * ```
     */
    public async getdel(
        key: GlideString,
        options?: DecoderOption,
    ): Promise<GlideString | null> {
        return this.createWritePromise(createGetDel(key), options);
    }

    /**
     * Returns the substring of the string value stored at `key`, determined by the byte offsets
     * `start` and `end` (both are inclusive). Negative offsets can be used in order to provide
     * an offset starting from the end of the string. So `-1` means the last character, `-2` the
     * penultimate and so forth. If `key` does not exist, an empty string is returned. If `start`
     * or `end` are out of range, returns the substring within the valid range of the string.
     *
     * @see {@link https://valkey.io/commands/getrange/|valkey.io} for details.
     *
     * @param key - The key of the string.
     * @param start - The starting byte offset.
     * @param end - The ending byte offset.
     * @param options - (Optional) See {@link DecoderOption}.
     * @returns A substring extracted from the value stored at `key`.
     *
     * @example
     * ```typescript
     * await client.set("mykey", "This is a string")
     * let result = await client.getrange("mykey", 0, 3)
     * console.log(result); // Output: "This"
     * result = await client.getrange("mykey", -3, -1)
     * console.log(result); // Output: "ing" - extracted last 3 characters of a string
     * result = await client.getrange("mykey", 0, 100)
     * console.log(result); // Output: "This is a string"
     * result = await client.getrange("mykey", 5, 6)
     * console.log(result); // Output: ""
     * ```
     */
    public async getrange(
        key: GlideString,
        start: number,
        end: number,
        options?: DecoderOption,
    ): Promise<GlideString | null> {
        return this.createWritePromise(
            createGetRange(key, start, end),
            options,
        );
    }

    /** Set the given key with the given value. Return value is dependent on the passed options.
     *
     * @see {@link https://valkey.io/commands/set/|valkey.io} for details.
     *
     * @param key - The key to store.
     * @param value - The value to store with the given key.
     * @param options - (Optional) See {@link SetOptions} and {@link DecoderOption}.
     * @returns - If the value is successfully set, return OK.
     * If value isn't set because of `onlyIfExists` or `onlyIfDoesNotExist` conditions, return null.
     * If `returnOldValue` is set, return the old value as a string.
     *
     * @example
     * ```typescript
     * // Example usage of set method to set a key-value pair
     * const result = await client.set("my_key", "my_value");
     * console.log(result); // Output: 'OK'
     *
     * // Example usage of set method with conditional options and expiration
     * const result2 = await client.set("key", "new_value", {conditionalSet: "onlyIfExists", expiry: { type: TimeUnit.Seconds, count: 5 }});
     * console.log(result2); // Output: 'OK' - Set "new_value" to "key" only if "key" already exists, and set the key expiration to 5 seconds.
     *
     * // Example usage of set method with conditional options and returning old value
     * const result3 = await client.set("key", "value", {conditionalSet: "onlyIfDoesNotExist", returnOldValue: true});
     * console.log(result3); // Output: 'new_value' - Returns the old value of "key".
     *
     * // Example usage of get method to retrieve the value of a key
     * const result4 = await client.get("key");
     * console.log(result4); // Output: 'new_value' - Value wasn't modified back to being "value" because of "NX" flag.
     * ```
     */
    public async set(
        key: GlideString,
        value: GlideString,
        options?: SetOptions & DecoderOption,
    ): Promise<"OK" | GlideString | null> {
        return this.createWritePromise(createSet(key, value, options), options);
    }

    /**
     * Removes the specified keys. A key is ignored if it does not exist.
     *
     * @see {@link https://valkey.io/commands/del/|valkey.io} for details.
     *
     * @param keys - The keys we wanted to remove.
     * @returns The number of keys that were removed.
     *
     * @example
     * ```typescript
     * // Example usage of del method to delete an existing key
     * await client.set("my_key", "my_value");
     * const result = await client.del(["my_key"]);
     * console.log(result); // Output: 1
     * ```
     *
     * @example
     * ```typescript
     * // Example usage of del method for a non-existing key
     * const result = await client.del(["non_existing_key"]);
     * console.log(result); // Output: 0
     * ```
     */
    public async del(keys: GlideString[]): Promise<number> {
        return this.createWritePromise(createDel(keys));
    }

    /**
     * Serialize the value stored at `key` in a Valkey-specific format and return it to the user.
     *
     * @see {@link https://valkey.io/commands/dump/|valkey.io} for details.
     *
     * @param key - The `key` to serialize.
     * @returns The serialized value of the data stored at `key`. If `key` does not exist, `null` will be returned.
     *
     * @example
     * ```typescript
     * let result = await client.dump("myKey");
     * console.log(result); // Output: the serialized value of "myKey"
     * ```
     *
     * @example
     * ```typescript
     * result = await client.dump("nonExistingKey");
     * console.log(result); // Output: `null`
     * ```
     */
    public async dump(key: GlideString): Promise<Buffer | null> {
        return this.createWritePromise(createDump(key), {
            decoder: Decoder.Bytes,
        });
    }

    /**
     * Create a `key` associated with a `value` that is obtained by deserializing the provided
     * serialized `value` (obtained via {@link dump}).
     *
     * @see {@link https://valkey.io/commands/restore/|valkey.io} for details.
     * @remarks `options.idletime` and `options.frequency` modifiers cannot be set at the same time.
     *
     * @param key - The `key` to create.
     * @param ttl - The expiry time (in milliseconds). If `0`, the `key` will persist.
     * @param value - The serialized value to deserialize and assign to `key`.
     * @param options - (Optional) Restore options {@link RestoreOptions}.
     * @returns Return "OK" if the `key` was successfully restored with a `value`.
     *
     * @example
     * ```typescript
     * const result = await client.restore("myKey", 0, value);
     * console.log(result); // Output: "OK"
     * ```
     *
     * @example
     * ```typescript
     * const result = await client.restore("myKey", 1000, value, {replace: true, absttl: true});
     * console.log(result); // Output: "OK"
     * ```
     *
     * @example
     * ```typescript
     * const result = await client.restore("myKey", 0, value, {replace: true, idletime: 10});
     * console.log(result); // Output: "OK"
     * ```
     *
     * @example
     * ```typescript
     * const result = await client.restore("myKey", 0, value, {replace: true, frequency: 10});
     * console.log(result); // Output: "OK"
     * ```
     */
    public async restore(
        key: GlideString,
        ttl: number,
        value: Buffer,
        options?: RestoreOptions,
    ): Promise<"OK"> {
        return this.createWritePromise(
            createRestore(key, ttl, value, options),
            { decoder: Decoder.String },
        );
    }

    /** Retrieve the values of multiple keys.
     *
     * @see {@link https://valkey.io/commands/mget/|valkey.io} for details.
     * @remarks When in cluster mode, the command may route to multiple nodes when `keys` map to different hash slots.
     *
     * @param keys - A list of keys to retrieve values for.
     * @param options - (Optional) See {@link DecoderOption}.
     * @returns A list of values corresponding to the provided keys. If a key is not found,
     * its corresponding value in the list will be null.
     *
     * @example
     * ```typescript
     * // Example usage of mget method to retrieve values of multiple keys
     * await client.set("key1", "value1");
     * await client.set("key2", "value2");
     * const result = await client.mget(["key1", "key2"]);
     * console.log(result); // Output: ['value1', 'value2']
     * ```
     */
    public async mget(
        keys: GlideString[],
        options?: DecoderOption,
    ): Promise<(GlideString | null)[]> {
        return this.createWritePromise(createMGet(keys), options);
    }

    /** Set multiple keys to multiple values in a single operation.
     *
     * @see {@link https://valkey.io/commands/mset/|valkey.io} for details.
     * @remarks When in cluster mode, the command may route to multiple nodes when keys in `keyValueMap` map to different hash slots.
     *
     * @param keysAndValues - A list of key-value pairs to set.
     * @returns always "OK".
     *
     * @example
     * ```typescript
     * // Example usage of mset method to set values for multiple keys
     * const result = await client.mset({"key1": "value1", "key2": "value2"});
     * console.log(result); // Output: 'OK'
     * ```
     *
     * @example
     * ```typescript
     * // Example usage of mset method to set values for multiple keys (GlideRecords allow binary data in the key)
     * const result = await client.mset([{key: "key1", value: "value1"}, {key: "key2", value: "value2"}]);
     * console.log(result); // Output: 'OK'
     * ```
     */
    public async mset(
        keysAndValues: Record<string, GlideString> | GlideRecord<GlideString>,
    ): Promise<"OK"> {
        return this.createWritePromise(
            createMSet(convertGlideRecord(keysAndValues)),
        );
    }

    /**
     * Sets multiple keys to values if the key does not exist. The operation is atomic, and if one or
     * more keys already exist, the entire operation fails.
     *
     * @see {@link https://valkey.io/commands/msetnx/|valkey.io} for more details.
     * @remarks When in cluster mode, all keys in `keyValueMap` must map to the same hash slot.
     *
     * @param keysAndValues  - A list of key-value pairs to set.
     * @returns `true` if all keys were set. `false` if no key was set.
     *
     * @example
     * ```typescript
     * const result1 = await client.msetnx({"key1": "value1", "key2": "value2"});
     * console.log(result1); // Output: `true`
     *
     * const result2 = await client.msetnx({"key2": "value4", "key3": "value5"});
     * console.log(result2); // Output: `false`
     * ```
     */
    public async msetnx(
        keysAndValues: Record<string, GlideString> | GlideRecord<GlideString>,
    ): Promise<boolean> {
        return this.createWritePromise(
            createMSetNX(convertGlideRecord(keysAndValues)),
        );
    }

    /** Increments the number stored at `key` by one. If `key` does not exist, it is set to 0 before performing the operation.
     *
     * @see {@link https://valkey.io/commands/incr/|valkey.io} for details.
     *
     * @param key - The key to increment its value.
     * @returns the value of `key` after the increment.
     *
     * @example
     * ```typescript
     * // Example usage of incr method to increment the value of a key
     * await client.set("my_counter", "10");
     * const result = await client.incr("my_counter");
     * console.log(result); // Output: 11
     * ```
     */
    public async incr(key: GlideString): Promise<number> {
        return this.createWritePromise(createIncr(key));
    }

    /** Increments the number stored at `key` by `amount`. If `key` does not exist, it is set to 0 before performing the operation.
     *
     * @see {@link https://valkey.io/commands/incrby/|valkey.io} for details.
     *
     * @param key - The key to increment its value.
     * @param amount - The amount to increment.
     * @returns the value of `key` after the increment.
     *
     * @example
     * ```typescript
     * // Example usage of incrBy method to increment the value of a key by a specified amount
     * await client.set("my_counter", "10");
     * const result = await client.incrBy("my_counter", 5);
     * console.log(result); // Output: 15
     * ```
     */
    public async incrBy(key: GlideString, amount: number): Promise<number> {
        return this.createWritePromise(createIncrBy(key, amount));
    }

    /** Increment the string representing a floating point number stored at `key` by `amount`.
     * By using a negative increment value, the result is that the value stored at `key` is decremented.
     * If `key` does not exist, it is set to 0 before performing the operation.
     *
     * @see {@link https://valkey.io/commands/incrbyfloat/|valkey.io} for details.
     *
     * @param key - The key to increment its value.
     * @param amount - The amount to increment.
     * @returns the value of `key` after the increment.
     *
     * @example
     * ```typescript
     * // Example usage of incrByFloat method to increment the value of a floating point key by a specified amount
     * await client.set("my_float_counter", "10.5");
     * const result = await client.incrByFloat("my_float_counter", 2.5);
     * console.log(result); // Output: 13.0
     * ```
     */
    public async incrByFloat(
        key: GlideString,
        amount: number,
    ): Promise<number> {
        return this.createWritePromise(createIncrByFloat(key, amount));
    }

    /** Decrements the number stored at `key` by one. If `key` does not exist, it is set to 0 before performing the operation.
     *
     * @see {@link https://valkey.io/commands/decr/|valkey.io} for details.
     *
     * @param key - The key to decrement its value.
     * @returns the value of `key` after the decrement.
     *
     * @example
     * ```typescript
     * // Example usage of decr method to decrement the value of a key by 1
     * await client.set("my_counter", "10");
     * const result = await client.decr("my_counter");
     * console.log(result); // Output: 9
     * ```
     */
    public async decr(key: GlideString): Promise<number> {
        return this.createWritePromise(createDecr(key));
    }

    /** Decrements the number stored at `key` by `amount`. If `key` does not exist, it is set to 0 before performing the operation.
     *
     * @see {@link https://valkey.io/commands/decrby/|valkey.io} for details.
     *
     * @param key - The key to decrement its value.
     * @param amount - The amount to decrement.
     * @returns the value of `key` after the decrement.
     *
     * @example
     * ```typescript
     * // Example usage of decrby method to decrement the value of a key by a specified amount
     * await client.set("my_counter", "10");
     * const result = await client.decrby("my_counter", 5);
     * console.log(result); // Output: 5
     * ```
     */
    public async decrBy(key: GlideString, amount: number): Promise<number> {
        return this.createWritePromise(createDecrBy(key, amount));
    }

    /**
     * Perform a bitwise operation between multiple keys (containing string values) and store the result in the
     * `destination`.
     *
     * @see {@link https://valkey.io/commands/bitop/|valkey.io} for more details.
     * @remarks When in cluster mode, `destination` and all `keys` must map to the same hash slot.
     *
     * @param operation - The bitwise operation to perform.
     * @param destination - The key that will store the resulting string.
     * @param keys - The list of keys to perform the bitwise operation on.
     * @returns The size of the string stored in `destination`.
     *
     * @example
     * ```typescript
     * await client.set("key1", "A"); // "A" has binary value 01000001
     * await client.set("key2", "B"); // "B" has binary value 01000010
     * const result1 = await client.bitop(BitwiseOperation.AND, "destination", ["key1", "key2"]);
     * console.log(result1); // Output: 1 - The size of the resulting string stored in "destination" is 1.
     *
     * const result2 = await client.get("destination");
     * console.log(result2); // Output: "@" - "@" has binary value 01000000
     * ```
     */
    public async bitop(
        operation: BitwiseOperation,
        destination: GlideString,
        keys: GlideString[],
    ): Promise<number> {
        return this.createWritePromise(
            createBitOp(operation, destination, keys),
        );
    }

    /**
     * Returns the bit value at `offset` in the string value stored at `key`. `offset` must be greater than or equal
     * to zero.
     *
     * @see {@link https://valkey.io/commands/getbit/|valkey.io} for more details.
     *
     * @param key - The key of the string.
     * @param offset - The index of the bit to return.
     * @returns The bit at the given `offset` of the string. Returns `0` if the key is empty or if the `offset` exceeds
     * the length of the string.
     *
     * @example
     * ```typescript
     * const result = await client.getbit("key", 1);
     * console.log(result); // Output: 1 - The second bit of the string stored at "key" is set to 1.
     * ```
     */
    public async getbit(key: GlideString, offset: number): Promise<number> {
        return this.createWritePromise(createGetBit(key, offset));
    }

    /**
     * Sets or clears the bit at `offset` in the string value stored at `key`. The `offset` is a zero-based index, with
     * `0` being the first element of the list, `1` being the next element, and so on. The `offset` must be less than
     * `2^32` and greater than or equal to `0`. If a key is non-existent then the bit at `offset` is set to `value` and
     * the preceding bits are set to `0`.
     *
     * @see {@link https://valkey.io/commands/setbit/|valkey.io} for more details.
     *
     * @param key - The key of the string.
     * @param offset - The index of the bit to be set.
     * @param value - The bit value to set at `offset`. The value must be `0` or `1`.
     * @returns The bit value that was previously stored at `offset`.
     *
     * @example
     * ```typescript
     * const result = await client.setbit("key", 1, 1);
     * console.log(result); // Output: 0 - The second bit value was 0 before setting to 1.
     * ```
     */
    public async setbit(
        key: GlideString,
        offset: number,
        value: number,
    ): Promise<number> {
        return this.createWritePromise(createSetBit(key, offset, value));
    }

    /**
     * Returns the position of the first bit matching the given `bit` value. The optional starting offset
     * `start` is a zero-based index, with `0` being the first byte of the list, `1` being the next byte and so on.
     * The offset can also be a negative number indicating an offset starting at the end of the list, with `-1` being
     * the last byte of the list, `-2` being the penultimate, and so on.
     *
     * @see {@link https://valkey.io/commands/bitpos/|valkey.io} for more details.
     *
     * @param key - The key of the string.
     * @param bit - The bit value to match. Must be `0` or `1`.
     * @param start - (Optional) The starting offset. If not supplied, the search will start at the beginning of the string.
     * @returns The position of the first occurrence of `bit` in the binary value of the string held at `key`.
     *      If `start` was provided, the search begins at the offset indicated by `start`.
     *
     * @example
     * ```typescript
     * await client.set("key1", "A1");  // "A1" has binary value 01000001 00110001
     * const result1 = await client.bitpos("key1", 1);
     * console.log(result1); // Output: 1 - The first occurrence of bit value 1 in the string stored at "key1" is at the second position.
     *
     * const result2 = await client.bitpos("key1", 1, -1);
     * console.log(result2); // Output: 10 - The first occurrence of bit value 1, starting at the last byte in the string stored at "key1", is at the eleventh position.
     * ```
     */
    public async bitpos(
        key: GlideString,
        bit: number,
        start?: number,
    ): Promise<number> {
        return this.createWritePromise(createBitPos(key, bit, start));
    }

    /**
     * Returns the position of the first bit matching the given `bit` value. The offsets are zero-based indexes, with
     * `0` being the first element of the list, `1` being the next, and so on. These offsets can also be negative
     * numbers indicating offsets starting at the end of the list, with `-1` being the last element of the list, `-2`
     * being the penultimate, and so on.
     *
     * If you are using Valkey 7.0.0 or above, the optional `indexType` can also be provided to specify whether the
     * `start` and `end` offsets specify BIT or BYTE offsets. If `indexType` is not provided, BYTE offsets
     * are assumed. If BIT is specified, `start=0` and `end=2` means to look at the first three bits. If BYTE is
     * specified, `start=0` and `end=2` means to look at the first three bytes.
     *
     * @see {@link https://valkey.io/commands/bitpos/|valkey.io} for more details.
     *
     * @param key - The key of the string.
     * @param bit - The bit value to match. Must be `0` or `1`.
     * @param start - The starting offset.
     * @param end - The ending offset.
     * @param indexType - (Optional) The index offset type. This option can only be specified if you are using Valkey
     *      version 7.0.0 or above. Could be either {@link BitmapIndexType.BYTE} or {@link BitmapIndexType.BIT}. If no
     *      index type is provided, the indexes will be assumed to be byte indexes.
     * @returns The position of the first occurrence from the `start` to the `end` offsets of the `bit` in the binary
     *      value of the string held at `key`.
     *
     * @example
     * ```typescript
     * await client.set("key1", "A12");  // "A12" has binary value 01000001 00110001 00110010
     * const result1 = await client.bitposInterval("key1", 1, 1, -1);
     * console.log(result1); // Output: 10 - The first occurrence of bit value 1 in the second byte to the last byte of the string stored at "key1" is at the eleventh position.
     *
     * const result2 = await client.bitposInterval("key1", 1, 2, 9, BitmapIndexType.BIT);
     * console.log(result2); // Output: 7 - The first occurrence of bit value 1 in the third to tenth bits of the string stored at "key1" is at the eighth position.
     * ```
     */
    public async bitposInterval(
        key: GlideString,
        bit: number,
        start: number,
        end: number,
        indexType?: BitmapIndexType,
    ): Promise<number> {
        return this.createWritePromise(
            createBitPos(key, bit, start, end, indexType),
        );
    }

    /**
     * Reads or modifies the array of bits representing the string that is held at `key` based on the specified
     * `subcommands`.
     *
     * @see {@link https://valkey.io/commands/bitfield/|valkey.io} for more details.
     *
     * @param key - The key of the string.
     * @param subcommands - The subcommands to be performed on the binary value of the string at `key`, which could be
     *      any of the following:
     *
     * - {@link BitFieldGet}
     * - {@link BitFieldSet}
     * - {@link BitFieldIncrBy}
     * - {@link BitFieldOverflow}
     *
     * @returns An array of results from the executed subcommands:
     *
     * - {@link BitFieldGet} returns the value in {@link BitOffset} or {@link BitOffsetMultiplier}.
     * - {@link BitFieldSet} returns the old value in {@link BitOffset} or {@link BitOffsetMultiplier}.
     * - {@link BitFieldIncrBy} returns the new value in {@link BitOffset} or {@link BitOffsetMultiplier}.
     * - {@link BitFieldOverflow} determines the behavior of the {@link BitFieldSet} and {@link BitFieldIncrBy}
     *   subcommands when an overflow or underflow occurs. {@link BitFieldOverflow} does not return a value and
     *   does not contribute a value to the array response.
     *
     * @example
     * ```typescript
     * await client.set("key", "A");  // "A" has binary value 01000001
     * const result = await client.bitfield("key", [new BitFieldSet(new UnsignedEncoding(2), new BitOffset(1), 3), new BitFieldGet(new UnsignedEncoding(2), new BitOffset(1))]);
     * console.log(result); // Output: [2, 3] - The old value at offset 1 with an unsigned encoding of 2 was 2. The new value at offset 1 with an unsigned encoding of 2 is 3.
     * ```
     */
    public async bitfield(
        key: GlideString,
        subcommands: BitFieldSubCommands[],
    ): Promise<(number | null)[]> {
        return this.createWritePromise(createBitField(key, subcommands));
    }

    /**
     * Reads the array of bits representing the string that is held at `key` based on the specified `subcommands`.
     *
     * @see {@link https://valkey.io/commands/bitfield_ro/|valkey.io} for more details.
     * @remarks Since Valkey version 6.0.0.
     *
     * @param key - The key of the string.
     * @param subcommands - The {@link BitFieldGet} subcommands to be performed.
     * @returns An array of results from the {@link BitFieldGet} subcommands.
     *
     * @example
     * ```typescript
     * await client.set("key", "A");  // "A" has binary value 01000001
     * const result = await client.bitfieldReadOnly("key", [new BitFieldGet(new UnsignedEncoding(2), new BitOffset(1))]);
     * console.log(result); // Output: [2] - The value at offset 1 with an unsigned encoding of 2 is 2.
     * ```
     */
    public async bitfieldReadOnly(
        key: GlideString,
        subcommands: BitFieldGet[],
    ): Promise<number[]> {
        return this.createWritePromise(createBitField(key, subcommands, true));
    }

    /** Retrieve the value associated with `field` in the hash stored at `key`.
     *
     * @see {@link https://valkey.io/commands/hget/|valkey.io} for details.
     *
     * @param key - The key of the hash.
     * @param field - The field in the hash stored at `key` to retrieve from the database.
     * @param options - (Optional) See {@link DecoderOption}.
     * @returns the value associated with `field`, or null when `field` is not present in the hash or `key` does not exist.
     *
     * @example
     * ```typescript
     * // Example usage of the hget method on an-existing field
     * await client.hset("my_hash", {"field": "value"});
     * const result = await client.hget("my_hash", "field");
     * console.log(result); // Output: "value"
     * ```
     *
     * @example
     * ```typescript
     * // Example usage of the hget method on a non-existing field
     * const result = await client.hget("my_hash", "nonexistent_field");
     * console.log(result); // Output: null
     * ```
     */
    public async hget(
        key: GlideString,
        field: GlideString,
        options?: DecoderOption,
    ): Promise<GlideString | null> {
        return this.createWritePromise(createHGet(key, field), options);
    }

    /** Sets the specified fields to their respective values in the hash stored at `key`.
     *
     * @see {@link https://valkey.io/commands/hset/|valkey.io} for details.
     *
     * @param key - The key of the hash.
     * @param fieldsAndValues - A list of field names and their values.
     * @returns The number of fields that were added.
     *
     * @example
     * ```typescript
     * // Example usage of the hset method using HashDataType as input type
     * const result = await client.hset("my_hash", [{"field": "field1", "value": "value1"}, {"field": "field2", "value": "value2"}]);
     * console.log(result); // Output: 2 - Indicates that 2 fields were successfully set in the hash "my_hash".
     *
     * // Example usage of the hset method using Record<string, GlideString> as input
     * const result = await client.hset("my_hash", {"field1": "value", "field2": "value2"});
     * console.log(result); // Output: 2 - Indicates that 2 fields were successfully set in the hash "my_hash".
     * ```
     */
    public async hset(
        key: GlideString,
        fieldsAndValues: HashDataType | Record<string, GlideString>,
    ): Promise<number> {
        return this.createWritePromise(
            createHSet(key, convertHashDataType(fieldsAndValues)),
        );
    }

    /**
     * Returns all field names in the hash stored at `key`.
     *
     * @see {@link https://valkey.io/commands/hkeys/|valkey.io} for details.
     *
     * @param key - The key of the hash.
     * @param options - (Optional) See {@link DecoderOption}.
     * @returns A list of field names for the hash, or an empty list when the key does not exist.
     *
     * @example
     * ```typescript
     * // Example usage of the hkeys method:
     * await client.hset("my_hash", {"field1": "value1", "field2": "value2", "field3": "value3"});
     * const result = await client.hkeys("my_hash");
     * console.log(result); // Output: ["field1", "field2", "field3"]  - Returns all the field names stored in the hash "my_hash".
     * ```
     */

    public async hkeys(
        key: GlideString,
        options?: DecoderOption,
    ): Promise<GlideString[]> {
        return this.createWritePromise(createHKeys(key), options);
    }

    /** Sets `field` in the hash stored at `key` to `value`, only if `field` does not yet exist.
     * If `key` does not exist, a new key holding a hash is created.
     * If `field` already exists, this operation has no effect.
     *
     * @see {@link https://valkey.io/commands/hsetnx/|valkey.io} for more details.
     *
     * @param key - The key of the hash.
     * @param field - The field to set the value for.
     * @param value - The value to set.
     * @returns `true` if the field was set, `false` if the field already existed and was not set.
     *
     * @example
     * ```typescript
     * // Example usage of the hsetnx method
     * const result = await client.hsetnx("my_hash", "field", "value");
     * console.log(result); // Output: true - Indicates that the field "field" was set successfully in the hash "my_hash".
     * ```
     *
     * @example
     * ```typescript
     * // Example usage of the hsetnx method on a field that already exists
     * const result = await client.hsetnx("my_hash", "field", "new_value");
     * console.log(result); // Output: false - Indicates that the field "field" already existed in the hash "my_hash" and was not set again.
     * ```
     */
    public async hsetnx(
        key: GlideString,
        field: GlideString,
        value: GlideString,
    ): Promise<boolean> {
        return this.createWritePromise(createHSetNX(key, field, value));
    }

    /** Removes the specified fields from the hash stored at `key`.
     * Specified fields that do not exist within this hash are ignored.
     *
     * @see {@link https://valkey.io/commands/hdel/|valkey.io} for details.
     *
     * @param key - The key of the hash.
     * @param fields - The fields to remove from the hash stored at `key`.
     * @returns the number of fields that were removed from the hash, not including specified but non existing fields.
     * If `key` does not exist, it is treated as an empty hash and it returns 0.
     *
     * @example
     * ```typescript
     * // Example usage of the hdel method
     * const result = await client.hdel("my_hash", ["field1", "field2"]);
     * console.log(result); // Output: 2 - Indicates that two fields were successfully removed from the hash.
     * ```
     */
    public async hdel(
        key: GlideString,
        fields: GlideString[],
    ): Promise<number> {
        return this.createWritePromise(createHDel(key, fields));
    }

    /** Returns the values associated with the specified fields in the hash stored at `key`.
     *
     * @see {@link https://valkey.io/commands/hmget/|valkey.io} for details.
     *
     * @param key - The key of the hash.
     * @param fields - The fields in the hash stored at `key` to retrieve from the database.
     * @param options - (Optional) See {@link DecoderOption}.
     * @returns a list of values associated with the given fields, in the same order as they are requested.
     * For every field that does not exist in the hash, a null value is returned.
     * If `key` does not exist, it is treated as an empty hash and it returns a list of null values.
     *
     * @example
     * ```typescript
     * // Example usage of the hmget method
     * const result = await client.hmget("my_hash", ["field1", "field2"]);
     * console.log(result); // Output: ["value1", "value2"] - A list of values associated with the specified fields.
     * ```
     */
    public async hmget(
        key: GlideString,
        fields: GlideString[],
        options?: DecoderOption,
    ): Promise<(GlideString | null)[]> {
        return this.createWritePromise(createHMGet(key, fields), options);
    }

    /** Returns if `field` is an existing field in the hash stored at `key`.
     *
     * @see {@link https://valkey.io/commands/hexists/|valkey.io} for details.
     *
     * @param key - The key of the hash.
     * @param field - The field to check in the hash stored at `key`.
     * @returns `true` the hash contains `field`. If the hash does not contain `field`, or if `key` does not exist, it returns `false`.
     *
     * @example
     * ```typescript
     * // Example usage of the hexists method with existing field
     * const result = await client.hexists("my_hash", "field1");
     * console.log(result); // Output: true
     * ```
     *
     * @example
     * ```typescript
     * // Example usage of the hexists method with non-existing field
     * const result = await client.hexists("my_hash", "nonexistent_field");
     * console.log(result); // Output: false
     * ```
     */
    public async hexists(
        key: GlideString,
        field: GlideString,
    ): Promise<boolean> {
        return this.createWritePromise(createHExists(key, field));
    }

    /** Returns all fields and values of the hash stored at `key`.
     *
     * @see {@link https://valkey.io/commands/hgetall/|valkey.io} for details.
     *
     * @param key - The key of the hash.
     * @returns a list of fields and their values stored in the hash. Every field name in the list is followed by its value.
     * If `key` does not exist, it returns an empty list.
     *
     * @example
     * ```typescript
     * // Example usage of the hgetall method
     * const result = await client.hgetall("my_hash");
     * console.log(result); // Output: {"field1": "value1", "field2": "value2"}
     * ```
     */
    public async hgetall(key: GlideString): Promise<Record<string, string>> {
        return this.createWritePromise(createHGetAll(key));
    }

    /** Increments the number stored at `field` in the hash stored at `key` by increment.
     * By using a negative increment value, the value stored at `field` in the hash stored at `key` is decremented.
     * If `field` or `key` does not exist, it is set to 0 before performing the operation.
     *
     * @see {@link https://valkey.io/commands/hincrby/|valkey.io} for details.
     *
     * @param key - The key of the hash.
     * @param amount - The amount to increment.
     * @param field - The field in the hash stored at `key` to increment its value.
     * @returns the value of `field` in the hash stored at `key` after the increment.
     *
     * @example
     * ```typescript
     * // Example usage of the hincrby method to increment the value in a hash by a specified amount
     * const result = await client.hincrby("my_hash", "field1", 5);
     * console.log(result); // Output: 5
     * ```
     */
    public async hincrBy(
        key: GlideString,
        field: GlideString,
        amount: number,
    ): Promise<number> {
        return this.createWritePromise(createHIncrBy(key, field, amount));
    }

    /** Increment the string representing a floating point number stored at `field` in the hash stored at `key` by increment.
     * By using a negative increment value, the value stored at `field` in the hash stored at `key` is decremented.
     * If `field` or `key` does not exist, it is set to 0 before performing the operation.
     *
     * @see {@link https://valkey.io/commands/hincrbyfloat/|valkey.io} for details.
     *
     * @param key - The key of the hash.
     * @param amount - The amount to increment.
     * @param field - The field in the hash stored at `key` to increment its value.
     * @returns the value of `field` in the hash stored at `key` after the increment.
     *
     * @example
     * ```typescript
     * // Example usage of the hincrbyfloat method to increment the value of a floating point in a hash by a specified amount
     * const result = await client.hincrbyfloat("my_hash", "field1", 2.5);
     * console.log(result); // Output: 2.5
     * ```
     */
    public async hincrByFloat(
        key: GlideString,
        field: GlideString,
        amount: number,
    ): Promise<number> {
        return this.createWritePromise(createHIncrByFloat(key, field, amount));
    }

    /** Returns the number of fields contained in the hash stored at `key`.
     *
     * @see {@link https://valkey.io/commands/hlen/|valkey.io} for more details.
     *
     * @param key - The key of the hash.
     * @returns The number of fields in the hash, or 0 when the key does not exist.
     *
     * @example
     * ```typescript
     * // Example usage of the hlen method with an existing key
     * const result = await client.hlen("my_hash");
     * console.log(result); // Output: 3
     * ```
     *
     * @example
     * ```typescript
     * // Example usage of the hlen method with a non-existing key
     * const result = await client.hlen("non_existing_key");
     * console.log(result); // Output: 0
     * ```
     */
    public async hlen(key: GlideString): Promise<number> {
        return this.createWritePromise(createHLen(key));
    }

    /** Returns all values in the hash stored at key.
     *
     * @see {@link https://valkey.io/commands/hvals/|valkey.io} for more details.
     *
     * @param key - The key of the hash.
     * @param options - (Optional) See {@link DecoderOption}.
     * @returns a list of values in the hash, or an empty list when the key does not exist.
     *
     * @example
     * ```typescript
     * // Example usage of the hvals method
     * const result = await client.hvals("my_hash");
     * console.log(result); // Output: ["value1", "value2", "value3"] - Returns all the values stored in the hash "my_hash".
     * ```
     */
    public async hvals(
        key: GlideString,
        options?: DecoderOption,
    ): Promise<GlideString[]> {
        return this.createWritePromise(createHVals(key), options);
    }

    /**
     * Returns the string length of the value associated with `field` in the hash stored at `key`.
     *
     * @see {@link https://valkey.io/commands/hstrlen/|valkey.io} for details.
     *
     * @param key - The key of the hash.
     * @param field - The field in the hash.
     * @returns The string length or `0` if `field` or `key` does not exist.
     *
     * @example
     * ```typescript
     * await client.hset("my_hash", {"field": "value"});
     * const result = await client.hstrlen("my_hash", "field");
     * console.log(result); // Output: 5
     * ```
     */
    public async hstrlen(
        key: GlideString,
        field: GlideString,
    ): Promise<number> {
        return this.createWritePromise(createHStrlen(key, field));
    }

    /**
     * Returns a random field name from the hash value stored at `key`.
     *
     * @see {@link https://valkey.io/commands/hrandfield/|valkey.io} for more details.
     * @remarks Since Valkey version 6.2.0.
     *
     * @param key - The key of the hash.
     * @param options - (Optional) See {@link DecoderOption}.
     * @returns A random field name from the hash stored at `key`, or `null` when
     *     the key does not exist.
     *
     * @example
     * ```typescript
     * console.log(await client.hrandfield("myHash")); // Output: 'field'
     * ```
     */
    public async hrandfield(
        key: GlideString,
        options?: DecoderOption,
    ): Promise<GlideString | null> {
        return this.createWritePromise(createHRandField(key), options);
    }

    /**
     * Iterates incrementally over a hash.
     *
     * @see {@link https://valkey.io/commands/hscan/|valkey.io} for more details.
     *
     * @param key - The key of the set.
     * @param cursor - The cursor that points to the next iteration of results. A value of `"0"` indicates the start of the search.
     * @param options - (Optional) The {@link HScanOptions}.
     * @returns An array of the `cursor` and the subset of the hash held by `key`.
     * The first element is always the `cursor` for the next iteration of results. `"0"` will be the `cursor`
     * returned on the last iteration of the hash. The second element is always an array of the subset of the
     * hash held in `key`. The array in the second element is a flattened series of string pairs,
     * where the value is at even indices and the value is at odd indices.
     * If `options.noValues` is set to `true`, the second element will only contain the fields without the values.
     *
     * @example
     * ```typescript
     * // Assume "key" contains a hash with multiple members
     * let newCursor = "0";
     * let result = [];
     * do {
     *      result = await client.hscan(key1, newCursor, {
     *          match: "*",
     *          count: 3,
     *      });
     *      newCursor = result[0];
     *      console.log("Cursor: ", newCursor);
     *      console.log("Members: ", result[1]);
     * } while (newCursor !== "0");
     * // The output of the code above is something similar to:
     * // Cursor:  31
     * // Members:  ['field 79', 'value 79', 'field 20', 'value 20', 'field 115', 'value 115']
     * // Cursor:  39
     * // Members:  ['field 63', 'value 63', 'field 293', 'value 293', 'field 162', 'value 162']
     * // Cursor:  0
     * // Members:  ['field 55', 'value 55', 'field 24', 'value 24', 'field 90', 'value 90', 'field 113', 'value 113']
     * ```
     * @example
     * ```typescript
     * // Hscan with noValues
     * let newCursor = "0";
     * let result = [];
     * do {
     *      result = await client.hscan(key1, newCursor, {
     *          match: "*",
     *          count: 3,
     *          noValues: true,
     *      });
     *      newCursor = result[0];
     *      console.log("Cursor: ", newCursor);
     *      console.log("Members: ", result[1]);
     * } while (newCursor !== "0");
     * // The output of the code above is something similar to:
     * // Cursor:  31
     * // Members:  ['field 79', 'field 20', 'field 115']
     * // Cursor:  39
     * // Members:  ['field 63', 'field 293', 'field 162']
     * // Cursor:  0
     * // Members:  ['field 55', 'field 24', 'field 90', 'field 113']
     * ```
     */
    public async hscan(
        key: GlideString,
        cursor: string,
        options?: HScanOptions & DecoderOption,
    ): Promise<[string, GlideString[]]> {
        return this.createWritePromise<[GlideString, GlideString[]]>(
            createHScan(key, cursor, options),
            options,
        ).then((res) => [res[0].toString(), res[1]]); // convert cursor back to string
    }

    /**
     * Retrieves up to `count` random field names from the hash value stored at `key`.
     *
     * @see {@link https://valkey.io/commands/hrandfield/|valkey.io} for more details.
     * @remarks Since Valkey version 6.2.0.
     *
     * @param key - The key of the hash.
     * @param count - The number of field names to return.
     * @param options - (Optional) See {@link DecoderOption}.
     *
     *     If `count` is positive, returns unique elements. If negative, allows for duplicates.
     * @returns An `array` of random field names from the hash stored at `key`,
     *     or an `empty array` when the key does not exist.
     *
     * @example
     * ```typescript
     * console.log(await client.hrandfieldCount("myHash", 2)); // Output: ['field1', 'field2']
     * ```
     */
    public async hrandfieldCount(
        key: GlideString,
        count: number,
        options?: DecoderOption,
    ): Promise<GlideString[]> {
        return this.createWritePromise(createHRandField(key, count), options);
    }

    /**
     * Retrieves up to `count` random field names along with their values from the hash
     * value stored at `key`.
     *
     * @see {@link https://valkey.io/commands/hrandfield/|valkey.io} for more details.
     * @remarks Since Valkey version 6.2.0.
     *
     * @param key - The key of the hash.
     * @param count - The number of field names to return.
     * @param options - (Optional) See {@link DecoderOption}.
     *
     *     If `count` is positive, returns unique elements. If negative, allows for duplicates.
     * @returns A 2D `array` of `[fieldName, value]` `arrays`, where `fieldName` is a random
     *     field name from the hash and `value` is the associated value of the field name.
     *     If the hash does not exist or is empty, the response will be an empty `array`.
     *
     * @example
     * ```typescript
     * const result = await client.hrandfieldCountWithValues("myHash", 2);
     * console.log(result); // Output: [['field1', 'value1'], ['field2', 'value2']]
     * ```
     */
    public async hrandfieldWithValues(
        key: GlideString,
        count: number,
        options?: DecoderOption,
    ): Promise<[GlideString, GlideString][]> {
        return this.createWritePromise(
            createHRandField(key, count, true),
            options,
        );
    }

    /** Inserts all the specified values at the head of the list stored at `key`.
     * `elements` are inserted one after the other to the head of the list, from the leftmost element to the rightmost element.
     * If `key` does not exist, it is created as empty list before performing the push operations.
     *
     * @see {@link https://valkey.io/commands/lpush/|valkey.io} for details.
     *
     * @param key - The key of the list.
     * @param elements - The elements to insert at the head of the list stored at `key`.
     * @returns the length of the list after the push operations.
     *
     * @example
     * ```typescript
     * // Example usage of the lpush method with an existing list
     * const result = await client.lpush("my_list", ["value2", "value3"]);
     * console.log(result); // Output: 3 - Indicated that the new length of the list is 3 after the push operation.
     * ```
     *
     * @example
     * ```typescript
     * // Example usage of the lpush method with a non-existing list
     * const result = await client.lpush("nonexistent_list", ["new_value"]);
     * console.log(result); // Output: 1 - Indicates that a new list was created with one element
     * ```
     */
    public async lpush(
        key: GlideString,
        elements: GlideString[],
    ): Promise<number> {
        return this.createWritePromise(createLPush(key, elements));
    }

    /**
     * Inserts specified values at the head of the `list`, only if `key` already
     * exists and holds a list.
     *
     * @see {@link https://valkey.io/commands/lpushx/|valkey.io} for details.
     *
     * @param key - The key of the list.
     * @param elements - The elements to insert at the head of the list stored at `key`.
     * @returns The length of the list after the push operation.
     * @example
     * ```typescript
     * const listLength = await client.lpushx("my_list", ["value1", "value2"]);
     * console.log(result); // Output: 2 - Indicates that the list has two elements.
     * ```
     */
    public async lpushx(
        key: GlideString,
        elements: GlideString[],
    ): Promise<number> {
        return this.createWritePromise(createLPushX(key, elements));
    }

    /** Removes and returns the first elements of the list stored at `key`.
     * The command pops a single element from the beginning of the list.
     *
     * @see {@link https://valkey.io/commands/lpop/|valkey.io} for details.
     *
     * @param key - The key of the list.
     * @param options - (Optional) See {@link DecoderOption}.
     * @returns The value of the first element.
     * If `key` does not exist null will be returned.
     *
     * @example
     * ```typescript
     * // Example usage of the lpop method with an existing list
     * const result = await client.lpop("my_list");
     * console.log(result); // Output: 'value1'
     * ```
     *
     * @example
     * ```typescript
     * // Example usage of the lpop method with a non-existing list
     * const result = await client.lpop("non_exiting_key");
     * console.log(result); // Output: null
     * ```
     */
    public async lpop(
        key: GlideString,
        options?: DecoderOption,
    ): Promise<GlideString | null> {
        return this.createWritePromise(createLPop(key), options);
    }

    /** Removes and returns up to `count` elements of the list stored at `key`, depending on the list's length.
     *
     * @see {@link https://valkey.io/commands/lpop/|valkey.io} for details.
     *
     * @param key - The key of the list.
     * @param count - The count of the elements to pop from the list.
     * @param options - (Optional) See {@link DecoderOption}.
     * @returns A list of the popped elements will be returned depending on the list's length.
     * If `key` does not exist null will be returned.
     *
     * @example
     * ```typescript
     * // Example usage of the lpopCount method with an existing list
     * const result = await client.lpopCount("my_list", 2);
     * console.log(result); // Output: ["value1", "value2"]
     * ```
     *
     * @example
     * ```typescript
     * // Example usage of the lpopCount method with a non-existing list
     * const result = await client.lpopCount("non_exiting_key", 3);
     * console.log(result); // Output: null
     * ```
     */
    public async lpopCount(
        key: GlideString,
        count: number,
        options?: DecoderOption,
    ): Promise<GlideString[] | null> {
        return this.createWritePromise(createLPop(key, count), options);
    }

    /** Returns the specified elements of the list stored at `key`.
     * The offsets `start` and `end` are zero-based indexes, with 0 being the first element of the list, 1 being the next element and so on.
     * These offsets can also be negative numbers indicating offsets starting at the end of the list,
     * with -1 being the last element of the list, -2 being the penultimate, and so on.
     *
     * @see {@link https://valkey.io/commands/lrange/|valkey.io} for details.
     *
     * @param key - The key of the list.
     * @param start - The starting point of the range.
     * @param end - The end of the range.
     * @param options - (Optional) See {@link DecoderOption}.
     * @returns list of elements in the specified range.
     * If `start` exceeds the end of the list, or if `start` is greater than `end`, an empty list will be returned.
     * If `end` exceeds the actual end of the list, the range will stop at the actual end of the list.
     * If `key` does not exist an empty list will be returned.
     *
     * @example
     * ```typescript
     * // Example usage of the lrange method with an existing list and positive indices
     * const result = await client.lrange("my_list", 0, 2);
     * console.log(result); // Output: ["value1", "value2", "value3"]
     * ```
     *
     * @example
     * ```typescript
     * // Example usage of the lrange method with an existing list and negative indices
     * const result = await client.lrange("my_list", -2, -1);
     * console.log(result); // Output: ["value2", "value3"]
     * ```
     *
     * @example
     * ```typescript
     * // Example usage of the lrange method with a non-existing list
     * const result = await client.lrange("non_exiting_key", 0, 2);
     * console.log(result); // Output: []
     * ```
     */
    public async lrange(
        key: GlideString,
        start: number,
        end: number,
        options?: DecoderOption,
    ): Promise<GlideString[]> {
        return this.createWritePromise(createLRange(key, start, end), options);
    }

    /** Returns the length of the list stored at `key`.
     *
     * @see {@link https://valkey.io/commands/llen/|valkey.io} for details.
     *
     * @param key - The key of the list.
     * @returns the length of the list at `key`.
     * If `key` does not exist, it is interpreted as an empty list and 0 is returned.
     *
     * @example
     * ```typescript
     * // Example usage of the llen method
     * const result = await client.llen("my_list");
     * console.log(result); // Output: 3 - Indicates that there are 3 elements in the list.
     * ```
     */
    public async llen(key: GlideString): Promise<number> {
        return this.createWritePromise(createLLen(key));
    }

    /**
     * Atomically pops and removes the left/right-most element to the list stored at `source`
     * depending on `whereTo`, and pushes the element at the first/last element of the list
     * stored at `destination` depending on `whereFrom`, see {@link ListDirection}.
     *
     * @see {@link https://valkey.io/commands/lmove/|valkey.io} for details.
     * @remarks Since Valkey version 6.2.0.
     *
     * @param source - The key to the source list.
     * @param destination - The key to the destination list.
     * @param whereFrom - The {@link ListDirection} to remove the element from.
     * @param whereTo - The {@link ListDirection} to add the element to.
     * @param options - (Optional) See {@link DecoderOption}.
     * @returns The popped element, or `null` if `source` does not exist.
     *
     * @example
     * ```typescript
     * await client.lpush("testKey1", ["two", "one"]);
     * await client.lpush("testKey2", ["four", "three"]);
     *
     * const result1 = await client.lmove("testKey1", "testKey2", ListDirection.LEFT, ListDirection.LEFT);
     * console.log(result1); // Output: "one".
     *
     * const updated_array_key1 = await client.lrange("testKey1", 0, -1);
     * console.log(updated_array); // Output: "two".
     *
     * const updated_array_key2 = await client.lrange("testKey2", 0, -1);
     * console.log(updated_array_key2); // Output: ["one", "three", "four"].
     * ```
     */
    public async lmove(
        source: GlideString,
        destination: GlideString,
        whereFrom: ListDirection,
        whereTo: ListDirection,
        options?: DecoderOption,
    ): Promise<GlideString | null> {
        return this.createWritePromise(
            createLMove(source, destination, whereFrom, whereTo),
            options,
        );
    }

    /**
     * Blocks the connection until it pops atomically and removes the left/right-most element to the
     * list stored at `source` depending on `whereFrom`, and pushes the element at the first/last element
     * of the list stored at `destination` depending on `whereTo`.
     * `BLMOVE` is the blocking variant of {@link lmove}.
     *
     * @see {@link https://valkey.io/commands/blmove/|valkey.io} for details.
     * @remarks When in cluster mode, both `source` and `destination` must map to the same hash slot.
     * @remarks `BLMOVE` is a client blocking command, see {@link https://github.com/valkey-io/valkey-glide/wiki/General-Concepts#blocking-commands|Valkey Glide Wiki} for more details and best practices.
     * @remarks Since Valkey version 6.2.0.
     *
     * @param source - The key to the source list.
     * @param destination - The key to the destination list.
     * @param whereFrom - The {@link ListDirection} to remove the element from.
     * @param whereTo - The {@link ListDirection} to add the element to.
     * @param timeout - The number of seconds to wait for a blocking operation to complete. A value of `0` will block indefinitely.
     * @param options - (Optional) See {@link DecoderOption}.
     * @returns The popped element, or `null` if `source` does not exist or if the operation timed-out.
     *
     * @example
     * ```typescript
     * await client.lpush("testKey1", ["two", "one"]);
     * await client.lpush("testKey2", ["four", "three"]);
     * const result = await client.blmove("testKey1", "testKey2", ListDirection.LEFT, ListDirection.LEFT, 0.1);
     * console.log(result); // Output: "one"
     *
     * const result2 = await client.lrange("testKey1", 0, -1);
     * console.log(result2);   // Output: "two"
     *
     * const updated_array2 = await client.lrange("testKey2", 0, -1);
     * console.log(updated_array2); // Output: ["one", "three", "four"]
     * ```
     */
    public async blmove(
        source: GlideString,
        destination: GlideString,
        whereFrom: ListDirection,
        whereTo: ListDirection,
        timeout: number,
        options?: DecoderOption,
    ): Promise<GlideString | null> {
        return this.createWritePromise(
            createBLMove(source, destination, whereFrom, whereTo, timeout),
            options,
        );
    }

    /**
     * Sets the list element at `index` to `element`.
     * The index is zero-based, so `0` means the first element, `1` the second element and so on.
     * Negative indices can be used to designate elements starting at the tail of
     * the list. Here, `-1` means the last element, `-2` means the penultimate and so forth.
     *
     * @see {@link https://valkey.io/commands/lset/|valkey.io} for details.
     *
     * @param key - The key of the list.
     * @param index - The index of the element in the list to be set.
     * @param element - The new element to set at the specified index.
     * @returns Always "OK".
     *
     * @example
     * ```typescript
     * // Example usage of the lset method
     * const response = await client.lset("test_key", 1, "two");
     * console.log(response); // Output: 'OK' - Indicates that the second index of the list has been set to "two".
     * ```
     */
    public async lset(
        key: GlideString,
        index: number,
        element: GlideString,
    ): Promise<"OK"> {
        return this.createWritePromise(createLSet(key, index, element), {
            decoder: Decoder.String,
        });
    }

    /** Trim an existing list so that it will contain only the specified range of elements specified.
     * The offsets `start` and `end` are zero-based indexes, with 0 being the first element of the list, 1 being the next element and so on.
     * These offsets can also be negative numbers indicating offsets starting at the end of the list,
     * with -1 being the last element of the list, -2 being the penultimate, and so on.
     *
     * @see {@link https://valkey.io/commands/ltrim/|valkey.io} for details.
     *
     * @param key - The key of the list.
     * @param start - The starting point of the range.
     * @param end - The end of the range.
     * @returns always "OK".
     * If `start` exceeds the end of the list, or if `start` is greater than `end`, the result will be an empty list (which causes key to be removed).
     * If `end` exceeds the actual end of the list, it will be treated like the last element of the list.
     * If `key` does not exist the command will be ignored.
     *
     * @example
     * ```typescript
     * // Example usage of the ltrim method
     * const result = await client.ltrim("my_list", 0, 1);
     * console.log(result); // Output: 'OK' - Indicates that the list has been trimmed to contain elements from 0 to 1.
     * ```
     */
    public async ltrim(
        key: GlideString,
        start: number,
        end: number,
    ): Promise<"OK"> {
        return this.createWritePromise(createLTrim(key, start, end), {
            decoder: Decoder.String,
        });
    }

    /** Removes the first `count` occurrences of elements equal to `element` from the list stored at `key`.
     * If `count` is positive : Removes elements equal to `element` moving from head to tail.
     * If `count` is negative : Removes elements equal to `element` moving from tail to head.
     * If `count` is 0 or `count` is greater than the occurrences of elements equal to `element`: Removes all elements equal to `element`.
     *
     * @param key - The key of the list.
     * @param count - The count of the occurrences of elements equal to `element` to remove.
     * @param element - The element to remove from the list.
     * @returns the number of the removed elements.
     * If `key` does not exist, 0 is returned.
     *
     * @example
     * ```typescript
     * // Example usage of the lrem method
     * const result = await client.lrem("my_list", 2, "value");
     * console.log(result); // Output: 2 - Removes the first 2 occurrences of "value" in the list.
     * ```
     */
    public async lrem(
        key: GlideString,
        count: number,
        element: GlideString,
    ): Promise<number> {
        return this.createWritePromise(createLRem(key, count, element));
    }

    /** Inserts all the specified values at the tail of the list stored at `key`.
     * `elements` are inserted one after the other to the tail of the list, from the leftmost element to the rightmost element.
     * If `key` does not exist, it is created as empty list before performing the push operations.
     *
     * @see {@link https://valkey.io/commands/rpush/|valkey.io} for details.
     *
     * @param key - The key of the list.
     * @param elements - The elements to insert at the tail of the list stored at `key`.
     * @returns the length of the list after the push operations.
     *
     * @example
     * ```typescript
     * // Example usage of the rpush method with an existing list
     * const result = await client.rpush("my_list", ["value2", "value3"]);
     * console.log(result); // Output: 3 - Indicates that the new length of the list is 3 after the push operation.
     * ```
     *
     * @example
     * ```typescript
     * // Example usage of the rpush method with a non-existing list
     * const result = await client.rpush("nonexistent_list", ["new_value"]);
     * console.log(result); // Output: 1
     * ```
     */
    public async rpush(
        key: GlideString,
        elements: GlideString[],
    ): Promise<number> {
        return this.createWritePromise(createRPush(key, elements));
    }

    /**
     * Inserts specified values at the tail of the `list`, only if `key` already
     * exists and holds a list.
     *
     * @see {@link https://valkey.io/commands/rpushx/|valkey.io} for details.
     *
     * @param key - The key of the list.
     * @param elements - The elements to insert at the tail of the list stored at `key`.
     * @returns The length of the list after the push operation.
     * @example
     * ```typescript
     * const result = await client.rpushx("my_list", ["value1", "value2"]);
     * console.log(result);  // Output: 2 - Indicates that the list has two elements.
     * ```
     * */
    public async rpushx(
        key: GlideString,
        elements: GlideString[],
    ): Promise<number> {
        return this.createWritePromise(createRPushX(key, elements));
    }

    /** Removes and returns the last elements of the list stored at `key`.
     * The command pops a single element from the end of the list.
     *
     * @see {@link https://valkey.io/commands/rpop/|valkey.io} for details.
     *
     * @param key - The key of the list.
     * @param options - (Optional) See {@link DecoderOption}.
     * @returns The value of the last element.
     * If `key` does not exist null will be returned.
     *
     * @example
     * ```typescript
     * // Example usage of the rpop method with an existing list
     * const result = await client.rpop("my_list");
     * console.log(result); // Output: 'value1'
     * ```
     *
     * @example
     * ```typescript
     * // Example usage of the rpop method with a non-existing list
     * const result = await client.rpop("non_exiting_key");
     * console.log(result); // Output: null
     * ```
     */
    public async rpop(
        key: GlideString,
        options?: DecoderOption,
    ): Promise<GlideString | null> {
        return this.createWritePromise(createRPop(key), options);
    }

    /** Removes and returns up to `count` elements from the list stored at `key`, depending on the list's length.
     *
     * @see {@link https://valkey.io/commands/rpop/|valkey.io} for details.
     *
     * @param key - The key of the list.
     * @param count - The count of the elements to pop from the list.
     * @param options - (Optional) See {@link DecoderOption}.
     * @returns A list of popped elements will be returned depending on the list's length.
     * If `key` does not exist null will be returned.
     *
     * @example
     * ```typescript
     * // Example usage of the rpopCount method with an existing list
     * const result = await client.rpopCount("my_list", 2);
     * console.log(result); // Output: ["value1", "value2"]
     * ```
     *
     * @example
     * ```typescript
     * // Example usage of the rpopCount method with a non-existing list
     * const result = await client.rpopCount("non_exiting_key", 7);
     * console.log(result); // Output: null
     * ```
     */
    public async rpopCount(
        key: GlideString,
        count: number,
        options?: DecoderOption,
    ): Promise<GlideString[] | null> {
        return this.createWritePromise(createRPop(key, count), options);
    }

    /** Adds the specified members to the set stored at `key`. Specified members that are already a member of this set are ignored.
     * If `key` does not exist, a new set is created before adding `members`.
     *
     * @see {@link https://valkey.io/commands/sadd/|valkey.io} for details.
     *
     * @param key - The key to store the members to its set.
     * @param members - A list of members to add to the set stored at `key`.
     * @returns The number of members that were added to the set, not including all the members already present in the set.
     *
     * @example
     * ```typescript
     * // Example usage of the sadd method with an existing set
     * const result = await client.sadd("my_set", ["member1", "member2"]);
     * console.log(result); // Output: 2
     * ```
     */
    public async sadd(
        key: GlideString,
        members: GlideString[],
    ): Promise<number> {
        return this.createWritePromise(createSAdd(key, members));
    }

    /** Removes the specified members from the set stored at `key`. Specified members that are not a member of this set are ignored.
     *
     * @see {@link https://valkey.io/commands/srem/|valkey.io} for details.
     *
     * @param key - The key to remove the members from its set.
     * @param members - A list of members to remove from the set stored at `key`.
     * @returns The number of members that were removed from the set, not including non existing members.
     * If `key` does not exist, it is treated as an empty set and this command returns 0.
     *
     * @example
     * ```typescript
     * // Example usage of the srem method
     * const result = await client.srem("my_set", ["member1", "member2"]);
     * console.log(result); // Output: 2
     * ```
     */
    public async srem(
        key: GlideString,
        members: GlideString[],
    ): Promise<number> {
        return this.createWritePromise(createSRem(key, members));
    }

    /**
     * Iterates incrementally over a set.
     *
     * @see {@link https://valkey.io/commands/sscan} for details.
     *
     * @param key - The key of the set.
     * @param cursor - The cursor that points to the next iteration of results. A value of `"0"` indicates the start of the search.
     * @param options - (Optional) See {@link BaseScanOptions} and {@link DecoderOption}.
     * @returns An array of the cursor and the subset of the set held by `key`. The first element is always the `cursor` and for the next iteration of results.
     * The `cursor` will be `"0"` on the last iteration of the set. The second element is always an array of the subset of the set held in `key`.
     *
     * @example
     * ```typescript
     * // Assume key contains a set with 200 members
     * let newCursor = "0";
     * let result = [];
     *
     * do {
     *      result = await client.sscan(key1, newCursor, {
     *      match: "*",
     *      count: 5,
     * });
     *      newCursor = result[0];
     *      console.log("Cursor: ", newCursor);
     *      console.log("Members: ", result[1]);
     * } while (newCursor !== "0");
     *
     * // The output of the code above is something similar to:
     * // Cursor:  8, Match: "f*"
     * // Members:  ['field', 'fur', 'fun', 'fame']
     * // Cursor:  20, Count: 3
     * // Members:  ['1', '2', '3', '4', '5', '6']
     * // Cursor:  0
     * // Members:  ['1', '2', '3', '4', '5', '6']
     * ```
     */
    public async sscan(
        key: GlideString,
        cursor: GlideString,
        options?: BaseScanOptions & DecoderOption,
    ): Promise<[GlideString, GlideString[]]> {
        return this.createWritePromise(
            createSScan(key, cursor, options),
            options,
        );
    }

    /** Returns all the members of the set value stored at `key`.
     *
     * @see {@link https://valkey.io/commands/smembers/|valkey.io} for details.
     *
     * @param key - The key to return its members.
     * @param options - (Optional) See {@link DecoderOption}.
     * @returns A `Set` containing all members of the set.
     * If `key` does not exist, it is treated as an empty set and this command returns an empty `Set`.
     *
     * @example
     * ```typescript
     * // Example usage of the smembers method
     * const result = await client.smembers("my_set");
     * console.log(result); // Output: Set {'member1', 'member2', 'member3'}
     * ```
     */
    public async smembers(
        key: GlideString,
        options?: DecoderOption,
    ): Promise<Set<GlideString>> {
        return this.createWritePromise<GlideString[]>(
            createSMembers(key),
            options,
        ).then((smembers) => new Set<GlideString>(smembers));
    }

    /** Moves `member` from the set at `source` to the set at `destination`, removing it from the source set.
     * Creates a new destination set if needed. The operation is atomic.
     *
     * @see {@link https://valkey.io/commands/smove/|valkey.io} for more details.
     * @remarks When in cluster mode, `source` and `destination` must map to the same hash slot.
     *
     * @param source - The key of the set to remove the element from.
     * @param destination - The key of the set to add the element to.
     * @param member - The set element to move.
     * @returns `true` on success, or `false` if the `source` set does not exist or the element is not a member of the source set.
     *
     * @example
     * ```typescript
     * const result = await client.smove("set1", "set2", "member1");
     * console.log(result); // Output: true - "member1" was moved from "set1" to "set2".
     * ```
     */
    public async smove(
        source: GlideString,
        destination: GlideString,
        member: GlideString,
    ): Promise<boolean> {
        return this.createWritePromise(
            createSMove(source, destination, member),
        );
    }

    /** Returns the set cardinality (number of elements) of the set stored at `key`.
     *
     * @see {@link https://valkey.io/commands/scard/|valkey.io} for details.
     *
     * @param key - The key to return the number of its members.
     * @returns The cardinality (number of elements) of the set, or 0 if key does not exist.
     *
     * @example
     * ```typescript
     * // Example usage of the scard method
     * const result = await client.scard("my_set");
     * console.log(result); // Output: 3
     * ```
     */
    public async scard(key: GlideString): Promise<number> {
        return this.createWritePromise(createSCard(key));
    }

    /** Gets the intersection of all the given sets.
     *
     * @see {@link https://valkey.io/docs/latest/commands/sinter/|valkey.io} for more details.
     * @remarks When in cluster mode, all `keys` must map to the same hash slot.
     *
     * @param keys - The `keys` of the sets to get the intersection.
     * @param options - (Optional) See {@link DecoderOption}.
     * @returns - A set of members which are present in all given sets.
     * If one or more sets do not exist, an empty set will be returned.
     *
     * @example
     * ```typescript
     * // Example usage of sinter method when member exists
     * const result = await client.sinter(["my_set1", "my_set2"]);
     * console.log(result); // Output: Set {'member2'} - Indicates that sets have one common member
     * ```
     *
     * @example
     * ```typescript
     * // Example usage of sinter method with non-existing key
     * const result = await client.sinter(["my_set", "non_existing_key"]);
     * console.log(result); // Output: Set {} - An empty set is returned since the key does not exist.
     * ```
     */
    public async sinter(
        keys: GlideString[],
        options?: DecoderOption,
    ): Promise<Set<GlideString>> {
        return this.createWritePromise<GlideString[]>(
            createSInter(keys),
            options,
        ).then((sinter) => new Set<GlideString>(sinter));
    }

    /**
     * Gets the cardinality of the intersection of all the given sets.
     *
     * @see {@link https://valkey.io/commands/sintercard/|valkey.io} for more details.
     * @remarks When in cluster mode, all `keys` must map to the same hash slot.
     * @remarks Since Valkey version 7.0.0.
     *
     * @param keys - The keys of the sets.
     * @param limit - The limit for the intersection cardinality value. If not specified, or set to `0`, no limit is used.
     * @returns The cardinality of the intersection result. If one or more sets do not exist, `0` is returned.
     *
     * @example
     * ```typescript
     * await client.sadd("set1", ["a", "b", "c"]);
     * await client.sadd("set2", ["b", "c", "d"]);
     * const result1 = await client.sintercard(["set1", "set2"]);
     * console.log(result1); // Output: 2 - The intersection of "set1" and "set2" contains 2 elements: "b" and "c".
     *
     * const result2 = await client.sintercard(["set1", "set2"], 1);
     * console.log(result2); // Output: 1 - The computation stops early as the intersection cardinality reaches the limit of 1.
     * ```
     */
    public async sintercard(
        keys: GlideString[],
        limit?: number,
    ): Promise<number> {
        return this.createWritePromise(createSInterCard(keys, limit));
    }

    /**
     * Stores the members of the intersection of all given sets specified by `keys` into a new set at `destination`.
     *
     * @see {@link https://valkey.io/commands/sinterstore/|valkey.io} for more details.
     * @remarks When in cluster mode, `destination` and all `keys` must map to the same hash slot.
     *
     * @param destination - The key of the destination set.
     * @param keys - The keys from which to retrieve the set members.
     * @returns The number of elements in the resulting set.
     *
     * @example
     * ```typescript
     * const result = await client.sinterstore("my_set", ["set1", "set2"]);
     * console.log(result); // Output: 2 - Two elements were stored at "my_set", and those elements are the intersection of "set1" and "set2".
     * ```
     */
    public async sinterstore(
        destination: GlideString,
        keys: GlideString[],
    ): Promise<number> {
        return this.createWritePromise(createSInterStore(destination, keys));
    }

    /**
     * Computes the difference between the first set and all the successive sets in `keys`.
     *
     * @see {@link https://valkey.io/commands/sdiff/|valkey.io} for more details.
     * @remarks When in cluster mode, all `keys` must map to the same hash slot.
     *
     * @param keys - The keys of the sets to diff.
     * @param options - (Optional) See {@link DecoderOption}.
     * @returns A `Set` of elements representing the difference between the sets.
     * If a key in `keys` does not exist, it is treated as an empty set.
     *
     * @example
     * ```typescript
     * await client.sadd("set1", ["member1", "member2"]);
     * await client.sadd("set2", ["member1"]);
     * const result = await client.sdiff(["set1", "set2"]);
     * console.log(result); // Output: Set {"member1"} - "member2" is in "set1" but not "set2"
     * ```
     */
    public async sdiff(
        keys: GlideString[],
        options?: DecoderOption,
    ): Promise<Set<GlideString>> {
        return this.createWritePromise<GlideString[]>(
            createSDiff(keys),
            options,
        ).then((sdiff) => new Set<GlideString>(sdiff));
    }

    /**
     * Stores the difference between the first set and all the successive sets in `keys` into a new set at `destination`.
     *
     * @see {@link https://valkey.io/commands/sdiffstore/|valkey.io} for more details.
     * @remarks When in cluster mode, `destination` and all `keys` must map to the same hash slot.
     *
     * @param destination - The key of the destination set.
     * @param keys - The keys of the sets to diff.
     * @returns The number of elements in the resulting set.
     *
     * @example
     * ```typescript
     * await client.sadd("set1", ["member1", "member2"]);
     * await client.sadd("set2", ["member1"]);
     * const result = await client.sdiffstore("set3", ["set1", "set2"]);
     * console.log(result); // Output: 1 - One member was stored in "set3", and that member is the diff between "set1" and "set2".
     * ```
     */
    public async sdiffstore(
        destination: GlideString,
        keys: GlideString[],
    ): Promise<number> {
        return this.createWritePromise(createSDiffStore(destination, keys));
    }

    /**
     * Gets the union of all the given sets.
     *
     * @see {@link https://valkey.io/commands/sunion/|valkey.io} for more details.
     * @remarks When in cluster mode, all `keys` must map to the same hash slot.
     *
     * @param keys - The keys of the sets.
     * @param options - (Optional) See {@link DecoderOption}.
     * @returns A `Set` of members which are present in at least one of the given sets.
     * If none of the sets exist, an empty `Set` will be returned.
     *
     * @example
     * ```typescript
     * await client.sadd("my_set1", ["member1", "member2"]);
     * await client.sadd("my_set2", ["member2", "member3"]);
     * const result1 = await client.sunion(["my_set1", "my_set2"]);
     * console.log(result1); // Output: Set {'member1', 'member2', 'member3'} - Sets "my_set1" and "my_set2" have three unique members.
     *
     * const result2 = await client.sunion(["my_set1", "non_existing_set"]);
     * console.log(result2); // Output: Set {'member1', 'member2'}
     * ```
     */
    public async sunion(
        keys: GlideString[],
        options?: DecoderOption,
    ): Promise<Set<GlideString>> {
        return this.createWritePromise<GlideString[]>(
            createSUnion(keys),
            options,
        ).then((sunion) => new Set<GlideString>(sunion));
    }

    /**
     * Stores the members of the union of all given sets specified by `keys` into a new set
     * at `destination`.
     *
     * @see {@link https://valkey.io/commands/sunionstore/|valkey.io} for details.
     * @remarks When in cluster mode, `destination` and all `keys` must map to the same hash slot.
     *
     * @param destination - The key of the destination set.
     * @param keys - The keys from which to retrieve the set members.
     * @returns The number of elements in the resulting set.
     *
     * @example
     * ```typescript
     * const length = await client.sunionstore("mySet", ["set1", "set2"]);
     * console.log(length); // Output: 2 - Two elements were stored in "mySet", and those two members are the union of "set1" and "set2".
     * ```
     */
    public async sunionstore(
        destination: GlideString,
        keys: GlideString[],
    ): Promise<number> {
        return this.createWritePromise(createSUnionStore(destination, keys));
    }

    /** Returns if `member` is a member of the set stored at `key`.
     *
     * @see {@link https://valkey.io/commands/sismember/|valkey.io} for more details.
     *
     * @param key - The key of the set.
     * @param member - The member to check for existence in the set.
     * @returns `true` if the member exists in the set, `false` otherwise.
     * If `key` doesn't exist, it is treated as an empty set and the command returns `false`.
     *
     * @example
     * ```typescript
     * // Example usage of the sismember method when member exists
     * const result = await client.sismember("my_set", "member1");
     * console.log(result); // Output: true - Indicates that "member1" exists in the set "my_set".
     * ```
     *
     * @example
     * ```typescript
     * // Example usage of the sismember method when member does not exist
     * const result = await client.sismember("my_set", "non_existing_member");
     * console.log(result); // Output: false - Indicates that "non_existing_member" does not exist in the set "my_set".
     * ```
     */
    public async sismember(
        key: GlideString,
        member: GlideString,
    ): Promise<boolean> {
        return this.createWritePromise(createSIsMember(key, member));
    }

    /**
     * Checks whether each member is contained in the members of the set stored at `key`.
     *
     * @see {@link https://valkey.io/commands/smismember/|valkey.io} for more details.
     * @remarks Since Valkey version 6.2.0.
     *
     * @param key - The key of the set to check.
     * @param members - A list of members to check for existence in the set.
     * @returns An `array` of `boolean` values, each indicating if the respective member exists in the set.
     *
     * @example
     * ```typescript
     * await client.sadd("set1", ["a", "b", "c"]);
     * const result = await client.smismember("set1", ["b", "c", "d"]);
     * console.log(result); // Output: [true, true, false] - "b" and "c" are members of "set1", but "d" is not.
     * ```
     */
    public async smismember(
        key: GlideString,
        members: GlideString[],
    ): Promise<boolean[]> {
        return this.createWritePromise(createSMIsMember(key, members));
    }

    /** Removes and returns one random member from the set value store at `key`.
     * To pop multiple members, see {@link spopCount}.
     *
     * @see {@link https://valkey.io/commands/spop/|valkey.io} for details.
     *
     * @param key - The key of the set.
     * @param options - (Optional) See {@link DecoderOption}.
     * @returns the value of the popped member.
     * If `key` does not exist, null will be returned.
     *
     * @example
     * ```typescript
     * // Example usage of spop method to remove and return a random member from a set
     * const result = await client.spop("my_set");
     * console.log(result); // Output: 'member1' - Removes and returns a random member from the set "my_set".
     * ```
     *
     * @example
     * ```typescript
     * // Example usage of spop method with non-existing key
     * const result = await client.spop("non_existing_key");
     * console.log(result); // Output: null
     * ```
     */
    public async spop(
        key: GlideString,
        options?: DecoderOption,
    ): Promise<GlideString | null> {
        return this.createWritePromise(createSPop(key), options);
    }

    /** Removes and returns up to `count` random members from the set value store at `key`, depending on the set's length.
     *
     * @see {@link https://valkey.io/commands/spop/|valkey.io} for details.
     *
     * @param key - The key of the set.
     * @param count - The count of the elements to pop from the set.
     * @param options - (Optional) See {@link DecoderOption}.
     * @returns A `Set` containing the popped elements, depending on the set's length.
     * If `key` does not exist, an empty `Set` will be returned.
     *
     * @example
     * ```typescript
     * // Example usage of spopCount method to remove and return multiple random members from a set
     * const result = await client.spopCount("my_set", 2);
     * console.log(result); // Output: Set {'member2', 'member3'} - Removes and returns 2 random members from the set "my_set".
     * ```
     *
     * @example
     * ```typescript
     * // Example usage of spopCount method with non-existing key
     * const result = await client.spopCount("non_existing_key");
     * console.log(result); // Output: Set {} - An empty set is returned since the key does not exist.
     * ```
     */
    public async spopCount(
        key: GlideString,
        count: number,
        options?: DecoderOption,
    ): Promise<Set<GlideString>> {
        return this.createWritePromise<GlideString[]>(
            createSPop(key, count),
            options,
        ).then((spop) => new Set<GlideString>(spop));
    }

    /**
     * Returns a random element from the set value stored at `key`.
     *
     * @see {@link https://valkey.io/commands/srandmember/|valkey.io} for more details.
     *
     * @param key - The key from which to retrieve the set member.
     * @param options - (Optional) See {@link DecoderOption}.
     * @returns A random element from the set, or null if `key` does not exist.
     *
     * @example
     * ```typescript
     * // Example usage of srandmember method to return a random member from a set
     * const result = await client.srandmember("my_set");
     * console.log(result); // Output: 'member1' - A random member of "my_set".
     * ```
     *
     * @example
     * ```typescript
     * // Example usage of srandmember method with non-existing key
     * const result = await client.srandmember("non_existing_set");
     * console.log(result); // Output: null
     * ```
     */
    public async srandmember(
        key: GlideString,
        options?: DecoderOption,
    ): Promise<GlideString | null> {
        return this.createWritePromise(createSRandMember(key), options);
    }

    /**
     * Returns one or more random elements from the set value stored at `key`.
     *
     * @see {@link https://valkey.io/commands/srandmember/|valkey.io} for more details.
     *
     * @param key - The key of the sorted set.
     * @param count - The number of members to return.
     *                If `count` is positive, returns unique members.
     *                If `count` is negative, allows for duplicates members.
     * @param options - (Optional) See {@link DecoderOption}.
     * @returns a list of members from the set. If the set does not exist or is empty, an empty list will be returned.
     *
     * @example
     * ```typescript
     * // Example usage of srandmemberCount method to return multiple random members from a set
     * const result = await client.srandmemberCount("my_set", -3);
     * console.log(result); // Output: ['member1', 'member1', 'member2'] - Random members of "my_set".
     * ```
     *
     * @example
     * ```typescript
     * // Example usage of srandmemberCount method with non-existing key
     * const result = await client.srandmemberCount("non_existing_set", 3);
     * console.log(result); // Output: [] - An empty list since the key does not exist.
     * ```
     */
    public async srandmemberCount(
        key: GlideString,
        count: number,
        options?: DecoderOption,
    ): Promise<GlideString[]> {
        return this.createWritePromise(createSRandMember(key, count), options);
    }

    /**
     * Returns the number of keys in `keys` that exist in the database.
     *
     * @see {@link https://valkey.io/commands/exists/|valkey.io} for details.
     *
     * @param keys - The keys list to check.
     * @returns The number of keys that exist. If the same existing key is mentioned in `keys` multiple times,
     * it will be counted multiple times.
     *
     * @example
     * ```typescript
     * // Example usage of the exists method
     * const result = await client.exists(["key1", "key2", "key3"]);
     * console.log(result); // Output: 3 - Indicates that all three keys exist in the database.
     * ```
     */
    public async exists(keys: GlideString[]): Promise<number> {
        return this.createWritePromise(createExists(keys));
    }

    /**
     * Removes the specified keys. A key is ignored if it does not exist.
     * This command, similar to {@link del}, removes specified keys and ignores non-existent ones.
     * However, this command does not block the server, while {@link https://valkey.io/commands/del|`DEL`} does.
     *
     * @see {@link https://valkey.io/commands/unlink/|valkey.io} for details.
     *
     * @param keys - The keys we wanted to unlink.
     * @returns The number of keys that were unlinked.
     *
     * @example
     * ```typescript
     * // Example usage of the unlink method
     * const result = await client.unlink(["key1", "key2", "key3"]);
     * console.log(result); // Output: 3 - Indicates that all three keys were unlinked from the database.
     * ```
     */
    public async unlink(keys: GlideString[]): Promise<number> {
        return this.createWritePromise(createUnlink(keys));
    }

    /**
     * Sets a timeout on `key` in seconds. After the timeout has expired, the key will automatically be deleted.
     * If `key` already has an existing expire set, the time to live is updated to the new value.
     * If `seconds` is non-positive number, the key will be deleted rather than expired.
     * The timeout will only be cleared by commands that delete or overwrite the contents of `key`.
     *
     * @see {@link https://valkey.io/commands/expire/|valkey.io} for details.
     *
     * @param key - The key to set timeout on it.
     * @param seconds - The timeout in seconds.
     * @param option - (Optional) The expire option - see {@link ExpireOptions}.
     * @returns `true` if the timeout was set. `false` if the timeout was not set. e.g. key doesn't exist,
     * or operation skipped due to the provided arguments.
     *
     * @example
     * ```typescript
     * // Example usage of the expire method
     * const result = await client.expire("my_key", 60);
     * console.log(result); // Output: true - Indicates that a timeout of 60 seconds has been set for "my_key".
     * ```
     *
     * @example
     * ```typescript
     * // Example usage of the expire method with exisiting expiry
     * const result = await client.expire("my_key", 60, ExpireOptions.HasNoExpiry);
     * console.log(result); // Output: false - Indicates that "my_key" has an existing expiry.
     * ```
     */
    public async expire(
        key: GlideString,
        seconds: number,
        option?: ExpireOptions,
    ): Promise<boolean> {
        return this.createWritePromise(createExpire(key, seconds, option));
    }

    /**
     * Sets a timeout on `key`. It takes an absolute Unix timestamp (seconds since January 1, 1970) instead of specifying the number of seconds.
     * A timestamp in the past will delete the key immediately. After the timeout has expired, the key will automatically be deleted.
     * If `key` already has an existing expire set, the time to live is updated to the new value.
     * The timeout will only be cleared by commands that delete or overwrite the contents of `key`.
     *
     * @see {@link https://valkey.io/commands/expireat/|valkey.io} for details.
     *
     * @param key - The key to set timeout on it.
     * @param unixSeconds - The timeout in an absolute Unix timestamp.
     * @param option - (Optional) The expire option - see {@link ExpireOptions}.
     * @returns `true` if the timeout was set. `false` if the timeout was not set. e.g. key doesn't exist,
     * or operation skipped due to the provided arguments.
     *
     * @example
     * ```typescript
     * // Example usage of the expireAt method on a key with no previous expiry
     * const result = await client.expireAt("my_key", 1672531200, ExpireOptions.HasNoExpiry);
     * console.log(result); // Output: true - Indicates that the expiration time for "my_key" was successfully set.
     * ```
     */
    public async expireAt(
        key: GlideString,
        unixSeconds: number,
        option?: ExpireOptions,
    ): Promise<boolean> {
        return this.createWritePromise(
            createExpireAt(key, unixSeconds, option),
        );
    }

    /**
     * Returns the absolute Unix timestamp (since January 1, 1970) at which the given `key` will expire, in seconds.
     * To get the expiration with millisecond precision, use {@link pexpiretime}.
     *
     * @see {@link https://valkey.io/commands/expiretime/|valkey.io} for details.
     * @remarks Since Valkey version 7.0.0.
     *
     * @param key - The `key` to determine the expiration value of.
     * @returns The expiration Unix timestamp in seconds, `-2` if `key` does not exist or `-1` if `key` exists but has no associated expire.
     *
     * @example
     * ```typescript
     * const result1 = await client.expiretime("myKey");
     * console.log(result1); // Output: -2 - myKey doesn't exist.
     *
     * const result2 = await client.set(myKey, "value");
     * const result3 = await client.expireTime(myKey);
     * console.log(result2); // Output: -1 - myKey has no associated expiration.
     *
     * client.expire(myKey, 60);
     * const result3 = await client.expireTime(myKey);
     * console.log(result3); // Output: 123456 - the Unix timestamp (in seconds) when "myKey" will expire.
     * ```
     */
    public async expiretime(key: GlideString): Promise<number> {
        return this.createWritePromise(createExpireTime(key));
    }

    /**
     * Sets a timeout on `key` in milliseconds. After the timeout has expired, the key will automatically be deleted.
     * If `key` already has an existing expire set, the time to live is updated to the new value.
     * If `milliseconds` is non-positive number, the key will be deleted rather than expired.
     * The timeout will only be cleared by commands that delete or overwrite the contents of `key`.
     *
     * @see {@link https://valkey.io/commands/pexpire/|valkey.io} for details.
     *
     * @param key - The key to set timeout on it.
     * @param milliseconds - The timeout in milliseconds.
     * @param option - (Optional) The expire option - see {@link ExpireOptions}.
     * @returns `true` if the timeout was set. `false` if the timeout was not set. e.g. key doesn't exist,
     * or operation skipped due to the provided arguments.
     *
     * @example
     * ```typescript
     * // Example usage of the pexpire method on a key with no previous expiry
     * const result = await client.pexpire("my_key", 60000, ExpireOptions.HasNoExpiry);
     * console.log(result); // Output: true - Indicates that a timeout of 60,000 milliseconds has been set for "my_key".
     * ```
     */
    public async pexpire(
        key: GlideString,
        milliseconds: number,
        option?: ExpireOptions,
    ): Promise<boolean> {
        return this.createWritePromise(
            createPExpire(key, milliseconds, option),
        );
    }

    /**
     * Sets a timeout on `key`. It takes an absolute Unix timestamp (milliseconds since January 1, 1970) instead of specifying the number of milliseconds.
     * A timestamp in the past will delete the key immediately. After the timeout has expired, the key will automatically be deleted.
     * If `key` already has an existing expire set, the time to live is updated to the new value.
     * The timeout will only be cleared by commands that delete or overwrite the contents of `key`.
     *
     * @see {@link https://valkey.io/commands/pexpireat/|valkey.io} for details.
     *
     * @param key - The key to set timeout on it.
     * @param unixMilliseconds - The timeout in an absolute Unix timestamp.
     * @param option - (Optional) The expire option - see {@link ExpireOptions}.
     * @returns `true` if the timeout was set. `false` if the timeout was not set. e.g. key doesn't exist,
     * or operation skipped due to the provided arguments.
     *
     * @example
     * ```typescript
     * // Example usage of the pexpireAt method on a key with no previous expiry
     * const result = await client.pexpireAt("my_key", 1672531200000, ExpireOptions.HasNoExpiry);
     * console.log(result); // Output: true - Indicates that the expiration time for "my_key" was successfully set.
     * ```
     */
    public async pexpireAt(
        key: GlideString,
        unixMilliseconds: number,
        option?: ExpireOptions,
    ): Promise<number> {
        return this.createWritePromise(
            createPExpireAt(key, unixMilliseconds, option),
        );
    }

    /**
     * Returns the absolute Unix timestamp (since January 1, 1970) at which the given `key` will expire, in milliseconds.
     *
     * @see {@link https://valkey.io/commands/pexpiretime/|valkey.io} for details.
     * @remarks Since Valkey version 7.0.0.
     *
     * @param key - The `key` to determine the expiration value of.
     * @returns The expiration Unix timestamp in seconds, `-2` if `key` does not exist or `-1` if `key` exists but has no associated expire.
     *
     * @example
     * ```typescript
     * const result1 = client.pexpiretime("myKey");
     * console.log(result1); // Output: -2 - myKey doesn't exist.
     *
     * const result2 = client.set(myKey, "value");
     * const result3 = client.pexpireTime(myKey);
     * console.log(result2); // Output: -1 - myKey has no associated expiration.
     *
     * client.expire(myKey, 60);
     * const result3 = client.pexpireTime(myKey);
     * console.log(result3); // Output: 123456789 - the Unix timestamp (in milliseconds) when "myKey" will expire.
     * ```
     */
    public async pexpiretime(key: GlideString): Promise<number> {
        return this.createWritePromise(createPExpireTime(key));
    }

    /**
     * Returns the remaining time to live of `key` that has a timeout.
     *
     * @see {@link https://valkey.io/commands/ttl/|valkey.io} for details.
     *
     * @param key - The key to return its timeout.
     * @returns TTL in seconds, `-2` if `key` does not exist or `-1` if `key` exists but has no associated expire.
     *
     * @example
     * ```typescript
     * // Example usage of the ttl method with existing key
     * const result = await client.ttl("my_key");
     * console.log(result); // Output: 3600 - Indicates that "my_key" has a remaining time to live of 3600 seconds.
     * ```
     *
     * @example
     * ```typescript
     * // Example usage of the ttl method with existing key that has no associated expire.
     * const result = await client.ttl("key");
     * console.log(result); // Output: -1 - Indicates that the key has no associated expire.
     * ```
     *
     * @example
     * ```typescript
     * // Example usage of the ttl method with a non-existing key
     * const result = await client.ttl("nonexistent_key");
     * console.log(result); // Output: -2 - Indicates that the key doesn't exist.
     * ```
     */
    public async ttl(key: GlideString): Promise<number> {
        return this.createWritePromise(createTTL(key));
    }

    /** Invokes a Lua script with its keys and arguments.
     * This method simplifies the process of invoking scripts on a Valkey server by using an object that represents a Lua script.
     * The script loading, argument preparation, and execution will all be handled internally. If the script has not already been loaded,
     * it will be loaded automatically using the `SCRIPT LOAD` command. After that, it will be invoked using the `EVALSHA` command.
     *
     * @see {@link https://valkey.io/commands/script-load/|SCRIPT LOAD} and {@link https://valkey.io/commands/evalsha/|EVALSHA} on valkey.io for details.
     *
     * @param script - The Lua script to execute.
     * @param options - (Optional) See {@link ScriptOptions} and {@link DecoderOption}.
     * @returns A value that depends on the script that was executed.
     *
     * @example
     * ```typescript
     * const luaScript = new Script("return { KEYS[1], ARGV[1] }");
     * const scriptOptions = {
     *      keys: ["foo"],
     *      args: ["bar"],
     * };
     * const result = await invokeScript(luaScript, scriptOptions);
     * console.log(result); // Output: ['foo', 'bar']
     * ```
     */
    public async invokeScript(
        script: Script,
        options?: ScriptOptions & DecoderOption,
    ): Promise<ReturnType> {
        const scriptInvocation = command_request.ScriptInvocation.create({
            hash: script.getHash(),
            keys: options?.keys?.map((item) => {
                if (typeof item === "string") {
                    // Convert the string to a Buffer
                    return Buffer.from(item);
                } else {
                    // If it's already a Buffer, just return it
                    return item;
                }
            }),
            args: options?.args?.map((item) => {
                if (typeof item === "string") {
                    // Convert the string to a Buffer
                    return Buffer.from(item);
                } else {
                    // If it's already a Buffer, just return it
                    return item;
                }
            }),
        });
        return this.createWritePromise(scriptInvocation, options);
    }

    /**
     * Returns stream entries matching a given range of entry IDs.
     *
     * @see {@link https://valkey.io/commands/xrange/|valkey.io} for more details.
     *
     * @param key - The key of the stream.
     * @param start - The starting stream entry ID bound for the range.
     *     - Use `value` to specify a stream entry ID.
     *     - Use `isInclusive: false` to specify an exclusive bounded stream entry ID. This is only available starting with Valkey version 6.2.0.
     *     - Use `InfBoundary.NegativeInfinity` to start with the minimum available ID.
     * @param end - The ending stream entry ID bound for the range.
     *     - Use `value` to specify a stream entry ID.
     *     - Use `isInclusive: false` to specify an exclusive bounded stream entry ID. This is only available starting with Valkey version 6.2.0.
     *     - Use `InfBoundary.PositiveInfinity` to end with the maximum available ID.
     * @param count - An optional argument specifying the maximum count of stream entries to return.
     *     If `count` is not provided, all stream entries in the range will be returned.
     * @returns A map of stream entry ids, to an array of entries, or `null` if `count` is non-positive.
     *
     * @example
     * ```typescript
     * await client.xadd("mystream", [["field1", "value1"]], {id: "0-1"});
     * await client.xadd("mystream", [["field2", "value2"], ["field2", "value3"]], {id: "0-2"});
     * console.log(await client.xrange("mystream", InfBoundary.NegativeInfinity, InfBoundary.PositiveInfinity));
     * // Output:
     * // {
     * //     "0-1": [["field1", "value1"]],
     * //     "0-2": [["field2", "value2"], ["field2", "value3"]],
     * // } // Indicates the stream entry IDs and their associated field-value pairs for all stream entries in "mystream".
     * ```
     */
    public async xrange(
        key: GlideString,
        start: Boundary<string>,
        end: Boundary<string>,
        count?: number,
    ): Promise<Record<string, [string, string][]> | null> {
        return this.createWritePromise(createXRange(key, start, end, count));
    }

    /**
     * Returns stream entries matching a given range of entry IDs in reverse order. Equivalent to {@link xrange} but returns the
     * entries in reverse order.
     *
     * @see {@link https://valkey.io/commands/xrevrange/|valkey.io} for more details.
     *
     * @param key - The key of the stream.
     * @param end - The ending stream entry ID bound for the range.
     *     - Use `value` to specify a stream entry ID.
     *     - Use `isInclusive: false` to specify an exclusive bounded stream entry ID. This is only available starting with Valkey version 6.2.0.
     *     - Use `InfBoundary.PositiveInfinity` to end with the maximum available ID.
     * @param start - The ending stream ID bound for the range.
     *     - Use `value` to specify a stream entry ID.
     *     - Use `isInclusive: false` to specify an exclusive bounded stream entry ID. This is only available starting with Valkey version 6.2.0.
     *     - Use `InfBoundary.NegativeInfinity` to start with the minimum available ID.
     * @param count - An optional argument specifying the maximum count of stream entries to return.
     *     If `count` is not provided, all stream entries in the range will be returned.
     * @returns A map of stream entry ids, to an array of entries, or `null` if `count` is non-positive.
     *
     * @example
     * ```typescript
     * await client.xadd("mystream", [["field1", "value1"]], {id: "0-1"});
     * await client.xadd("mystream", [["field2", "value2"], ["field2", "value3"]], {id: "0-2"});
     * console.log(await client.xrevrange("mystream", InfBoundary.PositiveInfinity, InfBoundary.NegativeInfinity));
     * // Output:
     * // {
     * //     "0-2": [["field2", "value2"], ["field2", "value3"]],
     * //     "0-1": [["field1", "value1"]],
     * // } // Indicates the stream entry IDs and their associated field-value pairs for all stream entries in "mystream".
     * ```
     */
    public async xrevrange(
        key: GlideString,
        end: Boundary<string>,
        start: Boundary<string>,
        count?: number,
    ): Promise<Record<string, [string, string][]> | null> {
        return this.createWritePromise(createXRevRange(key, end, start, count));
    }

    /**
     * Adds members with their scores to the sorted set stored at `key`.
     * If a member is already a part of the sorted set, its score is updated.
     *
     * @see {@link https://valkey.io/commands/zadd/|valkey.io} for more details.
     *
     * @param key - The key of the sorted set.
     * @param membersAndScores - A list of members and their corresponding scores or a mapping of members to their corresponding scores.
     * @param options - (Optional) The `ZADD` options - see {@link ZAddOptions}.
     * @returns The number of elements added to the sorted set.
     * If {@link ZAddOptions.changed} is set to `true`, returns the number of elements updated in the sorted set.
     *
     * @example
     * ```typescript
     * // Example usage of the zadd method to add elements to a sorted set
     * const data = [{ element: "member1", score: 10.5 }, { element: "member2", score: 8.2 }]
     * const result = await client.zadd("my_sorted_set", data);
     * console.log(result); // Output: 2 - Indicates that two elements have been added to the sorted set "my_sorted_set."
     * ```
     *
     * @example
     * ```typescript
     * // Example usage of the zadd method to update scores in an existing sorted set
     * const options = { conditionalChange: ConditionalChange.ONLY_IF_EXISTS, changed: true };
     * const result = await client.zadd("existing_sorted_set", { "member1": 10.5, "member2": 8.2 }, options);
     * console.log(result); // Output: 2 - Updates the scores of two existing members in the sorted set "existing_sorted_set."
     * ```
     */
    public async zadd(
        key: GlideString,
        membersAndScores: SortedSetDataType | Record<string, number>,
        options?: ZAddOptions,
    ): Promise<number> {
        return this.createWritePromise(
            createZAdd(
                key,
                convertElementsAndScores(membersAndScores),
                options,
            ),
        );
    }

    /**
     * Increments the score of member in the sorted set stored at `key` by `increment`.
     * If `member` does not exist in the sorted set, it is added with `increment` as its score (as if its previous score was 0.0).
     * If `key` does not exist, a new sorted set with the specified member as its sole member is created.
     *
     * @see {@link https://valkey.io/commands/zadd/|valkey.io} for more details.
     *
     * @param key - The key of the sorted set.
     * @param member - A member in the sorted set to increment score to.
     * @param increment - The score to increment the member.
     * @param options - (Optional) The `ZADD` options - see {@link ZAddOptions}.
     * @returns The score of the member.
     * If there was a conflict with the options, the operation aborts and `null` is returned.
     *
     * @example
     * ```typescript
     * // Example usage of the zaddIncr method to add a member with a score to a sorted set
     * const result = await client.zaddIncr("my_sorted_set", member, 5.0);
     * console.log(result); // Output: 5.0
     * ```
     *
     * @example
     * ```typescript
     * // Example usage of the zaddIncr method to add or update a member with a score in an existing sorted set
     * const result = await client.zaddIncr("existing_sorted_set", member, "3.0", { updateOptions: UpdateByScore.LESS_THAN });
     * console.log(result); // Output: null - Indicates that the member in the sorted set haven't been updated.
     * ```
     */
    public async zaddIncr(
        key: GlideString,
        member: GlideString,
        increment: number,
        options?: ZAddOptions,
    ): Promise<number | null> {
        return this.createWritePromise(
            createZAdd(
                key,
                [{ element: member, score: increment }],
                options,
                true,
            ),
        );
    }

    /**
     * Removes the specified members from the sorted set stored at `key`.
     * Specified members that are not a member of this set are ignored.
     *
     * @see {@link https://valkey.io/commands/zrem/|valkey.io} for more details.
     *
     * @param key - The key of the sorted set.
     * @param members - A list of members to remove from the sorted set.
     * @returns The number of members that were removed from the sorted set, not including non-existing members.
     * If `key` does not exist, it is treated as an empty sorted set, and this command returns 0.
     *
     * @example
     * ```typescript
     * // Example usage of the zrem function to remove members from a sorted set
     * const result = await client.zrem("my_sorted_set", ["member1", "member2"]);
     * console.log(result); // Output: 2 - Indicates that two members have been removed from the sorted set "my_sorted_set."
     * ```
     *
     * @example
     * ```typescript
     * // Example usage of the zrem function when the sorted set does not exist
     * const result = await client.zrem("non_existing_sorted_set", ["member1", "member2"]);
     * console.log(result); // Output: 0 - Indicates that no members were removed as the sorted set "non_existing_sorted_set" does not exist.
     * ```
     */
    public async zrem(
        key: GlideString,
        members: GlideString[],
    ): Promise<number> {
        return this.createWritePromise(createZRem(key, members));
    }

    /**
     * Returns the cardinality (number of elements) of the sorted set stored at `key`.
     *
     * @see {@link https://valkey.io/commands/zcard/|valkey.io} for more details.
     *
     * @param key - The key of the sorted set.
     * @returns The number of elements in the sorted set.
     * If `key` does not exist, it is treated as an empty sorted set, and this command returns `0`.
     *
     * @example
     * ```typescript
     * // Example usage of the zcard method to get the cardinality of a sorted set
     * const result = await client.zcard("my_sorted_set");
     * console.log(result); // Output: 3 - Indicates that there are 3 elements in the sorted set "my_sorted_set".
     * ```
     *
     * @example
     * ```typescript
     * // Example usage of the zcard method with a non-existing key
     * const result = await client.zcard("non_existing_key");
     * console.log(result); // Output: 0
     * ```
     */
    public async zcard(key: GlideString): Promise<number> {
        return this.createWritePromise(createZCard(key));
    }

    /**
     * Returns the cardinality of the intersection of the sorted sets specified by `keys`.
     *
     * @see {@link https://valkey.io/commands/zintercard/|valkey.io} for more details.
     * @remarks When in cluster mode, all `keys` must map to the same hash slot.
     * @remarks Since Valkey version 7.0.0.
     *
     * @param keys - The keys of the sorted sets to intersect.
     * @param limit - An optional argument that can be used to specify a maximum number for the
     * intersection cardinality. If limit is not supplied, or if it is set to `0`, there will be no limit.
     * @returns The cardinality of the intersection of the given sorted sets.
     *
     * @example
     * ```typescript
     * const cardinality = await client.zintercard(["key1", "key2"], 10);
     * console.log(cardinality); // Output: 3 - The intersection of the sorted sets at "key1" and "key2" has a cardinality of 3.
     * ```
     */
    public async zintercard(
        keys: GlideString[],
        limit?: number,
    ): Promise<number> {
        return this.createWritePromise(createZInterCard(keys, limit));
    }

    /**
     * Returns the difference between the first sorted set and all the successive sorted sets.
     * To get the elements with their scores, see {@link zdiffWithScores}.
     *
     * @see {@link https://valkey.io/commands/zdiff/|valkey.io} for more details.
     * @remarks When in cluster mode, all `keys` must map to the same hash slot.
     * @remarks Since Valkey version 6.2.0.
     *
     * @param keys - The keys of the sorted sets.
     * @param options - (Optional) See {@link DecoderOption}.
     * @returns An `array` of elements representing the difference between the sorted sets.
     * If the first key does not exist, it is treated as an empty sorted set, and the command returns an empty `array`.
     *
     * @example
     * ```typescript
     * await client.zadd("zset1", {"member1": 1.0, "member2": 2.0, "member3": 3.0});
     * await client.zadd("zset2", {"member2": 2.0});
     * await client.zadd("zset3", {"member3": 3.0});
     * const result = await client.zdiff(["zset1", "zset2", "zset3"]);
     * console.log(result); // Output: ["member1"] - "member1" is in "zset1" but not "zset2" or "zset3".
     * ```
     */
    public async zdiff(
        keys: GlideString[],
        options?: DecoderOption,
    ): Promise<GlideString[]> {
        return this.createWritePromise(createZDiff(keys), options);
    }

    /**
     * Returns the difference between the first sorted set and all the successive sorted sets, with the associated
     * scores.
     *
     * @see {@link https://valkey.io/commands/zdiff/|valkey.io} for more details.
     * @remarks When in cluster mode, all `keys` must map to the same hash slot.
     * @remarks Since Valkey version 6.2.0.
     *
     * @param keys - The keys of the sorted sets.
     * @param options - (Optional) See {@link DecoderOption}.
     * @returns A map of elements and their scores representing the difference between the sorted sets.
     * If the first key does not exist, it is treated as an empty sorted set, and the command returns an empty `array`.
     *
     * @example
     * ```typescript
     * await client.zadd("zset1", {"member1": 1.0, "member2": 2.0, "member3": 3.0});
     * await client.zadd("zset2", {"member2": 2.0});
     * await client.zadd("zset3", {"member3": 3.0});
     * const result = await client.zdiffWithScores(["zset1", "zset2", "zset3"]);
     * console.log(result); // Output: {"member1": 1.0} - "member1" is in "zset1" but not "zset2" or "zset3".
     * ```
     */
    public async zdiffWithScores(
        keys: GlideString[],
        options?: DecoderOption,
    ): Promise<Record<string, number>> {
        // TODO GlideString in Record and add a test
        return this.createWritePromise(createZDiffWithScores(keys), options);
    }

    /**
     * Calculates the difference between the first sorted set and all the successive sorted sets in `keys` and stores
     * the difference as a sorted set to `destination`, overwriting it if it already exists. Non-existent keys are
     * treated as empty sets.
     *
     * @see {@link https://valkey.io/commands/zdiffstore/|valkey.io} for more details.
     * @remarks When in cluster mode, all keys in `keys` and `destination` must map to the same hash slot.
     * @remarks Since Valkey version 6.2.0.
     *
     * @param destination - The key for the resulting sorted set.
     * @param keys - The keys of the sorted sets to compare.
     * @returns The number of members in the resulting sorted set stored at `destination`.
     *
     * @example
     * ```typescript
     * await client.zadd("zset1", {"member1": 1.0, "member2": 2.0});
     * await client.zadd("zset2", {"member1": 1.0});
     * const result1 = await client.zdiffstore("zset3", ["zset1", "zset2"]);
     * console.log(result1); // Output: 1 - One member exists in "key1" but not "key2", and this member was stored in "zset3".
     *
     * const result2 = await client.zrange("zset3", {start: 0, end: -1});
     * console.log(result2); // Output: ["member2"] - "member2" is now stored in "my_sorted_set".
     * ```
     */
    public async zdiffstore(
        destination: GlideString,
        keys: GlideString[],
    ): Promise<number> {
        return this.createWritePromise(createZDiffStore(destination, keys));
    }

    /**
     * Returns the score of `member` in the sorted set stored at `key`.
     *
     * @see {@link https://valkey.io/commands/zscore/|valkey.io} for more details.
     *
     * @param key - The key of the sorted set.
     * @param member - The member whose score is to be retrieved.
     * @returns The score of the member.
     * If `member` does not exist in the sorted set, null is returned.
     * If `key` does not exist, null is returned.
     *
     * @example
     * ```typescript
     * // Example usage of the zscore method∂∂ to get the score of a member in a sorted set
     * const result = await client.zscore("my_sorted_set", "member");
     * console.log(result); // Output: 10.5 - Indicates that the score of "member" in the sorted set "my_sorted_set" is 10.5.
     * ```
     *
     * @example
     * ```typescript
     * // Example usage of the zscore method when the member does not exist in the sorted set
     * const result = await client.zscore("my_sorted_set", "non_existing_member");
     * console.log(result); // Output: null
     * ```
     *
     * @example
     * ```typescript
     * // Example usage of the zscore method with non existimng key
     * const result = await client.zscore("non_existing_set", "member");
     * console.log(result); // Output: null
     * ```
     */
    public async zscore(
        key: GlideString,
        member: GlideString,
    ): Promise<number | null> {
        return this.createWritePromise(createZScore(key, member));
    }

    /**
     * Computes the union of sorted sets given by the specified `keys` and stores the result in `destination`.
     * If `destination` already exists, it is overwritten. Otherwise, a new sorted set will be created.
     * To get the result directly, see {@link zunionWithScores}.
     *
     * @see {@link https://valkey.io/commands/zunionstore/|valkey.io} for details.
     * @remarks When in cluster mode, `destination` and all keys in `keys` both must map to the same hash slot.
     *
     * @param destination - The key of the destination sorted set.
     * @param keys - The keys of the sorted sets with possible formats:
     *  - `GlideString[]` - for keys only.
     *  - `KeyWeight[]` - for weighted keys with their score multipliers.
     * @param aggregationType - Specifies the aggregation strategy to apply when combining the scores of elements. See {@link AggregationType}.
     * @returns The number of elements in the resulting sorted set stored at `destination`.
     *
     * @example
     * ```typescript
     * await client.zadd("key1", {"member1": 10.5, "member2": 8.2})
     * await client.zadd("key2", {"member1": 9.5})
     *
     * // use `zunionstore` with default aggregation and weights
     * console.log(await client.zunionstore("my_sorted_set", ["key1", "key2"]))
     * // Output: 2 - Indicates that the sorted set "my_sorted_set" contains two elements.
     * console.log(await client.zrangeWithScores("my_sorted_set", {start: 0, stop: -1}))
     * // Output: {'member1': 20, 'member2': 8.2} - "member1" is now stored in "my_sorted_set" with score of 20 and "member2" with score of 8.2.
     * ```
     *
     * @example
     * ```typescript
     * // use `zunionstore` with default weights
     * console.log(await client.zunionstore("my_sorted_set", ["key1", "key2"], AggregationType.MAX))
     * // Output: 2 - Indicates that the sorted set "my_sorted_set" contains two elements, and each score is the maximum score between the sets.
     * console.log(await client.zrangeWithScores("my_sorted_set", {start: 0, stop: -1}))
     * // Output: {'member1': 10.5, 'member2': 8.2} - "member1" is now stored in "my_sorted_set" with score of 10.5 and "member2" with score of 8.2.
     * ```
     *
     * @example
     * ```typescript
     * // use `zunionstore` with default aggregation
     * console.log(await client.zunionstore("my_sorted_set", [["key1", 2], ["key2", 1]])) // Output: 2
     * console.log(await client.zrangeWithScores("my_sorted_set", {start: 0, stop: -1})) // Output: { member2: 16.4, member1: 30.5 }
     * ```
     */
    public async zunionstore(
        destination: GlideString,
        keys: GlideString[] | KeyWeight[],
        aggregationType?: AggregationType,
    ): Promise<number> {
        return this.createWritePromise(
            createZUnionStore(destination, keys, aggregationType),
        );
    }

    /**
     * Returns the scores associated with the specified `members` in the sorted set stored at `key`.
     *
     * @see {@link https://valkey.io/commands/zmscore/|valkey.io} for more details.
     * @remarks Since Valkey version 6.2.0.
     *
     * @param key - The key of the sorted set.
     * @param members - A list of members in the sorted set.
     * @returns An `array` of scores corresponding to `members`.
     * If a member does not exist in the sorted set, the corresponding value in the list will be `null`.
     *
     * @example
     * ```typescript
     * const result = await client.zmscore("zset1", ["member1", "non_existent_member", "member2"]);
     * console.log(result); // Output: [1.0, null, 2.0] - "member1" has a score of 1.0, "non_existent_member" does not exist in the sorted set, and "member2" has a score of 2.0.
     * ```
     */
    public async zmscore(
        key: GlideString,
        members: GlideString[],
    ): Promise<(number | null)[]> {
        return this.createWritePromise(createZMScore(key, members));
    }

    /**
     * Returns the number of members in the sorted set stored at `key` with scores between `minScore` and `maxScore`.
     *
     * @see {@link https://valkey.io/commands/zcount/|valkey.io} for more details.
     *
     * @param key - The key of the sorted set.
     * @param minScore - The minimum score to count from. Can be positive/negative infinity, or specific score and inclusivity.
     * @param maxScore - The maximum score to count up to. Can be positive/negative infinity, or specific score and inclusivity.
     * @returns The number of members in the specified score range.
     * If `key` does not exist, it is treated as an empty sorted set, and the command returns `0`.
     * If `minScore` is greater than `maxScore`, `0` is returned.
     *
     * @example
     * ```typescript
     * // Example usage of the zcount method to count members in a sorted set within a score range
     * const result = await client.zcount("my_sorted_set", { value: 5.0, isInclusive: true }, InfBoundary.PositiveInfinity);
     * console.log(result); // Output: 2 - Indicates that there are 2 members with scores between 5.0 (inclusive) and +inf in the sorted set "my_sorted_set".
     * ```
     *
     * @example
     * ```typescript
     * // Example usage of the zcount method to count members in a sorted set within a score range
     * const result = await client.zcount("my_sorted_set", { value: 5.0, isInclusive: true }, { value: 10.0, isInclusive: false });
     * console.log(result); // Output: 1 - Indicates that there is one member with score between 5.0 (inclusive) and 10.0 (exclusive) in the sorted set "my_sorted_set".
     * ```
     */
    public async zcount(
        key: GlideString,
        minScore: Boundary<number>,
        maxScore: Boundary<number>,
    ): Promise<number> {
        return this.createWritePromise(createZCount(key, minScore, maxScore));
    }

    /**
     * Returns the specified range of elements in the sorted set stored at `key`.
     * `ZRANGE` can perform different types of range queries: by index (rank), by the score, or by lexicographical order.
     *
     * To get the elements with their scores, see {@link zrangeWithScores}.
     *
     * @see {@link https://valkey.io/commands/zrange/|valkey.io} for more details.
     *
     * @param key - The key of the sorted set.
     * @param rangeQuery - The range query object representing the type of range query to perform.
     * - For range queries by index (rank), use {@link RangeByIndex}.
     * - For range queries by lexicographical order, use {@link RangeByLex}.
     * - For range queries by score, use {@link RangeByScore}.
     * @param options - (Optional) Additional parameters:
     * - (Optional) `reverse`: if `true`, reverses the sorted set, with index `0` as the element with the highest score.
     * - (Optional) `decoder`: see {@link DecoderOption}.
     * @returns A list of elements within the specified range.
     * If `key` does not exist, it is treated as an empty sorted set, and the command returns an empty array.
     *
     * @example
     * ```typescript
     * // Example usage of zrange method to retrieve all members of a sorted set in ascending order
<<<<<<< HEAD
     * const result = await client.zrange("my_sorted_set", { start: 0, end: -1 });
     * console.log(result1); // Output: ['member1', 'member2', 'member3'] - Returns all members in ascending order.
=======
     * const result = await client.zrange("my_sorted_set", { start: 0, stop: -1 });
     * console.log(result1); // Output: all members in ascending order
     * // ['member1', 'member2', 'member3']
>>>>>>> 7d0ddf5b
     * ```
     * @example
     * ```typescript
     * // Example usage of zrange method to retrieve members within a score range in descending order
     * const result = await client.zrange("my_sorted_set", {
     *              start: InfBoundary.NegativeInfinity,
     *              end: { value: 3, isInclusive: false },
     *              type: "byScore",
     *           }, { reverse: true });
     * console.log(result); // Output: members with scores within the range of negative infinity to 3, in descending order
     * // ['member2', 'member1']
     * ```
     */
    public async zrange(
        key: GlideString,
        rangeQuery: RangeByScore | RangeByLex | RangeByIndex,
        options?: { reverse?: boolean } & DecoderOption,
    ): Promise<GlideString[]> {
        return this.createWritePromise(
            createZRange(key, rangeQuery, options?.reverse),
            options,
        );
    }

    /**
     * Returns the specified range of elements with their scores in the sorted set stored at `key`.
     * Similar to {@link ZRange} but with a `WITHSCORE` flag.
     *
     * @see {@link https://valkey.io/commands/zrange/|valkey.io} for more details.
     *
     * @param key - The key of the sorted set.
     * @param rangeQuery - The range query object representing the type of range query to perform.
     * - For range queries by index (rank), use {@link RangeByIndex}.
     * - For range queries by lexicographical order, use {@link RangeByLex}.
     * - For range queries by score, use {@link RangeByScore}.
     * @param options - (Optional) Additional parameters:
     * - (Optional) `reverse`: if `true`, reverses the sorted set, with index `0` as the element with the highest score.
     * - (Optional) `decoder`: see {@link DecoderOption}.
     * @returns A map of elements and their scores within the specified range.
     * If `key` does not exist, it is treated as an empty sorted set, and the command returns an empty map.
     *
     * @example
     * ```typescript
     * // Example usage of zrangeWithScores method to retrieve members within a score range with their scores
     * const result = await client.zrangeWithScores("my_sorted_set", {
     *              start: { value: 10, isInclusive: false },
     *              end: { value: 20, isInclusive: false },
     *              type: "byScore",
     *           });
     * console.log(result); // Output: members with scores between 10 and 20 with their scores
     * // {'member1': 10.5, 'member2': 15.2}
     * ```
     * @example
     * ```typescript
     * // Example usage of zrangeWithScores method to retrieve members within a score range with their scores
     * const result = await client.zrangeWithScores("my_sorted_set", {
     *              start: InfBoundary.NegativeInfinity,
     *              end: { value: 3, isInclusive: false },
     *              type: "byScore",
     *           }, { reverse: true });
     * console.log(result); // Output: members with scores within the range of negative infinity to 3, with their scores in descending order
     * // {'member7': 1.5, 'member4': -2.0}
     * ```
     */
    public async zrangeWithScores(
        key: GlideString,
        rangeQuery: RangeByScore | RangeByLex | RangeByIndex,
        options?: { reverse?: boolean } & DecoderOption,
    ): Promise<Record<string, number>> {
        return this.createWritePromise(
            createZRangeWithScores(key, rangeQuery, options?.reverse),
            options,
        );
    }

    /**
     * Stores a specified range of elements from the sorted set at `source`, into a new
     * sorted set at `destination`. If `destination` doesn't exist, a new sorted
     * set is created; if it exists, it's overwritten.
     *
     * @see {@link https://valkey.io/commands/zrangestore/|valkey.io} for more details.
     * @remarks When in cluster mode, `destination` and `source` must map to the same hash slot.
     * @remarks Since Valkey version 6.2.0.
     *
     * @param destination - The key for the destination sorted set.
     * @param source - The key of the source sorted set.
     * @param rangeQuery - The range query object representing the type of range query to perform.
     * - For range queries by index (rank), use {@link RangeByIndex}.
     * - For range queries by lexicographical order, use {@link RangeByLex}.
     * - For range queries by score, use {@link RangeByScore}.
     * @param reverse - If `true`, reverses the sorted set, with index `0` as the element with the highest score.
     * @returns The number of elements in the resulting sorted set.
     *
     * @example
     * ```typescript
     * // Example usage of zrangeStore to retrieve and store all members of a sorted set in ascending order.
     * const result = await client.zrangeStore("destination_key", "my_sorted_set", { start: 0, end: -1 });
     * console.log(result); // Output: 7 - "destination_key" contains a sorted set with the 7 members from "my_sorted_set".
     * ```
     * @example
     * ```typescript
     * // Example usage of zrangeStore method to retrieve members within a score range in ascending order and store in "destination_key"
     * const result = await client.zrangeStore("destination_key", "my_sorted_set", {
     *              start: InfBoundary.NegativeInfinity,
     *              end: { value: 3, isInclusive: false },
     *              type: "byScore",
     *           });
     * console.log(result); // Output: 5 - Stores 5 members with scores within the range of negative infinity to 3, in ascending order, in "destination_key".
     * ```
     */
    public async zrangeStore(
        destination: GlideString,
        source: GlideString,
        rangeQuery: RangeByScore | RangeByLex | RangeByIndex,
        reverse: boolean = false,
    ): Promise<number> {
        return this.createWritePromise(
            createZRangeStore(destination, source, rangeQuery, reverse),
        );
    }

    /**
     * Computes the intersection of sorted sets given by the specified `keys` and stores the result in `destination`.
     * If `destination` already exists, it is overwritten. Otherwise, a new sorted set will be created.
     * To get the result directly, see {@link zinterWithScores}.
     *
     * @see {@link https://valkey.io/commands/zinterstore/|valkey.io} for more details.
     * @remarks When in cluster mode, `destination` and all keys in `keys` must map to the same hash slot.
     *
     * @param destination - The key of the destination sorted set.
     * @param keys - The keys of the sorted sets with possible formats:
     *  - `GlideString[]` - for keys only.
     *  - `KeyWeight[]` - for weighted keys with score multipliers.
     * @param aggregationType - (Optional) Specifies the aggregation strategy to apply when combining the scores of elements. See {@link AggregationType}.
     * If `aggregationType` is not specified, defaults to `AggregationType.SUM`.
     * @returns The number of elements in the resulting sorted set stored at `destination`.
     *
     * @example
     * ```typescript
     * await client.zadd("key1", {"member1": 10.5, "member2": 8.2})
     * await client.zadd("key2", {"member1": 9.5})
     *
     * // use `zinterstore` with default aggregation and weights
     * console.log(await client.zinterstore("my_sorted_set", ["key1", "key2"]))
     * // Output: 1 - Indicates that the sorted set "my_sorted_set" contains one element.
     * console.log(await client.zrangeWithScores("my_sorted_set", {start: 0, end: -1}))
     * // Output: {'member1': 20} - "member1" is now stored in "my_sorted_set" with score of 20.
     *
     * // use `zinterstore` with default weights
     * console.log(await client.zinterstore("my_sorted_set", ["key1", "key2"] , AggregationType.MAX))
     * // Output: 1 - Indicates that the sorted set "my_sorted_set" contains one element, and it's score is the maximum score between the sets.
     * console.log(await client.zrangeWithScores("my_sorted_set", {start: 0, end: -1}))
     * // Output: {'member1': 10.5} - "member1" is now stored in "my_sorted_set" with score of 10.5.
     * ```
     */
    public async zinterstore(
        destination: GlideString,
        keys: GlideString[] | KeyWeight[],
        aggregationType?: AggregationType,
    ): Promise<number> {
        return this.createWritePromise(
            createZInterstore(destination, keys, aggregationType),
        );
    }

    /**
     * Computes the intersection of sorted sets given by the specified `keys` and returns a list of intersecting elements.
     * To get the scores as well, see {@link zinterWithScores}.
     * To store the result in a key as a sorted set, see {@link zinterStore}.
     *
     * @remarks When in cluster mode, all keys in `keys` must map to the same hash slot.
     *
     * @remarks Since Valkey version 6.2.0.
     *
     * @see {@link https://valkey.io/commands/zinter/|valkey.io} for details.
     *
     * @param keys - The keys of the sorted sets.
     * @param options - (Optional) See {@link DecoderOption}.
     * @returns The resulting array of intersecting elements.
     *
     * @example
     * ```typescript
     * await client.zadd("key1", {"member1": 10.5, "member2": 8.2});
     * await client.zadd("key2", {"member1": 9.5});
     * const result = await client.zinter(["key1", "key2"]);
     * console.log(result); // Output: ['member1']
     * ```
     */
    public async zinter(
        keys: GlideString[],
        options?: DecoderOption,
    ): Promise<GlideString[]> {
        return this.createWritePromise(createZInter(keys), options);
    }

    /**
     * Computes the intersection of sorted sets given by the specified `keys` and returns a list of intersecting elements with scores.
     * To get the elements only, see {@link zinter}.
     * To store the result in a key as a sorted set, see {@link zinterStore}.
     *
     * @remarks When in cluster mode, all keys in `keys` must map to the same hash slot.
     *
     * @see {@link https://valkey.io/commands/zinter/|valkey.io} for details.
     *
     * @remarks Since Valkey version 6.2.0.
     *
     * @param keys - The keys of the sorted sets with possible formats:
     *  - `GlideString[]` - for keys only.
     *  - `KeyWeight[]` - for weighted keys with score multipliers.
     * @param options - (Optional) Additional parameters:
     * - (Optional) `aggregationType`: the aggregation strategy to apply when combining the scores of elements.
     *     If `aggregationType` is not specified, defaults to `AggregationType.SUM`. See {@link AggregationType}.
     * - (Optional) `decoder`: see {@link DecoderOption}.
     * @returns The resulting sorted set with scores.
     *
     * @example
     * ```typescript
     * await client.zadd("key1", {"member1": 10.5, "member2": 8.2});
     * await client.zadd("key2", {"member1": 9.5});
     * const result1 = await client.zinterWithScores(["key1", "key2"]);
     * console.log(result1); // Output: {'member1': 20} - "member1" with score of 20 is the result
     * const result2 = await client.zinterWithScores(["key1", "key2"], AggregationType.MAX)
     * console.log(result2); // Output: {'member1': 10.5} - "member1" with score of 10.5 is the result.
     * ```
     */
    public async zinterWithScores(
        keys: GlideString[] | KeyWeight[],
        options?: { aggregationType?: AggregationType } & DecoderOption,
    ): Promise<Record<string, number>> {
        // TODO Record with GlideString and add tests
        return this.createWritePromise(
            createZInter(keys, options?.aggregationType, true),
            options,
        );
    }

    /**
     * Computes the union of sorted sets given by the specified `keys` and returns a list of union elements.
     *
     * To get the scores as well, see {@link zunionWithScores}.
     * To store the result in a key as a sorted set, see {@link zunionStore}.
     *
     * @see {@link https://valkey.io/commands/zunion/|valkey.io} for details.
     * @remarks When in cluster mode, all keys in `keys` must map to the same hash slot.
     * @remarks Since Valkey version 6.2.0.
     *
     * @param keys - The keys of the sorted sets.
     * @param options - (Optional) See {@link DecoderOption}.
     * @returns The resulting array of union elements.
     *
     * @example
     * ```typescript
     * await client.zadd("key1", {"member1": 10.5, "member2": 8.2});
     * await client.zadd("key2", {"member1": 9.5});
     * const result = await client.zunion(["key1", "key2"]);
     * console.log(result); // Output: ['member1', 'member2']
     * ```
     */
    public async zunion(
        keys: GlideString[],
        options?: DecoderOption,
    ): Promise<GlideString[]> {
        return this.createWritePromise(createZUnion(keys), options);
    }

    /**
     * Computes the intersection of sorted sets given by the specified `keys` and returns a list of union elements with scores.
     * To get the elements only, see {@link zunion}.
     *
     * @remarks When in cluster mode, all keys in `keys` must map to the same hash slot.
     *
     * @see {@link https://valkey.io/commands/zunion/|valkey.io} for details.
     *
     * @remarks Since Valkey version 6.2.0.
     *
     * @param keys - The keys of the sorted sets with possible formats:
     *  - string[] - for keys only.
     *  - KeyWeight[] - for weighted keys with score multipliers.
     * @param options - (Optional) Additional parameters:
     * - (Optional) `aggregationType`: the aggregation strategy to apply when combining the scores of elements.
     *     If `aggregationType` is not specified, defaults to `AggregationType.SUM`. See {@link AggregationType}.
     * - (Optional) `decoder`: see {@link DecoderOption}.
     * @returns The resulting sorted set with scores.
     *
     * @example
     * ```typescript
     * await client.zadd("key1", {"member1": 10.5, "member2": 8.2});
     * await client.zadd("key2", {"member1": 9.5});
     * const result1 = await client.zunionWithScores(["key1", "key2"]);
     * console.log(result1); // {'member1': 20, 'member2': 8.2}
     * const result2 = await client.zunionWithScores(["key1", "key2"], "MAX");
     * console.log(result2); // {'member1': 10.5, 'member2': 8.2}
     * ```
     */
    public async zunionWithScores(
        keys: GlideString[] | KeyWeight[],
        options?: { aggregationType?: AggregationType } & DecoderOption,
    ): Promise<Record<string, number>> {
        return this.createWritePromise(
            createZUnion(keys, options?.aggregationType, true),
            options,
        );
    }

    /**
     * Returns a random member from the sorted set stored at `key`.
     *
     * @see {@link https://valkey.io/commands/zrandmember/|valkey.io} for more details.
     *
     * @param keys - The key of the sorted set.
     * @param options - (Optional) See {@link DecoderOption}.
     * @returns A string representing a random member from the sorted set.
     *     If the sorted set does not exist or is empty, the response will be `null`.
     *
     * @example
     * ```typescript
     * const payload1 = await client.zrandmember("mySortedSet");
     * console.log(payload1); // Output: "Glide" (a random member from the set)
     * ```
     *
     * @example
     * ```typescript
     * const payload2 = await client.zrandmember("nonExistingSortedSet");
     * console.log(payload2); // Output: null since the sorted set does not exist.
     * ```
     */
    public async zrandmember(
        key: GlideString,
        options?: DecoderOption,
    ): Promise<GlideString | null> {
        return this.createWritePromise(createZRandMember(key), options);
    }

    /**
     * Returns random members from the sorted set stored at `key`.
     *
     * @see {@link https://valkey.io/commands/zrandmember/|valkey.io} for more details.
     *
     * @param keys - The key of the sorted set.
     * @param count - The number of members to return.
     *     If `count` is positive, returns unique members.
     *     If negative, allows for duplicates.
     * @param options - (Optional) See {@link DecoderOption}.
     * @returns An `array` of members from the sorted set.
     *     If the sorted set does not exist or is empty, the response will be an empty `array`.
     *
     * @example
     * ```typescript
     * const payload1 = await client.zrandmemberWithCount("mySortedSet", -3);
     * console.log(payload1); // Output: ["Glide", "GLIDE", "node"]
     * ```
     *
     * @example
     * ```typescript
     * const payload2 = await client.zrandmemberWithCount("nonExistingKey", 3);
     * console.log(payload1); // Output: [] since the sorted set does not exist.
     * ```
     */
    public async zrandmemberWithCount(
        key: GlideString,
        count: number,
        options?: DecoderOption,
    ): Promise<GlideString[]> {
        return this.createWritePromise(createZRandMember(key, count), options);
    }

    /**
     * Returns random members with scores from the sorted set stored at `key`.
     *
     * @see {@link https://valkey.io/commands/zrandmember/|valkey.io} for more details.
     *
     * @param keys - The key of the sorted set.
     * @param count - The number of members to return.
     *     If `count` is positive, returns unique members.
     *     If negative, allows for duplicates.
     * @param options - (Optional) See {@link DecoderOption}.
     * @returns A list of {@link KeyWeight} tuples, which store member names and their respective scores.
     *     If the sorted set does not exist or is empty, the response will be an empty `array`.
     *
     * @example
     * ```typescript
     * const payload1 = await client.zrandmemberWithCountWithScore("mySortedSet", -3);
     * console.log(payload1); // Output: [["Glide", 1.0], ["GLIDE", 1.0], ["node", 2.0]]
     * ```
     *
     * @example
     * ```typescript
     * const payload2 = await client.zrandmemberWithCountWithScore("nonExistingKey", 3);
     * console.log(payload1); // Output: [] since the sorted set does not exist.
     * ```
     */
    public async zrandmemberWithCountWithScores(
        key: GlideString,
        count: number,
        options?: DecoderOption,
    ): Promise<KeyWeight[]> {
        return this.createWritePromise(
            createZRandMember(key, count, true),
            options,
        );
    }

    /**
     * Returns the length of the string value stored at `key`.
     *
     * @see {@link https://valkey.io/commands/strlen/|valkey.io} for more details.
     *
     * @param key - The key to check its length.
     * @returns The length of the string value stored at key
     * If `key` does not exist, it is treated as an empty string, and the command returns `0`.
     *
     * @example
     * ```typescript
     * // Example usage of strlen method with an existing key
     * await client.set("key", "GLIDE");
     * const len1 = await client.strlen("key");
     * console.log(len1); // Output: 5
     * ```
     *
     * @example
     * ```typescript
     * // Example usage of strlen method with a non-existing key
     * const len2 = await client.strlen("non_existing_key");
     * console.log(len2); // Output: 0
     * ```
     */
    public async strlen(key: GlideString): Promise<number> {
        return this.createWritePromise(createStrlen(key));
    }

    /**
     * Returns the string representation of the type of the value stored at `key`.
     *
     * @see {@link https://valkey.io/commands/type/|valkey.io} for more details.
     *
     * @param key - The `key` to check its data type.
     * @returns If the `key` exists, the type of the stored value is returned. Otherwise, a "none" string is returned.
     *
     * @example
     * ```typescript
     * // Example usage of type method with a string value
     * await client.set("key", "value");
     * const type = await client.type("key");
     * console.log(type); // Output: 'string'
     * ```
     *
     * @example
     * ```typescript
     * // Example usage of type method with a list
     * await client.lpush("key", ["value"]);
     * const type = await client.type("key");
     * console.log(type); // Output: 'list'
     * ```
     */
    public async type(key: GlideString): Promise<string> {
        return this.createWritePromise(createType(key), {
            decoder: Decoder.String,
        });
    }

    /**
     * Removes and returns the members with the lowest scores from the sorted set stored at `key`.
     * If `count` is provided, up to `count` members with the lowest scores are removed and returned.
     * Otherwise, only one member with the lowest score is removed and returned.
     *
     * @see {@link https://valkey.io/commands/zpopmin/|valkey.io} for more details.
     *
     * @param key - The key of the sorted set.
     * @param options - (Optional) Additional parameters:
     * - (Optional) `count`: the number of elements to pop. If not supplied, only one element will be popped.
     * - (Optional) `decoder`: see {@link DecoderOption}.
     * @returns A map of the removed members and their scores, ordered from the one with the lowest score to the one with the highest.
     * If `key` doesn't exist, it will be treated as an empty sorted set and the command returns an empty map.
     * If `count` is higher than the sorted set's cardinality, returns all members and their scores.
     *
     * @example
     * ```typescript
     * // Example usage of zpopmin method to remove and return the member with the lowest score from a sorted set
     * const result = await client.zpopmin("my_sorted_set");
     * console.log(result); // Output: {'member1': 5.0} - Indicates that 'member1' with a score of 5.0 has been removed from the sorted set.
     * ```
     *
     * @example
     * ```typescript
     * // Example usage of zpopmin method to remove and return multiple members with the lowest scores from a sorted set
     * const result = await client.zpopmin("my_sorted_set", 2);
     * console.log(result); // Output: {'member3': 7.5 , 'member2': 8.0} - Indicates that 'member3' with a score of 7.5 and 'member2' with a score of 8.0 have been removed from the sorted set.
     * ```
     */
    public async zpopmin(
        key: GlideString,
        options?: { count?: number } & DecoderOption,
    ): Promise<Record<string, number>> {
        // TODO GlideString in Record, add tests with binary decoder
        return this.createWritePromise(
            createZPopMin(key, options?.count),
            options,
        );
    }

    /**
     * Blocks the connection until it removes and returns a member with the lowest score from the
     * first non-empty sorted set, with the given `key` being checked in the order they
     * are provided.
     * `BZPOPMIN` is the blocking variant of {@link zpopmin}.
     *
     * @see {@link https://valkey.io/commands/bzpopmin/|valkey.io} for more details.
     * @remarks When in cluster mode, `keys` must map to the same hash slot.
     *
     * @param keys - The keys of the sorted sets.
     * @param timeout - The number of seconds to wait for a blocking operation to complete. A value of
     *     `0` will block indefinitely. Since 6.0.0: timeout is interpreted as a double instead of an integer.
     * @param options - (Optional) See {@link DecoderOption}.
     * @returns An `array` containing the key where the member was popped out, the member, itself, and the member score.
     *     If no member could be popped and the `timeout` expired, returns `null`.
     *
     * @example
     * ```typescript
     * const data = await client.bzpopmin(["zset1", "zset2"], 0.5);
     * console.log(data); // Output: ["zset1", "a", 2];
     * ```
     */
    public async bzpopmin(
        keys: GlideString[],
        timeout: number,
        options?: DecoderOption,
    ): Promise<[GlideString, GlideString, number] | null> {
        return this.createWritePromise(createBZPopMin(keys, timeout), options);
    }

    /**
     * Removes and returns the members with the highest scores from the sorted set stored at `key`.
     * If `count` is provided, up to `count` members with the highest scores are removed and returned.
     * Otherwise, only one member with the highest score is removed and returned.
     *
     * @see {@link https://valkey.io/commands/zpopmax/|valkey.io} for more details.
     *
     * @param key - The key of the sorted set.
     * @param options - (Optional) Additional parameters:
     * - (Optional) `count`: the number of elements to pop. If not supplied, only one element will be popped.
     * - (Optional) `decoder`: see {@link DecoderOption}.
     * @returns A map of the removed members and their scores, ordered from the one with the highest score to the one with the lowest.
     * If `key` doesn't exist, it will be treated as an empty sorted set and the command returns an empty map.
     * If `count` is higher than the sorted set's cardinality, returns all members and their scores, ordered from highest to lowest.
     *
     * @example
     * ```typescript
     * // Example usage of zpopmax method to remove and return the member with the highest score from a sorted set
     * const result = await client.zpopmax("my_sorted_set");
     * console.log(result); // Output: {'member1': 10.0} - Indicates that 'member1' with a score of 10.0 has been removed from the sorted set.
     * ```
     *
     * @example
     * ```typescript
     * // Example usage of zpopmax method to remove and return multiple members with the highest scores from a sorted set
     * const result = await client.zpopmax("my_sorted_set", 2);
     * console.log(result); // Output: {'member2': 8.0, 'member3': 7.5} - Indicates that 'member2' with a score of 8.0 and 'member3' with a score of 7.5 have been removed from the sorted set.
     * ```
     */
    public async zpopmax(
        key: GlideString,
        options?: { count?: number } & DecoderOption,
    ): Promise<Record<string, number>> {
        // TODO GlideString in Record, add tests with binary decoder
        return this.createWritePromise(
            createZPopMax(key, options?.count),
            options,
        );
    }

    /**
     * Blocks the connection until it removes and returns a member with the highest score from the
     * first non-empty sorted set, with the given `key` being checked in the order they
     * are provided.
     * `BZPOPMAX` is the blocking variant of {@link zpopmax}.
     *
     * @see {@link https://valkey.io/commands/zpopmax/|valkey.io} for more details.
     * @remarks When in cluster mode, `keys` must map to the same hash slot.
     *
     * @param keys - The keys of the sorted sets.
     * @param timeout - The number of seconds to wait for a blocking operation to complete. A value of
     *     `0` will block indefinitely. Since 6.0.0: timeout is interpreted as a double instead of an integer.
     * @param options - (Optional) See {@link DecoderOption}.
     * @returns An `array` containing the key where the member was popped out, the member, itself, and the member score.
     *     If no member could be popped and the `timeout` expired, returns `null`.
     *
     * @example
     * ```typescript
     * const data = await client.bzpopmax(["zset1", "zset2"], 0.5);
     * console.log(data); // Output: ["zset1", "c", 2];
     * ```
     */
    public async bzpopmax(
        keys: GlideString[],
        timeout: number,
        options?: DecoderOption,
    ): Promise<[GlideString, GlideString, number] | null> {
        return this.createWritePromise(createBZPopMax(keys, timeout), options);
    }

    /**
     * Returns the remaining time to live of `key` that has a timeout, in milliseconds.
     *
     * @see {@link https://valkey.io/commands/pttl/|valkey.io} for more details.
     *
     * @param key - The key to return its timeout.
     * @returns TTL in milliseconds, `-2` if `key` does not exist, `-1` if `key` exists but has no associated expire.
     *
     * @example
     * ```typescript
     * // Example usage of pttl method with an existing key
     * const result = await client.pttl("my_key");
     * console.log(result); // Output: 5000 - Indicates that the key "my_key" has a remaining time to live of 5000 milliseconds.
     * ```
     *
     * @example
     * ```typescript
     * // Example usage of pttl method with a non-existing key
     * const result = await client.pttl("non_existing_key");
     * console.log(result); // Output: -2 - Indicates that the key "non_existing_key" does not exist.
     * ```
     *
     * @example
     * ```typescript
     * // Example usage of pttl method with an exisiting key that has no associated expire.
     * const result = await client.pttl("key");
     * console.log(result); // Output: -1 - Indicates that the key "key" has no associated expire.
     * ```
     */
    public async pttl(key: GlideString): Promise<number> {
        return this.createWritePromise(createPTTL(key));
    }

    /**
     * Removes all elements in the sorted set stored at `key` with rank between `start` and `end`.
     * Both `start` and `end` are zero-based indexes with 0 being the element with the lowest score.
     * These indexes can be negative numbers, where they indicate offsets starting at the element with the highest score.
     *
     * @see {@link https://valkey.io/commands/zremrangebyrank/|valkey.io} for more details.
     *
     * @param key - The key of the sorted set.
     * @param start - The starting point of the range.
     * @param end - The end of the range.
     * @returns The number of members removed.
     * If `start` exceeds the end of the sorted set, or if `start` is greater than `end`, 0 returned.
     * If `end` exceeds the actual end of the sorted set, the range will stop at the actual end of the sorted set.
     * If `key` does not exist 0 will be returned.
     *
     * @example
     * ```typescript
     * // Example usage of zremRangeByRank method
     * const result = await client.zremRangeByRank("my_sorted_set", 0, 2);
     * console.log(result); // Output: 3 - Indicates that three elements have been removed from the sorted set "my_sorted_set" between ranks 0 and 2.
     * ```
     */
    public async zremRangeByRank(
        key: GlideString,
        start: number,
        end: number,
    ): Promise<number> {
        return this.createWritePromise(createZRemRangeByRank(key, start, end));
    }

    /**
     * Removes all elements in the sorted set stored at `key` with lexicographical order between `minLex` and `maxLex`.
     *
     * @see {@link https://valkey.io/commands/zremrangebylex/|valkey.io} for more details.
     *
     * @param key - The key of the sorted set.
     * @param minLex - The minimum lex to count from. Can be negative infinity, or a specific lex and inclusivity.
     * @param maxLex - The maximum lex to count up to. Can be positive infinity, or a specific lex and inclusivity.
     * @returns The number of members removed.
     * If `key` does not exist, it is treated as an empty sorted set, and the command returns 0.
     * If `minLex` is greater than `maxLex`, 0 is returned.
     *
     * @example
     * ```typescript
     * // Example usage of zremRangeByLex method to remove members from a sorted set based on lexicographical order range
     * const result = await client.zremRangeByLex("my_sorted_set", { value: "a", isInclusive: false }, { value: "e" });
     * console.log(result); // Output: 4 - Indicates that 4 members, with lexicographical values ranging from "a" (exclusive) to "e" (inclusive), have been removed from "my_sorted_set".
     * ```
     *
     * @example
     * ```typescript
     * // Example usage of zremRangeByLex method when the sorted set does not exist
     * const result = await client.zremRangeByLex("non_existing_sorted_set", InfBoundary.NegativeInfinity, { value: "e" });
     * console.log(result); // Output: 0 - Indicates that no elements were removed.
     * ```
     */
    public async zremRangeByLex(
        key: GlideString,
        minLex: Boundary<GlideString>,
        maxLex: Boundary<GlideString>,
    ): Promise<number> {
        return this.createWritePromise(
            createZRemRangeByLex(key, minLex, maxLex),
        );
    }

    /**
     * Removes all elements in the sorted set stored at `key` with a score between `minScore` and `maxScore`.
     *
     * @see {@link https://valkey.io/commands/zremrangebyscore/|valkey.io} for more details.
     *
     * @param key - The key of the sorted set.
     * @param minScore - The minimum score to remove from. Can be negative infinity, or specific score and inclusivity.
     * @param maxScore - The maximum score to remove to. Can be positive infinity, or specific score and inclusivity.
     * @returns The number of members removed.
     * If `key` does not exist, it is treated as an empty sorted set, and the command returns 0.
     * If `minScore` is greater than `maxScore`, 0 is returned.
     *
     * @example
     * ```typescript
     * // Example usage of zremRangeByScore method to remove members from a sorted set based on score range
     * const result = await client.zremRangeByScore("my_sorted_set", { value: 5.0, isInclusive: true }, InfBoundary.PositiveInfinity);
     * console.log(result); // Output: 2 - Indicates that 2 members with scores between 5.0 (inclusive) and +inf have been removed from the sorted set "my_sorted_set".
     * ```
     *
     * @example
     * ```typescript
     * // Example usage of zremRangeByScore method when the sorted set does not exist
     * const result = await client.zremRangeByScore("non_existing_sorted_set", { value: 5.0, isInclusive: true }, { value: 10.0, isInclusive: false });
     * console.log(result); // Output: 0 - Indicates that no members were removed as the sorted set "non_existing_sorted_set" does not exist.
     * ```
     */
    public async zremRangeByScore(
        key: GlideString,
        minScore: Boundary<number>,
        maxScore: Boundary<number>,
    ): Promise<number> {
        return this.createWritePromise(
            createZRemRangeByScore(key, minScore, maxScore),
        );
    }

    /**
     * Returns the number of members in the sorted set stored at 'key' with scores between 'minLex' and 'maxLex'.
     *
     * @see {@link https://valkey.io/commands/zlexcount/|valkey.io} for more details.
     *
     * @param key - The key of the sorted set.
     * @param minLex - The minimum lex to count from. Can be negative infinity, or a specific lex and inclusivity.
     * @param maxLex - The maximum lex to count up to. Can be positive infinity, or a specific lex and inclusivity.
     * @returns The number of members in the specified lex range.
     * If 'key' does not exist, it is treated as an empty sorted set, and the command returns '0'.
     * If maxLex is less than minLex, '0' is returned.
     *
     * @example
     * ```typescript
     * const result = await client.zlexcount("my_sorted_set", {value: "c"}, InfBoundary.PositiveInfinity);
     * console.log(result); // Output: 2 - Indicates that there are 2 members with lex scores between "c" (inclusive) and positive infinity in the sorted set "my_sorted_set".
     * ```
     *
     * @example
     * ```typescript
     * const result = await client.zlexcount("my_sorted_set", {value: "c"}, {value: "k", isInclusive: false});
     * console.log(result); // Output: 1 - Indicates that there is one member with a lex score between "c" (inclusive) and "k" (exclusive) in the sorted set "my_sorted_set".
     * ```
     */
    public async zlexcount(
        key: GlideString,
        minLex: Boundary<GlideString>,
        maxLex: Boundary<GlideString>,
    ): Promise<number> {
        return this.createWritePromise(createZLexCount(key, minLex, maxLex));
    }

    /**
     * Returns the rank of `member` in the sorted set stored at `key`, with scores ordered from low to high.
     * To get the rank of `member` with its score, see {@link zrankWithScore}.
     *
     * @see {@link https://valkey.io/commands/zrank/|valkey.io} for more details.
     *
     * @param key - The key of the sorted set.
     * @param member - The member whose rank is to be retrieved.
     * @returns The rank of `member` in the sorted set.
     * If `key` doesn't exist, or if `member` is not present in the set, null will be returned.
     *
     * @example
     * ```typescript
     * // Example usage of zrank method to retrieve the rank of a member in a sorted set
     * const result = await client.zrank("my_sorted_set", "member2");
     * console.log(result); // Output: 1 - Indicates that "member2" has the second-lowest score in the sorted set "my_sorted_set".
     * ```
     *
     * @example
     * ```typescript
     * // Example usage of zrank method with a non-existing member
     * const result = await client.zrank("my_sorted_set", "non_existing_member");
     * console.log(result); // Output: null - Indicates that "non_existing_member" is not present in the sorted set "my_sorted_set".
     * ```
     */
    public async zrank(
        key: GlideString,
        member: GlideString,
    ): Promise<number | null> {
        return this.createWritePromise(createZRank(key, member));
    }

    /**
     * Returns the rank of `member` in the sorted set stored at `key` with its score, where scores are ordered from the lowest to highest.
     *
     * @see {@link https://valkey.io/commands/zrank/|valkey.io} for more details.
     * @remarks Since Valkey version 7.2.0.
     *
     * @param key - The key of the sorted set.
     * @param member - The member whose rank is to be retrieved.
     * @returns A list containing the rank and score of `member` in the sorted set.
     * If `key` doesn't exist, or if `member` is not present in the set, null will be returned.
     *
     * @example
     * ```typescript
     * // Example usage of zrank_withscore method to retrieve the rank and score of a member in a sorted set
     * const result = await client.zrank_withscore("my_sorted_set", "member2");
     * console.log(result); // Output: [1, 6.0] - Indicates that "member2" with score 6.0 has the second-lowest score in the sorted set "my_sorted_set".
     * ```
     *
     * @example
     * ```typescript
     * // Example usage of zrank_withscore method with a non-existing member
     * const result = await client.zrank_withscore("my_sorted_set", "non_existing_member");
     * console.log(result); // Output: null - Indicates that "non_existing_member" is not present in the sorted set "my_sorted_set".
     * ```
     */
    public async zrankWithScore(
        key: GlideString,
        member: GlideString,
    ): Promise<[number, number] | null> {
        return this.createWritePromise(createZRank(key, member, true));
    }

    /**
     * Returns the rank of `member` in the sorted set stored at `key`, where
     * scores are ordered from the highest to lowest, starting from `0`.
     * To get the rank of `member` with its score, see {@link zrevrankWithScore}.
     *
     * @see {@link https://valkey.io/commands/zrevrank/|valkey.io} for more details.
     *
     * @param key - The key of the sorted set.
     * @param member - The member whose rank is to be retrieved.
     * @returns The rank of `member` in the sorted set, where ranks are ordered from high to low based on scores.
     *     If `key` doesn't exist, or if `member` is not present in the set, `null` will be returned.
     *
     * @example
     * ```typescript
     * const result = await client.zrevrank("my_sorted_set", "member2");
     * console.log(result); // Output: 1 - Indicates that "member2" has the second-highest score in the sorted set "my_sorted_set".
     * ```
     */
    public async zrevrank(
        key: GlideString,
        member: GlideString,
    ): Promise<number | null> {
        return this.createWritePromise(createZRevRank(key, member));
    }

    /**
     * Returns the rank of `member` in the sorted set stored at `key` with its
     * score, where scores are ordered from the highest to lowest, starting from `0`.
     *
     * @see {@link https://valkey.io/commands/zrevrank/|valkey.io} for more details.
     * @remarks Since Valkey version 7.2.0.
     *
     * @param key - The key of the sorted set.
     * @param member - The member whose rank is to be retrieved.
     * @returns A list containing the rank and score of `member` in the sorted set, where ranks
     *     are ordered from high to low based on scores.
     *     If `key` doesn't exist, or if `member` is not present in the set, `null` will be returned.
     *
     * @example
     * ```typescript
     * const result = await client.zrevankWithScore("my_sorted_set", "member2");
     * console.log(result); // Output: [1, 6.0] - Indicates that "member2" with score 6.0 has the second-highest score in the sorted set "my_sorted_set".
     * ```
     */
    public async zrevrankWithScore(
        key: GlideString,
        member: GlideString,
    ): Promise<[number, number] | null> {
        return this.createWritePromise(createZRevRankWithScore(key, member));
    }

    /**
     * Adds an entry to the specified stream stored at `key`. If the `key` doesn't exist, the stream is created.
     *
     * @see {@link https://valkey.io/commands/xadd/|valkey.io} for more details.
     *
     * @param key - The key of the stream.
     * @param values - field-value pairs to be added to the entry.
     * @param options - options detailing how to add to the stream.
     * @param options - (Optional) See {@link StreamAddOptions} and {@link DecoderOption}.
     * @returns The id of the added entry, or `null` if `options.makeStream` is set to `false` and no stream with the matching `key` exists.
     */
    public async xadd(
        key: GlideString,
        values: [GlideString, GlideString][],
        options?: StreamAddOptions & DecoderOption,
    ): Promise<GlideString | null> {
        return this.createWritePromise(
            createXAdd(key, values, options),
            options,
        );
    }

    /**
     * Removes the specified entries by id from a stream, and returns the number of entries deleted.
     *
     * @see {@link https://valkey.io/commands/xdel/|valkey.io} for more details.
     *
     * @param key - The key of the stream.
     * @param ids - An array of entry ids.
     * @returns The number of entries removed from the stream. This number may be less than the number of entries in
     *      `ids`, if the specified `ids` don't exist in the stream.
     *
     * @example
     * ```typescript
     * console.log(await client.xdel("key", ["1538561698944-0", "1538561698944-1"]));
     * // Output is 2 since the stream marked 2 entries as deleted.
     * ```
     */
    public async xdel(key: GlideString, ids: GlideString[]): Promise<number> {
        return this.createWritePromise(createXDel(key, ids));
    }

    /**
     * Trims the stream stored at `key` by evicting older entries.
     *
     * @see {@link https://valkey.io/commands/xtrim/|valkey.io} for more details.
     *
     * @param key - the key of the stream
     * @param options - options detailing how to trim the stream.
     * @returns The number of entries deleted from the stream. If `key` doesn't exist, 0 is returned.
     */
    public async xtrim(
        key: GlideString,
        options: StreamTrimOptions,
    ): Promise<number> {
        return this.createWritePromise(createXTrim(key, options));
    }

    /**
     * Reads entries from the given streams.
     *
     * @see {@link https://valkey.io/commands/xread/|valkey.io} for more details.
     *
     * @param keys_and_ids - An object of stream keys and entry IDs to read from.
     * @param options - (Optional) Parameters detailing how to read the stream - see {@link StreamReadOptions}.
     * @returns A `Record` of stream keys, each key is mapped to a `Record` of stream ids, to an `Array` of entries.
     *
     * @example
     * ```typescript
     * const streamResults = await client.xread({"my_stream": "0-0", "writers": "0-0"});
     * console.log(result); // Output:
     * // {
     * //     "my_stream": {
     * //         "1526984818136-0": [["duration", "1532"], ["event-id", "5"], ["user-id", "7782813"]],
     * //         "1526999352406-0": [["duration", "812"], ["event-id", "9"], ["user-id", "388234"]],
     * //     },
     * //     "writers": {
     * //         "1526985676425-0": [["name", "Virginia"], ["surname", "Woolf"]],
     * //         "1526985685298-0": [["name", "Jane"], ["surname", "Austen"]],
     * //     }
     * // }
     * ```
     */
    public async xread(
        keys_and_ids: Record<string, GlideString> | GlideRecord<GlideString>,
        options?: StreamReadOptions,
    ): Promise<Record<string, Record<string, [string, string][]>>> {
        keys_and_ids = convertRecordToGlideRecord(keys_and_ids);

        return this.createWritePromise(createXRead(keys_and_ids, options));
    }

    /**
     * Reads entries from the given streams owned by a consumer group.
     *
     * @see {@link https://valkey.io/commands/xreadgroup/|valkey.io} for details.
     *
     * @param group - The consumer group name.
     * @param consumer - The group consumer.
     * @param keys_and_ids - An object of stream keys and entry IDs to read from.
     *     Use the special entry ID of `">"` to receive only new messages.
     * @param options - (Optional) Parameters detailing how to read the stream - see {@link StreamReadGroupOptions}.
     * @returns A map of stream keys, each key is mapped to a map of stream ids, which is mapped to an array of entries.
     *     Returns `null` if there is no stream that can be served.
     *
     * @example
     * ```typescript
     * const streamResults = await client.xreadgroup("my_group", "my_consumer", {"my_stream": "0-0", "writers_stream": "0-0", "readers_stream", ">"});
     * console.log(result); // Output:
     * // {
     * //     "my_stream": {
     * //         "1526984818136-0": [["duration", "1532"], ["event-id", "5"], ["user-id", "7782813"]],
     * //         "1526999352406-0": [["duration", "812"], ["event-id", "9"], ["user-id", "388234"]],
     * //     },
     * //     "writers_stream": {
     * //         "1526985676425-0": [["name", "Virginia"], ["surname", "Woolf"]],
     * //         "1526985685298-0": null,                                          // entry was deleted
     * //     },
     * //     "readers_stream": {}                                                  // stream is empty
     * // }
     * ```
     */
    public async xreadgroup(
        group: GlideString,
        consumer: GlideString,
        keys_and_ids: Record<string, GlideString> | GlideRecord<GlideString>,
        options?: StreamReadGroupOptions,
    ): Promise<Record<
        string,
        Record<string, [string, string][] | null>
    > | null> {
        keys_and_ids = convertRecordToGlideRecord(keys_and_ids);

        return this.createWritePromise(
            createXReadGroup(group, consumer, keys_and_ids, options),
        );
    }

    /**
     * Returns the number of entries in the stream stored at `key`.
     *
     * @see {@link https://valkey.io/commands/xlen/|valkey.io} for more details.
     *
     * @param key - The key of the stream.
     * @returns The number of entries in the stream. If `key` does not exist, returns `0`.
     *
     * @example
     * ```typescript
     * const numEntries = await client.xlen("my_stream");
     * console.log(numEntries); // Output: 2 - "my_stream" contains 2 entries.
     * ```
     */
    public async xlen(key: GlideString): Promise<number> {
        return this.createWritePromise(createXLen(key));
    }

    /**
     * Returns stream message summary information for pending messages matching a given range of IDs.
     *
     * @see {@link https://valkey.io/commands/xpending/|valkey.io} for more details.
     *
     * @param key - The key of the stream.
     * @param group - The consumer group name.
     * @returns An `array` that includes the summary of the pending messages. See example for more details.
     * @example
     * ```typescript
     * console.log(await client.xpending("my_stream", "my_group")); // Output:
     * // [
     * //     42,                            // The total number of pending messages
     * //     "1722643465939-0",             // The smallest ID among the pending messages
     * //     "1722643484626-0",             // The greatest ID among the pending messages
     * //     [                              // A 2D-`array` of every consumer in the group
     * //         [ "consumer1", "10" ],     // with at least one pending message, and the
     * //         [ "consumer2", "32" ],     // number of pending messages it has
     * //     ]
     * // ]
     * ```
     */
    public async xpending(
        key: GlideString,
        group: GlideString,
    ): Promise<[number, GlideString, GlideString, [GlideString, number][]]> {
        return this.createWritePromise(createXPending(key, group));
    }

    /**
     * Returns an extended form of stream message information for pending messages matching a given range of IDs.
     *
     * @see {@link https://valkey.io/commands/xpending/|valkey.io} for more details.
     *
     * @param key - The key of the stream.
     * @param group - The consumer group name.
     * @param options - Additional options to filter entries, see {@link StreamPendingOptions}.
     * @returns A 2D-`array` of 4-tuples containing extended message information. See example for more details.
     *
     * @example
     * ```typescript
     * console.log(await client.xpending("my_stream", "my_group"), {
     *     start: { value: "0-1", isInclusive: true },
     *     end: InfBoundary.PositiveInfinity,
     *     count: 2,
     *     consumer: "consumer1"
     * }); // Output:
     * // [
     * //     [
     * //         "1722643465939-0",  // The ID of the message
     * //         "consumer1",        // The name of the consumer that fetched the message and has still to acknowledge it
     * //         174431,             // The number of milliseconds that elapsed since the last time this message was delivered to this consumer
     * //         1                   // The number of times this message was delivered
     * //     ],
     * //     [
     * //         "1722643484626-0",
     * //         "consumer1",
     * //         202231,
     * //         1
     * //     ]
     * // ]
     * ```
     */
    public async xpendingWithOptions(
        key: GlideString,
        group: GlideString,
        options: StreamPendingOptions,
    ): Promise<[GlideString, GlideString, number, number][]> {
        return this.createWritePromise(createXPending(key, group, options));
    }

    /**
     * Returns the list of all consumers and their attributes for the given consumer group of the
     * stream stored at `key`.
     *
     * @see {@link https://valkey.io/commands/xinfo-consumers/|valkey.io} for more details.
     *
     * @param key - The key of the stream.
     * @param group - The consumer group name.
     * @returns An `Array` of `Records`, where each mapping contains the attributes
     *     of a consumer for the given consumer group of the stream at `key`.
     *
     * @example
     * ```typescript
     * const result = await client.xinfoConsumers("my_stream", "my_group");
     * console.log(result); // Output:
     * // [
     * //     {
     * //         "name": "Alice",
     * //         "pending": 1,
     * //         "idle": 9104628,
     * //         "inactive": 18104698   // Added in 7.2.0
     * //     },
     * //     ...
     * // ]
     * ```
     */
    public async xinfoConsumers(
        key: GlideString,
        group: GlideString,
        // TODO: change return type to be compatible with GlideString
    ): Promise<Record<string, string | number>[]> {
        return this.createWritePromise(createXInfoConsumers(key, group));
    }

    /**
     * Returns the list of all consumer groups and their attributes for the stream stored at `key`.
     *
     * @see {@link https://valkey.io/commands/xinfo-groups/|valkey.io} for details.
     *
     * @param key - The key of the stream.
     * @returns An array of maps, where each mapping represents the
     *     attributes of a consumer group for the stream at `key`.
     * @example
     * ```typescript
     *     <pre>{@code
     * const result = await client.xinfoGroups("my_stream");
     * console.log(result); // Output:
     * // [
     * //     {
     * //         "name": "mygroup",
     * //         "consumers": 2,
     * //         "pending": 2,
     * //         "last-delivered-id": "1638126030001-0",
     * //         "entries-read": 2,                       // Added in version 7.0.0
     * //         "lag": 0                                 // Added in version 7.0.0
     * //     },
     * //     {
     * //         "name": "some-other-group",
     * //         "consumers": 1,
     * //         "pending": 0,
     * //         "last-delivered-id": "0-0",
     * //         "entries-read": null,                    // Added in version 7.0.0
     * //         "lag": 1                                 // Added in version 7.0.0
     * //     }
     * // ]
     * ```
     */
    public async xinfoGroups(
        key: string,
    ): Promise<Record<string, string | number | null>[]> {
        return this.createWritePromise(createXInfoGroups(key));
    }

    /**
     * Changes the ownership of a pending message.
     *
     * @see {@link https://valkey.io/commands/xclaim/|valkey.io} for more details.
     *
     * @param key - The key of the stream.
     * @param group - The consumer group name.
     * @param consumer - The group consumer.
     * @param minIdleTime - The minimum idle time for the message to be claimed.
     * @param ids - An array of entry ids.
     * @param options - (Optional) See {@link StreamClaimOptions} and {@link DecoderOption}.
     * @returns A `Record` of message entries that are claimed by the consumer.
     *
     * @example
     * ```typescript
     * const result = await client.xclaim("myStream", "myGroup", "myConsumer", 42,
     *     ["1-0", "2-0", "3-0"], { idle: 500, retryCount: 3, isForce: true });
     * console.log(result); // Output:
     * // {
     * //     "2-0": [["duration", "1532"], ["event-id", "5"], ["user-id", "7782813"]]
     * // }
     * ```
     */
    public async xclaim(
        key: GlideString,
        group: GlideString,
        consumer: GlideString,
        minIdleTime: number,
        ids: GlideString[],
        options?: StreamClaimOptions & DecoderOption,
    ): Promise<Record<string, [string, string][]>> {
        // TODO: convert Record return type to Object array
        return this.createWritePromise(
            createXClaim(key, group, consumer, minIdleTime, ids, options),
        );
    }

    /**
     * Transfers ownership of pending stream entries that match the specified criteria.
     *
     * @see {@link https://valkey.io/commands/xautoclaim/|valkey.io} for more details.
     * @remarks Since Valkey version 6.2.0.
     *
     * @param key - The key of the stream.
     * @param group - The consumer group name.
     * @param consumer - The group consumer.
     * @param minIdleTime - The minimum idle time for the message to be claimed.
     * @param start - Filters the claimed entries to those that have an ID equal or greater than the
     *     specified value.
     * @param count - (Optional) Limits the number of claimed entries to the specified value.
     * @returns A `tuple` containing the following elements:
     *   - A stream ID to be used as the start argument for the next call to `XAUTOCLAIM`. This ID is
     *     equivalent to the next ID in the stream after the entries that were scanned, or "0-0" if
     *     the entire stream was scanned.
     *   - A `Record` of the claimed entries.
     *   - If you are using Valkey 7.0.0 or above, the response list will also include a list containing
     *     the message IDs that were in the Pending Entries List but no longer exist in the stream.
     *     These IDs are deleted from the Pending Entries List.
     *
     * @example
     * ```typescript
     * const result = await client.xautoclaim("myStream", "myGroup", "myConsumer", 42, "0-0", 25);
     * console.log(result); // Output:
     * // [
     * //     "1609338788321-0",                // value to be used as `start` argument
     * //                                       // for the next `xautoclaim` call
     * //     {
     * //         "1609338752495-0": [          // claimed entries
     * //             ["field 1", "value 1"],
     * //             ["field 2", "value 2"]
     * //         ]
     * //     },
     * //     [
     * //         "1594324506465-0",            // array of IDs of deleted messages,
     * //         "1594568784150-0"             // included in the response only on valkey 7.0.0 and above
     * //     ]
     * // ]
     * ```
     */
    public async xautoclaim(
        key: GlideString,
        group: GlideString,
        consumer: GlideString,
        minIdleTime: number,
        start: GlideString,
        count?: number,
    ): Promise<[string, Record<string, [string, string][]>, string[]?]> {
        // TODO: convert Record return type to Object array
        return this.createWritePromise(
            createXAutoClaim(key, group, consumer, minIdleTime, start, count),
        );
    }

    /**
     * Transfers ownership of pending stream entries that match the specified criteria.
     *
     * @see {@link https://valkey.io/commands/xautoclaim/|valkey.io} for more details.
     * @remarks Since Valkey version 6.2.0.
     *
     * @param key - The key of the stream.
     * @param group - The consumer group name.
     * @param consumer - The group consumer.
     * @param minIdleTime - The minimum idle time for the message to be claimed.
     * @param start - Filters the claimed entries to those that have an ID equal or greater than the
     *     specified value.
     * @param count - (Optional) Limits the number of claimed entries to the specified value.
     * @returns An `array` containing the following elements:
     *   - A stream ID to be used as the start argument for the next call to `XAUTOCLAIM`. This ID is
     *     equivalent to the next ID in the stream after the entries that were scanned, or "0-0" if
     *     the entire stream was scanned.
     *   - A list of the IDs for the claimed entries.
     *   - If you are using Valkey 7.0.0 or above, the response list will also include a list containing
     *     the message IDs that were in the Pending Entries List but no longer exist in the stream.
     *     These IDs are deleted from the Pending Entries List.
     *
     * @example
     * ```typescript
     * const result = await client.xautoclaim("myStream", "myGroup", "myConsumer", 42, "0-0", 25);
     * console.log(result); // Output:
     * // [
     * //     "1609338788321-0",                // value to be used as `start` argument
     * //                                       // for the next `xautoclaim` call
     * //     [
     * //         "1609338752495-0",            // claimed entries
     * //         "1609338752495-1",
     * //     ],
     * //     [
     * //         "1594324506465-0",            // array of IDs of deleted messages,
     * //         "1594568784150-0"             // included in the response only on valkey 7.0.0 and above
     * //     ]
     * // ]
     * ```
     */
    public async xautoclaimJustId(
        key: string,
        group: string,
        consumer: string,
        minIdleTime: number,
        start: string,
        count?: number,
    ): Promise<[string, string[], string[]?]> {
        return this.createWritePromise(
            createXAutoClaim(
                key,
                group,
                consumer,
                minIdleTime,
                start,
                count,
                true,
            ),
        );
    }

    /**
     * Changes the ownership of a pending message. This function returns an `array` with
     * only the message/entry IDs, and is equivalent to using `JUSTID` in the Valkey API.
     *
     * @see {@link https://valkey.io/commands/xclaim/|valkey.io} for more details.
     *
     * @param key - The key of the stream.
     * @param group - The consumer group name.
     * @param consumer - The group consumer.
     * @param minIdleTime - The minimum idle time for the message to be claimed.
     * @param ids - An array of entry ids.
     * @param options - (Optional) Stream claim options {@link StreamClaimOptions}.
     * @returns An `array` of message ids claimed by the consumer.
     *
     * @example
     * ```typescript
     * const result = await client.xclaimJustId("my_stream", "my_group", "my_consumer", 42,
     *     ["1-0", "2-0", "3-0"], { idle: 500, retryCount: 3, isForce: true });
     * console.log(result); // Output: [ "2-0", "3-0" ]
     * ```
     */
    public async xclaimJustId(
        key: string,
        group: string,
        consumer: string,
        minIdleTime: number,
        ids: string[],
        options?: StreamClaimOptions,
    ): Promise<string[]> {
        return this.createWritePromise(
            createXClaim(key, group, consumer, minIdleTime, ids, options, true),
        );
    }

    /**
     * Creates a new consumer group uniquely identified by `groupname` for the stream stored at `key`.
     *
     * @see {@link https://valkey.io/commands/xgroup-create/|valkey.io} for more details.
     *
     * @param key - The key of the stream.
     * @param groupName - The newly created consumer group name.
     * @param id - Stream entry ID that specifies the last delivered entry in the stream from the new
     *     group’s perspective. The special ID `"$"` can be used to specify the last entry in the stream.
     * @returns `"OK"`.
     *
     * @example
     * ```typescript
     * // Create the consumer group "mygroup", using zero as the starting ID:
     * console.log(await client.xgroupCreate("mystream", "mygroup", "0-0")); // Output is "OK"
     * ```
     */
    public async xgroupCreate(
        key: GlideString,
        groupName: GlideString,
        id: GlideString,
        options?: StreamGroupOptions,
    ): Promise<"OK"> {
        return this.createWritePromise(
            createXGroupCreate(key, groupName, id, options),
            { decoder: Decoder.String },
        );
    }

    /**
     * Destroys the consumer group `groupname` for the stream stored at `key`.
     *
     * @see {@link https://valkey.io/commands/xgroup-destroy/|valkey.io} for more details.
     *
     * @param key - The key of the stream.
     * @param groupname - The newly created consumer group name.
     * @returns `true` if the consumer group is destroyed. Otherwise, `false`.
     *
     * @example
     * ```typescript
     * // Destroys the consumer group "mygroup"
     * console.log(await client.xgroupDestroy("mystream", "mygroup")); // Output is true
     * ```
     */
    public async xgroupDestroy(
        key: GlideString,
        groupName: GlideString,
    ): Promise<boolean> {
        return this.createWritePromise(createXGroupDestroy(key, groupName));
    }

    /**
     * Returns information about the stream stored at `key`.
     *
     * @see {@link https://valkey.io/commands/xinfo-stream/|valkey.io} for more details.
     *
     * @param key - The key of the stream.
     * @param fullOptions - If `true`, returns verbose information with a limit of the first 10 PEL entries.
     * If `number` is specified, returns verbose information limiting the returned PEL entries.
     * If `0` is specified, returns verbose information with no limit.
     * @returns A {@link ReturnTypeXinfoStream} of detailed stream information for the given `key`. See
     *     the example for a sample response.
     *
     * @example
     * ```typescript
     * const infoResult = await client.xinfoStream("my_stream");
     * console.log(infoResult);
     * // Output: {
     * //   length: 2,
     * //   'radix-tree-keys': 1,
     * //   'radix-tree-nodes': 2,
     * //   'last-generated-id': '1719877599564-1',
     * //   'max-deleted-entry-id': '0-0',
     * //   'entries-added': 2,
     * //   'recorded-first-entry-id': '1719877599564-0',
     * //   'first-entry': [ '1719877599564-0', ['some_field", "some_value', ...] ],
     * //   'last-entry': [ '1719877599564-0', ['some_field", "some_value', ...] ],
     * //   groups: 1,
     * // }
     * ```
     *
     * @example
     * ```typescript
     * const infoResult = await client.xinfoStream("my_stream", true); // default limit of 10 entries
     * const infoResult = await client.xinfoStream("my_stream", 15); // limit of 15 entries
     * console.log(infoResult);
     * // Output: {
     * //   length: 2,
     * //   'radix-tree-keys': 1,
     * //   'radix-tree-nodes': 2,
     * //   'last-generated-id': '1719877599564-1',
     * //   'max-deleted-entry-id': '0-0',
     * //   'entries-added': 2,
     * //   'recorded-first-entry-id': '1719877599564-0',
     * //   entries: [ [ '1719877599564-0', ['some_field", "some_value', ...] ] ],
     * //   groups: [ {
     * //     name: 'group',
     * //     'last-delivered-id': '1719877599564-0',
     * //     'entries-read': 1,
     * //     lag: 1,
     * //     'pel-count': 1,
     * //     pending: [ [ '1719877599564-0', 'consumer', 1722624726802, 1 ] ],
     * //     consumers: [ {
     * //         name: 'consumer',
     * //         'seen-time': 1722624726802,
     * //         'active-time': 1722624726802,
     * //         'pel-count': 1,
     * //         pending: [ [ '1719877599564-0', 'consumer', 1722624726802, 1 ] ],
     * //         }
     * //       ]
     * //     }
     * //   ]
     * // }
     * ```
     */
    public async xinfoStream(
        key: GlideString,
        fullOptions?: boolean | number,
    ): Promise<ReturnTypeXinfoStream> {
        return this.createWritePromise(
            createXInfoStream(key, fullOptions ?? false),
        );
    }

    /**
     * Creates a consumer named `consumerName` in the consumer group `groupName` for the stream stored at `key`.
     *
     * @see {@link https://valkey.io/commands/xgroup-createconsumer/|valkey.io} for more details.
     *
     * @param key - The key of the stream.
     * @param groupName - The consumer group name.
     * @param consumerName - The newly created consumer.
     * @returns `true` if the consumer is created. Otherwise, returns `false`.
     *
     * @example
     * ```typescript
     * // The consumer "myconsumer" was created in consumer group "mygroup" for the stream "mystream".
     * console.log(await client.xgroupCreateConsumer("mystream", "mygroup", "myconsumer")); // Output is true
     * ```
     */
    public async xgroupCreateConsumer(
        key: GlideString,
        groupName: GlideString,
        consumerName: GlideString,
    ): Promise<boolean> {
        return this.createWritePromise(
            createXGroupCreateConsumer(key, groupName, consumerName),
        );
    }

    /**
     * Deletes a consumer named `consumerName` in the consumer group `groupName` for the stream stored at `key`.
     *
     * @see {@link https://valkey.io/commands/xgroup-delconsumer/|valkey.io} for more details.
     *
     * @param key - The key of the stream.
     * @param groupName - The consumer group name.
     * @param consumerName - The consumer to delete.
     * @returns The number of pending messages the `consumer` had before it was deleted.
     *
     * * @example
     * ```typescript
     * // Consumer "myconsumer" was deleted, and had 5 pending messages unclaimed.
     * console.log(await client.xgroupDelConsumer("mystream", "mygroup", "myconsumer")); // Output is 5
     * ```
     */
    public async xgroupDelConsumer(
        key: GlideString,
        groupName: GlideString,
        consumerName: GlideString,
    ): Promise<number> {
        return this.createWritePromise(
            createXGroupDelConsumer(key, groupName, consumerName),
        );
    }

    private readonly MAP_READ_FROM_STRATEGY: Record<
        ReadFrom,
        connection_request.ReadFrom
    > = {
        primary: connection_request.ReadFrom.Primary,
        preferReplica: connection_request.ReadFrom.PreferReplica,
    };

    /**
     * Returns the number of messages that were successfully acknowledged by the consumer group member of a stream.
     * This command should be called on a pending message so that such message does not get processed again.
     *
     * @see {@link https://valkey.io/commands/xack/|valkey.io} for details.
     *
     * @param key - The key of the stream.
     * @param group - The consumer group name.
     * @param ids - An array of entry ids.
     * @returns The number of messages that were successfully acknowledged.
     *
     * @example
     * ```typescript
     *  <pre>{@code
     * const entryId = await client.xadd("mystream", ["myfield", "mydata"]);
     * // read messages from streamId
     * const readResult = await client.xreadgroup(["myfield", "mydata"], "mygroup", "my0consumer");
     * // acknowledge messages on stream
     * console.log(await client.xack("mystream", "mygroup", [entryId])); // Output: 1L
     * </pre>
     * ```
     */
    public async xack(
        key: GlideString,
        group: GlideString,
        ids: GlideString[],
    ): Promise<number> {
        return this.createWritePromise(createXAck(key, group, ids));
    }

    /**
     * Sets the last delivered ID for a consumer group.
     *
     * @see {@link https://valkey.io/commands/xgroup-setid|valkey.io} for more details.
     *
     * @param key - The key of the stream.
     * @param groupName - The consumer group name.
     * @param id - The stream entry ID that should be set as the last delivered ID for the consumer
     *     group.
     * @param entriesRead - (Optional) A value representing the number of stream entries already read by the group.
     *     This option can only be specified if you are using Valkey version 7.0.0 or above.
     * @returns `"OK"`.
     *
     * * @example
     * ```typescript
     * console.log(await client.xgroupSetId("mystream", "mygroup", "0", 1L)); // Output is "OK"
     * ```
     */
    public async xgroupSetId(
        key: GlideString,
        groupName: GlideString,
        id: GlideString,
        entriesRead?: number,
    ): Promise<"OK"> {
        return this.createWritePromise(
            createXGroupSetid(key, groupName, id, entriesRead),
            {
                decoder: Decoder.String,
            },
        );
    }

    /** Returns the element at index `index` in the list stored at `key`.
     * The index is zero-based, so 0 means the first element, 1 the second element and so on.
     * Negative indices can be used to designate elements starting at the tail of the list.
     * Here, -1 means the last element, -2 means the penultimate and so forth.
     *
     * @see {@link https://valkey.io/commands/lindex/|valkey.io} for more details.
     *
     * @param key - The `key` of the list.
     * @param index - The `index` of the element in the list to retrieve.
     * @param options - (Optional) See {@link DecoderOption}.
     * @returns - The element at `index` in the list stored at `key`.
     * If `index` is out of range or if `key` does not exist, null is returned.
     *
     * @example
     * ```typescript
     * // Example usage of lindex method to retrieve elements from a list by index
     * const result = await client.lindex("my_list", 0);
     * console.log(result); // Output: 'value1' - Returns the first element in the list stored at 'my_list'.
     * ```
     *
     * @example
     * ```typescript
     * // Example usage of lindex method to retrieve elements from a list by negative index
     * const result = await client.lindex("my_list", -1);
     * console.log(result); // Output: 'value3' - Returns the last element in the list stored at 'my_list'.
     * ```
     */
    public async lindex(
        key: GlideString,
        index: number,
        options?: DecoderOption,
    ): Promise<GlideString | null> {
        return this.createWritePromise(createLIndex(key, index), options);
    }

    /**
     * Inserts `element` in the list at `key` either before or after the `pivot`.
     *
     * @see {@link https://valkey.io/commands/linsert/|valkey.io} for more details.
     *
     * @param key - The key of the list.
     * @param position - The relative position to insert into - either `InsertPosition.Before` or
     *     `InsertPosition.After` the `pivot`.
     * @param pivot - An element of the list.
     * @param element - The new element to insert.
     * @returns The list length after a successful insert operation.
     * If the `key` doesn't exist returns `-1`.
     * If the `pivot` wasn't found, returns `0`.
     *
     * @example
     * ```typescript
     * const length = await client.linsert("my_list", InsertPosition.Before, "World", "There");
     * console.log(length); // Output: 2 - The list has a length of 2 after performing the insert.
     * ```
     */
    public async linsert(
        key: GlideString,
        position: InsertPosition,
        pivot: GlideString,
        element: GlideString,
    ): Promise<number> {
        return this.createWritePromise(
            createLInsert(key, position, pivot, element),
        );
    }

    /**
     * Removes the existing timeout on `key`, turning the key from volatile (a key with an expire set) to
     * persistent (a key that will never expire as no timeout is associated).
     *
     * @see {@link https://valkey.io/commands/persist/|valkey.io} for more details.
     *
     * @param key - The key to remove the existing timeout on.
     * @returns `false` if `key` does not exist or does not have an associated timeout, `true` if the timeout has been removed.
     *
     * @example
     * ```typescript
     * // Example usage of persist method to remove the timeout associated with a key
     * const result = await client.persist("my_key");
     * console.log(result); // Output: true - Indicates that the timeout associated with the key "my_key" was successfully removed.
     * ```
     */
    public async persist(key: GlideString): Promise<boolean> {
        return this.createWritePromise(createPersist(key));
    }

    /**
     * Renames `key` to `newkey`.
     * If `newkey` already exists it is overwritten.
     *
     * @see {@link https://valkey.io/commands/rename/|valkey.io} for more details.
     * @remarks When in cluster mode, `key` and `newKey` must map to the same hash slot.
     *
     * @param key - The key to rename.
     * @param newKey - The new name of the key.
     * @returns - If the `key` was successfully renamed, return "OK". If `key` does not exist, an error is thrown.
     *
     * @example
     * ```typescript
     * // Example usage of rename method to rename a key
     * await client.set("old_key", "value");
     * const result = await client.rename("old_key", "new_key");
     * console.log(result); // Output: OK - Indicates successful renaming of the key "old_key" to "new_key".
     * ```
     */
    public async rename(key: GlideString, newKey: GlideString): Promise<"OK"> {
        return this.createWritePromise(createRename(key, newKey), {
            decoder: Decoder.String,
        });
    }

    /**
     * Renames `key` to `newkey` if `newkey` does not yet exist.
     *
     * @see {@link https://valkey.io/commands/renamenx/|valkey.io} for more details.
     * @remarks When in cluster mode, `key` and `newKey` must map to the same hash slot.
     *
     * @param key - The key to rename.
     * @param newKey - The new name of the key.
     * @returns - If the `key` was successfully renamed, returns `true`. Otherwise, returns `false`.
     * If `key` does not exist, an error is thrown.
     *
     * @example
     * ```typescript
     * // Example usage of renamenx method to rename a key
     * await client.set("old_key", "value");
     * const result = await client.renamenx("old_key", "new_key");
     * console.log(result); // Output: true - Indicates successful renaming of the key "old_key" to "new_key".
     * ```
     */
    public async renamenx(
        key: GlideString,
        newKey: GlideString,
    ): Promise<boolean> {
        return this.createWritePromise(createRenameNX(key, newKey));
    }

    /** Blocking list pop primitive.
     * Pop an element from the tail of the first list that is non-empty,
     * with the given `keys` being checked in the order that they are given.
     * Blocks the connection when there are no elements to pop from any of the given lists.
     *
     * @see {@link https://valkey.io/commands/brpop/|valkey.io} for more details.
     * @remarks When in cluster mode, all `keys` must map to the same hash slot.
     * @remarks `BRPOP` is a blocking command, see [Blocking Commands](https://github.com/valkey-io/valkey-glide/wiki/General-Concepts#blocking-commands) for more details and best practices.
     *
     * @param keys - The `keys` of the lists to pop from.
     * @param timeout - The `timeout` in seconds.
     * @param options - (Optional) See {@link DecoderOption}.
     * @returns - An `array` containing the `key` from which the element was popped and the value of the popped element,
     * formatted as [key, value]. If no element could be popped and the timeout expired, returns `null`.
     *
     * @example
     * ```typescript
     * // Example usage of brpop method to block and wait for elements from multiple lists
     * const result = await client.brpop(["list1", "list2"], 5);
     * console.log(result); // Output: ["list1", "element"] - Indicates an element "element" was popped from "list1".
     * ```
     */
    public async brpop(
        keys: GlideString[],
        timeout: number,
        options?: DecoderOption,
    ): Promise<[GlideString, GlideString] | null> {
        return this.createWritePromise(createBRPop(keys, timeout), options);
    }

    /** Blocking list pop primitive.
     * Pop an element from the head of the first list that is non-empty,
     * with the given `keys` being checked in the order that they are given.
     * Blocks the connection when there are no elements to pop from any of the given lists.
     *
     * @see {@link https://valkey.io/commands/blpop/|valkey.io} for more details.
     * @remarks When in cluster mode, all `keys` must map to the same hash slot.
     * @remarks `BLPOP` is a blocking command, see [Blocking Commands](https://github.com/valkey-io/valkey-glide/wiki/General-Concepts#blocking-commands) for more details and best practices.
     *
     * @param keys - The `keys` of the lists to pop from.
     * @param timeout - The `timeout` in seconds.
     * @param options - (Optional) See {@link DecoderOption}.
     * @returns - An `array` containing the `key` from which the element was popped and the value of the popped element,
     * formatted as [key, value]. If no element could be popped and the timeout expired, returns `null`.
     *
     * @example
     * ```typescript
     * const result = await client.blpop(["list1", "list2"], 5);
     * console.log(result); // Output: ['list1', 'element']
     * ```
     */
    public async blpop(
        keys: GlideString[],
        timeout: number,
        options?: DecoderOption,
    ): Promise<[GlideString, GlideString] | null> {
        return this.createWritePromise(createBLPop(keys, timeout), options);
    }

    /** Adds all elements to the HyperLogLog data structure stored at the specified `key`.
     * Creates a new structure if the `key` does not exist.
     * When no elements are provided, and `key` exists and is a HyperLogLog, then no operation is performed.
     *
     * @see {@link https://valkey.io/commands/pfadd/|valkey.io} for more details.
     *
     * @param key - The key of the HyperLogLog data structure to add elements into.
     * @param elements - An array of members to add to the HyperLogLog stored at `key`.
     * @returns - If the HyperLogLog is newly created, or if the HyperLogLog approximated cardinality is
     *     altered, then returns `1`. Otherwise, returns `0`.
     * @example
     * ```typescript
     * const result = await client.pfadd("hll_1", ["a", "b", "c"]);
     * console.log(result); // Output: 1 - Indicates that a data structure was created or modified
     * const result = await client.pfadd("hll_2", []);
     * console.log(result); // Output: 1 - Indicates that a new empty data structure was created
     * ```
     */
    public async pfadd(
        key: GlideString,
        elements: GlideString[],
    ): Promise<number> {
        return this.createWritePromise(createPfAdd(key, elements));
    }

    /** Estimates the cardinality of the data stored in a HyperLogLog structure for a single key or
     * calculates the combined cardinality of multiple keys by merging their HyperLogLogs temporarily.
     *
     * @see {@link https://valkey.io/commands/pfcount/|valkey.io} for more details.
     * @remarks When in cluster mode, all `keys` must map to the same hash slot.
     *
     * @param keys - The keys of the HyperLogLog data structures to be analyzed.
     * @returns - The approximated cardinality of given HyperLogLog data structures.
     *     The cardinality of a key that does not exist is `0`.
     * @example
     * ```typescript
     * const result = await client.pfcount(["hll_1", "hll_2"]);
     * console.log(result); // Output: 4 - The approximated cardinality of the union of "hll_1" and "hll_2"
     * ```
     */
    public async pfcount(keys: GlideString[]): Promise<number> {
        return this.createWritePromise(createPfCount(keys));
    }

    /**
     * Merges multiple HyperLogLog values into a unique value. If the destination variable exists, it is
     * treated as one of the source HyperLogLog data sets, otherwise a new HyperLogLog is created.
     *
     * @see {@link https://valkey.io/commands/pfmerge/|valkey.io} for more details.
     * @remarks When in Cluster mode, all keys in `sourceKeys` and `destination` must map to the same hash slot.
     *
     * @param destination - The key of the destination HyperLogLog where the merged data sets will be stored.
     * @param sourceKeys - The keys of the HyperLogLog structures to be merged.
     * @returns A simple "OK" response.
     *
     * @example
     * ```typescript
     * await client.pfadd("hll1", ["a", "b"]);
     * await client.pfadd("hll2", ["b", "c"]);
     * const result = await client.pfmerge("new_hll", ["hll1", "hll2"]);
     * console.log(result); // Output: OK  - The value of "hll1" merged with "hll2" was stored in "new_hll".
     * const count = await client.pfcount(["new_hll"]);
     * console.log(count); // Output: 3  - The approximated cardinality of "new_hll" is 3.
     * ```
     */
    public async pfmerge(
        destination: GlideString,
        sourceKeys: GlideString[],
    ): Promise<"OK"> {
        return this.createWritePromise(createPfMerge(destination, sourceKeys), {
            decoder: Decoder.String,
        });
    }

    /**
     * Returns the internal encoding for the Valkey object stored at `key`.
     *
     * @see {@link https://valkey.io/commands/object-encoding/|valkey.io} for more details.
     *
     * @param key - The `key` of the object to get the internal encoding of.
     * @returns - If `key` exists, returns the internal encoding of the object stored at `key` as a string.
     *     Otherwise, returns `null`.
     *
     * @example
     * ```typescript
     * const result = await client.objectEncoding("my_hash");
     * console.log(result); // Output: "listpack"
     * ```
     */
    public async objectEncoding(key: GlideString): Promise<string | null> {
        return this.createWritePromise(createObjectEncoding(key), {
            decoder: Decoder.String,
        });
    }

    /**
     * Returns the logarithmic access frequency counter of a Valkey object stored at `key`.
     *
     * @see {@link https://valkey.io/commands/object-freq/|valkey.io} for more details.
     *
     * @param key - The `key` of the object to get the logarithmic access frequency counter of.
     * @returns - If `key` exists, returns the logarithmic access frequency counter of the object
     *            stored at `key` as a `number`. Otherwise, returns `null`.
     *
     * @example
     * ```typescript
     * const result = await client.objectFreq("my_hash");
     * console.log(result); // Output: 2 - The logarithmic access frequency counter of "my_hash".
     * ```
     */
    public async objectFreq(key: GlideString): Promise<number | null> {
        return this.createWritePromise(createObjectFreq(key));
    }

    /**
     * Returns the time in seconds since the last access to the value stored at `key`.
     *
     * @see {@link https://valkey.io/commands/object-idletime/|valkey.io} for more details.
     *
     * @param key - The key of the object to get the idle time of.
     * @returns If `key` exists, returns the idle time in seconds. Otherwise, returns `null`.
     *
     * @example
     * ```typescript
     * const result = await client.objectIdletime("my_hash");
     * console.log(result); // Output: 13 - "my_hash" was last accessed 13 seconds ago.
     * ```
     */
    public async objectIdletime(key: GlideString): Promise<number | null> {
        return this.createWritePromise(createObjectIdletime(key));
    }

    /**
     * Returns the reference count of the object stored at `key`.
     *
     * @see {@link https://valkey.io/commands/object-refcount/|valkey.io} for more details.
     *
     * @param key - The `key` of the object to get the reference count of.
     * @returns If `key` exists, returns the reference count of the object stored at `key` as a `number`.
     * Otherwise, returns `null`.
     *
     * @example
     * ```typescript
     * const result = await client.objectRefcount("my_hash");
     * console.log(result); // Output: 2 - "my_hash" has a reference count of 2.
     * ```
     */
    public async objectRefcount(key: GlideString): Promise<number | null> {
        return this.createWritePromise(createObjectRefcount(key));
    }

    /**
     * Invokes a previously loaded function.
     *
     * @see {@link https://valkey.io/commands/fcall/|valkey.io} for more details.
     * @remarks When in cluster mode, all `keys` must map to the same hash slot.
     * @remarks Since Valkey version 7.0.0.
     *
     * @param func - The function name.
     * @param keys - A list of `keys` accessed by the function. To ensure the correct execution of functions,
     *     all names of keys that a function accesses must be explicitly provided as `keys`.
     * @param args - A list of `function` arguments and it should not represent names of keys.
     * @param options - (Optional) See {@link DecoderOption}.
     * @returns The invoked function's return value.
     *
     * @example
     * ```typescript
     * const response = await client.fcall("Deep_Thought", [], []);
     * console.log(response); // Output: Returns the function's return value.
     * ```
     */
    public async fcall(
        func: GlideString,
        keys: GlideString[],
        args: GlideString[],
        options?: DecoderOption,
    ): Promise<ReturnType> {
        return this.createWritePromise(createFCall(func, keys, args), options);
    }

    /**
     * Invokes a previously loaded read-only function.
     *
     * @see {@link https://valkey.io/commands/fcall/|valkey.io} for more details.
     * @remarks When in cluster mode, all `keys` must map to the same hash slot.
     * @remarks Since Valkey version 7.0.0.
     *
     * @param func - The function name.
     * @param keys - A list of `keys` accessed by the function. To ensure the correct execution of functions,
     *     all names of keys that a function accesses must be explicitly provided as `keys`.
     * @param args - A list of `function` arguments and it should not represent names of keys.
     * @param options - (Optional) See {@link DecoderOption}.
     * @returns The invoked function's return value.
     *
     * @example
     * ```typescript
     * const response = await client.fcallReadOnly("Deep_Thought", ["key1"], ["Answer", "to", "the",
     *            "Ultimate", "Question", "of", "Life,", "the", "Universe,", "and", "Everything"]);
     * console.log(response); // Output: 42 # The return value on the function that was executed.
     * ```
     */
    public async fcallReadonly(
        func: GlideString,
        keys: GlideString[],
        args: GlideString[],
        options?: DecoderOption,
    ): Promise<ReturnType> {
        return this.createWritePromise(
            createFCallReadOnly(func, keys, args),
            options,
        );
    }

    /**
     * Returns the index of the first occurrence of `element` inside the list specified by `key`. If no
     * match is found, `null` is returned. If the `count` option is specified, then the function returns
     * an `array` of indices of matching elements within the list.
     *
     * @see {@link https://valkey.io/commands/lpos/|valkey.io} for more details.
     * @remarks Since Valkey version 6.0.6.
     *
     * @param key - The name of the list.
     * @param element - The value to search for within the list.
     * @param options - (Optional) The LPOS options - see {@link LPosOptions}.
     * @returns The index of `element`, or `null` if `element` is not in the list. If the `count` option
     * is specified, then the function returns an `array` of indices of matching elements within the list.
     *
     * @example
     * ```typescript
     * await client.rpush("myList", ["a", "b", "c", "d", "e", "e"]);
     * console.log(await client.lpos("myList", "e", { rank: 2 })); // Output: 5 - the second occurrence of "e" is at index 5.
     * console.log(await client.lpos("myList", "e", { count: 3 })); // Output: [ 4, 5 ] - indices for the occurrences of "e" in list "myList".
     * ```
     */
    public async lpos(
        key: GlideString,
        element: GlideString,
        options?: LPosOptions,
    ): Promise<number | number[] | null> {
        return this.createWritePromise(createLPos(key, element, options));
    }

    /**
     * Counts the number of set bits (population counting) in the string stored at `key`. The `options` argument can
     * optionally be provided to count the number of bits in a specific string interval.
     *
     * @see {@link https://valkey.io/commands/bitcount/|valkey.io} for more details.
     *
     * @param key - The key for the string to count the set bits of.
     * @param options - The offset options.
     * @returns If `options` is provided, returns the number of set bits in the string interval specified by `options`.
     *     If `options` is not provided, returns the number of set bits in the string stored at `key`.
     *     Otherwise, if `key` is missing, returns `0` as it is treated as an empty string.
     *
     * @example
     * ```typescript
     * console.log(await client.bitcount("my_key1")); // Output: 2 - The string stored at "my_key1" contains 2 set bits.
     * console.log(await client.bitcount("my_key2", { start: 1, end: 3 })); // Output: 2 - The second to fourth bytes of the string stored at "my_key2" contain 2 set bits.
     * console.log(await client.bitcount("my_key3", { start: 1, end: 1, indexType: BitmapIndexType.BIT })); // Output: 1 - Indicates that the second bit of the string stored at "my_key3" is set.
     * console.log(await client.bitcount("my_key3", { start: -1, end: -1, indexType: BitmapIndexType.BIT })); // Output: 1 - Indicates that the last bit of the string stored at "my_key3" is set.
     * ```
     */
    public async bitcount(
        key: GlideString,
        options?: BitOffsetOptions,
    ): Promise<number> {
        return this.createWritePromise(createBitCount(key, options));
    }

    /**
     * Adds geospatial members with their positions to the specified sorted set stored at `key`.
     * If a member is already a part of the sorted set, its position is updated.
     *
     * @see {@link https://valkey.io/commands/geoadd/|valkey.io} for more details.
     *
     * @param key - The key of the sorted set.
     * @param membersToGeospatialData - A mapping of member names to their corresponding positions - see
     *     {@link GeospatialData}. The command will report an error when the user attempts to index
     *     coordinates outside the specified ranges.
     * @param options - The GeoAdd options - see {@link GeoAddOptions}.
     * @returns The number of elements added to the sorted set. If `changed` is set to
     *    `true` in the options, returns the number of elements updated in the sorted set.
     *
     * @example
     * ```typescript
     * const options = {updateMode: ConditionalChange.ONLY_IF_EXISTS, changed: true};
     * const membersToCoordinates = new Map<string, GeospatialData>([
     *      ["Palermo", { longitude: 13.361389, latitude: 38.115556 }],
     * ]);
     * const num = await client.geoadd("mySortedSet", membersToCoordinates, options);
     * console.log(num); // Output: 1 - Indicates that the position of an existing member in the sorted set "mySortedSet" has been updated.
     * ```
     */
    public async geoadd(
        key: GlideString,
        membersToGeospatialData: Map<GlideString, GeospatialData>,
        options?: GeoAddOptions,
    ): Promise<number> {
        return this.createWritePromise(
            createGeoAdd(key, membersToGeospatialData, options),
        );
    }

    /**
     * Returns the members of a sorted set populated with geospatial information using {@link geoadd},
     * which are within the borders of the area specified by a given shape.
     *
     * @see {@link https://valkey.io/commands/geosearch/|valkey.io} for more details.
     * @remarks Since Valkey version 6.2.0.
     *
     * @param key - The key of the sorted set.
     * @param searchFrom - The query's center point options, could be one of:
     * - {@link MemberOrigin} to use the position of the given existing member in the sorted set.
     * - {@link CoordOrigin} to use the given longitude and latitude coordinates.
     * @param searchBy - The query's shape options, could be one of:
     * - {@link GeoCircleShape} to search inside circular area according to given radius.
     * - {@link GeoBoxShape} to search inside an axis-aligned rectangle, determined by height and width.
     * @param options - (Optional) Parameters to request additional information and configure sorting/limiting the results,
     *     see {@link GeoSearchResultOptions} and {@link DecoderOption}.
     * @returns By default, returns an `Array` of members (locations) names.
     *     If any of `withCoord`, `withDist` or `withHash` are set to `true` in {@link GeoSearchResultOptions}, a 2D `Array` returned,
     *     where each sub-array represents a single item in the following order:
     * - The member (location) name.
     * - The distance from the center as a floating point `number`, in the same unit specified for `searchBy`, if `withDist` is set to `true`.
     * - The geohash of the location as a integer `number`, if `withHash` is set to `true`.
     * - The coordinates as a two item `array` of floating point `number`s, if `withCoord` is set to `true`.
     *
     * @example
     * ```typescript
     * const data = new Map<GlideString, GeospatialData>([["Palermo", { longitude: 13.361389, latitude: 38.115556 }], ["Catania", { longitude: 15.087269, latitude: 37.502669 }]]);
     * await client.geoadd("mySortedSet", data);
     * // search for locations within 200 km circle around stored member named 'Palermo'
     * const result1 = await client.geosearch("mySortedSet", { member: "Palermo" }, { radius: 200, unit: GeoUnit.KILOMETERS });
     * console.log(result1); // Output: ['Palermo', 'Catania']
     *
     * // search for locations in 200x300 mi rectangle centered at coordinate (15, 37), requesting additional info,
     * // limiting results by 2 best matches, ordered by ascending distance from the search area center
     * const result2 = await client.geosearch(
     *     "mySortedSet",
     *     { position: { longitude: 15, latitude: 37 } },
     *     { width: 200, height: 300, unit: GeoUnit.MILES },
     *     {
     *         sortOrder: SortOrder.ASC,
     *         count: 2,
     *         withCoord: true,
     *         withDist: true,
     *         withHash: true,
     *     },
     * );
     * console.log(result2); // Output:
     * // [
     * //     [
     * //         'Catania',                                       // location name
     * //         [
     * //             56.4413,                                     // distance
     * //             3479447370796909,                            // geohash of the location
     * //             [15.087267458438873, 37.50266842333162],     // coordinates of the location
     * //         ],
     * //     ],
     * //     [
     * //         'Palermo',
     * //         [
     * //             190.4424,
     * //             3479099956230698,
     * //             [13.361389338970184, 38.1155563954963],
     * //         ],
     * //     ],
     * // ]
     * ```
     */
    public async geosearch(
        key: GlideString,
        searchFrom: SearchOrigin,
        searchBy: GeoSearchShape,
        options?: GeoSearchResultOptions & DecoderOption,
    ): Promise<[GlideString, [number?, number?, [number, number]?]?][]> {
        return this.createWritePromise(
            createGeoSearch(key, searchFrom, searchBy, options),
            options,
        );
    }

    /**
     * Searches for members in a sorted set stored at `source` representing geospatial data
     * within a circular or rectangular area and stores the result in `destination`.
     *
     * If `destination` already exists, it is overwritten. Otherwise, a new sorted set will be created.
     *
     * To get the result directly, see {@link geosearch}.
     *
     * @see {@link https://valkey.io/commands/geosearchstore/|valkey.io} for more details.
     * @remarks When in cluster mode, `destination` and `source` must map to the same hash slot.
     * @remarks Since Valkey version 6.2.0.
     *
     * @param destination - The key of the destination sorted set.
     * @param source - The key of the sorted set.
     * @param searchFrom - The query's center point options, could be one of:
     * - {@link MemberOrigin} to use the position of the given existing member in the sorted set.
     * - {@link CoordOrigin} to use the given longitude and latitude coordinates.
     * @param searchBy - The query's shape options, could be one of:
     * - {@link GeoCircleShape} to search inside circular area according to given radius.
     * - {@link GeoBoxShape} to search inside an axis-aligned rectangle, determined by height and width.
     * @param options - (Optional) Parameters to request additional information and configure sorting/limiting the results,
     *     see {@link GeoSearchStoreResultOptions}.
     * @returns The number of elements in the resulting sorted set stored at `destination`.
     *
     * @example
     * ```typescript
     * const data = new Map([["Palermo", { longitude: 13.361389, latitude: 38.115556 }], ["Catania", { longitude: 15.087269, latitude: 37.502669 }]]);
     * await client.geoadd("mySortedSet", data);
     * // search for locations within 200 km circle around stored member named 'Palermo' and store in `destination`:
     * await client.geosearchstore("destination", "mySortedSet", { member: "Palermo" }, { radius: 200, unit: GeoUnit.KILOMETERS });
     * // query the stored results
     * const result1 = await client.zrangeWithScores("destination", { start: 0, end: -1 });
     * console.log(result1); // Output:
     * // {
     * //     Palermo: 3479099956230698,   // geohash of the location is stored as element's score
     * //     Catania: 3479447370796909
     * // }
     *
     * // search for locations in 200x300 mi rectangle centered at coordinate (15, 37), requesting to store distance instead of geohashes,
     * // limiting results by 2 best matches, ordered by ascending distance from the search area center
     * await client.geosearchstore(
     *     "destination",
     *     "mySortedSet",
     *     { position: { longitude: 15, latitude: 37 } },
     *     { width: 200, height: 300, unit: GeoUnit.MILES },
     *     {
     *         sortOrder: SortOrder.ASC,
     *         count: 2,
     *         storeDist: true,
     *     },
     * );
     * // query the stored results
     * const result2 = await client.zrangeWithScores("destination", { start: 0, end: -1 });
     * console.log(result2); // Output:
     * // {
     * //     Palermo: 190.4424,   // distance from the search area center is stored as element's score
     * //     Catania: 56.4413,    // the distance is measured in units used for the search query (miles)
     * // }
     * ```
     */
    public async geosearchstore(
        destination: GlideString,
        source: GlideString,
        searchFrom: SearchOrigin,
        searchBy: GeoSearchShape,
        options?: GeoSearchStoreResultOptions,
    ): Promise<number> {
        return this.createWritePromise(
            createGeoSearchStore(
                destination,
                source,
                searchFrom,
                searchBy,
                options,
            ),
        );
    }

    /**
     * Returns the positions (longitude, latitude) of all the specified `members` of the
     * geospatial index represented by the sorted set at `key`.
     *
     * @see {@link https://valkey.io/commands/geopos/|valkey.io} for more details.
     *
     * @param key - The key of the sorted set.
     * @param members - The members for which to get the positions.
     * @returns A 2D `Array` which represents positions (longitude and latitude) corresponding to the
     *     given members. The order of the returned positions matches the order of the input members.
     *     If a member does not exist, its position will be `null`.
     *
     * @example
     * ```typescript
     * const data = new Map([["Palermo", { longitude: 13.361389, latitude: 38.115556 }], ["Catania", { longitude: 15.087269, latitude: 37.502669 }]]);
     * await client.geoadd("mySortedSet", data);
     * const result = await client.geopos("mySortedSet", ["Palermo", "Catania", "NonExisting"]);
     * // When added via GEOADD, the geospatial coordinates are converted into a 52 bit geohash, so the coordinates
     * // returned might not be exactly the same as the input values
     * console.log(result); // Output:
     * // [
     * //     [13.36138933897018433, 38.11555639549629859],
     * //     [15.08726745843887329, 37.50266842333162032],
     * //     null
     * // ]
     * ```
     */
    public async geopos(
        key: GlideString,
        members: GlideString[],
    ): Promise<([number, number] | null)[]> {
        return this.createWritePromise(createGeoPos(key, members));
    }

    /**
     * Pops member-score pairs from the first non-empty sorted set, with the given `keys`
     * being checked in the order they are provided.
     *
     * @see {@link https://valkey.io/commands/zmpop/|valkey.io} for more details.
     * @remarks When in cluster mode, all `keys` must map to the same hash slot.
     * @remarks Since Valkey version 7.0.0.
     *
     * @param keys - The keys of the sorted sets.
     * @param modifier - The element pop criteria - either {@link ScoreFilter.MIN} or
     *     {@link ScoreFilter.MAX} to pop the member with the lowest/highest score accordingly.
     * @param options - (Optional) Additional parameters:
     * - (Optional) `count`: the number of elements to pop. If not supplied, only one element will be popped.
     * - (Optional) `decoder`: see {@link DecoderOption}.
     * @returns A two-element `array` containing the key name of the set from which the element
     *     was popped, and a member-score `Record` of the popped element.
     *     If no member could be popped, returns `null`.
     *
     * @example
     * ```typescript
     * await client.zadd("zSet1", { one: 1.0, two: 2.0, three: 3.0 });
     * await client.zadd("zSet2", { four: 4.0 });
     * console.log(await client.zmpop(["zSet1", "zSet2"], ScoreFilter.MAX, 2));
     * // Output: [ "zSet1", { three: 3, two: 2 } ] - "three" with score 3 and "two" with score 2 were popped from "zSet1".
     * ```
     */
    public async zmpop(
        keys: GlideString[],
        modifier: ScoreFilter,
        options?: { count?: number } & DecoderOption,
    ): Promise<[string, Record<string, number>] | null> {
        // TODO GlideString in Record, add tests with binary decoder
        return this.createWritePromise(
            createZMPop(keys, modifier, options?.count),
            options,
        );
    }

    /**
     * Pops a member-score pair from the first non-empty sorted set, with the given `keys` being
     * checked in the order they are provided. Blocks the connection when there are no members
     * to pop from any of the given sorted sets. `BZMPOP` is the blocking variant of {@link zmpop}.
     *
     * @see {@link https://valkey.io/commands/bzmpop/|valkey.io} for more details.
     * @remarks When in cluster mode, all `keys` must map to the same hash slot.
     * @remarks `BZMPOP` is a client blocking command, see {@link https://github.com/valkey-io/valkey-glide/wiki/General-Concepts#blocking-commands | Valkey Glide Wiki} for more details and best practices.
     * @remarks Since Valkey version 7.0.0.
     *
     * @param keys - The keys of the sorted sets.
     * @param modifier - The element pop criteria - either {@link ScoreFilter.MIN} or
     *     {@link ScoreFilter.MAX} to pop the member with the lowest/highest score accordingly.
     * @param timeout - The number of seconds to wait for a blocking operation to complete.
     *     A value of 0 will block indefinitely.
     * @param options - (Optional) Additional parameters:
     * - (Optional) `count`: the number of elements to pop. If not supplied, only one element will be popped.
     * - (Optional) `decoder`: see {@link DecoderOption}.
     * @returns A two-element `array` containing the key name of the set from which the element
     *     was popped, and a member-score `Record` of the popped element.
     *     If no member could be popped, returns `null`.
     *
     * @example
     * ```typescript
     * await client.zadd("zSet1", { one: 1.0, two: 2.0, three: 3.0 });
     * await client.zadd("zSet2", { four: 4.0 });
     * console.log(await client.bzmpop(["zSet1", "zSet2"], ScoreFilter.MAX, 0.1, 2));
     * // Output: [ "zSet1", { three: 3, two: 2 } ] - "three" with score 3 and "two" with score 2 were popped from "zSet1".
     * ```
     */
    public async bzmpop(
        keys: GlideString[],
        modifier: ScoreFilter,
        timeout: number,
        options?: { count?: number } & DecoderOption,
    ): Promise<[string, Record<string, number>] | null> {
        // TODO GlideString in Record
        return this.createWritePromise(
            createBZMPop(keys, modifier, timeout, options?.count),
            options,
        );
    }

    /**
     * Increments the score of `member` in the sorted set stored at `key` by `increment`.
     * If `member` does not exist in the sorted set, it is added with `increment` as its score.
     * If `key` does not exist, a new sorted set is created with the specified member as its sole member.
     *
     * @see {@link https://valkey.io/commands/zincrby/|valkey.io} for details.
     *
     * @param key - The key of the sorted set.
     * @param increment - The score increment.
     * @param member - A member of the sorted set.
     *
     * @returns The new score of `member`.
     *
     * @example
     * ```typescript
     * // Example usage of zincrBy method to increment the value of a member's score
     * await client.zadd("my_sorted_set", {"member": 10.5, "member2": 8.2});
     * console.log(await client.zincrby("my_sorted_set", 1.2, "member"));
     * // Output: 11.7 - The member existed in the set before score was altered, the new score is 11.7.
     * console.log(await client.zincrby("my_sorted_set", -1.7, "member"));
     * // Output: 10.0 - Negative increment, decrements the score.
     * console.log(await client.zincrby("my_sorted_set", 5.5, "non_existing_member"));
     * // Output: 5.5 - A new member is added to the sorted set with the score of 5.5.
     * ```
     */
    public async zincrby(
        key: GlideString,
        increment: number,
        member: GlideString,
    ): Promise<number> {
        return this.createWritePromise(createZIncrBy(key, increment, member));
    }

    /**
     * Iterates incrementally over a sorted set.
     *
     * @see {@link https://valkey.io/commands/zscan/|valkey.io} for more details.
     *
     * @param key - The key of the sorted set.
     * @param cursor - The cursor that points to the next iteration of results. A value of `"0"` indicates the start of
     *      the search.
     * @param options - (Optional) The `zscan` options - see {@link ZScanOptions} and {@link DecoderOption}.
     * @returns An `Array` of the `cursor` and the subset of the sorted set held by `key`.
     *      The first element is always the `cursor` for the next iteration of results. `0` will be the `cursor`
     *      returned on the last iteration of the sorted set. The second element is always an `Array` of the subset
     *      of the sorted set held in `key`. The `Array` in the second element is a flattened series of
     *      `string` pairs, where the value is at even indices and the score is at odd indices.
     *      If `options.noScores` is to `true`, the second element will only contain the members without scores.
     *
     * @example
     * ```typescript
     * // Assume "key1" contains a sorted set with multiple members
     * let cursor = "0";
     * do {
     *      const result = await client.zscan(key1, cursor, {
     *          match: "*",
     *          count: 5,
     *      });
     *      cursor = result[0];
     *      console.log("Cursor: ", cursor);
     *      console.log("Members: ", result[1]);
     * } while (cursor !== "0");
     * // The output of the code above is something similar to:
     * // Cursor:  123
     * // Members:  ['value 163', '163', 'value 114', '114', 'value 25', '25', 'value 82', '82', 'value 64', '64']
     * // Cursor:  47
     * // Members:  ['value 39', '39', 'value 127', '127', 'value 43', '43', 'value 139', '139', 'value 211', '211']
     * // Cursor:  0
     * // Members:  ['value 55', '55', 'value 24', '24', 'value 90', '90', 'value 113', '113']
     * ```
     *
     * @example
     * ```typescript
     * // Zscan with no scores
     * let newCursor = "0";
     * let result = [];
     *
     * do {
     *      result = await client.zscan(key1, newCursor, {
     *          match: "*",
     *          count: 5,
     *          noScores: true,
     *      });
     *      newCursor = result[0];
     *      console.log("Cursor: ", newCursor);
     *      console.log("Members: ", result[1]);
     * } while (newCursor !== "0");
     * // The output of the code above is something similar to:
     * // Cursor:  123
     * // Members:  ['value 163', 'value 114', 'value 25', 'value 82', 'value 64']
     * // Cursor:  47
     * // Members:  ['value 39', 'value 127', 'value 43', 'value 139', 'value 211']
     * // Cursor:  0
     * // Members:  ['value 55', 'value 24' 'value 90', 'value 113']
     * ```
     */
    public async zscan(
        key: GlideString,
        cursor: string,
        options?: ZScanOptions & DecoderOption,
    ): Promise<[string, GlideString[]]> {
        return this.createWritePromise<[GlideString, GlideString[]]>(
            createZScan(key, cursor, options),
            options,
        ).then((res) => [res[0].toString(), res[1]]); // convert cursor back to string
    }

    /**
     * Returns the distance between `member1` and `member2` saved in the geospatial index stored at `key`.
     *
     * @see {@link https://valkey.io/commands/geodist/|valkey.io} for more details.
     *
     * @param key - The key of the sorted set.
     * @param member1 - The name of the first member.
     * @param member2 - The name of the second member.
     * @param geoUnit - (Optional) The unit of distance measurement - see {@link GeoUnit}. If not specified, the {@link GeoUnit.METERS} is used as a default unit.
     * @returns The distance between `member1` and `member2`. Returns `null`, if one or both members do not exist,
     *     or if the key does not exist.
     *
     * @example
     * ```typescript
     * const result = await client.geodist("mySortedSet", "Place1", "Place2", GeoUnit.KILOMETERS);
     * console.log(num); // Output: the distance between Place1 and Place2.
     * ```
     */
    public async geodist(
        key: GlideString,
        member1: GlideString,
        member2: GlideString,
        geoUnit?: GeoUnit,
    ): Promise<number | null> {
        return this.createWritePromise(
            createGeoDist(key, member1, member2, geoUnit),
        );
    }

    /**
     * Returns the `GeoHash` strings representing the positions of all the specified `members` in the sorted set stored at `key`.
     *
     * @see {@link https://valkey.io/commands/geohash/|valkey.io} for more details.
     *
     * @param key - The key of the sorted set.
     * @param members - The array of members whose `GeoHash` strings are to be retrieved.
     * @returns An array of `GeoHash` strings representing the positions of the specified members stored at `key`.
     *     If a member does not exist in the sorted set, a `null` value is returned for that member.
     *
     * @example
     * ```typescript
     * const result = await client.geohash("mySortedSet", ["Palermo", "Catania", "NonExisting"]);
     * console.log(result); // Output: ["sqc8b49rny0", "sqdtr74hyu0", null]
     * ```
     */
    public async geohash(
        key: GlideString,
        members: GlideString[],
    ): Promise<(string | null)[]> {
        return this.createWritePromise(createGeoHash(key, members), {
            decoder: Decoder.String,
        });
    }

    /**
     * Returns all the longest common subsequences combined between strings stored at `key1` and `key2`.
     *
     * @see {@link https://valkey.io/commands/lcs/|valkey.io} for more details.
     * @remarks When in cluster mode, `key1` and `key2` must map to the same hash slot.
     * @remarks Since Valkey version 7.0.0.
     *
     * @param key1 - The key that stores the first string.
     * @param key2 - The key that stores the second string.
     * @param options - (Optional) See {@link DecoderOption}.
     * @returns A `String` containing all the longest common subsequence combined between the 2 strings.
     *     An empty `String` is returned if the keys do not exist or have no common subsequences.
     *
     * @example
     * ```typescript
     * await client.mset({"testKey1": "abcd", "testKey2": "axcd"});
     * const result = await client.lcs("testKey1", "testKey2");
     * console.log(result); // Output: 'acd'
     * ```
     */
    public async lcs(
        key1: GlideString,
        key2: GlideString,
        options?: DecoderOption,
    ): Promise<string> {
        return this.createWritePromise(createLCS(key1, key2), options);
    }

    /**
     * Returns the total length of all the longest common subsequences between strings stored at `key1` and `key2`.
     *
     * @see {@link https://valkey.io/commands/lcs/|valkey.io} for more details.
     * @remarks When in cluster mode, `key1` and `key2` must map to the same hash slot.
     * @remarks Since Valkey version 7.0.0.
     *
     * @param key1 - The key that stores the first string.
     * @param key2 - The key that stores the second string.
     * @param options - (Optional) See {@link DecoderOption}.
     * @returns The total length of all the longest common subsequences between the 2 strings.
     *
     * @example
     * ```typescript
     * await client.mset({"testKey1": "abcd", "testKey2": "axcd"});
     * const result = await client.lcsLen("testKey1", "testKey2");
     * console.log(result); // Output: 3
     * ```
     */
    public async lcsLen(
        key1: GlideString,
        key2: GlideString,
        options?: DecoderOption,
    ): Promise<number> {
        return this.createWritePromise(
            createLCS(key1, key2, { len: true }),
            options,
        );
    }

    /**
     * Returns the indices and lengths of the longest common subsequences between strings stored at
     * `key1` and `key2`.
     *
     * @see {@link https://valkey.io/commands/lcs/|valkey.io} for more details.
     * @remarks When in cluster mode, `key1` and `key2` must map to the same hash slot.
     * @remarks Since Valkey version 7.0.0.
     *
     * @param key1 - The key that stores the first string.
     * @param key2 - The key that stores the second string.
     * @param options - (Optional) Additional parameters:
     * - (Optional) `withMatchLen`: if `true`, include the length of the substring matched for the each match.
     * - (Optional) `minMatchLen`: the minimum length of matches to include in the result.
     * @returns A `Record` containing the indices of the longest common subsequences between the
     *     2 strings and the lengths of the longest common subsequences. The resulting map contains two
     *     keys, "matches" and "len":
     *     - `"len"` is mapped to the total length of the all longest common subsequences between the 2 strings
     *           stored as an integer. This value doesn't count towards the `minMatchLen` filter.
     *     - `"matches"` is mapped to a three dimensional array of integers that stores pairs
     *           of indices that represent the location of the common subsequences in the strings held
     *           by `key1` and `key2`.
     *
     *     See example for more details.
     *
     * @example
     * ```typescript
     * await client.mset({"key1": "ohmytext", "key2": "mynewtext"});
     * const result = await client.lcsIdx("key1", "key2");
     * console.log(result); // Output:
     * {
     *     "matches" :
     *     [
     *         [              // first substring match is "text"
     *             [4, 7],    // in `key1` it is located between indices 4 and 7
     *             [5, 8],    // and in `key2` - in between 5 and 8
     *             4          // the match length, returned if `withMatchLen` set to `true`
     *         ],
     *         [              // second substring match is "my"
     *             [2, 3],    // in `key1` it is located between indices 2 and 3
     *             [0, 1],    // and in `key2` - in between 0 and 1
     *             2          // the match length, returned if `withMatchLen` set to `true`
     *         ]
     *     ],
     *     "len" : 6          // total length of the all matches found
     * }
     * ```
     */
    public async lcsIdx(
        key1: GlideString,
        key2: GlideString,
        options?: {
            withMatchLen?: boolean;
            minMatchLen?: number;
        },
    ): Promise<Record<string, (number | [number, number])[][] | number>> {
        return this.createWritePromise(
            createLCS(key1, key2, { idx: options ?? {} }),
            { decoder: Decoder.String },
        );
    }

    /**
     * Updates the last access time of the specified keys.
     *
     * @see {@link https://valkey.io/commands/touch/|valkey.io} for more details.
     * @remarks When in cluster mode, the command may route to multiple nodes when `keys` map to different hash slots.
     *
     * @param keys - The keys to update the last access time of.
     * @returns The number of keys that were updated. A key is ignored if it doesn't exist.
     *
     * @example
     * ```typescript
     * await client.set("key1", "value1");
     * await client.set("key2", "value2");
     * const result = await client.touch(["key1", "key2", "nonExistingKey"]);
     * console.log(result); // Output: 2 - The last access time of 2 keys has been updated.
     * ```
     */
    public async touch(keys: GlideString[]): Promise<number> {
        return this.createWritePromise(createTouch(keys));
    }

    /**
     * Marks the given keys to be watched for conditional execution of a transaction. Transactions
     * will only execute commands if the watched keys are not modified before execution of the
     * transaction. Executing a transaction will automatically flush all previously watched keys.
     *
     * @see {@link https://valkey.io/commands/watch/|valkey.io} and {@link https://valkey.io/topics/transactions/#cas|Valkey Glide Wiki} for more details.
     * @remarks When in cluster mode, the command may route to multiple nodes when `keys` map to different hash slots.
     *
     * @param keys - The keys to watch.
     * @returns A simple `"OK"` response.
     *
     * @example
     * ```typescript
     * const response = await client.watch(["sampleKey"]);
     * console.log(response); // Output: "OK"
     * const transaction = new Transaction().set("SampleKey", "foobar");
     * const result = await client.exec(transaction);
     * console.log(result); // Output: "OK" - Executes successfully and keys are unwatched.
     * ```
     * ```typescript
     * const response = await client.watch(["sampleKey"]);
     * console.log(response); // Output: "OK"
     * const transaction = new Transaction().set("SampleKey", "foobar");
     * await client.set("sampleKey", "hello world");
     * const result = await client.exec(transaction);
     * console.log(result); // Output: null - null is returned when the watched key is modified before transaction execution.
     * ```
     */
    public async watch(keys: GlideString[]): Promise<"OK"> {
        return this.createWritePromise(createWatch(keys), {
            decoder: Decoder.String,
        });
    }

    /**
     * Blocks the current client until all the previous write commands are successfully transferred and
     * acknowledged by at least `numreplicas` of replicas. If `timeout` is reached, the command returns
     * the number of replicas that were not yet reached.
     *
     * @see {@link https://valkey.io/commands/wait/|valkey.io} for more details.
     *
     * @param numreplicas - The number of replicas to reach.
     * @param timeout - The timeout value specified in milliseconds. A value of 0 will block indefinitely.
     * @returns The number of replicas reached by all the writes performed in the context of the current connection.
     *
     * @example
     * ```typescript
     * await client.set(key, value);
     * let response = await client.wait(1, 1000);
     * console.log(response); // Output: return 1 when a replica is reached or 0 if 1000ms is reached.
     * ```
     */
    public async wait(numreplicas: number, timeout: number): Promise<number> {
        return this.createWritePromise(createWait(numreplicas, timeout));
    }

    /**
     * Overwrites part of the string stored at `key`, starting at the specified byte `offset`,
     * for the entire length of `value`. If the `offset` is larger than the current length of the string at `key`,
     * the string is padded with zero bytes to make `offset` fit. Creates the `key` if it doesn't exist.
     *
     * @see {@link https://valkey.io/commands/setrange/|valkey.io} for more details.
     *
     * @param key - The key of the string to update.
     * @param offset - The byte position in the string where `value` should be written.
     * @param value - The string written with `offset`.
     * @returns The length of the string stored at `key` after it was modified.
     *
     * @example
     * ```typescript
     * const len = await client.setrange("key", 6, "GLIDE");
     * console.log(len); // Output: 11 - New key was created with length of 11 symbols
     * const value = await client.get("key");
     * console.log(result); // Output: "\0\0\0\0\0\0GLIDE" - The string was padded with zero bytes
     * ```
     */
    public async setrange(
        key: GlideString,
        offset: number,
        value: GlideString,
    ): Promise<number> {
        return this.createWritePromise(createSetRange(key, offset, value));
    }

    /**
     * Appends a `value` to a `key`. If `key` does not exist it is created and set as an empty string,
     * so `APPEND` will be similar to {@link set} in this special case.
     *
     * @see {@link https://valkey.io/commands/append/|valkey.io} for more details.
     *
     * @param key - The key of the string.
     * @param value - The key of the string.
     * @returns The length of the string after appending the value.
     *
     * @example
     * ```typescript
     * const len = await client.append("key", "Hello");
     * console.log(len);
     *     // Output: 5 - Indicates that "Hello" has been appended to the value of "key", which was initially
     *     // empty, resulting in a new value of "Hello" with a length of 5 - similar to the set operation.
     * len = await client.append("key", " world");
     * console.log(result);
     *     // Output: 11 - Indicates that " world" has been appended to the value of "key", resulting in a
     *     // new value of "Hello world" with a length of 11.
     * ```
     */
    public async append(key: GlideString, value: GlideString): Promise<number> {
        return this.createWritePromise(createAppend(key, value));
    }

    /**
     * Pops one or more elements from the first non-empty list from the provided `keys`.
     *
     * @see {@link https://valkey.io/commands/lmpop/|valkey.io} for more details.
     * @remarks When in cluster mode, all `key`s must map to the same hash slot.
     * @remarks Since Valkey version 7.0.0.
     *
     * @param keys - An array of keys to lists.
     * @param direction - The direction based on which elements are popped from - see {@link ListDirection}.
     * @param count - (Optional) The maximum number of popped elements.
     * @returns A `Record` of key-name mapped array of popped elements.
     *
     * @example
     * ```typescript
     * await client.lpush("testKey", ["one", "two", "three"]);
     * await client.lpush("testKey2", ["five", "six", "seven"]);
     * const result = await client.lmpop(["testKey", "testKey2"], ListDirection.LEFT, 1L);
     * console.log(result.get("testKey")); // Output: { "testKey": ["three"] }
     * ```
     */
    public async lmpop(
        keys: GlideString[],
        direction: ListDirection,
        count?: number,
    ): Promise<Record<string, string[]>> {
        return this.createWritePromise(createLMPop(keys, direction, count));
    }

    /**
     * Blocks the connection until it pops one or more elements from the first non-empty list from the
     * provided `key`. `BLMPOP` is the blocking variant of {@link lmpop}.
     *
     * @see {@link https://valkey.io/commands/blmpop/|valkey.io} for more details.
     * @remarks When in cluster mode, all `key`s must map to the same hash slot.
     * @remarks Since Valkey version 7.0.0.
     *
     * @param keys - An array of keys to lists.
     * @param direction - The direction based on which elements are popped from - see {@link ListDirection}.
     * @param timeout - The number of seconds to wait for a blocking operation to complete. A value of `0` will block indefinitely.
     * @param count - (Optional) The maximum number of popped elements.
     * @returns - A `Record` of `key` name mapped array of popped elements.
     *     If no member could be popped and the timeout expired, returns `null`.
     *
     * @example
     * ```typescript
     * await client.lpush("testKey", ["one", "two", "three"]);
     * await client.lpush("testKey2", ["five", "six", "seven"]);
     * const result = await client.blmpop(["testKey", "testKey2"], ListDirection.LEFT, 0.1, 1L);
     * console.log(result.get("testKey")); // Output: { "testKey": ["three"] }
     * ```
     */
    public async blmpop(
        keys: GlideString[],
        direction: ListDirection,
        timeout: number,
        count?: number,
    ): Promise<Record<string, string[]>> {
        return this.createWritePromise(
            createBLMPop(keys, direction, timeout, count),
        );
    }

    /**
     * Lists the currently active channels.
     * The command is routed to all nodes, and aggregates the response to a single array.
     *
     * @see {@link https://valkey.io/commands/pubsub-channels/|valkey.io} for more details.
     *
     * @param options - (Optional) Additional parameters:
     * - (Optional) `pattern`: A glob-style pattern to match active channels.
     *     If not provided, all active channels are returned.
     * - (Optional) `decoder`: see {@link DecoderOption}.
     * @returns A list of currently active channels matching the given pattern.
     *          If no pattern is specified, all active channels are returned.
     *
     * @example
     * ```typescript
     * const channels = await client.pubsubChannels();
     * console.log(channels); // Output: ["channel1", "channel2"]
     *
     * const newsChannels = await client.pubsubChannels("news.*");
     * console.log(newsChannels); // Output: ["news.sports", "news.weather"]
     * ```
     */
    public async pubsubChannels(
        options?: { pattern?: GlideString } & DecoderOption,
    ): Promise<GlideString[]> {
        return this.createWritePromise(
            createPubSubChannels(options?.pattern),
            options,
        );
    }

    /**
     * Returns the number of unique patterns that are subscribed to by clients.
     *
     * Note: This is the total number of unique patterns all the clients are subscribed to,
     * not the count of clients subscribed to patterns.
     * The command is routed to all nodes, and aggregates the response to the sum of all pattern subscriptions.
     *
     * @see {@link https://valkey.io/commands/pubsub-numpat/|valkey.io} for more details.
     *
     * @returns The number of unique patterns.
     *
     * @example
     * ```typescript
     * const patternCount = await client.pubsubNumpat();
     * console.log(patternCount); // Output: 3
     * ```
     */
    public async pubsubNumPat(): Promise<number> {
        return this.createWritePromise(createPubSubNumPat());
    }

    /**
     * Returns the number of subscribers (exclusive of clients subscribed to patterns) for the specified channels.
     *
     * Note that it is valid to call this command without channels. In this case, it will just return an empty map.
     * The command is routed to all nodes, and aggregates the response to a single map of the channels and their number of subscriptions.
     *
     * @see {@link https://valkey.io/commands/pubsub-numsub/|valkey.io} for more details.
     *
     * @param channels - The list of channels to query for the number of subscribers.
     *                   If not provided, returns an empty map.
     * @returns A map where keys are the channel names and values are the number of subscribers.
     *
     * @example
     * ```typescript
     * const result1 = await client.pubsubNumsub(["channel1", "channel2"]);
     * console.log(result1); // Output: { "channel1": 3, "channel2": 5 }
     *
     * const result2 = await client.pubsubNumsub();
     * console.log(result2); // Output: {}
     * ```
     */
    public async pubsubNumSub(
        channels?: string[],
    ): Promise<Record<string, number>> {
        return this.createWritePromise(createPubSubNumSub(channels));
    }

    /**
     * @internal
     */
    protected createClientRequest(
        options: BaseClientConfiguration,
    ): connection_request.IConnectionRequest {
        const readFrom = options.readFrom
            ? this.MAP_READ_FROM_STRATEGY[options.readFrom]
            : connection_request.ReadFrom.Primary;
        const authenticationInfo =
            options.credentials !== undefined &&
            "password" in options.credentials
                ? {
                      password: options.credentials.password,
                      username: options.credentials.username,
                  }
                : undefined;
        const protocol = options.protocol as
            | connection_request.ProtocolVersion
            | undefined;
        return {
            protocol,
            clientName: options.clientName,
            addresses: options.addresses,
            tlsMode: options.useTLS
                ? connection_request.TlsMode.SecureTls
                : connection_request.TlsMode.NoTls,
            requestTimeout: options.requestTimeout,
            clusterModeEnabled: false,
            readFrom,
            authenticationInfo,
        };
    }

    /**
     * @internal
     */
    protected connectToServer(options: BaseClientConfiguration): Promise<void> {
        return new Promise((resolve, reject) => {
            this.promiseCallbackFunctions[0] = [resolve, reject];

            const message = connection_request.ConnectionRequest.create(
                this.createClientRequest(options),
            );

            this.writeOrBufferRequest(
                message,
                (
                    message: connection_request.ConnectionRequest,
                    writer: Writer,
                ) => {
                    connection_request.ConnectionRequest.encodeDelimited(
                        message,
                        writer,
                    );
                },
            );
        });
    }

    /**
     *  Terminate the client by closing all associated resources, including the socket and any active promises.
     *  All open promises will be closed with an exception.
     * @param errorMessage - If defined, this error message will be passed along with the exceptions when closing all open promises.
     */
    public close(errorMessage?: string): void {
        this.isClosed = true;
        this.promiseCallbackFunctions.forEach(([, reject]) => {
            reject(new ClosingError(errorMessage || ""));
        });

        // Handle pubsub futures
        this.pubsubFutures.forEach(([, reject]) => {
            reject(new ClosingError(errorMessage || ""));
        });
        Logger.log("info", "Client lifetime", "disposing of client");
        this.socket.end();
    }

    /**
     * @internal
     */
    protected static async __createClientInternal<
        TConnection extends BaseClient,
    >(
        options: BaseClientConfiguration,
        connectedSocket: net.Socket,
        constructor: (
            socket: net.Socket,
            options?: BaseClientConfiguration,
        ) => TConnection,
    ): Promise<TConnection> {
        const connection = constructor(connectedSocket, options);
        await connection.connectToServer(options);
        Logger.log("info", "Client lifetime", "connected to server");
        return connection;
    }

    /**
     * @internal
     */
    protected static GetSocket(path: string): Promise<net.Socket> {
        return new Promise((resolve, reject) => {
            const socket = new net.Socket();
            socket
                .connect(path)
                .once("connect", () => resolve(socket))
                .once("error", reject);
        });
    }

    /**
     * @internal
     */
    protected static async createClientInternal<TConnection extends BaseClient>(
        options: BaseClientConfiguration,
        constructor: (
            socket: net.Socket,
            options?: BaseClientConfiguration,
        ) => TConnection,
    ): Promise<TConnection> {
        const path = await StartSocketConnection();
        const socket = await this.GetSocket(path);

        try {
            return await this.__createClientInternal<TConnection>(
                options,
                socket,
                constructor,
            );
        } catch (err) {
            // Ensure socket is closed
            socket.end();
            throw err;
        }
    }
}<|MERGE_RESOLUTION|>--- conflicted
+++ resolved
@@ -4117,14 +4117,9 @@
      * @example
      * ```typescript
      * // Example usage of zrange method to retrieve all members of a sorted set in ascending order
-<<<<<<< HEAD
      * const result = await client.zrange("my_sorted_set", { start: 0, end: -1 });
-     * console.log(result1); // Output: ['member1', 'member2', 'member3'] - Returns all members in ascending order.
-=======
-     * const result = await client.zrange("my_sorted_set", { start: 0, stop: -1 });
      * console.log(result1); // Output: all members in ascending order
      * // ['member1', 'member2', 'member3']
->>>>>>> 7d0ddf5b
      * ```
      * @example
      * ```typescript
