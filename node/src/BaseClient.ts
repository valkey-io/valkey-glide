/**
 * Copyright Valkey GLIDE Project Contributors - SPDX Identifier: Apache-2.0
 */

import {
    DEFAULT_TIMEOUT_IN_MILLISECONDS,
    Script,
    StartSocketConnection,
    valueFromSplitPointer,
} from "glide-rs";
import * as net from "net";
import { Buffer, BufferWriter, Reader, Writer } from "protobufjs";
<<<<<<< HEAD
import { BitOffsetOptions } from "./command-options/BitOffsetOptions";
import { LPosOptions } from "./command-options/LPosOptions";
=======
import { LPosOptions } from "./commands/LPosOptions";
>>>>>>> 45332987
import {
    AggregationType,
    ExpireOptions,
    InsertPosition,
    KeyWeight,
    RangeByIndex,
    RangeByLex,
    RangeByScore,
    ScoreBoundary,
    SetOptions,
    StreamAddOptions,
    StreamReadOptions,
    StreamTrimOptions,
    ZAddOptions,
    createBLPop,
    createBRPop,
    createBitCount,
    createDecr,
    createDecrBy,
    createDel,
    createExists,
    createExpire,
    createExpireAt,
    createGet,
    createGetDel,
    createHDel,
    createHExists,
    createHGet,
    createHGetAll,
    createHIncrBy,
    createHIncrByFloat,
    createHLen,
    createHMGet,
    createHSet,
    createHSetNX,
    createHVals,
    createIncr,
    createIncrBy,
    createIncrByFloat,
    createLIndex,
    createLInsert,
    createLLen,
    createLPop,
    createLPos,
    createLPush,
    createLPushX,
    createLRange,
    createLRem,
    createLSet,
    createLTrim,
    createMGet,
    createMSet,
    createObjectEncoding,
    createObjectFreq,
    createObjectIdletime,
    createObjectRefcount,
    createPExpire,
    createPExpireAt,
    createPTTL,
    createPersist,
    createPfAdd,
    createPfCount,
    createRPop,
    createRPush,
    createRPushX,
    createRename,
    createRenameNX,
    createSAdd,
    createSCard,
    createSDiff,
    createSDiffStore,
    createSInter,
    createSInterCard,
    createSInterStore,
    createSIsMember,
    createSMIsMember,
    createSMembers,
    createSMove,
    createSPop,
    createSRem,
    createSUnion,
    createSUnionStore,
    createSet,
    createStrlen,
    createTTL,
    createType,
    createUnlink,
    createXAdd,
    createXLen,
    createXRead,
    createXTrim,
    createZAdd,
    createZCard,
    createZCount,
    createZDiff,
    createZDiffWithScores,
    createZInterCard,
    createZInterstore,
    createZPopMax,
    createZPopMin,
    createZRange,
    createZRangeWithScores,
    createZRank,
    createZRem,
    createZRemRangeByRank,
    createZRemRangeByScore,
    createZScore,
} from "./Commands";
import {
    ClosingError,
    ConfigurationError,
    ConnectionError,
    ExecAbortError,
    RedisError,
    RequestError,
    TimeoutError,
} from "./Errors";
import { GlideClientConfiguration } from "./GlideClient";
import { ClusterClientConfiguration } from "./GlideClusterClient";
import { Logger } from "./Logger";
import {
    command_request,
    connection_request,
    response,
} from "./ProtobufMessage";

/* eslint-disable-next-line @typescript-eslint/no-explicit-any */
type PromiseFunction = (value?: any) => void;
type ErrorFunction = (error: RedisError) => void;
export type ReturnTypeMap = { [key: string]: ReturnType };
export type ReturnTypeAttribute = {
    value: ReturnType;
    attributes: ReturnTypeMap;
};
export enum ProtocolVersion {
    /** Use RESP2 to communicate with the server nodes. */
    RESP2 = connection_request.ProtocolVersion.RESP2,
    /** Use RESP3 to communicate with the server nodes. */
    RESP3 = connection_request.ProtocolVersion.RESP3,
}
export type ReturnType =
    | "OK"
    | string
    | number
    | null
    | boolean
    | bigint
    | Set<ReturnType>
    | ReturnTypeMap
    | ReturnTypeAttribute
    | ReturnType[];

type RedisCredentials = {
    /**
     * The username that will be used for authenticating connections to the Redis servers.
     * If not supplied, "default" will be used.
     */
    username?: string;
    /**
     * The password that will be used for authenticating connections to the Redis servers.
     */
    password: string;
};

type ReadFrom =
    /** Always get from primary, in order to get the freshest data.*/
    | "primary"
    /** Spread the requests between all replicas in a round robin manner.
        If no replica is available, route the requests to the primary.*/
    | "preferReplica";

export type BaseClientConfiguration = {
    /**
     * DNS Addresses and ports of known nodes in the cluster.
     * If the server is in cluster mode the list can be partial, as the client will attempt to map out the cluster and find all nodes.
     * If the server is in standalone mode, only nodes whose addresses were provided will be used by the client.
     *
     * @example
     * ```typescript
     * configuration.addresses =
     * [
     *   { address: sample-address-0001.use1.cache.amazonaws.com, port:6378 },
     *   { address: sample-address-0002.use2.cache.amazonaws.com }
     *   { address: sample-address-0003.use2.cache.amazonaws.com, port:6380 }
     * ]
     * ```
     */
    addresses: {
        host: string;
        /**
         * If port isn't supplied, 6379 will be used
         */
        port?: number;
    }[];
    /**
     * True if communication with the cluster should use Transport Level Security.
     * Should match the TLS configuration of the server/cluster,
     * otherwise the connection attempt will fail.
     */
    useTLS?: boolean;
    /**
     * Credentials for authentication process.
     * If none are set, the client will not authenticate itself with the server.
     */
    credentials?: RedisCredentials;
    /**
     * The duration in milliseconds that the client should wait for a request to complete.
     * This duration encompasses sending the request, awaiting for a response from the server, and any required reconnections or retries.
     * If the specified timeout is exceeded for a pending request, it will result in a timeout error.
     * If not set, a default value will be used.
     * Value must be an integer.
     */
    requestTimeout?: number;
    /**
     * Represents the client's read from strategy.
     * If not set, `Primary` will be used.
     */
    readFrom?: ReadFrom;
    /**
     * Choose the Redis protocol to be used with the server.
     * If not set, `RESP3` will be used.
     */
    protocol?: ProtocolVersion;
    /**
     * Client name to be used for the client. Will be used with CLIENT SETNAME command during connection establishment.
     */
    clientName?: string;
};

export type ScriptOptions = {
    /**
     * The keys that are used in the script.
     */
    keys?: (string | Uint8Array)[];
    /**
     * The arguments for the script.
     */
    args?: (string | Uint8Array)[];
};

function getRequestErrorClass(
    type: response.RequestErrorType | null | undefined,
): typeof RequestError {
    if (type === response.RequestErrorType.Disconnect) {
        return ConnectionError;
    }

    if (type === response.RequestErrorType.ExecAbort) {
        return ExecAbortError;
    }

    if (type === response.RequestErrorType.Timeout) {
        return TimeoutError;
    }

    if (type === response.RequestErrorType.Unspecified) {
        return RequestError;
    }

    return RequestError;
}

export type PubSubMsg = {
    message: string;
    channel: string;
    pattern?: string | null;
};
export class BaseClient {
    private socket: net.Socket;
    private readonly promiseCallbackFunctions: [
        PromiseFunction,
        ErrorFunction,
    ][] = [];
    private readonly availableCallbackSlots: number[] = [];
    private requestWriter = new BufferWriter();
    private writeInProgress = false;
    private remainingReadData: Uint8Array | undefined;
    private readonly requestTimeout: number; // Timeout in milliseconds
    private isClosed = false;
    private readonly pubsubFutures: [PromiseFunction, ErrorFunction][] = [];
    private pendingPushNotification: response.Response[] = [];
    private config: BaseClientConfiguration | undefined;

    protected configurePubsub(
        options: ClusterClientConfiguration | GlideClientConfiguration,
        configuration: connection_request.IConnectionRequest,
    ) {
        if (options.pubsubSubscriptions) {
            if (options.protocol == ProtocolVersion.RESP2) {
                throw new ConfigurationError(
                    "PubSub subscriptions require RESP3 protocol, but RESP2 was configured.",
                );
            }

            const { context, callback } = options.pubsubSubscriptions;

            if (context && !callback) {
                throw new ConfigurationError(
                    "PubSub subscriptions with a context require a callback function to be configured.",
                );
            }

            configuration.pubsubSubscriptions =
                connection_request.PubSubSubscriptions.create({});

            for (const [channelType, channelsPatterns] of Object.entries(
                options.pubsubSubscriptions.channelsAndPatterns,
            )) {
                let entry =
                    configuration.pubsubSubscriptions!
                        .channelsOrPatternsByType![parseInt(channelType)];

                if (!entry) {
                    entry = connection_request.PubSubChannelsOrPatterns.create({
                        channelsOrPatterns: [],
                    });
                    configuration.pubsubSubscriptions!.channelsOrPatternsByType![
                        parseInt(channelType)
                    ] = entry;
                }

                for (const channelPattern of channelsPatterns) {
                    entry.channelsOrPatterns!.push(Buffer.from(channelPattern));
                }
            }
        }
    }
    private handleReadData(data: Buffer) {
        const buf = this.remainingReadData
            ? Buffer.concat([this.remainingReadData, data])
            : data;
        let lastPos = 0;
        const reader = Reader.create(buf);

        while (reader.pos < reader.len) {
            lastPos = reader.pos;
            let message = undefined;

            try {
                message = response.Response.decodeDelimited(reader);
            } catch (err) {
                if (err instanceof RangeError) {
                    // Partial response received, more data is required
                    this.remainingReadData = buf.slice(lastPos);
                    return;
                } else {
                    // Unhandled error
                    const err_message = `Failed to decode the response: ${err}`;
                    Logger.log("error", "connection", err_message);
                    this.close(err_message);
                    return;
                }
            }

            if (message.isPush) {
                this.processPush(message);
            } else {
                this.processResponse(message);
            }
        }

        this.remainingReadData = undefined;
    }

    processResponse(message: response.Response) {
        if (message.closingError != null) {
            this.close(message.closingError);
            return;
        }

        const [resolve, reject] =
            this.promiseCallbackFunctions[message.callbackIdx];
        this.availableCallbackSlots.push(message.callbackIdx);

        if (message.requestError != null) {
            const errorType = getRequestErrorClass(message.requestError.type);
            reject(new errorType(message.requestError.message ?? undefined));
        } else if (message.respPointer != null) {
            const pointer = message.respPointer;

            if (typeof pointer === "number") {
                resolve(valueFromSplitPointer(0, pointer));
            } else {
                resolve(valueFromSplitPointer(pointer.high, pointer.low));
            }
        } else if (message.constantResponse === response.ConstantResponse.OK) {
            resolve("OK");
        } else {
            resolve(null);
        }
    }

    processPush(response: response.Response) {
        if (response.closingError != null || !response.respPointer) {
            const errMsg = response.closingError
                ? response.closingError
                : "Client Error - push notification without resp_pointer";

            this.close(errMsg);
            return;
        }

        const [callback, context] = this.getPubsubCallbackAndContext(
            this.config!,
        );

        if (callback) {
            const pubsubMessage =
                this.notificationToPubSubMessageSafe(response);

            if (pubsubMessage) {
                callback(pubsubMessage, context);
            }
        } else {
            this.pendingPushNotification.push(response);
            this.completePubSubFuturesSafe();
        }
    }

    /**
     * @internal
     */
    protected constructor(
        socket: net.Socket,
        options?: BaseClientConfiguration,
    ) {
        // if logger has been initialized by the external-user on info level this log will be shown
        Logger.log("info", "Client lifetime", `construct client`);
        this.config = options;
        this.requestTimeout =
            options?.requestTimeout ?? DEFAULT_TIMEOUT_IN_MILLISECONDS;
        this.socket = socket;
        this.socket
            .on("data", (data) => this.handleReadData(data))
            .on("error", (err) => {
                console.error(`Server closed: ${err}`);
                this.close();
            });
    }

    private getCallbackIndex(): number {
        return (
            this.availableCallbackSlots.pop() ??
            this.promiseCallbackFunctions.length
        );
    }

    private writeBufferedRequestsToSocket() {
        this.writeInProgress = true;
        const requests = this.requestWriter.finish();
        this.requestWriter.reset();

        this.socket.write(requests, undefined, () => {
            if (this.requestWriter.len > 0) {
                this.writeBufferedRequestsToSocket();
            } else {
                this.writeInProgress = false;
            }
        });
    }

    /**
     * @internal
     */
    protected createWritePromise<T>(
        command:
            | command_request.Command
            | command_request.Command[]
            | command_request.ScriptInvocation,
        route?: command_request.Routes,
    ): Promise<T> {
        if (this.isClosed) {
            throw new ClosingError(
                "Unable to execute requests; the client is closed. Please create a new client.",
            );
        }

        return new Promise((resolve, reject) => {
            const callbackIndex = this.getCallbackIndex();
            this.promiseCallbackFunctions[callbackIndex] = [resolve, reject];
            this.writeOrBufferCommandRequest(callbackIndex, command, route);
        });
    }

    private writeOrBufferCommandRequest(
        callbackIdx: number,
        command:
            | command_request.Command
            | command_request.Command[]
            | command_request.ScriptInvocation,
        route?: command_request.Routes,
    ) {
        const message = Array.isArray(command)
            ? command_request.CommandRequest.create({
                  callbackIdx,
                  transaction: command_request.Transaction.create({
                      commands: command,
                  }),
              })
            : command instanceof command_request.Command
              ? command_request.CommandRequest.create({
                    callbackIdx,
                    singleCommand: command,
                })
              : command_request.CommandRequest.create({
                    callbackIdx,
                    scriptInvocation: command,
                });
        message.route = route;

        this.writeOrBufferRequest(
            message,
            (message: command_request.CommandRequest, writer: Writer) => {
                command_request.CommandRequest.encodeDelimited(message, writer);
            },
        );
    }

    private writeOrBufferRequest<TRequest>(
        message: TRequest,
        encodeDelimited: (message: TRequest, writer: Writer) => void,
    ) {
        encodeDelimited(message, this.requestWriter);

        if (this.writeInProgress) {
            return;
        }

        this.writeBufferedRequestsToSocket();
    }

    // Define a common function to process the result of a transaction with set commands
    /**
     * @internal
     */
    protected processResultWithSetCommands(
        result: ReturnType[] | null,
        setCommandsIndexes: number[],
    ): ReturnType[] | null {
        if (result === null) {
            return null;
        }

        for (const index of setCommandsIndexes) {
            result[index] = new Set<ReturnType>(result[index] as ReturnType[]);
        }

        return result;
    }

    cancelPubSubFuturesWithExceptionSafe(exception: ConnectionError): void {
        while (this.pubsubFutures.length > 0) {
            const nextFuture = this.pubsubFutures.shift();

            if (nextFuture) {
                const [, reject] = nextFuture;
                reject(exception);
            }
        }
    }

    isPubsubConfigured(
        config: GlideClientConfiguration | ClusterClientConfiguration,
    ): boolean {
        return !!config.pubsubSubscriptions;
    }

    getPubsubCallbackAndContext(
        config: GlideClientConfiguration | ClusterClientConfiguration,
        /* eslint-disable-next-line @typescript-eslint/no-explicit-any */
    ): [((msg: PubSubMsg, context: any) => void) | null | undefined, any] {
        if (config.pubsubSubscriptions) {
            return [
                config.pubsubSubscriptions.callback,
                config.pubsubSubscriptions.context,
            ];
        }

        return [null, null];
    }

    public getPubSubMessage(): Promise<PubSubMsg> {
        if (this.isClosed) {
            throw new ClosingError(
                "Unable to execute requests; the client is closed. Please create a new client.",
            );
        }

        if (!this.isPubsubConfigured(this.config!)) {
            throw new ConfigurationError(
                "The operation will never complete since there was no pubsbub subscriptions applied to the client.",
            );
        }

        if (this.getPubsubCallbackAndContext(this.config!)[0]) {
            throw new ConfigurationError(
                "The operation will never complete since messages will be passed to the configured callback.",
            );
        }

        return new Promise((resolve, reject) => {
            this.pubsubFutures.push([resolve, reject]);
            this.completePubSubFuturesSafe();
        });
    }

    public tryGetPubSubMessage(): PubSubMsg | null {
        if (this.isClosed) {
            throw new ClosingError(
                "Unable to execute requests; the client is closed. Please create a new client.",
            );
        }

        if (!this.isPubsubConfigured(this.config!)) {
            throw new ConfigurationError(
                "The operation will never complete since there was no pubsbub subscriptions applied to the client.",
            );
        }

        if (this.getPubsubCallbackAndContext(this.config!)[0]) {
            throw new ConfigurationError(
                "The operation will never complete since messages will be passed to the configured callback.",
            );
        }

        let msg: PubSubMsg | null = null;
        this.completePubSubFuturesSafe();

        while (this.pendingPushNotification.length > 0 && !msg) {
            const pushNotification = this.pendingPushNotification.shift()!;
            msg = this.notificationToPubSubMessageSafe(pushNotification);
        }

        return msg;
    }
    notificationToPubSubMessageSafe(
        pushNotification: response.Response,
    ): PubSubMsg | null {
        let msg: PubSubMsg | null = null;
        const responsePointer = pushNotification.respPointer;
        let nextPushNotificationValue: Record<string, unknown> = {};

        if (responsePointer) {
            if (typeof responsePointer !== "number") {
                nextPushNotificationValue = valueFromSplitPointer(
                    responsePointer.high,
                    responsePointer.low,
                ) as Record<string, unknown>;
            } else {
                nextPushNotificationValue = valueFromSplitPointer(
                    0,
                    responsePointer,
                ) as Record<string, unknown>;
            }

            const messageKind = nextPushNotificationValue["kind"];

            if (messageKind === "Disconnect") {
                Logger.log(
                    "warn",
                    "disconnect notification",
                    "Transport disconnected, messages might be lost",
                );
            } else if (
                messageKind === "Message" ||
                messageKind === "PMessage" ||
                messageKind === "SMessage"
            ) {
                const values = nextPushNotificationValue["values"] as string[];

                if (messageKind === "PMessage") {
                    msg = {
                        message: values[2],
                        channel: values[1],
                        pattern: values[0],
                    };
                } else {
                    msg = {
                        message: values[1],
                        channel: values[0],
                        pattern: null,
                    };
                }
            } else if (
                messageKind === "PSubscribe" ||
                messageKind === "Subscribe" ||
                messageKind === "SSubscribe" ||
                messageKind === "Unsubscribe" ||
                messageKind === "SUnsubscribe" ||
                messageKind === "PUnsubscribe"
            ) {
                // pass
            } else {
                Logger.log(
                    "error",
                    "unknown notification",
                    `Unknown notification: '${messageKind}'`,
                );
            }
        }

        return msg;
    }
    completePubSubFuturesSafe() {
        while (
            this.pendingPushNotification.length > 0 &&
            this.pubsubFutures.length > 0
        ) {
            const nextPushNotification = this.pendingPushNotification.shift()!;
            const pubsubMessage =
                this.notificationToPubSubMessageSafe(nextPushNotification);

            if (pubsubMessage) {
                const [resolve] = this.pubsubFutures.shift()!;
                resolve(pubsubMessage);
            }
        }
    }

    /** Get the value associated with the given key, or null if no such value exists.
     * See https://valkey.io/commands/get/ for details.
     *
     * @param key - The key to retrieve from the database.
     * @returns If `key` exists, returns the value of `key` as a string. Otherwise, return null.
     *
     * @example
     * ```typescript
     * // Example usage of get method to retrieve the value of a key
     * const result = await client.get("key");
     * console.log(result); // Output: 'value'
     * ```
     */
    public get(key: string): Promise<string | null> {
        return this.createWritePromise(createGet(key));
    }

    /**
     * Gets a string value associated with the given `key`and deletes the key.
     *
     * See https://valkey.io/commands/getdel/ for details.
     *
     * @param key - The key to retrieve from the database.
     * @returns If `key` exists, returns the `value` of `key`. Otherwise, return `null`.
     *
     * @example
     * ```typescript
     * const result = client.getdel("key");
     * console.log(result); // Output: 'value'
     *
     * const value = client.getdel("key");  // value is null
     * ```
     */
    public getdel(key: string): Promise<string | null> {
        return this.createWritePromise(createGetDel(key));
    }

    /** Set the given key with the given value. Return value is dependent on the passed options.
     * See https://valkey.io/commands/set/ for details.
     *
     * @param key - The key to store.
     * @param value - The value to store with the given key.
     * @param options - The set options.
     * @returns - If the value is successfully set, return OK.
     * If value isn't set because of `onlyIfExists` or `onlyIfDoesNotExist` conditions, return null.
     * If `returnOldValue` is set, return the old value as a string.
     *
     * @example
     * ```typescript
     * // Example usage of set method to set a key-value pair
     * const result = await client.set("my_key", "my_value");
     * console.log(result); // Output: 'OK'
     *
     * // Example usage of set method with conditional options and expiration
     * const result2 = await client.set("key", "new_value", {conditionalSet: "onlyIfExists", expiry: { type: "seconds", count: 5 }});
     * console.log(result2); // Output: 'OK' - Set "new_value" to "key" only if "key" already exists, and set the key expiration to 5 seconds.
     *
     * // Example usage of set method with conditional options and returning old value
     * const result3 = await client.set("key", "value", {conditionalSet: "onlyIfDoesNotExist", returnOldValue: true});
     * console.log(result3); // Output: 'new_value' - Returns the old value of "key".
     *
     * // Example usage of get method to retrieve the value of a key
     * const result4 = await client.get("key");
     * console.log(result4); // Output: 'new_value' - Value wasn't modified back to being "value" because of "NX" flag.
     * ```
     */
    public set(
        key: string | Uint8Array,
        value: string | Uint8Array,
        options?: SetOptions,
    ): Promise<"OK" | string | null> {
        return this.createWritePromise(createSet(key, value, options));
    }

    /** Removes the specified keys. A key is ignored if it does not exist.
     * See https://valkey.io/commands/del/ for details.
     *
     * @param keys - the keys we wanted to remove.
     * @returns the number of keys that were removed.
     *
     * @example
     * ```typescript
     * // Example usage of del method to delete an existing key
     * await client.set("my_key", "my_value");
     * const result = await client.del(["my_key"]);
     * console.log(result); // Output: 1
     * ```
     *
     * @example
     * ```typescript
     * // Example usage of del method for a non-existing key
     * const result = await client.del(["non_existing_key"]);
     * console.log(result); // Output: 0
     * ```
     */
    public del(keys: string[]): Promise<number> {
        return this.createWritePromise(createDel(keys));
    }

    /** Retrieve the values of multiple keys.
     * See https://valkey.io/commands/mget/ for details.
     *
     * @remarks When in cluster mode, the command may route to multiple nodes when `keys` map to different hash slots.
     * @param keys - A list of keys to retrieve values for.
     * @returns A list of values corresponding to the provided keys. If a key is not found,
     * its corresponding value in the list will be null.
     *
     * @example
     * ```typescript
     * // Example usage of mget method to retrieve values of multiple keys
     * await client.set("key1", "value1");
     * await client.set("key2", "value2");
     * const result = await client.mget(["key1", "key2"]);
     * console.log(result); // Output: ['value1', 'value2']
     * ```
     */
    public mget(keys: string[]): Promise<(string | null)[]> {
        return this.createWritePromise(createMGet(keys));
    }

    /** Set multiple keys to multiple values in a single operation.
     * See https://valkey.io/commands/mset/ for details.
     *
     * @remarks When in cluster mode, the command may route to multiple nodes when keys in `keyValueMap` map to different hash slots.
     * @param keyValueMap - A key-value map consisting of keys and their respective values to set.
     * @returns always "OK".
     *
     * @example
     * ```typescript
     * // Example usage of mset method to set values for multiple keys
     * const result = await client.mset({"key1": "value1", "key2": "value2"});
     * console.log(result); // Output: 'OK'
     * ```
     */
    public mset(keyValueMap: Record<string, string>): Promise<"OK"> {
        return this.createWritePromise(createMSet(keyValueMap));
    }

    /** Increments the number stored at `key` by one. If `key` does not exist, it is set to 0 before performing the operation.
     * See https://valkey.io/commands/incr/ for details.
     *
     * @param key - The key to increment its value.
     * @returns the value of `key` after the increment.
     *
     * @example
     * ```typescript
     * // Example usage of incr method to increment the value of a key
     * await client.set("my_counter", "10");
     * const result = await client.incr("my_counter");
     * console.log(result); // Output: 11
     * ```
     */
    public incr(key: string): Promise<number> {
        return this.createWritePromise(createIncr(key));
    }

    /** Increments the number stored at `key` by `amount`. If `key` does not exist, it is set to 0 before performing the operation.
     * See https://valkey.io/commands/incrby/ for details.
     *
     * @param key - The key to increment its value.
     * @param amount - The amount to increment.
     * @returns the value of `key` after the increment.
     *
     * @example
     * ```typescript
     * // Example usage of incrBy method to increment the value of a key by a specified amount
     * await client.set("my_counter", "10");
     * const result = await client.incrBy("my_counter", 5);
     * console.log(result); // Output: 15
     * ```
     */
    public incrBy(key: string, amount: number): Promise<number> {
        return this.createWritePromise(createIncrBy(key, amount));
    }

    /** Increment the string representing a floating point number stored at `key` by `amount`.
     * By using a negative increment value, the result is that the value stored at `key` is decremented.
     * If `key` does not exist, it is set to 0 before performing the operation.
     * See https://valkey.io/commands/incrbyfloat/ for details.
     *
     * @param key - The key to increment its value.
     * @param amount - The amount to increment.
     * @returns the value of `key` after the increment.
     *
     * @example
     * ```typescript
     * // Example usage of incrByFloat method to increment the value of a floating point key by a specified amount
     * await client.set("my_float_counter", "10.5");
     * const result = await client.incrByFloat("my_float_counter", 2.5);
     * console.log(result); // Output: 13.0
     * ```
     */
    public incrByFloat(key: string, amount: number): Promise<number> {
        return this.createWritePromise(createIncrByFloat(key, amount));
    }

    /** Decrements the number stored at `key` by one. If `key` does not exist, it is set to 0 before performing the operation.
     * See https://valkey.io/commands/decr/ for details.
     *
     * @param key - The key to decrement its value.
     * @returns the value of `key` after the decrement.
     *
     * @example
     * ```typescript
     * // Example usage of decr method to decrement the value of a key by 1
     * await client.set("my_counter", "10");
     * const result = await client.decr("my_counter");
     * console.log(result); // Output: 9
     * ```
     */
    public decr(key: string): Promise<number> {
        return this.createWritePromise(createDecr(key));
    }

    /** Decrements the number stored at `key` by `amount`. If `key` does not exist, it is set to 0 before performing the operation.
     * See https://valkey.io/commands/decrby/ for details.
     *
     * @param key - The key to decrement its value.
     * @param amount - The amount to decrement.
     * @returns the value of `key` after the decrement.
     *
     * @example
     * ```typescript
     * // Example usage of decrby method to decrement the value of a key by a specified amount
     * await client.set("my_counter", "10");
     * const result = await client.decrby("my_counter", 5);
     * console.log(result); // Output: 5
     * ```
     */
    public decrBy(key: string, amount: number): Promise<number> {
        return this.createWritePromise(createDecrBy(key, amount));
    }

    /** Retrieve the value associated with `field` in the hash stored at `key`.
     * See https://valkey.io/commands/hget/ for details.
     *
     * @param key - The key of the hash.
     * @param field - The field in the hash stored at `key` to retrieve from the database.
     * @returns the value associated with `field`, or null when `field` is not present in the hash or `key` does not exist.
     *
     * @example
     * ```typescript
     * // Example usage of the hget method on an-existing field
     * await client.hset("my_hash", "field");
     * const result = await client.hget("my_hash", "field");
     * console.log(result); // Output: "value"
     * ```
     *
     * @example
     * ```typescript
     * // Example usage of the hget method on a non-existing field
     * const result = await client.hget("my_hash", "nonexistent_field");
     * console.log(result); // Output: null
     * ```
     */
    public hget(key: string, field: string): Promise<string | null> {
        return this.createWritePromise(createHGet(key, field));
    }

    /** Sets the specified fields to their respective values in the hash stored at `key`.
     * See https://valkey.io/commands/hset/ for details.
     *
     * @param key - The key of the hash.
     * @param fieldValueMap - A field-value map consisting of fields and their corresponding values
     * to be set in the hash stored at the specified key.
     * @returns The number of fields that were added.
     *
     * @example
     * ```typescript
     * // Example usage of the hset method
     * const result = await client.hset("my_hash", \{"field": "value", "field2": "value2"\});
     * console.log(result); // Output: 2 - Indicates that 2 fields were successfully set in the hash "my_hash".
     * ```
     */
    public hset(
        key: string,
        fieldValueMap: Record<string, string>,
    ): Promise<number> {
        return this.createWritePromise(createHSet(key, fieldValueMap));
    }

    /** Sets `field` in the hash stored at `key` to `value`, only if `field` does not yet exist.
     * If `key` does not exist, a new key holding a hash is created.
     * If `field` already exists, this operation has no effect.
     * See https://valkey.io/commands/hsetnx/ for more details.
     *
     * @param key - The key of the hash.
     * @param field - The field to set the value for.
     * @param value - The value to set.
     * @returns `true` if the field was set, `false` if the field already existed and was not set.
     *
     * @example
     * ```typescript
     * // Example usage of the hsetnx method
     * const result = await client.hsetnx("my_hash", "field", "value");
     * console.log(result); // Output: true - Indicates that the field "field" was set successfully in the hash "my_hash".
     * ```
     *
     * @example
     * ```typescript
     * // Example usage of the hsetnx method on a field that already exists
     * const result = await client.hsetnx("my_hash", "field", "new_value");
     * console.log(result); // Output: false - Indicates that the field "field" already existed in the hash "my_hash" and was not set again.
     * ```
     */
    public hsetnx(key: string, field: string, value: string): Promise<boolean> {
        return this.createWritePromise(createHSetNX(key, field, value));
    }

    /** Removes the specified fields from the hash stored at `key`.
     * Specified fields that do not exist within this hash are ignored.
     * See https://valkey.io/commands/hdel/ for details.
     *
     * @param key - The key of the hash.
     * @param fields - The fields to remove from the hash stored at `key`.
     * @returns the number of fields that were removed from the hash, not including specified but non existing fields.
     * If `key` does not exist, it is treated as an empty hash and it returns 0.
     *
     * @example
     * ```typescript
     * // Example usage of the hdel method
     * const result = await client.hdel("my_hash", ["field1", "field2"]);
     * console.log(result); // Output: 2 - Indicates that two fields were successfully removed from the hash.
     * ```
     */
    public hdel(key: string, fields: string[]): Promise<number> {
        return this.createWritePromise(createHDel(key, fields));
    }

    /** Returns the values associated with the specified fields in the hash stored at `key`.
     * See https://valkey.io/commands/hmget/ for details.
     *
     * @param key - The key of the hash.
     * @param fields - The fields in the hash stored at `key` to retrieve from the database.
     * @returns a list of values associated with the given fields, in the same order as they are requested.
     * For every field that does not exist in the hash, a null value is returned.
     * If `key` does not exist, it is treated as an empty hash and it returns a list of null values.
     *
     * @example
     * ```typescript
     * // Example usage of the hmget method
     * const result = await client.hmget("my_hash", ["field1", "field2"]);
     * console.log(result); // Output: ["value1", "value2"] - A list of values associated with the specified fields.
     * ```
     */
    public hmget(key: string, fields: string[]): Promise<(string | null)[]> {
        return this.createWritePromise(createHMGet(key, fields));
    }

    /** Returns if `field` is an existing field in the hash stored at `key`.
     * See https://valkey.io/commands/hexists/ for details.
     *
     * @param key - The key of the hash.
     * @param field - The field to check in the hash stored at `key`.
     * @returns `true` the hash contains `field`. If the hash does not contain `field`, or if `key` does not exist, it returns `false`.
     *
     * @example
     * ```typescript
     * // Example usage of the hexists method with existing field
     * const result = await client.hexists("my_hash", "field1");
     * console.log(result); // Output: true
     * ```
     *
     * @example
     * ```typescript
     * // Example usage of the hexists method with non-existing field
     * const result = await client.hexists("my_hash", "nonexistent_field");
     * console.log(result); // Output: false
     * ```
     */
    public hexists(key: string, field: string): Promise<boolean> {
        return this.createWritePromise(createHExists(key, field));
    }

    /** Returns all fields and values of the hash stored at `key`.
     * See https://valkey.io/commands/hgetall/ for details.
     *
     * @param key - The key of the hash.
     * @returns a list of fields and their values stored in the hash. Every field name in the list is followed by its value.
     * If `key` does not exist, it returns an empty list.
     *
     * @example
     * ```typescript
     * // Example usage of the hgetall method
     * const result = await client.hgetall("my_hash");
     * console.log(result); // Output: {"field1": "value1", "field2": "value2"}
     * ```
     */
    public hgetall(key: string): Promise<Record<string, string>> {
        return this.createWritePromise(createHGetAll(key));
    }

    /** Increments the number stored at `field` in the hash stored at `key` by increment.
     * By using a negative increment value, the value stored at `field` in the hash stored at `key` is decremented.
     * If `field` or `key` does not exist, it is set to 0 before performing the operation.
     * See https://valkey.io/commands/hincrby/ for details.
     *
     * @param key - The key of the hash.
     * @param amount - The amount to increment.
     * @param field - The field in the hash stored at `key` to increment its value.
     * @returns the value of `field` in the hash stored at `key` after the increment.
     *
     * @example
     * ```typescript
     * // Example usage of the hincrby method to increment the value in a hash by a specified amount
     * const result = await client.hincrby("my_hash", "field1", 5);
     * console.log(result); // Output: 5
     * ```
     */
    public hincrBy(
        key: string,
        field: string,
        amount: number,
    ): Promise<number> {
        return this.createWritePromise(createHIncrBy(key, field, amount));
    }

    /** Increment the string representing a floating point number stored at `field` in the hash stored at `key` by increment.
     * By using a negative increment value, the value stored at `field` in the hash stored at `key` is decremented.
     * If `field` or `key` does not exist, it is set to 0 before performing the operation.
     * See https://valkey.io/commands/hincrbyfloat/ for details.
     *
     * @param key - The key of the hash.
     * @param amount - The amount to increment.
     * @param field - The field in the hash stored at `key` to increment its value.
     * @returns the value of `field` in the hash stored at `key` after the increment.
     *
     * @example
     * ```typescript
     * // Example usage of the hincrbyfloat method to increment the value of a floating point in a hash by a specified amount
     * const result = await client.hincrbyfloat("my_hash", "field1", 2.5);
     * console.log(result); // Output: '2.5'
     * ```
     */
    public hincrByFloat(
        key: string,
        field: string,
        amount: number,
    ): Promise<number> {
        return this.createWritePromise(createHIncrByFloat(key, field, amount));
    }

    /** Returns the number of fields contained in the hash stored at `key`.
     * See https://valkey.io/commands/hlen/ for more details.
     *
     * @param key - The key of the hash.
     * @returns The number of fields in the hash, or 0 when the key does not exist.
     *
     * @example
     * ```typescript
     * // Example usage of the hlen method with an existing key
     * const result = await client.hlen("my_hash");
     * console.log(result); // Output: 3
     * ```
     *
     * @example
     * ```typescript
     * // Example usage of the hlen method with a non-existing key
     * const result = await client.hlen("non_existing_key");
     * console.log(result); // Output: 0
     * ```
     */
    public hlen(key: string): Promise<number> {
        return this.createWritePromise(createHLen(key));
    }

    /** Returns all values in the hash stored at key.
     * See https://valkey.io/commands/hvals/ for more details.
     *
     * @param key - The key of the hash.
     * @returns a list of values in the hash, or an empty list when the key does not exist.
     *
     * @example
     * ```typescript
     * // Example usage of the hvals method
     * const result = await client.hvals("my_hash");
     * console.log(result); // Output: ["value1", "value2", "value3"] - Returns all the values stored in the hash "my_hash".
     * ```
     */
    public hvals(key: string): Promise<string[]> {
        return this.createWritePromise(createHVals(key));
    }

    /** Inserts all the specified values at the head of the list stored at `key`.
     * `elements` are inserted one after the other to the head of the list, from the leftmost element to the rightmost element.
     * If `key` does not exist, it is created as empty list before performing the push operations.
     * See https://valkey.io/commands/lpush/ for details.
     *
     * @param key - The key of the list.
     * @param elements - The elements to insert at the head of the list stored at `key`.
     * @returns the length of the list after the push operations.
     *
     * @example
     * ```typescript
     * // Example usage of the lpush method with an existing list
     * const result = await client.lpush("my_list", ["value2", "value3"]);
     * console.log(result); // Output: 3 - Indicated that the new length of the list is 3 after the push operation.
     * ```
     *
     * @example
     * ```typescript
     * // Example usage of the lpush method with a non-existing list
     * const result = await client.lpush("nonexistent_list", ["new_value"]);
     * console.log(result); // Output: 1 - Indicates that a new list was created with one element
     * ```
     */
    public lpush(key: string, elements: string[]): Promise<number> {
        return this.createWritePromise(createLPush(key, elements));
    }

    /**
     * Inserts specified values at the head of the `list`, only if `key` already
     * exists and holds a list.
     *
     * See https://valkey.io/commands/lpushx/ for details.
     *
     * @param key - The key of the list.
     * @param elements - The elements to insert at the head of the list stored at `key`.
     * @returns The length of the list after the push operation.
     * @example
     * ```typescript
     * const listLength = await client.lpushx("my_list", ["value1", "value2"]);
     * console.log(result); // Output: 2 - Indicates that the list has two elements.
     * ```
     */
    public lpushx(key: string, elements: string[]): Promise<number> {
        return this.createWritePromise(createLPushX(key, elements));
    }

    /** Removes and returns the first elements of the list stored at `key`.
     * The command pops a single element from the beginning of the list.
     * See https://valkey.io/commands/lpop/ for details.
     *
     * @param key - The key of the list.
     * @returns The value of the first element.
     * If `key` does not exist null will be returned.
     *
     * @example
     * ```typescript
     * // Example usage of the lpop method with an existing list
     * const result = await client.lpop("my_list");
     * console.log(result); // Output: 'value1'
     * ```
     *
     * @example
     * ```typescript
     * // Example usage of the lpop method with a non-existing list
     * const result = await client.lpop("non_exiting_key");
     * console.log(result); // Output: null
     * ```
     */
    public lpop(key: string): Promise<string | null> {
        return this.createWritePromise(createLPop(key));
    }

    /** Removes and returns up to `count` elements of the list stored at `key`, depending on the list's length.
     * See https://valkey.io/commands/lpop/ for details.
     *
     * @param key - The key of the list.
     * @param count - The count of the elements to pop from the list.
     * @returns A list of the popped elements will be returned depending on the list's length.
     * If `key` does not exist null will be returned.
     *
     * @example
     * ```typescript
     * // Example usage of the lpopCount method with an existing list
     * const result = await client.lpopCount("my_list", 2);
     * console.log(result); // Output: ["value1", "value2"]
     * ```
     *
     * @example
     * ```typescript
     * // Example usage of the lpopCount method with a non-existing list
     * const result = await client.lpopCount("non_exiting_key", 3);
     * console.log(result); // Output: null
     * ```
     */
    public lpopCount(key: string, count: number): Promise<string[] | null> {
        return this.createWritePromise(createLPop(key, count));
    }

    /** Returns the specified elements of the list stored at `key`.
     * The offsets `start` and `end` are zero-based indexes, with 0 being the first element of the list, 1 being the next element and so on.
     * These offsets can also be negative numbers indicating offsets starting at the end of the list,
     * with -1 being the last element of the list, -2 being the penultimate, and so on.
     * See https://valkey.io/commands/lrange/ for details.
     *
     * @param key - The key of the list.
     * @param start - The starting point of the range.
     * @param end - The end of the range.
     * @returns list of elements in the specified range.
     * If `start` exceeds the end of the list, or if `start` is greater than `end`, an empty list will be returned.
     * If `end` exceeds the actual end of the list, the range will stop at the actual end of the list.
     * If `key` does not exist an empty list will be returned.
     *
     * @example
     * ```typescript
     * // Example usage of the lrange method with an existing list and positive indices
     * const result = await client.lrange("my_list", 0, 2);
     * console.log(result); // Output: ["value1", "value2", "value3"]
     * ```
     *
     * @example
     * ```typescript
     * // Example usage of the lrange method with an existing list and negative indices
     * const result = await client.lrange("my_list", -2, -1);
     * console.log(result); // Output: ["value2", "value3"]
     * ```
     *
     * @example
     * ```typescript
     * // Example usage of the lrange method with a non-existing list
     * const result = await client.lrange("non_exiting_key", 0, 2);
     * console.log(result); // Output: []
     * ```
     */
    public lrange(key: string, start: number, end: number): Promise<string[]> {
        return this.createWritePromise(createLRange(key, start, end));
    }

    /** Returns the length of the list stored at `key`.
     * See https://valkey.io/commands/llen/ for details.
     *
     * @param key - The key of the list.
     * @returns the length of the list at `key`.
     * If `key` does not exist, it is interpreted as an empty list and 0 is returned.
     *
     * @example
     * ```typescript
     * // Example usage of the llen method
     * const result = await client.llen("my_list");
     * console.log(result); // Output: 3 - Indicates that there are 3 elements in the list.
     * ```
     */
    public llen(key: string): Promise<number> {
        return this.createWritePromise(createLLen(key));
    }

    /**
     * Sets the list element at `index` to `element`.
     * The index is zero-based, so `0` means the first element, `1` the second element and so on.
     * Negative indices can be used to designate elements starting at the tail of
     * the list. Here, `-1` means the last element, `-2` means the penultimate and so forth.
     *
     * See https://valkey.io/commands/lset/ for details.
     *
     * @param key - The key of the list.
     * @param index - The index of the element in the list to be set.
     * @param element - The new element to set at the specified index.
     * @returns Always "OK".
     *
     * @example
     * ```typescript
     * // Example usage of the lset method
     * const response = await client.lset("test_key", 1, "two");
     * console.log(response); // Output: 'OK' - Indicates that the second index of the list has been set to "two".
     * ```
     */
    public lset(key: string, index: number, element: string): Promise<"OK"> {
        return this.createWritePromise(createLSet(key, index, element));
    }

    /** Trim an existing list so that it will contain only the specified range of elements specified.
     * The offsets `start` and `end` are zero-based indexes, with 0 being the first element of the list, 1 being the next element and so on.
     * These offsets can also be negative numbers indicating offsets starting at the end of the list,
     * with -1 being the last element of the list, -2 being the penultimate, and so on.
     * See https://valkey.io/commands/ltrim/ for details.
     *
     * @param key - The key of the list.
     * @param start - The starting point of the range.
     * @param end - The end of the range.
     * @returns always "OK".
     * If `start` exceeds the end of the list, or if `start` is greater than `end`, the result will be an empty list (which causes key to be removed).
     * If `end` exceeds the actual end of the list, it will be treated like the last element of the list.
     * If `key` does not exist the command will be ignored.
     *
     * @example
     * ```typescript
     * // Example usage of the ltrim method
     * const result = await client.ltrim("my_list", 0, 1);
     * console.log(result); // Output: 'OK' - Indicates that the list has been trimmed to contain elements from 0 to 1.
     * ```
     */
    public ltrim(key: string, start: number, end: number): Promise<"OK"> {
        return this.createWritePromise(createLTrim(key, start, end));
    }

    /** Removes the first `count` occurrences of elements equal to `element` from the list stored at `key`.
     * If `count` is positive : Removes elements equal to `element` moving from head to tail.
     * If `count` is negative : Removes elements equal to `element` moving from tail to head.
     * If `count` is 0 or `count` is greater than the occurrences of elements equal to `element`: Removes all elements equal to `element`.
     *
     * @param key - The key of the list.
     * @param count - The count of the occurrences of elements equal to `element` to remove.
     * @param element - The element to remove from the list.
     * @returns the number of the removed elements.
     * If `key` does not exist, 0 is returned.
     *
     * @example
     * ```typescript
     * // Example usage of the lrem method
     * const result = await client.lrem("my_list", 2, "value");
     * console.log(result); // Output: 2 - Removes the first 2 occurrences of "value" in the list.
     * ```
     */
    public lrem(key: string, count: number, element: string): Promise<number> {
        return this.createWritePromise(createLRem(key, count, element));
    }

    /** Inserts all the specified values at the tail of the list stored at `key`.
     * `elements` are inserted one after the other to the tail of the list, from the leftmost element to the rightmost element.
     * If `key` does not exist, it is created as empty list before performing the push operations.
     * See https://valkey.io/commands/rpush/ for details.
     *
     * @param key - The key of the list.
     * @param elements - The elements to insert at the tail of the list stored at `key`.
     * @returns the length of the list after the push operations.
     *
     * @example
     * ```typescript
     * // Example usage of the rpush method with an existing list
     * const result = await client.rpush("my_list", ["value2", "value3"]);
     * console.log(result); // Output: 3 - Indicates that the new length of the list is 3 after the push operation.
     * ```
     *
     * @example
     * ```typescript
     * // Example usage of the rpush method with a non-existing list
     * const result = await client.rpush("nonexistent_list", ["new_value"]);
     * console.log(result); // Output: 1
     * ```
     */
    public rpush(key: string, elements: string[]): Promise<number> {
        return this.createWritePromise(createRPush(key, elements));
    }

    /**
     * Inserts specified values at the tail of the `list`, only if `key` already
     * exists and holds a list.
     *
     * See https://valkey.io/commands/rpushx/ for details.
     *
     * @param key - The key of the list.
     * @param elements - The elements to insert at the tail of the list stored at `key`.
     * @returns The length of the list after the push operation.
     * @example
     * ```typescript
     * const result = await client.rpushx("my_list", ["value1", "value2"]);
     * console.log(result);  // Output: 2 - Indicates that the list has two elements.
     * ```
     * */
    public rpushx(key: string, elements: string[]): Promise<number> {
        return this.createWritePromise(createRPushX(key, elements));
    }

    /** Removes and returns the last elements of the list stored at `key`.
     * The command pops a single element from the end of the list.
     * See https://valkey.io/commands/rpop/ for details.
     *
     * @param key - The key of the list.
     * @returns The value of the last element.
     * If `key` does not exist null will be returned.
     *
     * @example
     * ```typescript
     * // Example usage of the rpop method with an existing list
     * const result = await client.rpop("my_list");
     * console.log(result); // Output: 'value1'
     * ```
     *
     * @example
     * ```typescript
     * // Example usage of the rpop method with a non-existing list
     * const result = await client.rpop("non_exiting_key");
     * console.log(result); // Output: null
     * ```
     */
    public rpop(key: string): Promise<string | null> {
        return this.createWritePromise(createRPop(key));
    }

    /** Removes and returns up to `count` elements from the list stored at `key`, depending on the list's length.
     * See https://valkey.io/commands/rpop/ for details.
     *
     * @param key - The key of the list.
     * @param count - The count of the elements to pop from the list.
     * @returns A list of popped elements will be returned depending on the list's length.
     * If `key` does not exist null will be returned.
     *
     * @example
     * ```typescript
     * // Example usage of the rpopCount method with an existing list
     * const result = await client.rpopCount("my_list", 2);
     * console.log(result); // Output: ["value1", "value2"]
     * ```
     *
     * @example
     * ```typescript
     * // Example usage of the rpopCount method with a non-existing list
     * const result = await client.rpopCount("non_exiting_key", 7);
     * console.log(result); // Output: null
     * ```
     */
    public rpopCount(key: string, count: number): Promise<string[] | null> {
        return this.createWritePromise(createRPop(key, count));
    }

    /** Adds the specified members to the set stored at `key`. Specified members that are already a member of this set are ignored.
     * If `key` does not exist, a new set is created before adding `members`.
     * See https://valkey.io/commands/sadd/ for details.
     *
     * @param key - The key to store the members to its set.
     * @param members - A list of members to add to the set stored at `key`.
     * @returns The number of members that were added to the set, not including all the members already present in the set.
     *
     * @example
     * ```typescript
     * // Example usage of the sadd method with an existing set
     * const result = await client.sadd("my_set", ["member1", "member2"]);
     * console.log(result); // Output: 2
     * ```
     */
    public sadd(key: string, members: string[]): Promise<number> {
        return this.createWritePromise(createSAdd(key, members));
    }

    /** Removes the specified members from the set stored at `key`. Specified members that are not a member of this set are ignored.
     * See https://valkey.io/commands/srem/ for details.
     *
     * @param key - The key to remove the members from its set.
     * @param members - A list of members to remove from the set stored at `key`.
     * @returns The number of members that were removed from the set, not including non existing members.
     * If `key` does not exist, it is treated as an empty set and this command returns 0.
     *
     * @example
     * ```typescript
     * // Example usage of the srem method
     * const result = await client.srem("my_set", ["member1", "member2"]);
     * console.log(result); // Output: 2
     * ```
     */
    public srem(key: string, members: string[]): Promise<number> {
        return this.createWritePromise(createSRem(key, members));
    }

    /** Returns all the members of the set value stored at `key`.
     * See https://valkey.io/commands/smembers/ for details.
     *
     * @param key - The key to return its members.
     * @returns A `Set` containing all members of the set.
     * If `key` does not exist, it is treated as an empty set and this command returns an empty `Set`.
     *
     * @example
     * ```typescript
     * // Example usage of the smembers method
     * const result = await client.smembers("my_set");
     * console.log(result); // Output: Set {'member1', 'member2', 'member3'}
     * ```
     */
    public smembers(key: string): Promise<Set<string>> {
        return this.createWritePromise<string[]>(createSMembers(key)).then(
            (smembes) => new Set<string>(smembes),
        );
    }

    /** Moves `member` from the set at `source` to the set at `destination`, removing it from the source set.
     * Creates a new destination set if needed. The operation is atomic.
     * See https://valkey.io/commands/smove for more details.
     *
     * @remarks When in cluster mode, `source` and `destination` must map to the same hash slot.
     *
     * @param source - The key of the set to remove the element from.
     * @param destination - The key of the set to add the element to.
     * @param member - The set element to move.
     * @returns `true` on success, or `false` if the `source` set does not exist or the element is not a member of the source set.
     *
     * @example
     * ```typescript
     * const result = await client.smove("set1", "set2", "member1");
     * console.log(result); // Output: true - "member1" was moved from "set1" to "set2".
     * ```
     */
    public smove(
        source: string,
        destination: string,
        member: string,
    ): Promise<boolean> {
        return this.createWritePromise(
            createSMove(source, destination, member),
        );
    }

    /** Returns the set cardinality (number of elements) of the set stored at `key`.
     * See https://valkey.io/commands/scard/ for details.
     *
     * @param key - The key to return the number of its members.
     * @returns The cardinality (number of elements) of the set, or 0 if key does not exist.
     *
     * @example
     * ```typescript
     * // Example usage of the scard method
     * const result = await client.scard("my_set");
     * console.log(result); // Output: 3
     * ```
     */
    public scard(key: string): Promise<number> {
        return this.createWritePromise(createSCard(key));
    }

    /** Gets the intersection of all the given sets.
     * See https://valkey.io/docs/latest/commands/sinter/ for more details.
     *
     * @remarks When in cluster mode, all `keys` must map to the same hash slot.
     * @param keys - The `keys` of the sets to get the intersection.
     * @returns - A set of members which are present in all given sets.
     * If one or more sets do not exist, an empty set will be returned.
     *
     * @example
     * ```typescript
     * // Example usage of sinter method when member exists
     * const result = await client.sinter(["my_set1", "my_set2"]);
     * console.log(result); // Output: Set {'member2'} - Indicates that sets have one common member
     * ```
     *
     * @example
     * ```typescript
     * // Example usage of sinter method with non-existing key
     * const result = await client.sinter(["my_set", "non_existing_key"]);
     * console.log(result); // Output: Set {} - An empty set is returned since the key does not exist.
     * ```
     */
    public sinter(keys: string[]): Promise<Set<string>> {
        return this.createWritePromise<string[]>(createSInter(keys)).then(
            (sinter) => new Set<string>(sinter),
        );
    }

    /**
     * Gets the cardinality of the intersection of all the given sets.
     *
     * See https://valkey.io/commands/sintercard/ for more details.
     *
     * @remarks When in cluster mode, all `keys` must map to the same hash slot.
     * @param keys - The keys of the sets.
     * @returns The cardinality of the intersection result. If one or more sets do not exist, `0` is returned.
     *
     * since Valkey version 7.0.0.
     *
     * @example
     * ```typescript
     * await client.sadd("set1", ["a", "b", "c"]);
     * await client.sadd("set2", ["b", "c", "d"]);
     * const result1 = await client.sintercard(["set1", "set2"]);
     * console.log(result1); // Output: 2 - The intersection of "set1" and "set2" contains 2 elements: "b" and "c".
     *
     * const result2 = await client.sintercard(["set1", "set2"], 1);
     * console.log(result2); // Output: 1 - The computation stops early as the intersection cardinality reaches the limit of 1.
     * ```
     */
    public sintercard(keys: string[], limit?: number): Promise<number> {
        return this.createWritePromise(createSInterCard(keys, limit));
    }

    /**
     * Stores the members of the intersection of all given sets specified by `keys` into a new set at `destination`.
     *
     * See https://valkey.io/commands/sinterstore/ for more details.
     *
     * @remarks When in cluster mode, `destination` and all `keys` must map to the same hash slot.
     * @param destination - The key of the destination set.
     * @param keys - The keys from which to retrieve the set members.
     * @returns The number of elements in the resulting set.
     *
     * @example
     * ```typescript
     * const result = await client.sinterstore("my_set", ["set1", "set2"]);
     * console.log(result); // Output: 2 - Two elements were stored at "my_set", and those elements are the intersection of "set1" and "set2".
     * ```
     */
    public sinterstore(destination: string, keys: string[]): Promise<number> {
        return this.createWritePromise(createSInterStore(destination, keys));
    }

    /**
     * Computes the difference between the first set and all the successive sets in `keys`.
     *
     * See https://valkey.io/commands/sdiff/ for more details.
     *
     * @remarks When in cluster mode, all `keys` must map to the same hash slot.
     * @param keys - The keys of the sets to diff.
     * @returns A `Set` of elements representing the difference between the sets.
     * If a key in `keys` does not exist, it is treated as an empty set.
     *
     * @example
     * ```typescript
     * await client.sadd("set1", ["member1", "member2"]);
     * await client.sadd("set2", ["member1"]);
     * const result = await client.sdiff(["set1", "set2"]);
     * console.log(result); // Output: Set {"member1"} - "member2" is in "set1" but not "set2"
     * ```
     */
    public sdiff(keys: string[]): Promise<Set<string>> {
        return this.createWritePromise<string[]>(createSDiff(keys)).then(
            (sdiff) => new Set<string>(sdiff),
        );
    }

    /**
     * Stores the difference between the first set and all the successive sets in `keys` into a new set at `destination`.
     *
     * See https://valkey.io/commands/sdiffstore/ for more details.
     *
     * @remarks When in cluster mode, `destination` and all `keys` must map to the same hash slot.
     * @param destination - The key of the destination set.
     * @param keys - The keys of the sets to diff.
     * @returns The number of elements in the resulting set.
     *
     * @example
     * ```typescript
     * await client.sadd("set1", ["member1", "member2"]);
     * await client.sadd("set2", ["member1"]);
     * const result = await client.sdiffstore("set3", ["set1", "set2"]);
     * console.log(result); // Output: 1 - One member was stored in "set3", and that member is the diff between "set1" and "set2".
     * ```
     */
    public sdiffstore(destination: string, keys: string[]): Promise<number> {
        return this.createWritePromise(createSDiffStore(destination, keys));
    }

    /**
     * Gets the union of all the given sets.
     *
     * See https://valkey.io/commands/sunion/ for more details.
     *
     * @remarks When in cluster mode, all `keys` must map to the same hash slot.
     * @param keys - The keys of the sets.
     * @returns A `Set` of members which are present in at least one of the given sets.
     * If none of the sets exist, an empty `Set` will be returned.
     *
     * @example
     * ```typescript
     * await client.sadd("my_set1", ["member1", "member2"]);
     * await client.sadd("my_set2", ["member2", "member3"]);
     * const result1 = await client.sunion(["my_set1", "my_set2"]);
     * console.log(result1); // Output: Set {'member1', 'member2', 'member3'} - Sets "my_set1" and "my_set2" have three unique members.
     *
     * const result2 = await client.sunion(["my_set1", "non_existing_set"]);
     * console.log(result2); // Output: Set {'member1', 'member2'}
     * ```
     */
    public sunion(keys: string[]): Promise<Set<string>> {
        return this.createWritePromise<string[]>(createSUnion(keys)).then(
            (sunion) => new Set<string>(sunion),
        );
    }

    /**
     * Stores the members of the union of all given sets specified by `keys` into a new set
     * at `destination`.
     *
     * See https://valkey.io/commands/sunionstore/ for details.
     *
     * @remarks When in cluster mode, `destination` and all `keys` must map to the same hash slot.
     * @param destination - The key of the destination set.
     * @param keys - The keys from which to retrieve the set members.
     * @returns The number of elements in the resulting set.
     *
     * @example
     * ```typescript
     * const length = await client.sunionstore("mySet", ["set1", "set2"]);
     * console.log(length); // Output: 2 - Two elements were stored in "mySet", and those two members are the union of "set1" and "set2".
     * ```
     */
    public sunionstore(destination: string, keys: string[]): Promise<number> {
        return this.createWritePromise(createSUnionStore(destination, keys));
    }

    /** Returns if `member` is a member of the set stored at `key`.
     * See https://valkey.io/commands/sismember/ for more details.
     *
     * @param key - The key of the set.
     * @param member - The member to check for existence in the set.
     * @returns `true` if the member exists in the set, `false` otherwise.
     * If `key` doesn't exist, it is treated as an empty set and the command returns `false`.
     *
     * @example
     * ```typescript
     * // Example usage of the sismember method when member exists
     * const result = await client.sismember("my_set", "member1");
     * console.log(result); // Output: true - Indicates that "member1" exists in the set "my_set".
     * ```
     *
     * @example
     * ```typescript
     * // Example usage of the sismember method when member does not exist
     * const result = await client.sismember("my_set", "non_existing_member");
     * console.log(result); // Output: false - Indicates that "non_existing_member" does not exist in the set "my_set".
     * ```
     */
    public sismember(key: string, member: string): Promise<boolean> {
        return this.createWritePromise(createSIsMember(key, member));
    }

    /**
     * Checks whether each member is contained in the members of the set stored at `key`.
     *
     * See https://valkey.io/commands/smismember/ for more details.
     *
     * @param key - The key of the set to check.
     * @param members - A list of members to check for existence in the set.
     * @returns An `array` of `boolean` values, each indicating if the respective member exists in the set.
     *
     * since Valkey version 6.2.0.
     *
     * @example
     * ```typescript
     * await client.sadd("set1", ["a", "b", "c"]);
     * const result = await client.smismember("set1", ["b", "c", "d"]);
     * console.log(result); // Output: [true, true, false] - "b" and "c" are members of "set1", but "d" is not.
     * ```
     */
    public smismember(key: string, members: string[]): Promise<boolean[]> {
        return this.createWritePromise(createSMIsMember(key, members));
    }

    /** Removes and returns one random member from the set value store at `key`.
     * See https://valkey.io/commands/spop/ for details.
     * To pop multiple members, see `spopCount`.
     *
     * @param key - The key of the set.
     * @returns the value of the popped member.
     * If `key` does not exist, null will be returned.
     *
     * @example
     * ```typescript
     * // Example usage of spop method to remove and return a random member from a set
     * const result = await client.spop("my_set");
     * console.log(result); // Output: 'member1' - Removes and returns a random member from the set "my_set".
     * ```
     *
     * @example
     * ```typescript
     * // Example usage of spop method with non-existing key
     * const result = await client.spop("non_existing_key");
     * console.log(result); // Output: null
     * ```
     */
    public spop(key: string): Promise<string | null> {
        return this.createWritePromise(createSPop(key));
    }

    /** Removes and returns up to `count` random members from the set value store at `key`, depending on the set's length.
     * See https://valkey.io/commands/spop/ for details.
     *
     * @param key - The key of the set.
     * @param count - The count of the elements to pop from the set.
     * @returns A `Set` containing the popped elements, depending on the set's length.
     * If `key` does not exist, an empty `Set` will be returned.
     *
     * @example
     * ```typescript
     * // Example usage of spopCount method to remove and return multiple random members from a set
     * const result = await client.spopCount("my_set", 2);
     * console.log(result); // Output: Set {'member2', 'member3'} - Removes and returns 2 random members from the set "my_set".
     * ```
     *
     * @example
     * ```typescript
     * // Example usage of spopCount method with non-existing key
     * const result = await client.spopCount("non_existing_key");
     * console.log(result); // Output: Set {} - An empty set is returned since the key does not exist.
     * ```
     */
    public async spopCount(key: string, count: number): Promise<Set<string>> {
        return this.createWritePromise<string[]>(createSPop(key, count)).then(
            (spop) => new Set<string>(spop),
        );
    }

    /** Returns the number of keys in `keys` that exist in the database.
     * See https://valkey.io/commands/exists/ for details.
     *
     * @param keys - The keys list to check.
     * @returns The number of keys that exist. If the same existing key is mentioned in `keys` multiple times,
     * it will be counted multiple times.
     *
     * @example
     * ```typescript
     * // Example usage of the exists method
     * const result = await client.exists(["key1", "key2", "key3"]);
     * console.log(result); // Output: 3 - Indicates that all three keys exist in the database.
     * ```
     */
    public exists(keys: string[]): Promise<number> {
        return this.createWritePromise(createExists(keys));
    }

    /** Removes the specified keys. A key is ignored if it does not exist.
     * This command, similar to DEL, removes specified keys and ignores non-existent ones.
     * However, this command does not block the server, while [DEL](https://valkey.io/commands/del) does.
     * See https://valkey.io/commands/unlink/ for details.
     *
     * @param keys - The keys we wanted to unlink.
     * @returns The number of keys that were unlinked.
     *
     * @example
     * ```typescript
     * // Example usage of the unlink method
     * const result = await client.unlink(["key1", "key2", "key3"]);
     * console.log(result); // Output: 3 - Indicates that all three keys were unlinked from the database.
     * ```
     */
    public unlink(keys: string[]): Promise<number> {
        return this.createWritePromise(createUnlink(keys));
    }

    /** Sets a timeout on `key` in seconds. After the timeout has expired, the key will automatically be deleted.
     * If `key` already has an existing expire set, the time to live is updated to the new value.
     * If `seconds` is non-positive number, the key will be deleted rather than expired.
     * The timeout will only be cleared by commands that delete or overwrite the contents of `key`.
     * See https://valkey.io/commands/expire/ for details.
     *
     * @param key - The key to set timeout on it.
     * @param seconds - The timeout in seconds.
     * @param option - The expire option.
     * @returns `true` if the timeout was set. `false` if the timeout was not set. e.g. key doesn't exist,
     * or operation skipped due to the provided arguments.
     *
     * @example
     * ```typescript
     * // Example usage of the expire method
     * const result = await client.expire("my_key", 60);
     * console.log(result); // Output: true - Indicates that a timeout of 60 seconds has been set for "my_key".
     * ```
     *
     * @example
     * ```typescript
     * // Example usage of the expire method with exisiting expiry
     * const result = await client.expire("my_key", 60, ExpireOptions.HasNoExpiry);
     * console.log(result); // Output: false - Indicates that "my_key" has an existing expiry.
     * ```
     */
    public expire(
        key: string,
        seconds: number,
        option?: ExpireOptions,
    ): Promise<boolean> {
        return this.createWritePromise(createExpire(key, seconds, option));
    }

    /** Sets a timeout on `key`. It takes an absolute Unix timestamp (seconds since January 1, 1970) instead of specifying the number of seconds.
     * A timestamp in the past will delete the key immediately. After the timeout has expired, the key will automatically be deleted.
     * If `key` already has an existing expire set, the time to live is updated to the new value.
     * The timeout will only be cleared by commands that delete or overwrite the contents of `key`.
     * See https://valkey.io/commands/expireat/ for details.
     *
     * @param key - The key to set timeout on it.
     * @param unixSeconds - The timeout in an absolute Unix timestamp.
     * @param option - The expire option.
     * @returns `true` if the timeout was set. `false` if the timeout was not set. e.g. key doesn't exist,
     * or operation skipped due to the provided arguments.
     *
     * @example
     * ```typescript
     * // Example usage of the expireAt method on a key with no previous expiry
     * const result = await client.expireAt("my_key", 1672531200, ExpireOptions.HasNoExpiry);
     * console.log(result); // Output: true - Indicates that the expiration time for "my_key" was successfully set.
     * ```
     */
    public expireAt(
        key: string,
        unixSeconds: number,
        option?: ExpireOptions,
    ): Promise<boolean> {
        return this.createWritePromise(
            createExpireAt(key, unixSeconds, option),
        );
    }

    /** Sets a timeout on `key` in milliseconds. After the timeout has expired, the key will automatically be deleted.
     * If `key` already has an existing expire set, the time to live is updated to the new value.
     * If `milliseconds` is non-positive number, the key will be deleted rather than expired.
     * The timeout will only be cleared by commands that delete or overwrite the contents of `key`.
     * See https://valkey.io/commands/pexpire/ for details.
     *
     * @param key - The key to set timeout on it.
     * @param milliseconds - The timeout in milliseconds.
     * @param option - The expire option.
     * @returns `true` if the timeout was set. `false` if the timeout was not set. e.g. key doesn't exist,
     * or operation skipped due to the provided arguments.
     *
     * @example
     * ```typescript
     * // Example usage of the pexpire method on a key with no previous expiry
     * const result = await client.pexpire("my_key", 60000, ExpireOptions.HasNoExpiry);
     * console.log(result); // Output: true - Indicates that a timeout of 60,000 milliseconds has been set for "my_key".
     * ```
     */
    public pexpire(
        key: string,
        milliseconds: number,
        option?: ExpireOptions,
    ): Promise<boolean> {
        return this.createWritePromise(
            createPExpire(key, milliseconds, option),
        );
    }

    /** Sets a timeout on `key`. It takes an absolute Unix timestamp (milliseconds since January 1, 1970) instead of specifying the number of milliseconds.
     * A timestamp in the past will delete the key immediately. After the timeout has expired, the key will automatically be deleted.
     * If `key` already has an existing expire set, the time to live is updated to the new value.
     * The timeout will only be cleared by commands that delete or overwrite the contents of `key`.
     * See https://valkey.io/commands/pexpireat/ for details.
     *
     * @param key - The key to set timeout on it.
     * @param unixMilliseconds - The timeout in an absolute Unix timestamp.
     * @param option - The expire option.
     * @returns `true` if the timeout was set. `false` if the timeout was not set. e.g. key doesn't exist,
     * or operation skipped due to the provided arguments.
     *
     * @example
     * ```typescript
     * // Example usage of the pexpireAt method on a key with no previous expiry
     * const result = await client.pexpireAt("my_key", 1672531200000, ExpireOptions.HasNoExpiry);
     * console.log(result); // Output: true - Indicates that the expiration time for "my_key" was successfully set.
     * ```
     */
    public pexpireAt(
        key: string,
        unixMilliseconds: number,
        option?: ExpireOptions,
    ): Promise<number> {
        return this.createWritePromise(
            createPExpireAt(key, unixMilliseconds, option),
        );
    }

    /** Returns the remaining time to live of `key` that has a timeout.
     * See https://valkey.io/commands/ttl/ for details.
     *
     * @param key - The key to return its timeout.
     * @returns TTL in seconds, -2 if `key` does not exist or -1 if `key` exists but has no associated expire.
     *
     * @example
     * ```typescript
     * // Example usage of the ttl method with existing key
     * const result = await client.ttl("my_key");
     * console.log(result); // Output: 3600 - Indicates that "my_key" has a remaining time to live of 3600 seconds.
     * ```
     *
     * @example
     * ```typescript
     * // Example usage of the ttl method with existing key that has no associated expire.
     * const result = await client.ttl("key");
     * console.log(result); // Output: -1 - Indicates that the key has no associated expire.
     * ```
     *
     * @example
     * ```typescript
     * // Example usage of the ttl method with a non-existing key
     * const result = await client.ttl("nonexistent_key");
     * console.log(result); // Output: -2 - Indicates that the key doesn't exist.
     * ```
     */
    public ttl(key: string): Promise<number> {
        return this.createWritePromise(createTTL(key));
    }

    /** Invokes a Lua script with its keys and arguments.
     * This method simplifies the process of invoking scripts on a Redis server by using an object that represents a Lua script.
     * The script loading, argument preparation, and execution will all be handled internally. If the script has not already been loaded,
     * it will be loaded automatically using the Redis `SCRIPT LOAD` command. After that, it will be invoked using the Redis `EVALSHA` command
     * See https://valkey.io/commands/script-load/ and https://valkey.io/commands/evalsha/ for details.
     *
     * @param script - The Lua script to execute.
     * @param options - The script option that contains keys and arguments for the script.
     * @returns A value that depends on the script that was executed.
     *
     * @example
     * ```typescript
     * const luaScript = new Script("return { KEYS[1], ARGV[1] }");
     * const scriptOptions = {
     *      keys: ["foo"],
     *      args: ["bar"],
     * };
     * const result = await invokeScript(luaScript, scriptOptions);
     * console.log(result); // Output: ['foo', 'bar']
     * ```
     */
    public invokeScript(
        script: Script,
        option?: ScriptOptions,
    ): Promise<ReturnType> {
        const scriptInvocation = command_request.ScriptInvocation.create({
            hash: script.getHash(),
            keys: option?.keys?.map((item) => {
                if (typeof item === "string") {
                    // Convert the string to a Uint8Array
                    return Buffer.from(item);
                } else {
                    // If it's already a Uint8Array, just return it
                    return item;
                }
            }),
            args: option?.args?.map((item) => {
                if (typeof item === "string") {
                    // Convert the string to a Uint8Array
                    return Buffer.from(item);
                } else {
                    // If it's already a Uint8Array, just return it
                    return item;
                }
            }),
        });
        return this.createWritePromise(scriptInvocation);
    }

    /** Adds members with their scores to the sorted set stored at `key`.
     * If a member is already a part of the sorted set, its score is updated.
     * See https://valkey.io/commands/zadd/ for more details.
     *
     * @param key - The key of the sorted set.
     * @param membersScoresMap - A mapping of members to their corresponding scores.
     * @param options - The ZAdd options.
     * @param changed - Modify the return value from the number of new elements added, to the total number of elements changed.
     * @returns The number of elements added to the sorted set.
     * If `changed` is set, returns the number of elements updated in the sorted set.
     *
     * @example
     * ```typescript
     * // Example usage of the zadd method to add elements to a sorted set
     * const result = await client.zadd("my_sorted_set", \{ "member1": 10.5, "member2": 8.2 \});
     * console.log(result); // Output: 2 - Indicates that two elements have been added to the sorted set "my_sorted_set."
     * ```
     *
     * @example
     * ```typescript
     * // Example usage of the zadd method to update scores in an existing sorted set
     * const result = await client.zadd("existing_sorted_set", { member1: 15.0, member2: 5.5 }, options={ conditionalChange: "onlyIfExists" } , changed=true);
     * console.log(result); // Output: 2 - Updates the scores of two existing members in the sorted set "existing_sorted_set."
     * ```
     */
    public zadd(
        key: string,
        membersScoresMap: Record<string, number>,
        options?: ZAddOptions,
        changed?: boolean,
    ): Promise<number> {
        return this.createWritePromise(
            createZAdd(
                key,
                membersScoresMap,
                options,
                changed ? "CH" : undefined,
            ),
        );
    }

    /** Increments the score of member in the sorted set stored at `key` by `increment`.
     * If `member` does not exist in the sorted set, it is added with `increment` as its score (as if its previous score was 0.0).
     * If `key` does not exist, a new sorted set with the specified member as its sole member is created.
     * See https://valkey.io/commands/zadd/ for more details.
     *
     * @param key - The key of the sorted set.
     * @param member - A member in the sorted set to increment.
     * @param increment - The score to increment the member.
     * @param options - The ZAdd options.
     * @returns The score of the member.
     * If there was a conflict with the options, the operation aborts and null is returned.
     *
     * @example
     * ```typescript
     * // Example usage of the zaddIncr method to add a member with a score to a sorted set
     * const result = await client.zaddIncr("my_sorted_set", member, 5.0);
     * console.log(result); // Output: 5.0
     * ```
     *
     * @example
     * ```typescript
     * // Example usage of the zaddIncr method to add or update a member with a score in an existing sorted set
     * const result = await client.zaddIncr("existing_sorted_set", member, "3.0", { UpdateOptions: "ScoreLessThanCurrent" });
     * console.log(result); // Output: null - Indicates that the member in the sorted set haven't been updated.
     * ```
     */
    public zaddIncr(
        key: string,
        member: string,
        increment: number,
        options?: ZAddOptions,
    ): Promise<number | null> {
        return this.createWritePromise(
            createZAdd(key, { [member]: increment }, options, "INCR"),
        );
    }

    /** Removes the specified members from the sorted set stored at `key`.
     * Specified members that are not a member of this set are ignored.
     * See https://valkey.io/commands/zrem/ for more details.
     *
     * @param key - The key of the sorted set.
     * @param members - A list of members to remove from the sorted set.
     * @returns The number of members that were removed from the sorted set, not including non-existing members.
     * If `key` does not exist, it is treated as an empty sorted set, and this command returns 0.
     *
     * @example
     * ```typescript
     * // Example usage of the zrem function to remove members from a sorted set
     * const result = await client.zrem("my_sorted_set", ["member1", "member2"]);
     * console.log(result); // Output: 2 - Indicates that two members have been removed from the sorted set "my_sorted_set."
     * ```
     *
     * @example
     * ```typescript
     * // Example usage of the zrem function when the sorted set does not exist
     * const result = await client.zrem("non_existing_sorted_set", ["member1", "member2"]);
     * console.log(result); // Output: 0 - Indicates that no members were removed as the sorted set "non_existing_sorted_set" does not exist.
     * ```
     */
    public zrem(key: string, members: string[]): Promise<number> {
        return this.createWritePromise(createZRem(key, members));
    }

    /** Returns the cardinality (number of elements) of the sorted set stored at `key`.
     * See https://valkey.io/commands/zcard/ for more details.
     *
     * @param key - The key of the sorted set.
     * @returns The number of elements in the sorted set.
     * If `key` does not exist, it is treated as an empty sorted set, and this command returns 0.
     *
     * @example
     * ```typescript
     * // Example usage of the zcard method to get the cardinality of a sorted set
     * const result = await client.zcard("my_sorted_set");
     * console.log(result); // Output: 3 - Indicates that there are 3 elements in the sorted set "my_sorted_set".
     * ```
     *
     * @example
     * ```typescript
     * // Example usage of the zcard method with a non-existing key
     * const result = await client.zcard("non_existing_key");
     * console.log(result); // Output: 0
     * ```
     */
    public zcard(key: string): Promise<number> {
        return this.createWritePromise(createZCard(key));
    }

    /**
     * Returns the cardinality of the intersection of the sorted sets specified by `keys`.
     *
     * See https://valkey.io/commands/zintercard/ for more details.
     *
     * @remarks When in cluster mode, all `keys` must map to the same hash slot.
     * @param keys - The keys of the sorted sets to intersect.
     * @param limit - An optional argument that can be used to specify a maximum number for the
     * intersection cardinality. If limit is not supplied, or if it is set to `0`, there will be no limit.
     * @returns The cardinality of the intersection of the given sorted sets.
     *
     * since - Redis version 7.0.0.
     *
     * @example
     * ```typescript
     * const cardinality = await client.zintercard(["key1", "key2"], 10);
     * console.log(cardinality); // Output: 3 - The intersection of the sorted sets at "key1" and "key2" has a cardinality of 3.
     * ```
     */
    public zintercard(keys: string[], limit?: number): Promise<number> {
        return this.createWritePromise(createZInterCard(keys, limit));
    }

    /**
     * Returns the difference between the first sorted set and all the successive sorted sets.
     * To get the elements with their scores, see {@link zdiffWithScores}.
     *
     * See https://valkey.io/commands/zdiff/ for more details.
     *
     * @remarks When in cluster mode, all `keys` must map to the same hash slot.
     * @param keys - The keys of the sorted sets.
     * @returns An `array` of elements representing the difference between the sorted sets.
     * If the first key does not exist, it is treated as an empty sorted set, and the command returns an empty `array`.
     *
     * since Valkey version 6.2.0.
     *
     * @example
     * ```typescript
     * await client.zadd("zset1", {"member1": 1.0, "member2": 2.0, "member3": 3.0});
     * await client.zadd("zset2", {"member2": 2.0});
     * await client.zadd("zset3", {"member3": 3.0});
     * const result = await client.zdiff(["zset1", "zset2", "zset3"]);
     * console.log(result); // Output: ["member1"] - "member1" is in "zset1" but not "zset2" or "zset3".
     * ```
     */
    public zdiff(keys: string[]): Promise<string[]> {
        return this.createWritePromise(createZDiff(keys));
    }

    /**
     * Returns the difference between the first sorted set and all the successive sorted sets, with the associated
     * scores.
     *
     * See https://valkey.io/commands/zdiff/ for more details.
     *
     * @remarks When in cluster mode, all `keys` must map to the same hash slot.
     * @param keys - The keys of the sorted sets.
     * @returns A map of elements and their scores representing the difference between the sorted sets.
     * If the first key does not exist, it is treated as an empty sorted set, and the command returns an empty `array`.
     *
     * since Valkey version 6.2.0.
     *
     * @example
     * ```typescript
     * await client.zadd("zset1", {"member1": 1.0, "member2": 2.0, "member3": 3.0});
     * await client.zadd("zset2", {"member2": 2.0});
     * await client.zadd("zset3", {"member3": 3.0});
     * const result = await client.zdiffWithScores(["zset1", "zset2", "zset3"]);
     * console.log(result); // Output: {"member1": 1.0} - "member1" is in "zset1" but not "zset2" or "zset3".
     * ```
     */
    public zdiffWithScores(keys: string[]): Promise<Record<string, number>> {
        return this.createWritePromise(createZDiffWithScores(keys));
    }

    /** Returns the score of `member` in the sorted set stored at `key`.
     * See https://valkey.io/commands/zscore/ for more details.
     *
     * @param key - The key of the sorted set.
     * @param member - The member whose score is to be retrieved.
     * @returns The score of the member.
     * If `member` does not exist in the sorted set, null is returned.
     * If `key` does not exist, null is returned.
     *
     * @example
     * ```typescript
     * // Example usage of the zscore method∂∂ to get the score of a member in a sorted set
     * const result = await client.zscore("my_sorted_set", "member");
     * console.log(result); // Output: 10.5 - Indicates that the score of "member" in the sorted set "my_sorted_set" is 10.5.
     * ```
     *
     * @example
     * ```typescript
     * // Example usage of the zscore method when the member does not exist in the sorted set
     * const result = await client.zscore("my_sorted_set", "non_existing_member");
     * console.log(result); // Output: null
     * ```
     *
     * @example
     * ```typescript
     * // Example usage of the zscore method with non existimng key
     * const result = await client.zscore("non_existing_set", "member");
     * console.log(result); // Output: null
     * ```
     */
    public zscore(key: string, member: string): Promise<number | null> {
        return this.createWritePromise(createZScore(key, member));
    }

    /** Returns the number of members in the sorted set stored at `key` with scores between `minScore` and `maxScore`.
     * See https://valkey.io/commands/zcount/ for more details.
     *
     * @param key - The key of the sorted set.
     * @param minScore - The minimum score to count from. Can be positive/negative infinity, or specific score and inclusivity.
     * @param maxScore - The maximum score to count up to. Can be positive/negative infinity, or specific score and inclusivity.
     * @returns The number of members in the specified score range.
     * If `key` does not exist, it is treated as an empty sorted set, and the command returns 0.
     * If `minScore` is greater than `maxScore`, 0 is returned.
     *
     * @example
     * ```typescript
     * // Example usage of the zcount method to count members in a sorted set within a score range
     * const result = await client.zcount("my_sorted_set", { bound: 5.0, isInclusive: true }, "positiveInfinity");
     * console.log(result); // Output: 2 - Indicates that there are 2 members with scores between 5.0 (inclusive) and +inf in the sorted set "my_sorted_set".
     * ```
     *
     * @example
     * ```typescript
     * // Example usage of the zcount method to count members in a sorted set within a score range
     * const result = await client.zcount("my_sorted_set", { bound: 5.0, isInclusive: true }, { bound: 10.0, isInclusive: false });
     * console.log(result); // Output: 1 - Indicates that there is one member with score between 5.0 (inclusive) and 10.0 (exclusive) in the sorted set "my_sorted_set".
     * ```
     */
    public zcount(
        key: string,
        minScore: ScoreBoundary<number>,
        maxScore: ScoreBoundary<number>,
    ): Promise<number> {
        return this.createWritePromise(createZCount(key, minScore, maxScore));
    }

    /** Returns the specified range of elements in the sorted set stored at `key`.
     * ZRANGE can perform different types of range queries: by index (rank), by the score, or by lexicographical order.
     *
     * See https://valkey.io/commands/zrange/ for more details.
     * To get the elements with their scores, see `zrangeWithScores`.
     *
     * @param key - The key of the sorted set.
     * @param rangeQuery - The range query object representing the type of range query to perform.
     * For range queries by index (rank), use RangeByIndex.
     * For range queries by lexicographical order, use RangeByLex.
     * For range queries by score, use RangeByScore.
     * @param reverse - If true, reverses the sorted set, with index 0 as the element with the highest score.
     * @returns A list of elements within the specified range.
     * If `key` does not exist, it is treated as an empty sorted set, and the command returns an empty array.
     *
     * @example
     * ```typescript
     * // Example usage of zrange method to retrieve all members of a sorted set in ascending order
     * const result = await client.zrange("my_sorted_set", { start: 0, stop: -1 });
     * console.log(result1); // Output: ['member1', 'member2', 'member3'] - Returns all members in ascending order.
     * ```
     * @example
     * ```typescript
     * // Example usage of zrange method to retrieve members within a score range in ascending order
     * const result = await client.zrange("my_sorted_set", {
     *              start: "negativeInfinity",
     *              stop: { value: 3, isInclusive: false },
     *              type: "byScore",
     *           });
     * console.log(result); // Output: ['member2', 'member3'] - Returns members with scores within the range of negative infinity to 3, in ascending order.
     * ```
     */
    public zrange(
        key: string,
        rangeQuery: RangeByScore | RangeByLex | RangeByIndex,
        reverse: boolean = false,
    ): Promise<string[]> {
        return this.createWritePromise(createZRange(key, rangeQuery, reverse));
    }

    /** Returns the specified range of elements with their scores in the sorted set stored at `key`.
     * Similar to ZRANGE but with a WITHSCORE flag.
     * See https://valkey.io/commands/zrange/ for more details.
     *
     * @param key - The key of the sorted set.
     * @param rangeQuery - The range query object representing the type of range query to perform.
     * For range queries by index (rank), use RangeByIndex.
     * For range queries by lexicographical order, use RangeByLex.
     * For range queries by score, use RangeByScore.
     * @param reverse - If true, reverses the sorted set, with index 0 as the element with the highest score.
     * @returns A map of elements and their scores within the specified range.
     * If `key` does not exist, it is treated as an empty sorted set, and the command returns an empty map.
     *
     * @example
     * ```typescript
     * // Example usage of zrangeWithScores method to retrieve members within a score range with their scores
     * const result = await client.zrangeWithScores("my_sorted_set", {
     *              start: { value: 10, isInclusive: false },
     *              stop: { value: 20, isInclusive: false },
     *              type: "byScore",
     *           });
     * console.log(result); // Output: {'member1': 10.5, 'member2': 15.2} - Returns members with scores between 10 and 20 with their scores.
     * ```
     * @example
     * ```typescript
     * // Example usage of zrangeWithScores method to retrieve members within a score range with their scores
     * const result = await client.zrangeWithScores("my_sorted_set", {
     *              start: "negativeInfinity",
     *              stop: { value: 3, isInclusive: false },
     *              type: "byScore",
     *           });
     * console.log(result); // Output: {'member4': -2.0, 'member7': 1.5} - Returns members with scores within the range of negative infinity to 3, with their scores.
     * ```
     */
    public zrangeWithScores(
        key: string,
        rangeQuery: RangeByScore | RangeByLex | RangeByIndex,
        reverse: boolean = false,
    ): Promise<Record<string, number>> {
        return this.createWritePromise(
            createZRangeWithScores(key, rangeQuery, reverse),
        );
    }

    /**
     * Computes the intersection of sorted sets given by the specified `keys` and stores the result in `destination`.
     * If `destination` already exists, it is overwritten. Otherwise, a new sorted set will be created.
     * To get the result directly, see `zinter_withscores`.
     *
     * When in cluster mode, `destination` and all keys in `keys` must map to the same hash slot.
     *
     * See https://valkey.io/commands/zinterstore/ for more details.
     *
     * @param destination - The key of the destination sorted set.
     * @param keys - The keys of the sorted sets with possible formats:
     *  string[] - for keys only.
     *  KeyWeight[] - for weighted keys with score multipliers.
     * @param aggregationType - Specifies the aggregation strategy to apply when combining the scores of elements. See `AggregationType`.
     * @returns The number of elements in the resulting sorted set stored at `destination`.
     *
     * @example
     * ```typescript
     * // Example usage of zinterstore command with an existing key
     * await client.zadd("key1", {"member1": 10.5, "member2": 8.2})
     * await client.zadd("key2", {"member1": 9.5})
     * await client.zinterstore("my_sorted_set", ["key1", "key2"]) // Output: 1 - Indicates that the sorted set "my_sorted_set" contains one element.
     * await client.zrange_withscores("my_sorted_set", RangeByIndex(0, -1)) // Output: {'member1': 20}  - "member1"  is now stored in "my_sorted_set" with score of 20.
     * await client.zinterstore("my_sorted_set", ["key1", "key2"] , AggregationType.MAX ) // Output: 1 - Indicates that the sorted set "my_sorted_set" contains one element, and it's score is the maximum score between the sets.
     * await client.zrange_withscores("my_sorted_set", RangeByIndex(0, -1)) // Output: {'member1': 10.5}  - "member1"  is now stored in "my_sorted_set" with score of 10.5.
     * ```
     */
    public zinterstore(
        destination: string,
        keys: string[] | KeyWeight[],
        aggregationType?: AggregationType,
    ): Promise<number> {
        return this.createWritePromise(
            createZInterstore(destination, keys, aggregationType),
        );
    }

    /** Returns the length of the string value stored at `key`.
     * See https://valkey.io/commands/strlen/ for more details.
     *
     * @param key - The key to check its length.
     * @returns - The length of the string value stored at key
     * If `key` does not exist, it is treated as an empty string, and the command returns 0.
     *
     * @example
     * ```typescript
     * // Example usage of strlen method with an existing key
     * await client.set("key", "GLIDE");
     * const len1 = await client.strlen("key");
     * console.log(len1); // Output: 5
     * ```
     *
     * @example
     * ```typescript
     * // Example usage of strlen method with a non-existing key
     * const len2 = await client.strlen("non_existing_key");
     * console.log(len2); // Output: 0
     * ```
     */
    public strlen(key: string): Promise<number> {
        return this.createWritePromise(createStrlen(key));
    }

    /** Returns the string representation of the type of the value stored at `key`.
     * See https://valkey.io/commands/type/ for more details.
     *
     * @param key - The `key` to check its data type.
     * @returns If the `key` exists, the type of the stored value is returned. Otherwise, a "none" string is returned.
     *
     * @example
     * ```typescript
     * // Example usage of type method with a string value
     * await client.set("key", "value");
     * const type = await client.type("key");
     * console.log(type); // Output: 'string'
     * ```
     *
     * @example
     * ```typescript
     * // Example usage of type method with a list
     * await client.lpush("key", ["value"]);
     * const type = await client.type("key");
     * console.log(type); // Output: 'list'
     * ```
     */
    public type(key: string): Promise<string> {
        return this.createWritePromise(createType(key));
    }

    /** Removes and returns the members with the lowest scores from the sorted set stored at `key`.
     * If `count` is provided, up to `count` members with the lowest scores are removed and returned.
     * Otherwise, only one member with the lowest score is removed and returned.
     * See https://valkey.io/commands/zpopmin for more details.
     *
     * @param key - The key of the sorted set.
     * @param count - Specifies the quantity of members to pop. If not specified, pops one member.
     * @returns A map of the removed members and their scores, ordered from the one with the lowest score to the one with the highest.
     * If `key` doesn't exist, it will be treated as an empty sorted set and the command returns an empty map.
     * If `count` is higher than the sorted set's cardinality, returns all members and their scores.
     *
     * @example
     * ```typescript
     * // Example usage of zpopmin method to remove and return the member with the lowest score from a sorted set
     * const result = await client.zpopmin("my_sorted_set");
     * console.log(result); // Output: {'member1': 5.0} - Indicates that 'member1' with a score of 5.0 has been removed from the sorted set.
     * ```
     *
     * @example
     * ```typescript
     * // Example usage of zpopmin method to remove and return multiple members with the lowest scores from a sorted set
     * const result = await client.zpopmin("my_sorted_set", 2);
     * console.log(result); // Output: {'member3': 7.5 , 'member2': 8.0} - Indicates that 'member3' with a score of 7.5 and 'member2' with a score of 8.0 have been removed from the sorted set.
     * ```
     */
    public zpopmin(
        key: string,
        count?: number,
    ): Promise<Record<string, number>> {
        return this.createWritePromise(createZPopMin(key, count));
    }

    /** Removes and returns the members with the highest scores from the sorted set stored at `key`.
     * If `count` is provided, up to `count` members with the highest scores are removed and returned.
     * Otherwise, only one member with the highest score is removed and returned.
     * See https://valkey.io/commands/zpopmax for more details.
     *
     * @param key - The key of the sorted set.
     * @param count - Specifies the quantity of members to pop. If not specified, pops one member.
     * @returns A map of the removed members and their scores, ordered from the one with the highest score to the one with the lowest.
     * If `key` doesn't exist, it will be treated as an empty sorted set and the command returns an empty map.
     * If `count` is higher than the sorted set's cardinality, returns all members and their scores, ordered from highest to lowest.
     *
     * @example
     * ```typescript
     * // Example usage of zpopmax method to remove and return the member with the highest score from a sorted set
     * const result = await client.zpopmax("my_sorted_set");
     * console.log(result); // Output: {'member1': 10.0} - Indicates that 'member1' with a score of 10.0 has been removed from the sorted set.
     * ```
     *
     * @example
     * ```typescript
     * // Example usage of zpopmax method to remove and return multiple members with the highest scores from a sorted set
     * const result = await client.zpopmax("my_sorted_set", 2);
     * console.log(result); // Output: {'member2': 8.0, 'member3': 7.5} - Indicates that 'member2' with a score of 8.0 and 'member3' with a score of 7.5 have been removed from the sorted set.
     * ```
     */
    public zpopmax(
        key: string,
        count?: number,
    ): Promise<Record<string, number>> {
        return this.createWritePromise(createZPopMax(key, count));
    }

    /** Returns the remaining time to live of `key` that has a timeout, in milliseconds.
     * See https://valkey.io/commands/pttl for more details.
     *
     * @param key - The key to return its timeout.
     * @returns TTL in milliseconds. -2 if `key` does not exist, -1 if `key` exists but has no associated expire.
     *
     * @example
     * ```typescript
     * // Example usage of pttl method with an existing key
     * const result = await client.pttl("my_key");
     * console.log(result); // Output: 5000 - Indicates that the key "my_key" has a remaining time to live of 5000 milliseconds.
     * ```
     *
     * @example
     * ```typescript
     * // Example usage of pttl method with a non-existing key
     * const result = await client.pttl("non_existing_key");
     * console.log(result); // Output: -2 - Indicates that the key "non_existing_key" does not exist.
     * ```
     *
     * @example
     * ```typescript
     * // Example usage of pttl method with an exisiting key that has no associated expire.
     * const result = await client.pttl("key");
     * console.log(result); // Output: -1 - Indicates that the key "key" has no associated expire.
     * ```
     */
    public pttl(key: string): Promise<number> {
        return this.createWritePromise(createPTTL(key));
    }

    /** Removes all elements in the sorted set stored at `key` with rank between `start` and `end`.
     * Both `start` and `end` are zero-based indexes with 0 being the element with the lowest score.
     * These indexes can be negative numbers, where they indicate offsets starting at the element with the highest score.
     * See https://valkey.io/commands/zremrangebyrank/ for more details.
     *
     * @param key - The key of the sorted set.
     * @param start - The starting point of the range.
     * @param end - The end of the range.
     * @returns The number of members removed.
     * If `start` exceeds the end of the sorted set, or if `start` is greater than `end`, 0 returned.
     * If `end` exceeds the actual end of the sorted set, the range will stop at the actual end of the sorted set.
     * If `key` does not exist 0 will be returned.
     *
     * @example
     * ```typescript
     * // Example usage of zremRangeByRank method
     * const result = await client.zremRangeByRank("my_sorted_set", 0, 2);
     * console.log(result); // Output: 3 - Indicates that three elements have been removed from the sorted set "my_sorted_set" between ranks 0 and 2.
     * ```
     */
    public zremRangeByRank(
        key: string,
        start: number,
        end: number,
    ): Promise<number> {
        return this.createWritePromise(createZRemRangeByRank(key, start, end));
    }

    /** Removes all elements in the sorted set stored at `key` with a score between `minScore` and `maxScore`.
     * See https://valkey.io/commands/zremrangebyscore/ for more details.
     *
     * @param key - The key of the sorted set.
     * @param minScore - The minimum score to remove from. Can be positive/negative infinity, or specific score and inclusivity.
     * @param maxScore - The maximum score to remove to. Can be positive/negative infinity, or specific score and inclusivity.
     * @returns the number of members removed.
     * If `key` does not exist, it is treated as an empty sorted set, and the command returns 0.
     * If `minScore` is greater than `maxScore`, 0 is returned.
     *
     * @example
     * ```typescript
     * // Example usage of zremRangeByScore method to remove members from a sorted set based on score range
     * const result = await client.zremRangeByScore("my_sorted_set", { bound: 5.0, isInclusive: true }, "positiveInfinity");
     * console.log(result); // Output: 2 - Indicates that 2 members with scores between 5.0 (inclusive) and +inf have been removed from the sorted set "my_sorted_set".
     * ```
     *
     * @example
     * ```typescript
     * // Example usage of zremRangeByScore method when the sorted set does not exist
     * const result = await client.zremRangeByScore("non_existing_sorted_set", { bound: 5.0, isInclusive: true }, { bound: 10.0, isInclusive: false });
     * console.log(result); // Output: 0 - Indicates that no members were removed as the sorted set "non_existing_sorted_set" does not exist.
     * ```
     */
    public zremRangeByScore(
        key: string,
        minScore: ScoreBoundary<number>,
        maxScore: ScoreBoundary<number>,
    ): Promise<number> {
        return this.createWritePromise(
            createZRemRangeByScore(key, minScore, maxScore),
        );
    }

    /** Returns the rank of `member` in the sorted set stored at `key`, with scores ordered from low to high.
     * See https://valkey.io/commands/zrank for more details.
     * To get the rank of `member` with its score, see `zrankWithScore`.
     *
     * @param key - The key of the sorted set.
     * @param member - The member whose rank is to be retrieved.
     * @returns The rank of `member` in the sorted set.
     * If `key` doesn't exist, or if `member` is not present in the set, null will be returned.
     *
     * @example
     * ```typescript
     * // Example usage of zrank method to retrieve the rank of a member in a sorted set
     * const result = await client.zrank("my_sorted_set", "member2");
     * console.log(result); // Output: 1 - Indicates that "member2" has the second-lowest score in the sorted set "my_sorted_set".
     * ```
     *
     * @example
     * ```typescript
     * // Example usage of zrank method with a non-existing member
     * const result = await client.zrank("my_sorted_set", "non_existing_member");
     * console.log(result); // Output: null - Indicates that "non_existing_member" is not present in the sorted set "my_sorted_set".
     * ```
     */
    public zrank(key: string, member: string): Promise<number | null> {
        return this.createWritePromise(createZRank(key, member));
    }

    /** Returns the rank of `member` in the sorted set stored at `key` with its score, where scores are ordered from the lowest to highest.
     * See https://valkey.io/commands/zrank for more details.
     *
     * @param key - The key of the sorted set.
     * @param member - The member whose rank is to be retrieved.
     * @returns A list containing the rank and score of `member` in the sorted set.
     * If `key` doesn't exist, or if `member` is not present in the set, null will be returned.
     *
     * since - Redis version 7.2.0.
     *
     * @example
     * ```typescript
     * // Example usage of zrank_withscore method to retrieve the rank and score of a member in a sorted set
     * const result = await client.zrank_withscore("my_sorted_set", "member2");
     * console.log(result); // Output: [1, 6.0] - Indicates that "member2" with score 6.0 has the second-lowest score in the sorted set "my_sorted_set".
     * ```
     *
     * @example
     * ```typescript
     * // Example usage of zrank_withscore method with a non-existing member
     * const result = await client.zrank_withscore("my_sorted_set", "non_existing_member");
     * console.log(result); // Output: null - Indicates that "non_existing_member" is not present in the sorted set "my_sorted_set".
     * ```
     */
    public zrankWithScore(
        key: string,
        member: string,
    ): Promise<number[] | null> {
        return this.createWritePromise(createZRank(key, member, true));
    }

    /**
     * Adds an entry to the specified stream stored at `key`. If the `key` doesn't exist, the stream is created.
     * See https://valkey.io/commands/xadd/ for more details.
     *
     * @param key - The key of the stream.
     * @param values - field-value pairs to be added to the entry.
     * @returns The id of the added entry, or `null` if `options.makeStream` is set to `false` and no stream with the matching `key` exists.
     */
    public xadd(
        key: string,
        values: [string, string][],
        options?: StreamAddOptions,
    ): Promise<string | null> {
        return this.createWritePromise(createXAdd(key, values, options));
    }

    /**
     * Trims the stream stored at `key` by evicting older entries.
     * See https://valkey.io/commands/xtrim/ for more details.
     *
     * @param key - the key of the stream
     * @param options - options detailing how to trim the stream.
     * @returns The number of entries deleted from the stream. If `key` doesn't exist, 0 is returned.
     */
    public xtrim(key: string, options: StreamTrimOptions): Promise<number> {
        return this.createWritePromise(createXTrim(key, options));
    }

    /**
     * Reads entries from the given streams.
     * See https://valkey.io/commands/xread/ for more details.
     *
     * @param keys_and_ids - pairs of keys and entry ids to read from. A pair is composed of a stream's key and the id of the entry after which the stream will be read.
     * @param options - options detailing how to read the stream.
     * @returns A map of stream keys, to a map of stream ids, to an array of entries.
     * @example
     * ```typescript
     * const streamResults = await client.xread({"my_stream": "0-0", "writers": "0-0"});
     * console.log(result); // Output: {
     *                      //     "my_stream": {
     *                      //         "1526984818136-0": [["duration", "1532"], ["event-id", "5"], ["user-id", "7782813"]],
     *                      //         "1526999352406-0": [["duration", "812"], ["event-id", "9"], ["user-id", "388234"]],
     *                      //     }, "writers": {
     *                      //         "1526985676425-0": [["name", "Virginia"], ["surname", "Woolf"]],
     *                      //         "1526985685298-0": [["name", "Jane"], ["surname", "Austen"]],
     *                      //     }
     *                      // }
     * ```
     */
    public xread(
        keys_and_ids: Record<string, string>,
        options?: StreamReadOptions,
    ): Promise<Record<string, Record<string, string[][]>>> {
        return this.createWritePromise(createXRead(keys_and_ids, options));
    }

    /**
     * Returns the number of entries in the stream stored at `key`.
     *
     * See https://valkey.io/commands/xlen/ for more details.
     *
     * @param key - The key of the stream.
     * @returns The number of entries in the stream. If `key` does not exist, returns `0`.
     *
     * @example
     * ```typescript
     * const numEntries = await client.xlen("my_stream");
     * console.log(numEntries); // Output: 2 - "my_stream" contains 2 entries.
     * ```
     */
    public xlen(key: string): Promise<number> {
        return this.createWritePromise(createXLen(key));
    }

    private readonly MAP_READ_FROM_STRATEGY: Record<
        ReadFrom,
        connection_request.ReadFrom
    > = {
        primary: connection_request.ReadFrom.Primary,
        preferReplica: connection_request.ReadFrom.PreferReplica,
    };

    /** Returns the element at index `index` in the list stored at `key`.
     * The index is zero-based, so 0 means the first element, 1 the second element and so on.
     * Negative indices can be used to designate elements starting at the tail of the list.
     * Here, -1 means the last element, -2 means the penultimate and so forth.
     * See https://valkey.io/commands/lindex/ for more details.
     *
     * @param key - The `key` of the list.
     * @param index - The `index` of the element in the list to retrieve.
     * @returns - The element at `index` in the list stored at `key`.
     * If `index` is out of range or if `key` does not exist, null is returned.
     *
     * @example
     * ```typescript
     * // Example usage of lindex method to retrieve elements from a list by index
     * const result = await client.lindex("my_list", 0);
     * console.log(result); // Output: 'value1' - Returns the first element in the list stored at 'my_list'.
     * ```
     *
     * @example
     * ```typescript
     * // Example usage of lindex method to retrieve elements from a list by negative index
     * const result = await client.lindex("my_list", -1);
     * console.log(result); // Output: 'value3' - Returns the last element in the list stored at 'my_list'.
     * ```
     */
    public lindex(key: string, index: number): Promise<string | null> {
        return this.createWritePromise(createLIndex(key, index));
    }

    /**
     * Inserts `element` in the list at `key` either before or after the `pivot`.
     *
     * See https://valkey.io/commands/linsert/ for more details.
     *
     * @param key - The key of the list.
     * @param position - The relative position to insert into - either `InsertPosition.Before` or
     *     `InsertPosition.After` the `pivot`.
     * @param pivot - An element of the list.
     * @param element - The new element to insert.
     * @returns The list length after a successful insert operation.
     * If the `key` doesn't exist returns `-1`.
     * If the `pivot` wasn't found, returns `0`.
     *
     * @example
     * ```typescript
     * const length = await client.linsert("my_list", InsertPosition.Before, "World", "There");
     * console.log(length); // Output: 2 - The list has a length of 2 after performing the insert.
     * ```
     */
    public linsert(
        key: string,
        position: InsertPosition,
        pivot: string,
        element: string,
    ): Promise<number> {
        return this.createWritePromise(
            createLInsert(key, position, pivot, element),
        );
    }

    /** Remove the existing timeout on `key`, turning the key from volatile (a key with an expire set) to
     * persistent (a key that will never expire as no timeout is associated).
     * See https://valkey.io/commands/persist/ for more details.
     *
     * @param key - The key to remove the existing timeout on.
     * @returns `false` if `key` does not exist or does not have an associated timeout, `true` if the timeout has been removed.
     *
     * @example
     * ```typescript
     * // Example usage of persist method to remove the timeout associated with a key
     * const result = await client.persist("my_key");
     * console.log(result); // Output: true - Indicates that the timeout associated with the key "my_key" was successfully removed.
     * ```
     */
    public persist(key: string): Promise<boolean> {
        return this.createWritePromise(createPersist(key));
    }

    /**
     * Renames `key` to `newkey`.
     * If `newkey` already exists it is overwritten.
     * See https://valkey.io/commands/rename/ for more details.
     *
     * @remarks When in cluster mode, `key` and `newKey` must map to the same hash slot.
     * @param key - The key to rename.
     * @param newKey - The new name of the key.
     * @returns - If the `key` was successfully renamed, return "OK". If `key` does not exist, an error is thrown.
     *
     * @example
     * ```typescript
     * // Example usage of rename method to rename a key
     * await client.set("old_key", "value");
     * const result = await client.rename("old_key", "new_key");
     * console.log(result); // Output: OK - Indicates successful renaming of the key "old_key" to "new_key".
     * ```
     */
    public rename(key: string, newKey: string): Promise<"OK"> {
        return this.createWritePromise(createRename(key, newKey));
    }

    /**
     * Renames `key` to `newkey` if `newkey` does not yet exist.
     * See https://valkey.io/commands/renamenx/ for more details.
     *
     * @remarks When in cluster mode, `key` and `newKey` must map to the same hash slot.
     * @param key - The key to rename.
     * @param newKey - The new name of the key.
     * @returns - If the `key` was successfully renamed, returns `true`. Otherwise, returns `false`.
     * If `key` does not exist, an error is thrown.
     *
     * @example
     * ```typescript
     * // Example usage of renamenx method to rename a key
     * await client.set("old_key", "value");
     * const result = await client.renamenx("old_key", "new_key");
     * console.log(result); // Output: true - Indicates successful renaming of the key "old_key" to "new_key".
     * ```
     */
    public renamenx(key: string, newKey: string): Promise<boolean> {
        return this.createWritePromise(createRenameNX(key, newKey));
    }

    /** Blocking list pop primitive.
     * Pop an element from the tail of the first list that is non-empty,
     * with the given `keys` being checked in the order that they are given.
     * Blocks the connection when there are no elements to pop from any of the given lists.
     * See https://valkey.io/commands/brpop/ for more details.
     *
     * @remarks
     * 1. When in cluster mode, all `keys` must map to the same hash slot.
     * 2. `BRPOP` is a blocking command, see [Blocking Commands](https://github.com/valkey-io/valkey-glide/wiki/General-Concepts#blocking-commands) for more details and best practices.
     * @param keys - The `keys` of the lists to pop from.
     * @param timeout - The `timeout` in seconds.
     * @returns - An `array` containing the `key` from which the element was popped and the value of the popped element,
     * formatted as [key, value]. If no element could be popped and the timeout expired, returns `null`.
     *
     * @example
     * ```typescript
     * // Example usage of brpop method to block and wait for elements from multiple lists
     * const result = await client.brpop(["list1", "list2"], 5);
     * console.log(result); // Output: ["list1", "element"] - Indicates an element "element" was popped from "list1".
     * ```
     */
    public brpop(
        keys: string[],
        timeout: number,
    ): Promise<[string, string] | null> {
        return this.createWritePromise(createBRPop(keys, timeout));
    }

    /** Blocking list pop primitive.
     * Pop an element from the head of the first list that is non-empty,
     * with the given `keys` being checked in the order that they are given.
     * Blocks the connection when there are no elements to pop from any of the given lists.
     * See https://valkey.io/commands/blpop/ for more details.
     *
     * @remarks
     * 1. When in cluster mode, all `keys` must map to the same hash slot.
     * 2. `BLPOP` is a blocking command, see [Blocking Commands](https://github.com/valkey-io/valkey-glide/wiki/General-Concepts#blocking-commands) for more details and best practices.
     * @param keys - The `keys` of the lists to pop from.
     * @param timeout - The `timeout` in seconds.
     * @returns - An `array` containing the `key` from which the element was popped and the value of the popped element,
     * formatted as [key, value]. If no element could be popped and the timeout expired, returns `null`.
     *
     * @example
     * ```typescript
     * const result = await client.blpop(["list1", "list2"], 5);
     * console.log(result); // Output: ['list1', 'element']
     * ```
     */
    public blpop(
        keys: string[],
        timeout: number,
    ): Promise<[string, string] | null> {
        return this.createWritePromise(createBLPop(keys, timeout));
    }

    /** Adds all elements to the HyperLogLog data structure stored at the specified `key`.
     * Creates a new structure if the `key` does not exist.
     * When no elements are provided, and `key` exists and is a HyperLogLog, then no operation is performed.
     *
     * See https://valkey.io/commands/pfadd/ for more details.
     *
     * @param key - The key of the HyperLogLog data structure to add elements into.
     * @param elements - An array of members to add to the HyperLogLog stored at `key`.
     * @returns - If the HyperLogLog is newly created, or if the HyperLogLog approximated cardinality is
     *     altered, then returns `1`. Otherwise, returns `0`.
     * @example
     * ```typescript
     * const result = await client.pfadd("hll_1", ["a", "b", "c"]);
     * console.log(result); // Output: 1 - Indicates that a data structure was created or modified
     * const result = await client.pfadd("hll_2", []);
     * console.log(result); // Output: 1 - Indicates that a new empty data structure was created
     * ```
     */
    public pfadd(key: string, elements: string[]): Promise<number> {
        return this.createWritePromise(createPfAdd(key, elements));
    }

    /** Estimates the cardinality of the data stored in a HyperLogLog structure for a single key or
     * calculates the combined cardinality of multiple keys by merging their HyperLogLogs temporarily.
     *
     * See https://valkey.io/commands/pfcount/ for more details.
     *
     * @remarks When in cluster mode, all `keys` must map to the same hash slot.
     * @param keys - The keys of the HyperLogLog data structures to be analyzed.
     * @returns - The approximated cardinality of given HyperLogLog data structures.
     *     The cardinality of a key that does not exist is `0`.
     * @example
     * ```typescript
     * const result = await client.pfcount(["hll_1", "hll_2"]);
     * console.log(result); // Output: 4 - The approximated cardinality of the union of "hll_1" and "hll_2"
     * ```
     */
    public pfcount(keys: string[]): Promise<number> {
        return this.createWritePromise(createPfCount(keys));
    }

    /** Returns the internal encoding for the Redis object stored at `key`.
     *
     * See https://valkey.io/commands/object-encoding for more details.
     *
     * @param key - The `key` of the object to get the internal encoding of.
     * @returns - If `key` exists, returns the internal encoding of the object stored at `key` as a string.
     *     Otherwise, returns None.
     * @example
     * ```typescript
     * const result = await client.objectEncoding("my_hash");
     * console.log(result); // Output: "listpack"
     * ```
     */
    public objectEncoding(key: string): Promise<string | null> {
        return this.createWritePromise(createObjectEncoding(key));
    }

    /** Returns the logarithmic access frequency counter of a Redis object stored at `key`.
     *
     * See https://valkey.io/commands/object-freq for more details.
     *
     * @param key - The `key` of the object to get the logarithmic access frequency counter of.
     * @returns - If `key` exists, returns the logarithmic access frequency counter of the object
     *            stored at `key` as a `number`. Otherwise, returns `null`.
     * @example
     * ```typescript
     * const result = await client.objectFreq("my_hash");
     * console.log(result); // Output: 2 - The logarithmic access frequency counter of "my_hash".
     * ```
     */
    public objectFreq(key: string): Promise<number | null> {
        return this.createWritePromise(createObjectFreq(key));
    }

    /**
     * Returns the time in seconds since the last access to the value stored at `key`.
     *
     * See https://valkey.io/commands/object-idletime/ for more details.
     *
     * @param key - The key of the object to get the idle time of.
     * @returns If `key` exists, returns the idle time in seconds. Otherwise, returns `null`.
     *
     * @example
     * ```typescript
     * const result = await client.objectIdletime("my_hash");
     * console.log(result); // Output: 13 - "my_hash" was last accessed 13 seconds ago.
     * ```
     */
    public objectIdletime(key: string): Promise<number | null> {
        return this.createWritePromise(createObjectIdletime(key));
    }

    /**
     * Returns the reference count of the object stored at `key`.
     *
     * See https://valkey.io/commands/object-refcount/ for more details.
     *
     * @param key - The `key` of the object to get the reference count of.
     * @returns If `key` exists, returns the reference count of the object stored at `key` as a `number`.
     * Otherwise, returns `null`.
     *
     * @example
     * ```typescript
     * const result = await client.objectRefcount("my_hash");
     * console.log(result); // Output: 2 - "my_hash" has a reference count of 2.
     * ```
     */
    public objectRefcount(key: string): Promise<number | null> {
        return this.createWritePromise(createObjectRefcount(key));
    }

    /**
     * Returns the index of the first occurrence of `element` inside the list specified by `key`. If no
     * match is found, `null` is returned. If the `count` option is specified, then the function returns
     * an `array` of indices of matching elements within the list.
     *
     * See https://valkey.io/commands/lpos/ for more details.
     *
     * @param key - The name of the list.
     * @param element - The value to search for within the list.
     * @param options - The LPOS options.
     * @returns The index of `element`, or `null` if `element` is not in the list. If the `count` option
     * is specified, then the function returns an `array` of indices of matching elements within the list.
     *
     * since - Valkey version 6.0.6.
     *
     * @example
     * ```typescript
     * await client.rpush("myList", ["a", "b", "c", "d", "e", "e"]);
     * console.log(await client.lpos("myList", "e", new LPosOptions({ rank: 2 }))); // Output: 5 - the second occurrence of "e" is at index 5.
     * console.log(await client.lpos("myList", "e", new LPosOptions({ count: 3 }))); // Output: [ 4, 5 ] - indices for the occurrences of "e" in list "myList".
     * ```
     */
    public lpos(
        key: string,
        element: string,
        options?: LPosOptions,
    ): Promise<number | number[] | null> {
        return this.createWritePromise(createLPos(key, element, options));
    }

    /**
     * Counts the number of set bits (population counting) in the string stored at `key`. The `options` argument can
     * optionally be provided to count the number of bits in a specific string interval.
     *
     * See https://valkey.io/commands/bitcount for more details.
     *
     * @param key - The key for the string to count the set bits of.
     * @param options - The offset options.
     * @returns If `options` is provided, returns the number of set bits in the string interval specified by `options`.
     *     If `options` is not provided, returns the number of set bits in the string stored at `key`.
     *     Otherwise, if `key` is missing, returns `0` as it is treated as an empty string.
     *
     * @example
     * ```typescript
     * console.log(await client.bitcount("my_key1")); // Output: 2 - The string stored at "my_key1" contains 2 set bits.
     * console.log(await client.bitcount("my_key2", OffsetOptions(1, 3))); // Output: 2 - The second to fourth bytes of the string stored at "my_key2" contain 2 set bits.
     * console.log(await client.bitcount("my_key3", OffsetOptions(1, 1, BitmapIndexType.BIT))); // Output: 1 - Indicates that the second bit of the string stored at "my_key3" is set.
     * console.log(await client.bitcount("my_key3", OffsetOptions(-1, -1, BitmapIndexType.BIT))); // Output: 1 - Indicates that the last bit of the string stored at "my_key3" is set.
     * ```
     */
    public bitcount(key: string, options?: BitOffsetOptions): Promise<number> {
        return this.createWritePromise(createBitCount(key, options));
    }

    /**
     * @internal
     */
    protected createClientRequest(
        options: BaseClientConfiguration,
    ): connection_request.IConnectionRequest {
        const readFrom = options.readFrom
            ? this.MAP_READ_FROM_STRATEGY[options.readFrom]
            : undefined;
        const authenticationInfo =
            options.credentials !== undefined &&
            "password" in options.credentials
                ? {
                      password: options.credentials.password,
                      username: options.credentials.username,
                  }
                : undefined;
        const protocol = options.protocol as
            | connection_request.ProtocolVersion
            | undefined;
        return {
            protocol,
            clientName: options.clientName,
            addresses: options.addresses,
            tlsMode: options.useTLS
                ? connection_request.TlsMode.SecureTls
                : connection_request.TlsMode.NoTls,
            requestTimeout: options.requestTimeout,
            clusterModeEnabled: false,
            readFrom,
            authenticationInfo,
        };
    }

    /**
     * @internal
     */
    protected connectToServer(options: BaseClientConfiguration): Promise<void> {
        return new Promise((resolve, reject) => {
            this.promiseCallbackFunctions[0] = [resolve, reject];

            const message = connection_request.ConnectionRequest.create(
                this.createClientRequest(options),
            );

            this.writeOrBufferRequest(
                message,
                (
                    message: connection_request.ConnectionRequest,
                    writer: Writer,
                ) => {
                    connection_request.ConnectionRequest.encodeDelimited(
                        message,
                        writer,
                    );
                },
            );
        });
    }

    /**
     *  Terminate the client by closing all associated resources, including the socket and any active promises.
     *  All open promises will be closed with an exception.
     * @param errorMessage - If defined, this error message will be passed along with the exceptions when closing all open promises.
     */
    public close(errorMessage?: string): void {
        this.isClosed = true;
        this.promiseCallbackFunctions.forEach(([, reject]) => {
            reject(new ClosingError(errorMessage));
        });

        // Handle pubsub futures
        this.pubsubFutures.forEach(([, reject]) => {
            reject(new ClosingError(errorMessage || ""));
        });
        Logger.log("info", "Client lifetime", "disposing of client");
        this.socket.end();
    }

    /**
     * @internal
     */
    protected static async __createClientInternal<
        TConnection extends BaseClient,
    >(
        options: BaseClientConfiguration,
        connectedSocket: net.Socket,
        constructor: (
            socket: net.Socket,
            options?: BaseClientConfiguration,
        ) => TConnection,
    ): Promise<TConnection> {
        const connection = constructor(connectedSocket, options);
        await connection.connectToServer(options);
        Logger.log("info", "Client lifetime", "connected to server");
        return connection;
    }

    /**
     * @internal
     */
    protected static GetSocket(path: string): Promise<net.Socket> {
        return new Promise((resolve, reject) => {
            const socket = new net.Socket();
            socket
                .connect(path)
                .once("connect", () => resolve(socket))
                .once("error", reject);
        });
    }

    /**
     * @internal
     */
    protected static async createClientInternal<TConnection extends BaseClient>(
        options: BaseClientConfiguration,
        constructor: (
            socket: net.Socket,
            options?: BaseClientConfiguration,
        ) => TConnection,
    ): Promise<TConnection> {
        const path = await StartSocketConnection();
        const socket = await this.GetSocket(path);
        return await this.__createClientInternal<TConnection>(
            options,
            socket,
            constructor,
        );
    }
}<|MERGE_RESOLUTION|>--- conflicted
+++ resolved
@@ -10,12 +10,6 @@
 } from "glide-rs";
 import * as net from "net";
 import { Buffer, BufferWriter, Reader, Writer } from "protobufjs";
-<<<<<<< HEAD
-import { BitOffsetOptions } from "./command-options/BitOffsetOptions";
-import { LPosOptions } from "./command-options/LPosOptions";
-=======
-import { LPosOptions } from "./commands/LPosOptions";
->>>>>>> 45332987
 import {
     AggregationType,
     ExpireOptions,
@@ -124,6 +118,8 @@
     createZRemRangeByScore,
     createZScore,
 } from "./Commands";
+import { BitOffsetOptions } from "./commands/BitOffsetOptions";
+import { LPosOptions } from "./commands/LPosOptions";
 import {
     ClosingError,
     ConfigurationError,
