/**
 * Copyright Valkey GLIDE Project Contributors - SPDX Identifier: Apache-2.0
 */
import {
    DEFAULT_TIMEOUT_IN_MILLISECONDS,
    Script,
    StartSocketConnection,
    valueFromSplitPointer,
} from "glide-rs";
import * as net from "net";
import { Buffer, BufferWriter, Long, Reader, Writer } from "protobufjs";
import {
    AggregationType,
    BaseScanOptions,
    BitFieldGet,
    BitFieldIncrBy, // eslint-disable-line @typescript-eslint/no-unused-vars
    BitFieldOverflow, // eslint-disable-line @typescript-eslint/no-unused-vars
    BitFieldSet, // eslint-disable-line @typescript-eslint/no-unused-vars
    BitFieldSubCommands,
    BitOffset, // eslint-disable-line @typescript-eslint/no-unused-vars
    BitOffsetMultiplier, // eslint-disable-line @typescript-eslint/no-unused-vars
    BitOffsetOptions,
    BitmapIndexType,
    BitwiseOperation,
    Boundary,
    CoordOrigin, // eslint-disable-line @typescript-eslint/no-unused-vars
    ExpireOptions,
    GeoAddOptions,
    GeoBoxShape, // eslint-disable-line @typescript-eslint/no-unused-vars
    GeoCircleShape, // eslint-disable-line @typescript-eslint/no-unused-vars
    GeoSearchResultOptions,
    GeoSearchShape,
    GeoSearchStoreResultOptions,
    GeoUnit,
    GeospatialData,
    HScanOptions,
    InsertPosition,
    KeyWeight,
    LPosOptions,
    ListDirection,
    MemberOrigin, // eslint-disable-line @typescript-eslint/no-unused-vars
    RangeByIndex,
    RangeByLex,
    RangeByScore,
    RestoreOptions,
    ReturnTypeXinfoStream,
    ScoreFilter,
    SearchOrigin,
    SetOptions,
    StreamAddOptions,
    StreamClaimOptions,
    StreamGroupOptions,
    StreamPendingOptions,
    StreamReadGroupOptions,
    StreamReadOptions,
    StreamTrimOptions,
    TimeUnit,
    ZAddOptions,
    ZScanOptions,
    convertElementsAndScores,
    createAppend,
    createBLMPop,
    createBLMove,
    createBLPop,
    createBRPop,
    createBZMPop,
    createBZPopMax,
    createBZPopMin,
    createBitCount,
    createBitField,
    createBitOp,
    createBitPos,
    createDecr,
    createDecrBy,
    createDel,
    createDump,
    createExists,
    createExpire,
    createExpireAt,
    createExpireTime,
    createFCall,
    createFCallReadOnly,
    createGeoAdd,
    createGeoDist,
    createGeoHash,
    createGeoPos,
    createGeoSearch,
    createGeoSearchStore,
    createGet,
    createGetBit,
    createGetDel,
    createGetEx,
    createGetRange,
    createHDel,
    createHExists,
    createHGet,
    createHGetAll,
    createHIncrBy,
    createHIncrByFloat,
    createHKeys,
    createHLen,
    createHMGet,
    createHRandField,
    createHScan,
    createHSet,
    createHSetNX,
    createHStrlen,
    createHVals,
    createIncr,
    createIncrBy,
    createIncrByFloat,
    createLCS,
    createLIndex,
    createLInsert,
    createLLen,
    createLMPop,
    createLMove,
    createLPop,
    createLPos,
    createLPush,
    createLPushX,
    createLRange,
    createLRem,
    createLSet,
    createLTrim,
    createMGet,
    createMSet,
    createMSetNX,
    createObjectEncoding,
    createObjectFreq,
    createObjectIdletime,
    createObjectRefcount,
    createPExpire,
    createPExpireAt,
    createPExpireTime,
    createPTTL,
    createPersist,
    createPfAdd,
    createPfCount,
    createPfMerge,
    createPubSubChannels,
    createPubSubNumPat,
    createPubSubNumSub,
    createRPop,
    createRPush,
    createRPushX,
    createRename,
    createRenameNX,
    createRestore,
    createSAdd,
    createSCard,
    createSDiff,
    createSDiffStore,
    createSInter,
    createSInterCard,
    createSInterStore,
    createSIsMember,
    createSMIsMember,
    createSMembers,
    createSMove,
    createSPop,
    createSRandMember,
    createSRem,
    createSScan,
    createSUnion,
    createSUnionStore,
    createSet,
    createSetBit,
    createSetRange,
    createStrlen,
    createTTL,
    createTouch,
    createType,
    createUnlink,
    createWait,
    createWatch,
    createXAck,
    createXAdd,
    createXAutoClaim,
    createXClaim,
    createXDel,
    createXGroupCreate,
    createXGroupCreateConsumer,
    createXGroupDelConsumer,
    createXGroupDestroy,
    createXGroupSetid,
    createXInfoConsumers,
    createXInfoGroups,
    createXInfoStream,
    createXLen,
    createXPending,
    createXRange,
    createXRead,
    createXReadGroup,
    createXRevRange,
    createXTrim,
    createZAdd,
    createZCard,
    createZCount,
    createZDiff,
    createZDiffStore,
    createZDiffWithScores,
    createZIncrBy,
    createZInter,
    createZInterCard,
    createZInterstore,
    createZLexCount,
    createZMPop,
    createZMScore,
    createZPopMax,
    createZPopMin,
    createZRandMember,
    createZRange,
    createZRangeStore,
    createZRangeWithScores,
    createZRank,
    createZRem,
    createZRemRangeByLex,
    createZRemRangeByRank,
    createZRemRangeByScore,
    createZRevRank,
    createZRevRankWithScore,
    createZScan,
    createZScore,
    createZUnion,
    createZUnionStore,
} from "./Commands";
import {
    ClosingError,
    ConfigurationError,
    ConnectionError,
    ExecAbortError,
    RedisError,
    RequestError,
    TimeoutError,
} from "./Errors";
import { GlideClientConfiguration } from "./GlideClient";
import {
    GlideClusterClientConfiguration,
    RouteOption,
    Routes,
} from "./GlideClusterClient";
import { Logger } from "./Logger";
import {
    command_request,
    connection_request,
    response,
} from "./ProtobufMessage";

/* eslint-disable-next-line @typescript-eslint/no-explicit-any */
type PromiseFunction = (value?: any) => void;
type ErrorFunction = (error: RedisError) => void;
<<<<<<< HEAD
export type ReturnTypeRecord = { [key: string]: GlideReturnType };
export type ReturnTypeMap = Map<string, GlideReturnType>;
export type ReturnTypeAttribute = {
    value: GlideReturnType;
=======
/* eslint @typescript-eslint/consistent-indexed-object-style: off,  @typescript-eslint/consistent-type-definitions: off */
export type ReturnTypeRecord = { [key: string]: ReturnType };
export type ReturnTypeMap = Map<string, ReturnType>;
export interface ReturnTypeAttribute {
    value: ReturnType;
>>>>>>> 2af1e9be
    attributes: ReturnTypeRecord;
}
export enum ProtocolVersion {
    /** Use RESP2 to communicate with the server nodes. */
    RESP2 = connection_request.ProtocolVersion.RESP2,
    /** Use RESP3 to communicate with the server nodes. */
    RESP3 = connection_request.ProtocolVersion.RESP3,
}
export type GlideReturnType =
    | "OK"
    | string
    | number
    | null
    | boolean
    | bigint
    | Buffer
    | Set<GlideReturnType>
    | ReturnTypeRecord
    | ReturnTypeMap
    | ReturnTypeAttribute
    | GlideReturnType[];

/**
 * Union type that can store either a valid UTF-8 string or array of bytes.
 */
export type GlideString = string | Buffer;

/**
 * Enum representing the different types of decoders.
 */
export enum Decoder {
    /**
     * Decodes the response into a buffer array.
     */
    Bytes,
    /**
     * Decodes the response into a string.
     */
    String,
}

/** An extension to command option types with {@link Decoder}. */
export interface DecoderOption {
    /**
     * {@link Decoder} type which defines how to handle the response.
     * If not set, the {@link BaseClientConfiguration.defaultDecoder|default decoder} will be used.
     */
    decoder?: Decoder;
}

/** A replacement for `Record<GlideString, T>` - array of key-value pairs. */
export type GlideRecord<T> = {
    /** The value name. */
    key: GlideString;
    /** The value itself. */
    value: T;
}[];

/**
 * Data type which represents sorted sets data, including elements and their respective scores.
 * Similar to `Record<GlideString, number>` - see {@link GlideRecord}.
 */
export type SortedSetDataType = {
    /** The sorted set element name. */
    element: GlideString;
    /** The element score. */
    score: number;
}[];

/**
 * This function converts an input from GlideRecord or Record types to GlideRecord.
 *
 * @param keysAndValues - key names and their values.
 * @returns GlideRecord array containing keys and their values.
 */
export function convertGlideRecord(
    keysAndValues: GlideRecord<GlideString> | Record<string, GlideString>,
): GlideRecord<GlideString> {
    if (!Array.isArray(keysAndValues)) {
        return Object.entries(keysAndValues).map((e) => {
            return { key: e[0], value: e[1] };
        });
    }

    return keysAndValues;
}

/**
 * Data type which represents how data are returned from hashes or insterted there.
 * Similar to `Record<GlideString, GlideString>` - see {@link GlideRecord}.
 */
export type HashDataType = {
    /** The hash element name. */
    field: GlideString;
    /** The hash element value. */
    value: GlideString;
}[];

/**
 * This function converts an input from HashDataType or Record types to HashDataType.
 *
 * @param fieldsAndValues - field names and their values.
 * @returns HashDataType array containing field names and their values.
 */
export function convertHashDataType(
    fieldsAndValues: HashDataType | Record<string, GlideString>,
): HashDataType {
    if (!Array.isArray(fieldsAndValues)) {
        return Object.entries(fieldsAndValues).map((e) => {
            return { field: e[0], value: e[1] };
        });
    }

    return fieldsAndValues;
}

/**
 * This function converts an input from Record or GlideRecord types to GlideRecord.
 *
 * @param record - input record in either Record or GlideRecord types.
 * @returns same data in GlideRecord type.
 */
export function convertRecordToGlideRecord(
    record: Record<string, GlideString> | GlideRecord<GlideString>,
): GlideRecord<GlideString> {
    if (!Array.isArray(record)) {
        return Object.entries(record).map((e) => {
            return { key: e[0], value: e[1] };
        });
    }

    return record;
}

/**
 * Our purpose in creating PointerResponse type is to mark when response is of number/long pointer response type.
 * Consequently, when the response is returned, we can check whether it is instanceof the PointerResponse type and pass it to the Rust core function with the proper parameters.
 */
class PointerResponse {
    pointer: number | Long | null;
    // As Javascript does not support 64-bit integers,
    // we split the Rust u64 pointer into two u32 integers (high and low) and build it again when we call value_from_split_pointer, the Rust function.
    high: number | undefined;
    low: number | undefined;

    constructor(
        pointer: number | Long | null,
        high?: number | undefined,
        low?: number | undefined,
    ) {
        this.pointer = pointer;
        this.high = high;
        this.low = low;
    }
}

/** Represents the credentials for connecting to a server. */
export interface RedisCredentials {
    /**
     * The username that will be used for authenticating connections to the Valkey servers.
     * If not supplied, "default" will be used.
     */
    username?: string;
    /**
     * The password that will be used for authenticating connections to the Valkey servers.
     */
    password: string;
}

/** Represents the client's read from strategy. */
export type ReadFrom =
    /** Always get from primary, in order to get the freshest data.*/
    | "primary"
    /** Spread the requests between all replicas in a round robin manner.
        If no replica is available, route the requests to the primary.*/
    | "preferReplica";

/**
 * Configuration settings for creating a client. Shared settings for standalone and cluster clients.
 */
export interface BaseClientConfiguration {
    /**
     * DNS Addresses and ports of known nodes in the cluster.
     * If the server is in cluster mode the list can be partial, as the client will attempt to map out the cluster and find all nodes.
     * If the server is in standalone mode, only nodes whose addresses were provided will be used by the client.
     *
     * @example
     * ```typescript
     * configuration.addresses =
     * [
     *   { address: sample-address-0001.use1.cache.amazonaws.com, port:6378 },
     *   { address: sample-address-0002.use2.cache.amazonaws.com }
     *   { address: sample-address-0003.use2.cache.amazonaws.com, port:6380 }
     * ]
     * ```
     */
    addresses: {
        host: string;
        /**
         * If port isn't supplied, 6379 will be used
         */
        port?: number;
    }[];
    /**
     * True if communication with the cluster should use Transport Level Security.
     * Should match the TLS configuration of the server/cluster,
     * otherwise the connection attempt will fail.
     */
    useTLS?: boolean;
    /**
     * Credentials for authentication process.
     * If none are set, the client will not authenticate itself with the server.
     */
    credentials?: RedisCredentials;
    /**
     * The duration in milliseconds that the client should wait for a request to complete.
     * This duration encompasses sending the request, awaiting for a response from the server, and any required reconnections or retries.
     * If the specified timeout is exceeded for a pending request, it will result in a timeout error.
     * If not set, a default value will be used.
     * Value must be an integer.
     */
    requestTimeout?: number;
    /**
     * Represents the client's read from strategy.
     * If not set, `Primary` will be used.
     */
    readFrom?: ReadFrom;
    /**
     * Choose the Redis protocol to be used with the server.
     * If not set, `RESP3` will be used.
     */
    protocol?: ProtocolVersion;
    /**
     * Client name to be used for the client. Will be used with CLIENT SETNAME command during connection establishment.
     */
    clientName?: string;
    /**
     * Default decoder when decoder is not set per command.
     * If not set, 'Decoder.String' will be used.
     */
    defaultDecoder?: Decoder;
}

export interface ScriptOptions {
    /**
     * The keys that are used in the script.
     */
    keys?: GlideString[];
    /**
     * The arguments for the script.
     */
    args?: GlideString[];
}

function getRequestErrorClass(
    type: response.RequestErrorType | null | undefined,
): typeof RequestError {
    if (type === response.RequestErrorType.Disconnect) {
        return ConnectionError;
    }

    if (type === response.RequestErrorType.ExecAbort) {
        return ExecAbortError;
    }

    if (type === response.RequestErrorType.Timeout) {
        return TimeoutError;
    }

    if (type === response.RequestErrorType.Unspecified) {
        return RequestError;
    }

    return RequestError;
}

/**
 * @internal
 */
function toProtobufRoute(
    route: Routes | undefined,
): command_request.Routes | undefined {
    if (!route) {
        return undefined;
    }

    if (route === "allPrimaries") {
        return command_request.Routes.create({
            simpleRoutes: command_request.SimpleRoutes.AllPrimaries,
        });
    } else if (route === "allNodes") {
        return command_request.Routes.create({
            simpleRoutes: command_request.SimpleRoutes.AllNodes,
        });
    } else if (route === "randomNode") {
        return command_request.Routes.create({
            simpleRoutes: command_request.SimpleRoutes.Random,
        });
    } else if (route.type === "primarySlotKey") {
        return command_request.Routes.create({
            slotKeyRoute: command_request.SlotKeyRoute.create({
                slotType: command_request.SlotTypes.Primary,
                slotKey: route.key,
            }),
        });
    } else if (route.type === "replicaSlotKey") {
        return command_request.Routes.create({
            slotKeyRoute: command_request.SlotKeyRoute.create({
                slotType: command_request.SlotTypes.Replica,
                slotKey: route.key,
            }),
        });
    } else if (route.type === "primarySlotId") {
        return command_request.Routes.create({
            slotKeyRoute: command_request.SlotIdRoute.create({
                slotType: command_request.SlotTypes.Primary,
                slotId: route.id,
            }),
        });
    } else if (route.type === "replicaSlotId") {
        return command_request.Routes.create({
            slotKeyRoute: command_request.SlotIdRoute.create({
                slotType: command_request.SlotTypes.Replica,
                slotId: route.id,
            }),
        });
    } else if (route.type === "routeByAddress") {
        let port = route.port;
        let host = route.host;

        if (port === undefined) {
            const split = host.split(":");

            if (split.length !== 2) {
                throw new RequestError(
                    "No port provided, expected host to be formatted as `{hostname}:{port}`. Received " +
                        host,
                );
            }

            host = split[0];
            port = Number(split[1]);
        }

        return command_request.Routes.create({
            byAddressRoute: { host, port },
        });
    }
}

export interface PubSubMsg {
    message: string;
    channel: string;
    pattern?: string | null;
}

/**
 * @internal
 * A type to combine RouterOption and DecoderOption to be used for creating write promises for the command.
 * See - {@link DecoderOption} and {@link RouteOption}
 */
export type WritePromiseOptions = RouteOption & DecoderOption;

export class BaseClient {
    private socket: net.Socket;
    private readonly promiseCallbackFunctions: [
        PromiseFunction,
        ErrorFunction,
    ][] = [];
    private readonly availableCallbackSlots: number[] = [];
    private requestWriter = new BufferWriter();
    private writeInProgress = false;
    private remainingReadData: Uint8Array | undefined;
    private readonly requestTimeout: number; // Timeout in milliseconds
    private isClosed = false;
    protected defaultDecoder = Decoder.String;
    private readonly pubsubFutures: [PromiseFunction, ErrorFunction][] = [];
    private pendingPushNotification: response.Response[] = [];
    private config: BaseClientConfiguration | undefined;

    protected configurePubsub(
        options: GlideClusterClientConfiguration | GlideClientConfiguration,
        configuration: connection_request.IConnectionRequest,
    ) {
        if (options.pubsubSubscriptions) {
            if (options.protocol == ProtocolVersion.RESP2) {
                throw new ConfigurationError(
                    "PubSub subscriptions require RESP3 protocol, but RESP2 was configured.",
                );
            }

            const { context, callback } = options.pubsubSubscriptions;

            if (context && !callback) {
                throw new ConfigurationError(
                    "PubSub subscriptions with a context require a callback function to be configured.",
                );
            }

            configuration.pubsubSubscriptions =
                connection_request.PubSubSubscriptions.create({});

            for (const [channelType, channelsPatterns] of Object.entries(
                options.pubsubSubscriptions.channelsAndPatterns,
            )) {
                let entry =
                    configuration.pubsubSubscriptions!
                        .channelsOrPatternsByType![parseInt(channelType)];

                if (!entry) {
                    entry = connection_request.PubSubChannelsOrPatterns.create({
                        channelsOrPatterns: [],
                    });
                    configuration.pubsubSubscriptions!.channelsOrPatternsByType![
                        parseInt(channelType)
                    ] = entry;
                }

                for (const channelPattern of channelsPatterns) {
                    entry.channelsOrPatterns!.push(Buffer.from(channelPattern));
                }
            }
        }
    }
    private handleReadData(data: Buffer) {
        const buf = this.remainingReadData
            ? Buffer.concat([this.remainingReadData, data])
            : data;
        let lastPos = 0;
        const reader = Reader.create(buf);

        while (reader.pos < reader.len) {
            lastPos = reader.pos;
            let message = undefined;

            try {
                message = response.Response.decodeDelimited(reader);
            } catch (err) {
                if (err instanceof RangeError) {
                    // Partial response received, more data is required
                    this.remainingReadData = buf.slice(lastPos);
                    return;
                } else {
                    // Unhandled error
                    const err_message = `Failed to decode the response: ${err}`;
                    Logger.log("error", "connection", err_message);
                    this.close(err_message);
                    return;
                }
            }

            if (message.isPush) {
                this.processPush(message);
            } else {
                this.processResponse(message);
            }
        }

        this.remainingReadData = undefined;
    }

    processResponse(message: response.Response) {
        if (message.closingError != null) {
            this.close(message.closingError);
            return;
        }

        const [resolve, reject] =
            this.promiseCallbackFunctions[message.callbackIdx];
        this.availableCallbackSlots.push(message.callbackIdx);

        if (message.requestError != null) {
            const errorType = getRequestErrorClass(message.requestError.type);
            reject(new errorType(message.requestError.message ?? undefined));
        } else if (message.respPointer != null) {
            let pointer;

            if (typeof message.respPointer === "number") {
                // Response from type number
                pointer = new PointerResponse(message.respPointer);
            } else {
                // Response from type long
                pointer = new PointerResponse(
                    message.respPointer,
                    message.respPointer.high,
                    message.respPointer.low,
                );
            }

            resolve(pointer);
        } else if (message.constantResponse === response.ConstantResponse.OK) {
            resolve("OK");
        } else {
            resolve(null);
        }
    }

    processPush(response: response.Response) {
        if (response.closingError != null || !response.respPointer) {
            const errMsg = response.closingError
                ? response.closingError
                : "Client Error - push notification without resp_pointer";

            this.close(errMsg);
            return;
        }

        const [callback, context] = this.getPubsubCallbackAndContext(
            this.config!,
        );

        if (callback) {
            const pubsubMessage =
                this.notificationToPubSubMessageSafe(response);

            if (pubsubMessage) {
                callback(pubsubMessage, context);
            }
        } else {
            this.pendingPushNotification.push(response);
            this.completePubSubFuturesSafe();
        }
    }

    /**
     * @internal
     */
    protected constructor(
        socket: net.Socket,
        options?: BaseClientConfiguration,
    ) {
        // if logger has been initialized by the external-user on info level this log will be shown
        Logger.log("info", "Client lifetime", `construct client`);
        this.config = options;
        this.requestTimeout =
            options?.requestTimeout ?? DEFAULT_TIMEOUT_IN_MILLISECONDS;
        this.socket = socket;
        this.socket
            .on("data", (data) => this.handleReadData(data))
            .on("error", (err) => {
                console.error(`Server closed: ${err}`);
                this.close();
            });
        this.defaultDecoder = options?.defaultDecoder ?? Decoder.String;
    }

    private getCallbackIndex(): number {
        return (
            this.availableCallbackSlots.pop() ??
            this.promiseCallbackFunctions.length
        );
    }

    private writeBufferedRequestsToSocket() {
        this.writeInProgress = true;
        const requests = this.requestWriter.finish();
        this.requestWriter.reset();

        this.socket.write(requests, undefined, () => {
            if (this.requestWriter.len > 0) {
                this.writeBufferedRequestsToSocket();
            } else {
                this.writeInProgress = false;
            }
        });
    }

    /**
     * @internal
     */
    protected createWritePromise<T>(
        command:
            | command_request.Command
            | command_request.Command[]
            | command_request.ScriptInvocation,
        options: WritePromiseOptions = {},
    ): Promise<T> {
        const route = toProtobufRoute(options?.route);
        const stringDecoder: boolean =
            (options?.decoder ?? this.defaultDecoder) === Decoder.String;

        if (this.isClosed) {
            throw new ClosingError(
                "Unable to execute requests; the client is closed. Please create a new client.",
            );
        }

        return new Promise((resolve, reject) => {
            const callbackIndex = this.getCallbackIndex();
            this.promiseCallbackFunctions[callbackIndex] = [
                (resolveAns: T) => {
                    try {
                        if (resolveAns instanceof PointerResponse) {
                            if (typeof resolveAns === "number") {
                                resolveAns = valueFromSplitPointer(
                                    0,
                                    resolveAns,
                                    stringDecoder,
                                ) as T;
                            } else {
                                resolveAns = valueFromSplitPointer(
                                    resolveAns.high!,
                                    resolveAns.low!,
                                    stringDecoder,
                                ) as T;
                            }
                        }

                        resolve(resolveAns);
                    } catch (err) {
                        Logger.log(
                            "error",
                            "Decoder",
                            `Decoding error: '${err}'`,
                        );
                        reject(err);
                    }
                },
                reject,
            ];
            this.writeOrBufferCommandRequest(callbackIndex, command, route);
        });
    }

    private writeOrBufferCommandRequest(
        callbackIdx: number,
        command:
            | command_request.Command
            | command_request.Command[]
            | command_request.ScriptInvocation,
        route?: command_request.Routes,
    ) {
        const message = Array.isArray(command)
            ? command_request.CommandRequest.create({
                  callbackIdx,
                  transaction: command_request.Transaction.create({
                      commands: command,
                  }),
              })
            : command instanceof command_request.Command
              ? command_request.CommandRequest.create({
                    callbackIdx,
                    singleCommand: command,
                })
              : command_request.CommandRequest.create({
                    callbackIdx,
                    scriptInvocation: command,
                });
        message.route = route;

        this.writeOrBufferRequest(
            message,
            (message: command_request.CommandRequest, writer: Writer) => {
                command_request.CommandRequest.encodeDelimited(message, writer);
            },
        );
    }

    private writeOrBufferRequest<TRequest>(
        message: TRequest,
        encodeDelimited: (message: TRequest, writer: Writer) => void,
    ) {
        encodeDelimited(message, this.requestWriter);

        if (this.writeInProgress) {
            return;
        }

        this.writeBufferedRequestsToSocket();
    }

    // Define a common function to process the result of a transaction with set commands
    /**
     * @internal
     */
    protected processResultWithSetCommands(
        result: GlideReturnType[] | null,
        setCommandsIndexes: number[],
    ): GlideReturnType[] | null {
        if (result === null) {
            return null;
        }

        for (const index of setCommandsIndexes) {
            result[index] = new Set<GlideReturnType>(
                result[index] as GlideReturnType[],
            );
        }

        return result;
    }

    cancelPubSubFuturesWithExceptionSafe(exception: ConnectionError): void {
        while (this.pubsubFutures.length > 0) {
            const nextFuture = this.pubsubFutures.shift();

            if (nextFuture) {
                const [, reject] = nextFuture;
                reject(exception);
            }
        }
    }

    isPubsubConfigured(
        config: GlideClientConfiguration | GlideClusterClientConfiguration,
    ): boolean {
        return !!config.pubsubSubscriptions;
    }

    getPubsubCallbackAndContext(
        config: GlideClientConfiguration | GlideClusterClientConfiguration,
        /* eslint-disable-next-line @typescript-eslint/no-explicit-any */
    ): [((msg: PubSubMsg, context: any) => void) | null | undefined, any] {
        if (config.pubsubSubscriptions) {
            return [
                config.pubsubSubscriptions.callback,
                config.pubsubSubscriptions.context,
            ];
        }

        return [null, null];
    }

    public async getPubSubMessage(): Promise<PubSubMsg> {
        if (this.isClosed) {
            throw new ClosingError(
                "Unable to execute requests; the client is closed. Please create a new client.",
            );
        }

        if (!this.isPubsubConfigured(this.config!)) {
            throw new ConfigurationError(
                "The operation will never complete since there was no pubsbub subscriptions applied to the client.",
            );
        }

        if (this.getPubsubCallbackAndContext(this.config!)[0]) {
            throw new ConfigurationError(
                "The operation will never complete since messages will be passed to the configured callback.",
            );
        }

        return new Promise((resolve, reject) => {
            this.pubsubFutures.push([resolve, reject]);
            this.completePubSubFuturesSafe();
        });
    }

    public tryGetPubSubMessage(decoder?: Decoder): PubSubMsg | null {
        if (this.isClosed) {
            throw new ClosingError(
                "Unable to execute requests; the client is closed. Please create a new client.",
            );
        }

        if (!this.isPubsubConfigured(this.config!)) {
            throw new ConfigurationError(
                "The operation will never complete since there was no pubsbub subscriptions applied to the client.",
            );
        }

        if (this.getPubsubCallbackAndContext(this.config!)[0]) {
            throw new ConfigurationError(
                "The operation will never complete since messages will be passed to the configured callback.",
            );
        }

        let msg: PubSubMsg | null = null;
        this.completePubSubFuturesSafe();

        while (this.pendingPushNotification.length > 0 && !msg) {
            const pushNotification = this.pendingPushNotification.shift()!;
            msg = this.notificationToPubSubMessageSafe(
                pushNotification,
                decoder,
            );
        }

        return msg;
    }
    notificationToPubSubMessageSafe(
        pushNotification: response.Response,
        decoder?: Decoder,
    ): PubSubMsg | null {
        let msg: PubSubMsg | null = null;
        const responsePointer = pushNotification.respPointer;
        let nextPushNotificationValue: Record<string, unknown> = {};

        if (responsePointer) {
            if (typeof responsePointer !== "number") {
                nextPushNotificationValue = valueFromSplitPointer(
                    responsePointer.high,
                    responsePointer.low,
                    decoder === Decoder.String,
                ) as Record<string, unknown>;
            } else {
                nextPushNotificationValue = valueFromSplitPointer(
                    0,
                    responsePointer,
                    decoder === Decoder.String,
                ) as Record<string, unknown>;
            }

            const messageKind = nextPushNotificationValue["kind"];

            if (messageKind === "Disconnect") {
                Logger.log(
                    "warn",
                    "disconnect notification",
                    "Transport disconnected, messages might be lost",
                );
            } else if (
                messageKind === "Message" ||
                messageKind === "PMessage" ||
                messageKind === "SMessage"
            ) {
                const values = nextPushNotificationValue["values"] as string[];

                if (messageKind === "PMessage") {
                    msg = {
                        message: values[2],
                        channel: values[1],
                        pattern: values[0],
                    };
                } else {
                    msg = {
                        message: values[1],
                        channel: values[0],
                        pattern: null,
                    };
                }
            } else if (
                messageKind === "PSubscribe" ||
                messageKind === "Subscribe" ||
                messageKind === "SSubscribe" ||
                messageKind === "Unsubscribe" ||
                messageKind === "SUnsubscribe" ||
                messageKind === "PUnsubscribe"
            ) {
                // pass
            } else {
                Logger.log(
                    "error",
                    "unknown notification",
                    `Unknown notification: '${messageKind}'`,
                );
            }
        }

        return msg;
    }
    completePubSubFuturesSafe() {
        while (
            this.pendingPushNotification.length > 0 &&
            this.pubsubFutures.length > 0
        ) {
            const nextPushNotification = this.pendingPushNotification.shift()!;
            const pubsubMessage =
                this.notificationToPubSubMessageSafe(nextPushNotification);

            if (pubsubMessage) {
                const [resolve] = this.pubsubFutures.shift()!;
                resolve(pubsubMessage);
            }
        }
    }

    /** Get the value associated with the given key, or null if no such value exists.
     *
     * @see {@link https://valkey.io/commands/get/|valkey.io} for details.
     *
     * @param key - The key to retrieve from the database.
     * @param options - (Optional) See {@link DecoderOption}.
     * @returns If `key` exists, returns the value of `key`. Otherwise, return null.
     *
     * @example
     * ```typescript
     * // Example usage of get method to retrieve the value of a key
     * const result = await client.get("key");
     * console.log(result); // Output: 'value'
     * // Example usage of get method to retrieve the value of a key with Bytes decoder
     * const result = await client.get("key", Decoder.Bytes);
     * console.log(result); // Output: {"data": [118, 97, 108, 117, 101], "type": "Buffer"}
     * ```
     */
    public async get(
        key: GlideString,
        options?: DecoderOption,
    ): Promise<GlideString | null> {
        return this.createWritePromise(createGet(key), options);
    }

    /**
     * Get the value of `key` and optionally set its expiration. `GETEX` is similar to {@link get}.
     *
     * @see {@link https://valkey.io/commands/getex/|valkey.op} for more details.
     * @remarks Since Valkey version 6.2.0.
     *
     * @param key - The key to retrieve from the database.
     * @param options - (Optional) Additional Parameters:
     * - (Optional) `expiry`: expiriation to the given key:
     * `"persist"` will retain the time to live associated with the key. Equivalent to `PERSIST` in the VALKEY API.
     * Otherwise, a {@link TimeUnit} and duration of the expire time should be specified.
     * - (Optional) `decoder`: see {@link DecoderOption}.
     * @returns If `key` exists, returns the value of `key` as a `string`. Otherwise, return `null`.
     *
     * @example
     * ```typescript
     * const result = await client.getex("key", {expiry: { type: TimeUnit.Seconds, count: 5 }});
     * console.log(result); // Output: 'value'
     * ```
     */
    public async getex(
        key: GlideString,
        options?: {
            expiry: "persist" | { type: TimeUnit; duration: number };
        } & DecoderOption,
    ): Promise<GlideString | null> {
        return this.createWritePromise(
            createGetEx(key, options?.expiry),
            options,
        );
    }

    /**
     * Gets a string value associated with the given `key`and deletes the key.
     *
     * @see {@link https://valkey.io/commands/getdel/|valkey.io} for details.
     *
     * @param key - The key to retrieve from the database.
     * @param options - (Optional) See {@link DecoderOption}.
     * @returns If `key` exists, returns the `value` of `key`. Otherwise, return `null`.
     *
     * @example
     * ```typescript
     * const result = client.getdel("key");
     * console.log(result); // Output: 'value'
     *
     * const value = client.getdel("key");  // value is null
     * ```
     */
    public async getdel(
        key: GlideString,
        options?: DecoderOption,
    ): Promise<GlideString | null> {
        return this.createWritePromise(createGetDel(key), options);
    }

    /**
     * Returns the substring of the string value stored at `key`, determined by the byte offsets
     * `start` and `end` (both are inclusive). Negative offsets can be used in order to provide
     * an offset starting from the end of the string. So `-1` means the last character, `-2` the
     * penultimate and so forth. If `key` does not exist, an empty string is returned. If `start`
     * or `end` are out of range, returns the substring within the valid range of the string.
     *
     * @see {@link https://valkey.io/commands/getrange/|valkey.io} for details.
     *
     * @param key - The key of the string.
     * @param start - The starting byte offset.
     * @param end - The ending byte offset.
     * @param options - (Optional) See {@link DecoderOption}.
     * @returns A substring extracted from the value stored at `key`.
     *
     * @example
     * ```typescript
     * await client.set("mykey", "This is a string")
     * let result = await client.getrange("mykey", 0, 3)
     * console.log(result); // Output: "This"
     * result = await client.getrange("mykey", -3, -1)
     * console.log(result); // Output: "ing" - extracted last 3 characters of a string
     * result = await client.getrange("mykey", 0, 100)
     * console.log(result); // Output: "This is a string"
     * result = await client.getrange("mykey", 5, 6)
     * console.log(result); // Output: ""
     * ```
     */
    public async getrange(
        key: GlideString,
        start: number,
        end: number,
        options?: DecoderOption,
    ): Promise<GlideString | null> {
        return this.createWritePromise(
            createGetRange(key, start, end),
            options,
        );
    }

    /** Set the given key with the given value. Return value is dependent on the passed options.
     *
     * @see {@link https://valkey.io/commands/set/|valkey.io} for details.
     *
     * @param key - The key to store.
     * @param value - The value to store with the given key.
     * @param options - (Optional) See {@link SetOptions} and {@link DecoderOption}.
     * @returns - If the value is successfully set, return OK.
     * If value isn't set because of `onlyIfExists` or `onlyIfDoesNotExist` conditions, return null.
     * If `returnOldValue` is set, return the old value as a string.
     *
     * @example
     * ```typescript
     * // Example usage of set method to set a key-value pair
     * const result = await client.set("my_key", "my_value");
     * console.log(result); // Output: 'OK'
     *
     * // Example usage of set method with conditional options and expiration
     * const result2 = await client.set("key", "new_value", {conditionalSet: "onlyIfExists", expiry: { type: TimeUnit.Seconds, count: 5 }});
     * console.log(result2); // Output: 'OK' - Set "new_value" to "key" only if "key" already exists, and set the key expiration to 5 seconds.
     *
     * // Example usage of set method with conditional options and returning old value
     * const result3 = await client.set("key", "value", {conditionalSet: "onlyIfDoesNotExist", returnOldValue: true});
     * console.log(result3); // Output: 'new_value' - Returns the old value of "key".
     *
     * // Example usage of get method to retrieve the value of a key
     * const result4 = await client.get("key");
     * console.log(result4); // Output: 'new_value' - Value wasn't modified back to being "value" because of "NX" flag.
     * ```
     */
    public async set(
        key: GlideString,
        value: GlideString,
        options?: SetOptions & DecoderOption,
    ): Promise<"OK" | GlideString | null> {
        return this.createWritePromise(createSet(key, value, options), options);
    }

    /**
     * Removes the specified keys. A key is ignored if it does not exist.
     *
     * @see {@link https://valkey.io/commands/del/|valkey.io} for details.
     *
     * @param keys - The keys we wanted to remove.
     * @returns The number of keys that were removed.
     *
     * @example
     * ```typescript
     * // Example usage of del method to delete an existing key
     * await client.set("my_key", "my_value");
     * const result = await client.del(["my_key"]);
     * console.log(result); // Output: 1
     * ```
     *
     * @example
     * ```typescript
     * // Example usage of del method for a non-existing key
     * const result = await client.del(["non_existing_key"]);
     * console.log(result); // Output: 0
     * ```
     */
    public async del(keys: GlideString[]): Promise<number> {
        return this.createWritePromise(createDel(keys));
    }

    /**
     * Serialize the value stored at `key` in a Valkey-specific format and return it to the user.
     *
     * @see {@link https://valkey.io/commands/dump/|valkey.io} for details.
     *
     * @param key - The `key` to serialize.
     * @returns The serialized value of the data stored at `key`. If `key` does not exist, `null` will be returned.
     *
     * @example
     * ```typescript
     * let result = await client.dump("myKey");
     * console.log(result); // Output: the serialized value of "myKey"
     * ```
     *
     * @example
     * ```typescript
     * result = await client.dump("nonExistingKey");
     * console.log(result); // Output: `null`
     * ```
     */
    public async dump(key: GlideString): Promise<Buffer | null> {
        return this.createWritePromise(createDump(key), {
            decoder: Decoder.Bytes,
        });
    }

    /**
     * Create a `key` associated with a `value` that is obtained by deserializing the provided
     * serialized `value` (obtained via {@link dump}).
     *
     * @see {@link https://valkey.io/commands/restore/|valkey.io} for details.
     * @remarks `options.idletime` and `options.frequency` modifiers cannot be set at the same time.
     *
     * @param key - The `key` to create.
     * @param ttl - The expiry time (in milliseconds). If `0`, the `key` will persist.
     * @param value - The serialized value to deserialize and assign to `key`.
     * @param options - (Optional) Restore options {@link RestoreOptions}.
     * @returns Return "OK" if the `key` was successfully restored with a `value`.
     *
     * @example
     * ```typescript
     * const result = await client.restore("myKey", 0, value);
     * console.log(result); // Output: "OK"
     * ```
     *
     * @example
     * ```typescript
     * const result = await client.restore("myKey", 1000, value, {replace: true, absttl: true});
     * console.log(result); // Output: "OK"
     * ```
     *
     * @example
     * ```typescript
     * const result = await client.restore("myKey", 0, value, {replace: true, idletime: 10});
     * console.log(result); // Output: "OK"
     * ```
     *
     * @example
     * ```typescript
     * const result = await client.restore("myKey", 0, value, {replace: true, frequency: 10});
     * console.log(result); // Output: "OK"
     * ```
     */
    public async restore(
        key: GlideString,
        ttl: number,
        value: Buffer,
        options?: RestoreOptions,
    ): Promise<"OK"> {
        return this.createWritePromise(
            createRestore(key, ttl, value, options),
            { decoder: Decoder.String },
        );
    }

    /** Retrieve the values of multiple keys.
     *
     * @see {@link https://valkey.io/commands/mget/|valkey.io} for details.
     * @remarks When in cluster mode, the command may route to multiple nodes when `keys` map to different hash slots.
     *
     * @param keys - A list of keys to retrieve values for.
     * @param options - (Optional) See {@link DecoderOption}.
     * @returns A list of values corresponding to the provided keys. If a key is not found,
     * its corresponding value in the list will be null.
     *
     * @example
     * ```typescript
     * // Example usage of mget method to retrieve values of multiple keys
     * await client.set("key1", "value1");
     * await client.set("key2", "value2");
     * const result = await client.mget(["key1", "key2"]);
     * console.log(result); // Output: ['value1', 'value2']
     * ```
     */
    public async mget(
        keys: GlideString[],
        options?: DecoderOption,
    ): Promise<(GlideString | null)[]> {
        return this.createWritePromise(createMGet(keys), options);
    }

    /** Set multiple keys to multiple values in a single operation.
     *
     * @see {@link https://valkey.io/commands/mset/|valkey.io} for details.
     * @remarks When in cluster mode, the command may route to multiple nodes when keys in `keyValueMap` map to different hash slots.
     *
     * @param keysAndValues - A list of key-value pairs to set.
     * @returns always "OK".
     *
     * @example
     * ```typescript
     * // Example usage of mset method to set values for multiple keys
     * const result = await client.mset({"key1": "value1", "key2": "value2"});
     * console.log(result); // Output: 'OK'
     * ```
     *
     * @example
     * ```typescript
     * // Example usage of mset method to set values for multiple keys (GlideRecords allow binary data in the key)
     * const result = await client.mset([{key: "key1", value: "value1"}, {key: "key2", value: "value2"}]);
     * console.log(result); // Output: 'OK'
     * ```
     */
    public async mset(
        keysAndValues: Record<string, GlideString> | GlideRecord<GlideString>,
    ): Promise<"OK"> {
        return this.createWritePromise(
            createMSet(convertGlideRecord(keysAndValues)),
        );
    }

    /**
     * Sets multiple keys to values if the key does not exist. The operation is atomic, and if one or
     * more keys already exist, the entire operation fails.
     *
     * @see {@link https://valkey.io/commands/msetnx/|valkey.io} for more details.
     * @remarks When in cluster mode, all keys in `keyValueMap` must map to the same hash slot.
     *
     * @param keysAndValues  - A list of key-value pairs to set.
     * @returns `true` if all keys were set. `false` if no key was set.
     *
     * @example
     * ```typescript
     * const result1 = await client.msetnx({"key1": "value1", "key2": "value2"});
     * console.log(result1); // Output: `true`
     *
     * const result2 = await client.msetnx({"key2": "value4", "key3": "value5"});
     * console.log(result2); // Output: `false`
     * ```
     */
    public async msetnx(
        keysAndValues: Record<string, GlideString> | GlideRecord<GlideString>,
    ): Promise<boolean> {
        return this.createWritePromise(
            createMSetNX(convertGlideRecord(keysAndValues)),
        );
    }

    /** Increments the number stored at `key` by one. If `key` does not exist, it is set to 0 before performing the operation.
     *
     * @see {@link https://valkey.io/commands/incr/|valkey.io} for details.
     *
     * @param key - The key to increment its value.
     * @returns the value of `key` after the increment.
     *
     * @example
     * ```typescript
     * // Example usage of incr method to increment the value of a key
     * await client.set("my_counter", "10");
     * const result = await client.incr("my_counter");
     * console.log(result); // Output: 11
     * ```
     */
    public async incr(key: GlideString): Promise<number> {
        return this.createWritePromise(createIncr(key));
    }

    /** Increments the number stored at `key` by `amount`. If `key` does not exist, it is set to 0 before performing the operation.
     *
     * @see {@link https://valkey.io/commands/incrby/|valkey.io} for details.
     *
     * @param key - The key to increment its value.
     * @param amount - The amount to increment.
     * @returns the value of `key` after the increment.
     *
     * @example
     * ```typescript
     * // Example usage of incrBy method to increment the value of a key by a specified amount
     * await client.set("my_counter", "10");
     * const result = await client.incrBy("my_counter", 5);
     * console.log(result); // Output: 15
     * ```
     */
    public async incrBy(key: GlideString, amount: number): Promise<number> {
        return this.createWritePromise(createIncrBy(key, amount));
    }

    /** Increment the string representing a floating point number stored at `key` by `amount`.
     * By using a negative increment value, the result is that the value stored at `key` is decremented.
     * If `key` does not exist, it is set to 0 before performing the operation.
     *
     * @see {@link https://valkey.io/commands/incrbyfloat/|valkey.io} for details.
     *
     * @param key - The key to increment its value.
     * @param amount - The amount to increment.
     * @returns the value of `key` after the increment.
     *
     * @example
     * ```typescript
     * // Example usage of incrByFloat method to increment the value of a floating point key by a specified amount
     * await client.set("my_float_counter", "10.5");
     * const result = await client.incrByFloat("my_float_counter", 2.5);
     * console.log(result); // Output: 13.0
     * ```
     */
    public async incrByFloat(
        key: GlideString,
        amount: number,
    ): Promise<number> {
        return this.createWritePromise(createIncrByFloat(key, amount));
    }

    /** Decrements the number stored at `key` by one. If `key` does not exist, it is set to 0 before performing the operation.
     *
     * @see {@link https://valkey.io/commands/decr/|valkey.io} for details.
     *
     * @param key - The key to decrement its value.
     * @returns the value of `key` after the decrement.
     *
     * @example
     * ```typescript
     * // Example usage of decr method to decrement the value of a key by 1
     * await client.set("my_counter", "10");
     * const result = await client.decr("my_counter");
     * console.log(result); // Output: 9
     * ```
     */
    public async decr(key: GlideString): Promise<number> {
        return this.createWritePromise(createDecr(key));
    }

    /** Decrements the number stored at `key` by `amount`. If `key` does not exist, it is set to 0 before performing the operation.
     *
     * @see {@link https://valkey.io/commands/decrby/|valkey.io} for details.
     *
     * @param key - The key to decrement its value.
     * @param amount - The amount to decrement.
     * @returns the value of `key` after the decrement.
     *
     * @example
     * ```typescript
     * // Example usage of decrby method to decrement the value of a key by a specified amount
     * await client.set("my_counter", "10");
     * const result = await client.decrby("my_counter", 5);
     * console.log(result); // Output: 5
     * ```
     */
    public async decrBy(key: GlideString, amount: number): Promise<number> {
        return this.createWritePromise(createDecrBy(key, amount));
    }

    /**
     * Perform a bitwise operation between multiple keys (containing string values) and store the result in the
     * `destination`.
     *
     * @see {@link https://valkey.io/commands/bitop/|valkey.io} for more details.
     * @remarks When in cluster mode, `destination` and all `keys` must map to the same hash slot.
     *
     * @param operation - The bitwise operation to perform.
     * @param destination - The key that will store the resulting string.
     * @param keys - The list of keys to perform the bitwise operation on.
     * @returns The size of the string stored in `destination`.
     *
     * @example
     * ```typescript
     * await client.set("key1", "A"); // "A" has binary value 01000001
     * await client.set("key2", "B"); // "B" has binary value 01000010
     * const result1 = await client.bitop(BitwiseOperation.AND, "destination", ["key1", "key2"]);
     * console.log(result1); // Output: 1 - The size of the resulting string stored in "destination" is 1.
     *
     * const result2 = await client.get("destination");
     * console.log(result2); // Output: "@" - "@" has binary value 01000000
     * ```
     */
    public async bitop(
        operation: BitwiseOperation,
        destination: GlideString,
        keys: GlideString[],
    ): Promise<number> {
        return this.createWritePromise(
            createBitOp(operation, destination, keys),
        );
    }

    /**
     * Returns the bit value at `offset` in the string value stored at `key`. `offset` must be greater than or equal
     * to zero.
     *
     * @see {@link https://valkey.io/commands/getbit/|valkey.io} for more details.
     *
     * @param key - The key of the string.
     * @param offset - The index of the bit to return.
     * @returns The bit at the given `offset` of the string. Returns `0` if the key is empty or if the `offset` exceeds
     * the length of the string.
     *
     * @example
     * ```typescript
     * const result = await client.getbit("key", 1);
     * console.log(result); // Output: 1 - The second bit of the string stored at "key" is set to 1.
     * ```
     */
    public async getbit(key: GlideString, offset: number): Promise<number> {
        return this.createWritePromise(createGetBit(key, offset));
    }

    /**
     * Sets or clears the bit at `offset` in the string value stored at `key`. The `offset` is a zero-based index, with
     * `0` being the first element of the list, `1` being the next element, and so on. The `offset` must be less than
     * `2^32` and greater than or equal to `0`. If a key is non-existent then the bit at `offset` is set to `value` and
     * the preceding bits are set to `0`.
     *
     * @see {@link https://valkey.io/commands/setbit/|valkey.io} for more details.
     *
     * @param key - The key of the string.
     * @param offset - The index of the bit to be set.
     * @param value - The bit value to set at `offset`. The value must be `0` or `1`.
     * @returns The bit value that was previously stored at `offset`.
     *
     * @example
     * ```typescript
     * const result = await client.setbit("key", 1, 1);
     * console.log(result); // Output: 0 - The second bit value was 0 before setting to 1.
     * ```
     */
    public async setbit(
        key: GlideString,
        offset: number,
        value: number,
    ): Promise<number> {
        return this.createWritePromise(createSetBit(key, offset, value));
    }

    /**
     * Returns the position of the first bit matching the given `bit` value. The optional starting offset
     * `start` is a zero-based index, with `0` being the first byte of the list, `1` being the next byte and so on.
     * The offset can also be a negative number indicating an offset starting at the end of the list, with `-1` being
     * the last byte of the list, `-2` being the penultimate, and so on.
     *
     * @see {@link https://valkey.io/commands/bitpos/|valkey.io} for more details.
     *
     * @param key - The key of the string.
     * @param bit - The bit value to match. Must be `0` or `1`.
     * @param start - (Optional) The starting offset. If not supplied, the search will start at the beginning of the string.
     * @returns The position of the first occurrence of `bit` in the binary value of the string held at `key`.
     *      If `start` was provided, the search begins at the offset indicated by `start`.
     *
     * @example
     * ```typescript
     * await client.set("key1", "A1");  // "A1" has binary value 01000001 00110001
     * const result1 = await client.bitpos("key1", 1);
     * console.log(result1); // Output: 1 - The first occurrence of bit value 1 in the string stored at "key1" is at the second position.
     *
     * const result2 = await client.bitpos("key1", 1, -1);
     * console.log(result2); // Output: 10 - The first occurrence of bit value 1, starting at the last byte in the string stored at "key1", is at the eleventh position.
     * ```
     */
    public async bitpos(
        key: GlideString,
        bit: number,
        start?: number,
    ): Promise<number> {
        return this.createWritePromise(createBitPos(key, bit, start));
    }

    /**
     * Returns the position of the first bit matching the given `bit` value. The offsets are zero-based indexes, with
     * `0` being the first element of the list, `1` being the next, and so on. These offsets can also be negative
     * numbers indicating offsets starting at the end of the list, with `-1` being the last element of the list, `-2`
     * being the penultimate, and so on.
     *
     * If you are using Valkey 7.0.0 or above, the optional `indexType` can also be provided to specify whether the
     * `start` and `end` offsets specify BIT or BYTE offsets. If `indexType` is not provided, BYTE offsets
     * are assumed. If BIT is specified, `start=0` and `end=2` means to look at the first three bits. If BYTE is
     * specified, `start=0` and `end=2` means to look at the first three bytes.
     *
     * @see {@link https://valkey.io/commands/bitpos/|valkey.io} for more details.
     *
     * @param key - The key of the string.
     * @param bit - The bit value to match. Must be `0` or `1`.
     * @param start - The starting offset.
     * @param end - The ending offset.
     * @param indexType - (Optional) The index offset type. This option can only be specified if you are using Valkey
     *      version 7.0.0 or above. Could be either {@link BitmapIndexType.BYTE} or {@link BitmapIndexType.BIT}. If no
     *      index type is provided, the indexes will be assumed to be byte indexes.
     * @returns The position of the first occurrence from the `start` to the `end` offsets of the `bit` in the binary
     *      value of the string held at `key`.
     *
     * @example
     * ```typescript
     * await client.set("key1", "A12");  // "A12" has binary value 01000001 00110001 00110010
     * const result1 = await client.bitposInterval("key1", 1, 1, -1);
     * console.log(result1); // Output: 10 - The first occurrence of bit value 1 in the second byte to the last byte of the string stored at "key1" is at the eleventh position.
     *
     * const result2 = await client.bitposInterval("key1", 1, 2, 9, BitmapIndexType.BIT);
     * console.log(result2); // Output: 7 - The first occurrence of bit value 1 in the third to tenth bits of the string stored at "key1" is at the eighth position.
     * ```
     */
    public async bitposInterval(
        key: GlideString,
        bit: number,
        start: number,
        end: number,
        indexType?: BitmapIndexType,
    ): Promise<number> {
        return this.createWritePromise(
            createBitPos(key, bit, start, end, indexType),
        );
    }

    /**
     * Reads or modifies the array of bits representing the string that is held at `key` based on the specified
     * `subcommands`.
     *
     * @see {@link https://valkey.io/commands/bitfield/|valkey.io} for more details.
     *
     * @param key - The key of the string.
     * @param subcommands - The subcommands to be performed on the binary value of the string at `key`, which could be
     *      any of the following:
     *
     * - {@link BitFieldGet}
     * - {@link BitFieldSet}
     * - {@link BitFieldIncrBy}
     * - {@link BitFieldOverflow}
     *
     * @returns An array of results from the executed subcommands:
     *
     * - {@link BitFieldGet} returns the value in {@link BitOffset} or {@link BitOffsetMultiplier}.
     * - {@link BitFieldSet} returns the old value in {@link BitOffset} or {@link BitOffsetMultiplier}.
     * - {@link BitFieldIncrBy} returns the new value in {@link BitOffset} or {@link BitOffsetMultiplier}.
     * - {@link BitFieldOverflow} determines the behavior of the {@link BitFieldSet} and {@link BitFieldIncrBy}
     *   subcommands when an overflow or underflow occurs. {@link BitFieldOverflow} does not return a value and
     *   does not contribute a value to the array response.
     *
     * @example
     * ```typescript
     * await client.set("key", "A");  // "A" has binary value 01000001
     * const result = await client.bitfield("key", [new BitFieldSet(new UnsignedEncoding(2), new BitOffset(1), 3), new BitFieldGet(new UnsignedEncoding(2), new BitOffset(1))]);
     * console.log(result); // Output: [2, 3] - The old value at offset 1 with an unsigned encoding of 2 was 2. The new value at offset 1 with an unsigned encoding of 2 is 3.
     * ```
     */
    public async bitfield(
        key: GlideString,
        subcommands: BitFieldSubCommands[],
    ): Promise<(number | null)[]> {
        return this.createWritePromise(createBitField(key, subcommands));
    }

    /**
     * Reads the array of bits representing the string that is held at `key` based on the specified `subcommands`.
     *
     * @see {@link https://valkey.io/commands/bitfield_ro/|valkey.io} for more details.
     * @remarks Since Valkey version 6.0.0.
     *
     * @param key - The key of the string.
     * @param subcommands - The {@link BitFieldGet} subcommands to be performed.
     * @returns An array of results from the {@link BitFieldGet} subcommands.
     *
     * @example
     * ```typescript
     * await client.set("key", "A");  // "A" has binary value 01000001
     * const result = await client.bitfieldReadOnly("key", [new BitFieldGet(new UnsignedEncoding(2), new BitOffset(1))]);
     * console.log(result); // Output: [2] - The value at offset 1 with an unsigned encoding of 2 is 2.
     * ```
     */
    public async bitfieldReadOnly(
        key: GlideString,
        subcommands: BitFieldGet[],
    ): Promise<number[]> {
        return this.createWritePromise(createBitField(key, subcommands, true));
    }

    /** Retrieve the value associated with `field` in the hash stored at `key`.
     *
     * @see {@link https://valkey.io/commands/hget/|valkey.io} for details.
     *
     * @param key - The key of the hash.
     * @param field - The field in the hash stored at `key` to retrieve from the database.
     * @param options - (Optional) See {@link DecoderOption}.
     * @returns the value associated with `field`, or null when `field` is not present in the hash or `key` does not exist.
     *
     * @example
     * ```typescript
     * // Example usage of the hget method on an-existing field
     * await client.hset("my_hash", {"field": "value"});
     * const result = await client.hget("my_hash", "field");
     * console.log(result); // Output: "value"
     * ```
     *
     * @example
     * ```typescript
     * // Example usage of the hget method on a non-existing field
     * const result = await client.hget("my_hash", "nonexistent_field");
     * console.log(result); // Output: null
     * ```
     */
    public async hget(
        key: GlideString,
        field: GlideString,
        options?: DecoderOption,
    ): Promise<GlideString | null> {
        return this.createWritePromise(createHGet(key, field), options);
    }

    /** Sets the specified fields to their respective values in the hash stored at `key`.
     *
     * @see {@link https://valkey.io/commands/hset/|valkey.io} for details.
     *
     * @param key - The key of the hash.
     * @param fieldsAndValues - A list of field names and their values.
     * @returns The number of fields that were added.
     *
     * @example
     * ```typescript
     * // Example usage of the hset method using HashDataType as input type
     * const result = await client.hset("my_hash", [{"field": "field1", "value": "value1"}, {"field": "field2", "value": "value2"}]);
     * console.log(result); // Output: 2 - Indicates that 2 fields were successfully set in the hash "my_hash".
     *
     * // Example usage of the hset method using Record<string, GlideString> as input
     * const result = await client.hset("my_hash", {"field1": "value", "field2": "value2"});
     * console.log(result); // Output: 2 - Indicates that 2 fields were successfully set in the hash "my_hash".
     * ```
     */
    public async hset(
        key: GlideString,
        fieldsAndValues: HashDataType | Record<string, GlideString>,
    ): Promise<number> {
        return this.createWritePromise(
            createHSet(key, convertHashDataType(fieldsAndValues)),
        );
    }

    /**
     * Returns all field names in the hash stored at `key`.
     *
     * @see {@link https://valkey.io/commands/hkeys/|valkey.io} for details.
     *
     * @param key - The key of the hash.
     * @param options - (Optional) See {@link DecoderOption}.
     * @returns A list of field names for the hash, or an empty list when the key does not exist.
     *
     * @example
     * ```typescript
     * // Example usage of the hkeys method:
     * await client.hset("my_hash", {"field1": "value1", "field2": "value2", "field3": "value3"});
     * const result = await client.hkeys("my_hash");
     * console.log(result); // Output: ["field1", "field2", "field3"]  - Returns all the field names stored in the hash "my_hash".
     * ```
     */

    public async hkeys(
        key: GlideString,
        options?: DecoderOption,
    ): Promise<GlideString[]> {
        return this.createWritePromise(createHKeys(key), options);
    }

    /** Sets `field` in the hash stored at `key` to `value`, only if `field` does not yet exist.
     * If `key` does not exist, a new key holding a hash is created.
     * If `field` already exists, this operation has no effect.
     *
     * @see {@link https://valkey.io/commands/hsetnx/|valkey.io} for more details.
     *
     * @param key - The key of the hash.
     * @param field - The field to set the value for.
     * @param value - The value to set.
     * @returns `true` if the field was set, `false` if the field already existed and was not set.
     *
     * @example
     * ```typescript
     * // Example usage of the hsetnx method
     * const result = await client.hsetnx("my_hash", "field", "value");
     * console.log(result); // Output: true - Indicates that the field "field" was set successfully in the hash "my_hash".
     * ```
     *
     * @example
     * ```typescript
     * // Example usage of the hsetnx method on a field that already exists
     * const result = await client.hsetnx("my_hash", "field", "new_value");
     * console.log(result); // Output: false - Indicates that the field "field" already existed in the hash "my_hash" and was not set again.
     * ```
     */
    public async hsetnx(
        key: GlideString,
        field: GlideString,
        value: GlideString,
    ): Promise<boolean> {
        return this.createWritePromise(createHSetNX(key, field, value));
    }

    /** Removes the specified fields from the hash stored at `key`.
     * Specified fields that do not exist within this hash are ignored.
     *
     * @see {@link https://valkey.io/commands/hdel/|valkey.io} for details.
     *
     * @param key - The key of the hash.
     * @param fields - The fields to remove from the hash stored at `key`.
     * @returns the number of fields that were removed from the hash, not including specified but non existing fields.
     * If `key` does not exist, it is treated as an empty hash and it returns 0.
     *
     * @example
     * ```typescript
     * // Example usage of the hdel method
     * const result = await client.hdel("my_hash", ["field1", "field2"]);
     * console.log(result); // Output: 2 - Indicates that two fields were successfully removed from the hash.
     * ```
     */
    public async hdel(
        key: GlideString,
        fields: GlideString[],
    ): Promise<number> {
        return this.createWritePromise(createHDel(key, fields));
    }

    /** Returns the values associated with the specified fields in the hash stored at `key`.
     *
     * @see {@link https://valkey.io/commands/hmget/|valkey.io} for details.
     *
     * @param key - The key of the hash.
     * @param fields - The fields in the hash stored at `key` to retrieve from the database.
     * @param options - (Optional) See {@link DecoderOption}.
     * @returns a list of values associated with the given fields, in the same order as they are requested.
     * For every field that does not exist in the hash, a null value is returned.
     * If `key` does not exist, it is treated as an empty hash and it returns a list of null values.
     *
     * @example
     * ```typescript
     * // Example usage of the hmget method
     * const result = await client.hmget("my_hash", ["field1", "field2"]);
     * console.log(result); // Output: ["value1", "value2"] - A list of values associated with the specified fields.
     * ```
     */
    public async hmget(
        key: GlideString,
        fields: GlideString[],
        options?: DecoderOption,
    ): Promise<(GlideString | null)[]> {
        return this.createWritePromise(createHMGet(key, fields), options);
    }

    /** Returns if `field` is an existing field in the hash stored at `key`.
     *
     * @see {@link https://valkey.io/commands/hexists/|valkey.io} for details.
     *
     * @param key - The key of the hash.
     * @param field - The field to check in the hash stored at `key`.
     * @returns `true` the hash contains `field`. If the hash does not contain `field`, or if `key` does not exist, it returns `false`.
     *
     * @example
     * ```typescript
     * // Example usage of the hexists method with existing field
     * const result = await client.hexists("my_hash", "field1");
     * console.log(result); // Output: true
     * ```
     *
     * @example
     * ```typescript
     * // Example usage of the hexists method with non-existing field
     * const result = await client.hexists("my_hash", "nonexistent_field");
     * console.log(result); // Output: false
     * ```
     */
    public async hexists(
        key: GlideString,
        field: GlideString,
    ): Promise<boolean> {
        return this.createWritePromise(createHExists(key, field));
    }

    /** Returns all fields and values of the hash stored at `key`.
     *
     * @see {@link https://valkey.io/commands/hgetall/|valkey.io} for details.
     *
     * @param key - The key of the hash.
     * @returns a list of fields and their values stored in the hash. Every field name in the list is followed by its value.
     * If `key` does not exist, it returns an empty list.
     *
     * @example
     * ```typescript
     * // Example usage of the hgetall method
     * const result = await client.hgetall("my_hash");
     * console.log(result); // Output: {"field1": "value1", "field2": "value2"}
     * ```
     */
    public async hgetall(key: GlideString): Promise<Record<string, string>> {
        return this.createWritePromise(createHGetAll(key));
    }

    /** Increments the number stored at `field` in the hash stored at `key` by increment.
     * By using a negative increment value, the value stored at `field` in the hash stored at `key` is decremented.
     * If `field` or `key` does not exist, it is set to 0 before performing the operation.
     *
     * @see {@link https://valkey.io/commands/hincrby/|valkey.io} for details.
     *
     * @param key - The key of the hash.
     * @param amount - The amount to increment.
     * @param field - The field in the hash stored at `key` to increment its value.
     * @returns the value of `field` in the hash stored at `key` after the increment.
     *
     * @example
     * ```typescript
     * // Example usage of the hincrby method to increment the value in a hash by a specified amount
     * const result = await client.hincrby("my_hash", "field1", 5);
     * console.log(result); // Output: 5
     * ```
     */
    public async hincrBy(
        key: GlideString,
        field: GlideString,
        amount: number,
    ): Promise<number> {
        return this.createWritePromise(createHIncrBy(key, field, amount));
    }

    /** Increment the string representing a floating point number stored at `field` in the hash stored at `key` by increment.
     * By using a negative increment value, the value stored at `field` in the hash stored at `key` is decremented.
     * If `field` or `key` does not exist, it is set to 0 before performing the operation.
     *
     * @see {@link https://valkey.io/commands/hincrbyfloat/|valkey.io} for details.
     *
     * @param key - The key of the hash.
     * @param amount - The amount to increment.
     * @param field - The field in the hash stored at `key` to increment its value.
     * @returns the value of `field` in the hash stored at `key` after the increment.
     *
     * @example
     * ```typescript
     * // Example usage of the hincrbyfloat method to increment the value of a floating point in a hash by a specified amount
     * const result = await client.hincrbyfloat("my_hash", "field1", 2.5);
     * console.log(result); // Output: 2.5
     * ```
     */
    public async hincrByFloat(
        key: GlideString,
        field: GlideString,
        amount: number,
    ): Promise<number> {
        return this.createWritePromise(createHIncrByFloat(key, field, amount));
    }

    /** Returns the number of fields contained in the hash stored at `key`.
     *
     * @see {@link https://valkey.io/commands/hlen/|valkey.io} for more details.
     *
     * @param key - The key of the hash.
     * @returns The number of fields in the hash, or 0 when the key does not exist.
     *
     * @example
     * ```typescript
     * // Example usage of the hlen method with an existing key
     * const result = await client.hlen("my_hash");
     * console.log(result); // Output: 3
     * ```
     *
     * @example
     * ```typescript
     * // Example usage of the hlen method with a non-existing key
     * const result = await client.hlen("non_existing_key");
     * console.log(result); // Output: 0
     * ```
     */
    public async hlen(key: GlideString): Promise<number> {
        return this.createWritePromise(createHLen(key));
    }

    /** Returns all values in the hash stored at key.
     *
     * @see {@link https://valkey.io/commands/hvals/|valkey.io} for more details.
     *
     * @param key - The key of the hash.
     * @param options - (Optional) See {@link DecoderOption}.
     * @returns a list of values in the hash, or an empty list when the key does not exist.
     *
     * @example
     * ```typescript
     * // Example usage of the hvals method
     * const result = await client.hvals("my_hash");
     * console.log(result); // Output: ["value1", "value2", "value3"] - Returns all the values stored in the hash "my_hash".
     * ```
     */
    public async hvals(
        key: GlideString,
        options?: DecoderOption,
    ): Promise<GlideString[]> {
        return this.createWritePromise(createHVals(key), options);
    }

    /**
     * Returns the string length of the value associated with `field` in the hash stored at `key`.
     *
     * @see {@link https://valkey.io/commands/hstrlen/|valkey.io} for details.
     *
     * @param key - The key of the hash.
     * @param field - The field in the hash.
     * @returns The string length or `0` if `field` or `key` does not exist.
     *
     * @example
     * ```typescript
     * await client.hset("my_hash", {"field": "value"});
     * const result = await client.hstrlen("my_hash", "field");
     * console.log(result); // Output: 5
     * ```
     */
    public async hstrlen(
        key: GlideString,
        field: GlideString,
    ): Promise<number> {
        return this.createWritePromise(createHStrlen(key, field));
    }

    /**
     * Returns a random field name from the hash value stored at `key`.
     *
     * @see {@link https://valkey.io/commands/hrandfield/|valkey.io} for more details.
     * @remarks Since Valkey version 6.2.0.
     *
     * @param key - The key of the hash.
     * @param options - (Optional) See {@link DecoderOption}.
     * @returns A random field name from the hash stored at `key`, or `null` when
     *     the key does not exist.
     *
     * @example
     * ```typescript
     * console.log(await client.hrandfield("myHash")); // Output: 'field'
     * ```
     */
    public async hrandfield(
        key: GlideString,
        options?: DecoderOption,
    ): Promise<GlideString | null> {
        return this.createWritePromise(createHRandField(key), options);
    }

    /**
     * Iterates incrementally over a hash.
     *
     * @see {@link https://valkey.io/commands/hscan/|valkey.io} for more details.
     *
     * @param key - The key of the set.
     * @param cursor - The cursor that points to the next iteration of results. A value of `"0"` indicates the start of the search.
     * @param options - (Optional) The {@link HScanOptions}.
     * @returns An array of the `cursor` and the subset of the hash held by `key`.
     * The first element is always the `cursor` for the next iteration of results. `"0"` will be the `cursor`
     * returned on the last iteration of the hash. The second element is always an array of the subset of the
     * hash held in `key`. The array in the second element is a flattened series of string pairs,
     * where the value is at even indices and the value is at odd indices.
     * If `options.noValues` is set to `true`, the second element will only contain the fields without the values.
     *
     * @example
     * ```typescript
     * // Assume "key" contains a hash with multiple members
     * let newCursor = "0";
     * let result = [];
     * do {
     *      result = await client.hscan(key1, newCursor, {
     *          match: "*",
     *          count: 3,
     *      });
     *      newCursor = result[0];
     *      console.log("Cursor: ", newCursor);
     *      console.log("Members: ", result[1]);
     * } while (newCursor !== "0");
     * // The output of the code above is something similar to:
     * // Cursor:  31
     * // Members:  ['field 79', 'value 79', 'field 20', 'value 20', 'field 115', 'value 115']
     * // Cursor:  39
     * // Members:  ['field 63', 'value 63', 'field 293', 'value 293', 'field 162', 'value 162']
     * // Cursor:  0
     * // Members:  ['field 55', 'value 55', 'field 24', 'value 24', 'field 90', 'value 90', 'field 113', 'value 113']
     * ```
     * @example
     * ```typescript
     * // Hscan with noValues
     * let newCursor = "0";
     * let result = [];
     * do {
     *      result = await client.hscan(key1, newCursor, {
     *          match: "*",
     *          count: 3,
     *          noValues: true,
     *      });
     *      newCursor = result[0];
     *      console.log("Cursor: ", newCursor);
     *      console.log("Members: ", result[1]);
     * } while (newCursor !== "0");
     * // The output of the code above is something similar to:
     * // Cursor:  31
     * // Members:  ['field 79', 'field 20', 'field 115']
     * // Cursor:  39
     * // Members:  ['field 63', 'field 293', 'field 162']
     * // Cursor:  0
     * // Members:  ['field 55', 'field 24', 'field 90', 'field 113']
     * ```
     */
    public async hscan(
        key: GlideString,
        cursor: string,
        options?: HScanOptions & DecoderOption,
    ): Promise<[string, GlideString[]]> {
        return this.createWritePromise<[GlideString, GlideString[]]>(
            createHScan(key, cursor, options),
            options,
        ).then((res) => [res[0].toString(), res[1]]); // convert cursor back to string
    }

    /**
     * Retrieves up to `count` random field names from the hash value stored at `key`.
     *
     * @see {@link https://valkey.io/commands/hrandfield/|valkey.io} for more details.
     * @remarks Since Valkey version 6.2.0.
     *
     * @param key - The key of the hash.
     * @param count - The number of field names to return.
     * @param options - (Optional) See {@link DecoderOption}.
     *
     *     If `count` is positive, returns unique elements. If negative, allows for duplicates.
     * @returns An `array` of random field names from the hash stored at `key`,
     *     or an `empty array` when the key does not exist.
     *
     * @example
     * ```typescript
     * console.log(await client.hrandfieldCount("myHash", 2)); // Output: ['field1', 'field2']
     * ```
     */
    public async hrandfieldCount(
        key: GlideString,
        count: number,
        options?: DecoderOption,
    ): Promise<GlideString[]> {
        return this.createWritePromise(createHRandField(key, count), options);
    }

    /**
     * Retrieves up to `count` random field names along with their values from the hash
     * value stored at `key`.
     *
     * @see {@link https://valkey.io/commands/hrandfield/|valkey.io} for more details.
     * @remarks Since Valkey version 6.2.0.
     *
     * @param key - The key of the hash.
     * @param count - The number of field names to return.
     * @param options - (Optional) See {@link DecoderOption}.
     *
     *     If `count` is positive, returns unique elements. If negative, allows for duplicates.
     * @returns A 2D `array` of `[fieldName, value]` `arrays`, where `fieldName` is a random
     *     field name from the hash and `value` is the associated value of the field name.
     *     If the hash does not exist or is empty, the response will be an empty `array`.
     *
     * @example
     * ```typescript
     * const result = await client.hrandfieldCountWithValues("myHash", 2);
     * console.log(result); // Output: [['field1', 'value1'], ['field2', 'value2']]
     * ```
     */
    public async hrandfieldWithValues(
        key: GlideString,
        count: number,
        options?: DecoderOption,
    ): Promise<[GlideString, GlideString][]> {
        return this.createWritePromise(
            createHRandField(key, count, true),
            options,
        );
    }

    /** Inserts all the specified values at the head of the list stored at `key`.
     * `elements` are inserted one after the other to the head of the list, from the leftmost element to the rightmost element.
     * If `key` does not exist, it is created as empty list before performing the push operations.
     *
     * @see {@link https://valkey.io/commands/lpush/|valkey.io} for details.
     *
     * @param key - The key of the list.
     * @param elements - The elements to insert at the head of the list stored at `key`.
     * @returns the length of the list after the push operations.
     *
     * @example
     * ```typescript
     * // Example usage of the lpush method with an existing list
     * const result = await client.lpush("my_list", ["value2", "value3"]);
     * console.log(result); // Output: 3 - Indicated that the new length of the list is 3 after the push operation.
     * ```
     *
     * @example
     * ```typescript
     * // Example usage of the lpush method with a non-existing list
     * const result = await client.lpush("nonexistent_list", ["new_value"]);
     * console.log(result); // Output: 1 - Indicates that a new list was created with one element
     * ```
     */
    public async lpush(
        key: GlideString,
        elements: GlideString[],
    ): Promise<number> {
        return this.createWritePromise(createLPush(key, elements));
    }

    /**
     * Inserts specified values at the head of the `list`, only if `key` already
     * exists and holds a list.
     *
     * @see {@link https://valkey.io/commands/lpushx/|valkey.io} for details.
     *
     * @param key - The key of the list.
     * @param elements - The elements to insert at the head of the list stored at `key`.
     * @returns The length of the list after the push operation.
     * @example
     * ```typescript
     * const listLength = await client.lpushx("my_list", ["value1", "value2"]);
     * console.log(result); // Output: 2 - Indicates that the list has two elements.
     * ```
     */
    public async lpushx(
        key: GlideString,
        elements: GlideString[],
    ): Promise<number> {
        return this.createWritePromise(createLPushX(key, elements));
    }

    /** Removes and returns the first elements of the list stored at `key`.
     * The command pops a single element from the beginning of the list.
     *
     * @see {@link https://valkey.io/commands/lpop/|valkey.io} for details.
     *
     * @param key - The key of the list.
     * @param options - (Optional) See {@link DecoderOption}.
     * @returns The value of the first element.
     * If `key` does not exist null will be returned.
     *
     * @example
     * ```typescript
     * // Example usage of the lpop method with an existing list
     * const result = await client.lpop("my_list");
     * console.log(result); // Output: 'value1'
     * ```
     *
     * @example
     * ```typescript
     * // Example usage of the lpop method with a non-existing list
     * const result = await client.lpop("non_exiting_key");
     * console.log(result); // Output: null
     * ```
     */
    public async lpop(
        key: GlideString,
        options?: DecoderOption,
    ): Promise<GlideString | null> {
        return this.createWritePromise(createLPop(key), options);
    }

    /** Removes and returns up to `count` elements of the list stored at `key`, depending on the list's length.
     *
     * @see {@link https://valkey.io/commands/lpop/|valkey.io} for details.
     *
     * @param key - The key of the list.
     * @param count - The count of the elements to pop from the list.
     * @param options - (Optional) See {@link DecoderOption}.
     * @returns A list of the popped elements will be returned depending on the list's length.
     * If `key` does not exist null will be returned.
     *
     * @example
     * ```typescript
     * // Example usage of the lpopCount method with an existing list
     * const result = await client.lpopCount("my_list", 2);
     * console.log(result); // Output: ["value1", "value2"]
     * ```
     *
     * @example
     * ```typescript
     * // Example usage of the lpopCount method with a non-existing list
     * const result = await client.lpopCount("non_exiting_key", 3);
     * console.log(result); // Output: null
     * ```
     */
    public async lpopCount(
        key: GlideString,
        count: number,
        options?: DecoderOption,
    ): Promise<GlideString[] | null> {
        return this.createWritePromise(createLPop(key, count), options);
    }

    /** Returns the specified elements of the list stored at `key`.
     * The offsets `start` and `end` are zero-based indexes, with 0 being the first element of the list, 1 being the next element and so on.
     * These offsets can also be negative numbers indicating offsets starting at the end of the list,
     * with -1 being the last element of the list, -2 being the penultimate, and so on.
     *
     * @see {@link https://valkey.io/commands/lrange/|valkey.io} for details.
     *
     * @param key - The key of the list.
     * @param start - The starting point of the range.
     * @param end - The end of the range.
     * @param options - (Optional) See {@link DecoderOption}.
     * @returns list of elements in the specified range.
     * If `start` exceeds the end of the list, or if `start` is greater than `end`, an empty list will be returned.
     * If `end` exceeds the actual end of the list, the range will stop at the actual end of the list.
     * If `key` does not exist an empty list will be returned.
     *
     * @example
     * ```typescript
     * // Example usage of the lrange method with an existing list and positive indices
     * const result = await client.lrange("my_list", 0, 2);
     * console.log(result); // Output: ["value1", "value2", "value3"]
     * ```
     *
     * @example
     * ```typescript
     * // Example usage of the lrange method with an existing list and negative indices
     * const result = await client.lrange("my_list", -2, -1);
     * console.log(result); // Output: ["value2", "value3"]
     * ```
     *
     * @example
     * ```typescript
     * // Example usage of the lrange method with a non-existing list
     * const result = await client.lrange("non_exiting_key", 0, 2);
     * console.log(result); // Output: []
     * ```
     */
    public async lrange(
        key: GlideString,
        start: number,
        end: number,
        options?: DecoderOption,
    ): Promise<GlideString[]> {
        return this.createWritePromise(createLRange(key, start, end), options);
    }

    /** Returns the length of the list stored at `key`.
     *
     * @see {@link https://valkey.io/commands/llen/|valkey.io} for details.
     *
     * @param key - The key of the list.
     * @returns the length of the list at `key`.
     * If `key` does not exist, it is interpreted as an empty list and 0 is returned.
     *
     * @example
     * ```typescript
     * // Example usage of the llen method
     * const result = await client.llen("my_list");
     * console.log(result); // Output: 3 - Indicates that there are 3 elements in the list.
     * ```
     */
    public async llen(key: GlideString): Promise<number> {
        return this.createWritePromise(createLLen(key));
    }

    /**
     * Atomically pops and removes the left/right-most element to the list stored at `source`
     * depending on `whereTo`, and pushes the element at the first/last element of the list
     * stored at `destination` depending on `whereFrom`, see {@link ListDirection}.
     *
     * @see {@link https://valkey.io/commands/lmove/|valkey.io} for details.
     * @remarks Since Valkey version 6.2.0.
     *
     * @param source - The key to the source list.
     * @param destination - The key to the destination list.
     * @param whereFrom - The {@link ListDirection} to remove the element from.
     * @param whereTo - The {@link ListDirection} to add the element to.
     * @param options - (Optional) See {@link DecoderOption}.
     * @returns The popped element, or `null` if `source` does not exist.
     *
     * @example
     * ```typescript
     * await client.lpush("testKey1", ["two", "one"]);
     * await client.lpush("testKey2", ["four", "three"]);
     *
     * const result1 = await client.lmove("testKey1", "testKey2", ListDirection.LEFT, ListDirection.LEFT);
     * console.log(result1); // Output: "one".
     *
     * const updated_array_key1 = await client.lrange("testKey1", 0, -1);
     * console.log(updated_array); // Output: "two".
     *
     * const updated_array_key2 = await client.lrange("testKey2", 0, -1);
     * console.log(updated_array_key2); // Output: ["one", "three", "four"].
     * ```
     */
    public async lmove(
        source: GlideString,
        destination: GlideString,
        whereFrom: ListDirection,
        whereTo: ListDirection,
        options?: DecoderOption,
    ): Promise<GlideString | null> {
        return this.createWritePromise(
            createLMove(source, destination, whereFrom, whereTo),
            options,
        );
    }

    /**
     * Blocks the connection until it pops atomically and removes the left/right-most element to the
     * list stored at `source` depending on `whereFrom`, and pushes the element at the first/last element
     * of the list stored at `destination` depending on `whereTo`.
     * `BLMOVE` is the blocking variant of {@link lmove}.
     *
     * @see {@link https://valkey.io/commands/blmove/|valkey.io} for details.
     * @remarks When in cluster mode, both `source` and `destination` must map to the same hash slot.
     * @remarks `BLMOVE` is a client blocking command, see {@link https://github.com/valkey-io/valkey-glide/wiki/General-Concepts#blocking-commands|Valkey Glide Wiki} for more details and best practices.
     * @remarks Since Valkey version 6.2.0.
     *
     * @param source - The key to the source list.
     * @param destination - The key to the destination list.
     * @param whereFrom - The {@link ListDirection} to remove the element from.
     * @param whereTo - The {@link ListDirection} to add the element to.
     * @param timeout - The number of seconds to wait for a blocking operation to complete. A value of `0` will block indefinitely.
     * @param options - (Optional) See {@link DecoderOption}.
     * @returns The popped element, or `null` if `source` does not exist or if the operation timed-out.
     *
     * @example
     * ```typescript
     * await client.lpush("testKey1", ["two", "one"]);
     * await client.lpush("testKey2", ["four", "three"]);
     * const result = await client.blmove("testKey1", "testKey2", ListDirection.LEFT, ListDirection.LEFT, 0.1);
     * console.log(result); // Output: "one"
     *
     * const result2 = await client.lrange("testKey1", 0, -1);
     * console.log(result2);   // Output: "two"
     *
     * const updated_array2 = await client.lrange("testKey2", 0, -1);
     * console.log(updated_array2); // Output: ["one", "three", "four"]
     * ```
     */
    public async blmove(
        source: GlideString,
        destination: GlideString,
        whereFrom: ListDirection,
        whereTo: ListDirection,
        timeout: number,
        options?: DecoderOption,
    ): Promise<GlideString | null> {
        return this.createWritePromise(
            createBLMove(source, destination, whereFrom, whereTo, timeout),
            options,
        );
    }

    /**
     * Sets the list element at `index` to `element`.
     * The index is zero-based, so `0` means the first element, `1` the second element and so on.
     * Negative indices can be used to designate elements starting at the tail of
     * the list. Here, `-1` means the last element, `-2` means the penultimate and so forth.
     *
     * @see {@link https://valkey.io/commands/lset/|valkey.io} for details.
     *
     * @param key - The key of the list.
     * @param index - The index of the element in the list to be set.
     * @param element - The new element to set at the specified index.
     * @returns Always "OK".
     *
     * @example
     * ```typescript
     * // Example usage of the lset method
     * const response = await client.lset("test_key", 1, "two");
     * console.log(response); // Output: 'OK' - Indicates that the second index of the list has been set to "two".
     * ```
     */
    public async lset(
        key: GlideString,
        index: number,
        element: GlideString,
    ): Promise<"OK"> {
        return this.createWritePromise(createLSet(key, index, element), {
            decoder: Decoder.String,
        });
    }

    /** Trim an existing list so that it will contain only the specified range of elements specified.
     * The offsets `start` and `end` are zero-based indexes, with 0 being the first element of the list, 1 being the next element and so on.
     * These offsets can also be negative numbers indicating offsets starting at the end of the list,
     * with -1 being the last element of the list, -2 being the penultimate, and so on.
     *
     * @see {@link https://valkey.io/commands/ltrim/|valkey.io} for details.
     *
     * @param key - The key of the list.
     * @param start - The starting point of the range.
     * @param end - The end of the range.
     * @returns always "OK".
     * If `start` exceeds the end of the list, or if `start` is greater than `end`, the result will be an empty list (which causes key to be removed).
     * If `end` exceeds the actual end of the list, it will be treated like the last element of the list.
     * If `key` does not exist the command will be ignored.
     *
     * @example
     * ```typescript
     * // Example usage of the ltrim method
     * const result = await client.ltrim("my_list", 0, 1);
     * console.log(result); // Output: 'OK' - Indicates that the list has been trimmed to contain elements from 0 to 1.
     * ```
     */
    public async ltrim(
        key: GlideString,
        start: number,
        end: number,
    ): Promise<"OK"> {
        return this.createWritePromise(createLTrim(key, start, end), {
            decoder: Decoder.String,
        });
    }

    /** Removes the first `count` occurrences of elements equal to `element` from the list stored at `key`.
     * If `count` is positive : Removes elements equal to `element` moving from head to tail.
     * If `count` is negative : Removes elements equal to `element` moving from tail to head.
     * If `count` is 0 or `count` is greater than the occurrences of elements equal to `element`: Removes all elements equal to `element`.
     *
     * @param key - The key of the list.
     * @param count - The count of the occurrences of elements equal to `element` to remove.
     * @param element - The element to remove from the list.
     * @returns the number of the removed elements.
     * If `key` does not exist, 0 is returned.
     *
     * @example
     * ```typescript
     * // Example usage of the lrem method
     * const result = await client.lrem("my_list", 2, "value");
     * console.log(result); // Output: 2 - Removes the first 2 occurrences of "value" in the list.
     * ```
     */
    public async lrem(
        key: GlideString,
        count: number,
        element: GlideString,
    ): Promise<number> {
        return this.createWritePromise(createLRem(key, count, element));
    }

    /** Inserts all the specified values at the tail of the list stored at `key`.
     * `elements` are inserted one after the other to the tail of the list, from the leftmost element to the rightmost element.
     * If `key` does not exist, it is created as empty list before performing the push operations.
     *
     * @see {@link https://valkey.io/commands/rpush/|valkey.io} for details.
     *
     * @param key - The key of the list.
     * @param elements - The elements to insert at the tail of the list stored at `key`.
     * @returns the length of the list after the push operations.
     *
     * @example
     * ```typescript
     * // Example usage of the rpush method with an existing list
     * const result = await client.rpush("my_list", ["value2", "value3"]);
     * console.log(result); // Output: 3 - Indicates that the new length of the list is 3 after the push operation.
     * ```
     *
     * @example
     * ```typescript
     * // Example usage of the rpush method with a non-existing list
     * const result = await client.rpush("nonexistent_list", ["new_value"]);
     * console.log(result); // Output: 1
     * ```
     */
    public async rpush(
        key: GlideString,
        elements: GlideString[],
    ): Promise<number> {
        return this.createWritePromise(createRPush(key, elements));
    }

    /**
     * Inserts specified values at the tail of the `list`, only if `key` already
     * exists and holds a list.
     *
     * @see {@link https://valkey.io/commands/rpushx/|valkey.io} for details.
     *
     * @param key - The key of the list.
     * @param elements - The elements to insert at the tail of the list stored at `key`.
     * @returns The length of the list after the push operation.
     * @example
     * ```typescript
     * const result = await client.rpushx("my_list", ["value1", "value2"]);
     * console.log(result);  // Output: 2 - Indicates that the list has two elements.
     * ```
     * */
    public async rpushx(
        key: GlideString,
        elements: GlideString[],
    ): Promise<number> {
        return this.createWritePromise(createRPushX(key, elements));
    }

    /** Removes and returns the last elements of the list stored at `key`.
     * The command pops a single element from the end of the list.
     *
     * @see {@link https://valkey.io/commands/rpop/|valkey.io} for details.
     *
     * @param key - The key of the list.
     * @param options - (Optional) See {@link DecoderOption}.
     * @returns The value of the last element.
     * If `key` does not exist null will be returned.
     *
     * @example
     * ```typescript
     * // Example usage of the rpop method with an existing list
     * const result = await client.rpop("my_list");
     * console.log(result); // Output: 'value1'
     * ```
     *
     * @example
     * ```typescript
     * // Example usage of the rpop method with a non-existing list
     * const result = await client.rpop("non_exiting_key");
     * console.log(result); // Output: null
     * ```
     */
    public async rpop(
        key: GlideString,
        options?: DecoderOption,
    ): Promise<GlideString | null> {
        return this.createWritePromise(createRPop(key), options);
    }

    /** Removes and returns up to `count` elements from the list stored at `key`, depending on the list's length.
     *
     * @see {@link https://valkey.io/commands/rpop/|valkey.io} for details.
     *
     * @param key - The key of the list.
     * @param count - The count of the elements to pop from the list.
     * @param options - (Optional) See {@link DecoderOption}.
     * @returns A list of popped elements will be returned depending on the list's length.
     * If `key` does not exist null will be returned.
     *
     * @example
     * ```typescript
     * // Example usage of the rpopCount method with an existing list
     * const result = await client.rpopCount("my_list", 2);
     * console.log(result); // Output: ["value1", "value2"]
     * ```
     *
     * @example
     * ```typescript
     * // Example usage of the rpopCount method with a non-existing list
     * const result = await client.rpopCount("non_exiting_key", 7);
     * console.log(result); // Output: null
     * ```
     */
    public async rpopCount(
        key: GlideString,
        count: number,
        options?: DecoderOption,
    ): Promise<GlideString[] | null> {
        return this.createWritePromise(createRPop(key, count), options);
    }

    /** Adds the specified members to the set stored at `key`. Specified members that are already a member of this set are ignored.
     * If `key` does not exist, a new set is created before adding `members`.
     *
     * @see {@link https://valkey.io/commands/sadd/|valkey.io} for details.
     *
     * @param key - The key to store the members to its set.
     * @param members - A list of members to add to the set stored at `key`.
     * @returns The number of members that were added to the set, not including all the members already present in the set.
     *
     * @example
     * ```typescript
     * // Example usage of the sadd method with an existing set
     * const result = await client.sadd("my_set", ["member1", "member2"]);
     * console.log(result); // Output: 2
     * ```
     */
    public async sadd(
        key: GlideString,
        members: GlideString[],
    ): Promise<number> {
        return this.createWritePromise(createSAdd(key, members));
    }

    /** Removes the specified members from the set stored at `key`. Specified members that are not a member of this set are ignored.
     *
     * @see {@link https://valkey.io/commands/srem/|valkey.io} for details.
     *
     * @param key - The key to remove the members from its set.
     * @param members - A list of members to remove from the set stored at `key`.
     * @returns The number of members that were removed from the set, not including non existing members.
     * If `key` does not exist, it is treated as an empty set and this command returns 0.
     *
     * @example
     * ```typescript
     * // Example usage of the srem method
     * const result = await client.srem("my_set", ["member1", "member2"]);
     * console.log(result); // Output: 2
     * ```
     */
    public async srem(
        key: GlideString,
        members: GlideString[],
    ): Promise<number> {
        return this.createWritePromise(createSRem(key, members));
    }

    /**
     * Iterates incrementally over a set.
     *
     * @see {@link https://valkey.io/commands/sscan} for details.
     *
     * @param key - The key of the set.
     * @param cursor - The cursor that points to the next iteration of results. A value of `"0"` indicates the start of the search.
     * @param options - (Optional) See {@link BaseScanOptions} and {@link DecoderOption}.
     * @returns An array of the cursor and the subset of the set held by `key`. The first element is always the `cursor` and for the next iteration of results.
     * The `cursor` will be `"0"` on the last iteration of the set. The second element is always an array of the subset of the set held in `key`.
     *
     * @example
     * ```typescript
     * // Assume key contains a set with 200 members
     * let newCursor = "0";
     * let result = [];
     *
     * do {
     *      result = await client.sscan(key1, newCursor, {
     *      match: "*",
     *      count: 5,
     * });
     *      newCursor = result[0];
     *      console.log("Cursor: ", newCursor);
     *      console.log("Members: ", result[1]);
     * } while (newCursor !== "0");
     *
     * // The output of the code above is something similar to:
     * // Cursor:  8, Match: "f*"
     * // Members:  ['field', 'fur', 'fun', 'fame']
     * // Cursor:  20, Count: 3
     * // Members:  ['1', '2', '3', '4', '5', '6']
     * // Cursor:  0
     * // Members:  ['1', '2', '3', '4', '5', '6']
     * ```
     */
    public async sscan(
        key: GlideString,
        cursor: GlideString,
        options?: BaseScanOptions & DecoderOption,
    ): Promise<[GlideString, GlideString[]]> {
        return this.createWritePromise(
            createSScan(key, cursor, options),
            options,
        );
    }

    /** Returns all the members of the set value stored at `key`.
     *
     * @see {@link https://valkey.io/commands/smembers/|valkey.io} for details.
     *
     * @param key - The key to return its members.
     * @param options - (Optional) See {@link DecoderOption}.
     * @returns A `Set` containing all members of the set.
     * If `key` does not exist, it is treated as an empty set and this command returns an empty `Set`.
     *
     * @example
     * ```typescript
     * // Example usage of the smembers method
     * const result = await client.smembers("my_set");
     * console.log(result); // Output: Set {'member1', 'member2', 'member3'}
     * ```
     */
    public async smembers(
        key: GlideString,
        options?: DecoderOption,
    ): Promise<Set<GlideString>> {
        return this.createWritePromise<GlideString[]>(
            createSMembers(key),
            options,
        ).then((smembers) => new Set<GlideString>(smembers));
    }

    /** Moves `member` from the set at `source` to the set at `destination`, removing it from the source set.
     * Creates a new destination set if needed. The operation is atomic.
     *
     * @see {@link https://valkey.io/commands/smove/|valkey.io} for more details.
     * @remarks When in cluster mode, `source` and `destination` must map to the same hash slot.
     *
     * @param source - The key of the set to remove the element from.
     * @param destination - The key of the set to add the element to.
     * @param member - The set element to move.
     * @returns `true` on success, or `false` if the `source` set does not exist or the element is not a member of the source set.
     *
     * @example
     * ```typescript
     * const result = await client.smove("set1", "set2", "member1");
     * console.log(result); // Output: true - "member1" was moved from "set1" to "set2".
     * ```
     */
    public async smove(
        source: GlideString,
        destination: GlideString,
        member: GlideString,
    ): Promise<boolean> {
        return this.createWritePromise(
            createSMove(source, destination, member),
        );
    }

    /** Returns the set cardinality (number of elements) of the set stored at `key`.
     *
     * @see {@link https://valkey.io/commands/scard/|valkey.io} for details.
     *
     * @param key - The key to return the number of its members.
     * @returns The cardinality (number of elements) of the set, or 0 if key does not exist.
     *
     * @example
     * ```typescript
     * // Example usage of the scard method
     * const result = await client.scard("my_set");
     * console.log(result); // Output: 3
     * ```
     */
    public async scard(key: GlideString): Promise<number> {
        return this.createWritePromise(createSCard(key));
    }

    /** Gets the intersection of all the given sets.
     *
     * @see {@link https://valkey.io/docs/latest/commands/sinter/|valkey.io} for more details.
     * @remarks When in cluster mode, all `keys` must map to the same hash slot.
     *
     * @param keys - The `keys` of the sets to get the intersection.
     * @param options - (Optional) See {@link DecoderOption}.
     * @returns - A set of members which are present in all given sets.
     * If one or more sets do not exist, an empty set will be returned.
     *
     * @example
     * ```typescript
     * // Example usage of sinter method when member exists
     * const result = await client.sinter(["my_set1", "my_set2"]);
     * console.log(result); // Output: Set {'member2'} - Indicates that sets have one common member
     * ```
     *
     * @example
     * ```typescript
     * // Example usage of sinter method with non-existing key
     * const result = await client.sinter(["my_set", "non_existing_key"]);
     * console.log(result); // Output: Set {} - An empty set is returned since the key does not exist.
     * ```
     */
    public async sinter(
        keys: GlideString[],
        options?: DecoderOption,
    ): Promise<Set<GlideString>> {
        return this.createWritePromise<GlideString[]>(
            createSInter(keys),
            options,
        ).then((sinter) => new Set<GlideString>(sinter));
    }

    /**
     * Gets the cardinality of the intersection of all the given sets.
     *
     * @see {@link https://valkey.io/commands/sintercard/|valkey.io} for more details.
     * @remarks When in cluster mode, all `keys` must map to the same hash slot.
     * @remarks Since Valkey version 7.0.0.
     *
     * @param keys - The keys of the sets.
     * @param limit - The limit for the intersection cardinality value. If not specified, or set to `0`, no limit is used.
     * @returns The cardinality of the intersection result. If one or more sets do not exist, `0` is returned.
     *
     * @example
     * ```typescript
     * await client.sadd("set1", ["a", "b", "c"]);
     * await client.sadd("set2", ["b", "c", "d"]);
     * const result1 = await client.sintercard(["set1", "set2"]);
     * console.log(result1); // Output: 2 - The intersection of "set1" and "set2" contains 2 elements: "b" and "c".
     *
     * const result2 = await client.sintercard(["set1", "set2"], 1);
     * console.log(result2); // Output: 1 - The computation stops early as the intersection cardinality reaches the limit of 1.
     * ```
     */
    public async sintercard(
        keys: GlideString[],
        limit?: number,
    ): Promise<number> {
        return this.createWritePromise(createSInterCard(keys, limit));
    }

    /**
     * Stores the members of the intersection of all given sets specified by `keys` into a new set at `destination`.
     *
     * @see {@link https://valkey.io/commands/sinterstore/|valkey.io} for more details.
     * @remarks When in cluster mode, `destination` and all `keys` must map to the same hash slot.
     *
     * @param destination - The key of the destination set.
     * @param keys - The keys from which to retrieve the set members.
     * @returns The number of elements in the resulting set.
     *
     * @example
     * ```typescript
     * const result = await client.sinterstore("my_set", ["set1", "set2"]);
     * console.log(result); // Output: 2 - Two elements were stored at "my_set", and those elements are the intersection of "set1" and "set2".
     * ```
     */
    public async sinterstore(
        destination: GlideString,
        keys: GlideString[],
    ): Promise<number> {
        return this.createWritePromise(createSInterStore(destination, keys));
    }

    /**
     * Computes the difference between the first set and all the successive sets in `keys`.
     *
     * @see {@link https://valkey.io/commands/sdiff/|valkey.io} for more details.
     * @remarks When in cluster mode, all `keys` must map to the same hash slot.
     *
     * @param keys - The keys of the sets to diff.
     * @param options - (Optional) See {@link DecoderOption}.
     * @returns A `Set` of elements representing the difference between the sets.
     * If a key in `keys` does not exist, it is treated as an empty set.
     *
     * @example
     * ```typescript
     * await client.sadd("set1", ["member1", "member2"]);
     * await client.sadd("set2", ["member1"]);
     * const result = await client.sdiff(["set1", "set2"]);
     * console.log(result); // Output: Set {"member1"} - "member2" is in "set1" but not "set2"
     * ```
     */
    public async sdiff(
        keys: GlideString[],
        options?: DecoderOption,
    ): Promise<Set<GlideString>> {
        return this.createWritePromise<GlideString[]>(
            createSDiff(keys),
            options,
        ).then((sdiff) => new Set<GlideString>(sdiff));
    }

    /**
     * Stores the difference between the first set and all the successive sets in `keys` into a new set at `destination`.
     *
     * @see {@link https://valkey.io/commands/sdiffstore/|valkey.io} for more details.
     * @remarks When in cluster mode, `destination` and all `keys` must map to the same hash slot.
     *
     * @param destination - The key of the destination set.
     * @param keys - The keys of the sets to diff.
     * @returns The number of elements in the resulting set.
     *
     * @example
     * ```typescript
     * await client.sadd("set1", ["member1", "member2"]);
     * await client.sadd("set2", ["member1"]);
     * const result = await client.sdiffstore("set3", ["set1", "set2"]);
     * console.log(result); // Output: 1 - One member was stored in "set3", and that member is the diff between "set1" and "set2".
     * ```
     */
    public async sdiffstore(
        destination: GlideString,
        keys: GlideString[],
    ): Promise<number> {
        return this.createWritePromise(createSDiffStore(destination, keys));
    }

    /**
     * Gets the union of all the given sets.
     *
     * @see {@link https://valkey.io/commands/sunion/|valkey.io} for more details.
     * @remarks When in cluster mode, all `keys` must map to the same hash slot.
     *
     * @param keys - The keys of the sets.
     * @param options - (Optional) See {@link DecoderOption}.
     * @returns A `Set` of members which are present in at least one of the given sets.
     * If none of the sets exist, an empty `Set` will be returned.
     *
     * @example
     * ```typescript
     * await client.sadd("my_set1", ["member1", "member2"]);
     * await client.sadd("my_set2", ["member2", "member3"]);
     * const result1 = await client.sunion(["my_set1", "my_set2"]);
     * console.log(result1); // Output: Set {'member1', 'member2', 'member3'} - Sets "my_set1" and "my_set2" have three unique members.
     *
     * const result2 = await client.sunion(["my_set1", "non_existing_set"]);
     * console.log(result2); // Output: Set {'member1', 'member2'}
     * ```
     */
    public async sunion(
        keys: GlideString[],
        options?: DecoderOption,
    ): Promise<Set<GlideString>> {
        return this.createWritePromise<GlideString[]>(
            createSUnion(keys),
            options,
        ).then((sunion) => new Set<GlideString>(sunion));
    }

    /**
     * Stores the members of the union of all given sets specified by `keys` into a new set
     * at `destination`.
     *
     * @see {@link https://valkey.io/commands/sunionstore/|valkey.io} for details.
     * @remarks When in cluster mode, `destination` and all `keys` must map to the same hash slot.
     *
     * @param destination - The key of the destination set.
     * @param keys - The keys from which to retrieve the set members.
     * @returns The number of elements in the resulting set.
     *
     * @example
     * ```typescript
     * const length = await client.sunionstore("mySet", ["set1", "set2"]);
     * console.log(length); // Output: 2 - Two elements were stored in "mySet", and those two members are the union of "set1" and "set2".
     * ```
     */
    public async sunionstore(
        destination: GlideString,
        keys: GlideString[],
    ): Promise<number> {
        return this.createWritePromise(createSUnionStore(destination, keys));
    }

    /** Returns if `member` is a member of the set stored at `key`.
     *
     * @see {@link https://valkey.io/commands/sismember/|valkey.io} for more details.
     *
     * @param key - The key of the set.
     * @param member - The member to check for existence in the set.
     * @returns `true` if the member exists in the set, `false` otherwise.
     * If `key` doesn't exist, it is treated as an empty set and the command returns `false`.
     *
     * @example
     * ```typescript
     * // Example usage of the sismember method when member exists
     * const result = await client.sismember("my_set", "member1");
     * console.log(result); // Output: true - Indicates that "member1" exists in the set "my_set".
     * ```
     *
     * @example
     * ```typescript
     * // Example usage of the sismember method when member does not exist
     * const result = await client.sismember("my_set", "non_existing_member");
     * console.log(result); // Output: false - Indicates that "non_existing_member" does not exist in the set "my_set".
     * ```
     */
    public async sismember(
        key: GlideString,
        member: GlideString,
    ): Promise<boolean> {
        return this.createWritePromise(createSIsMember(key, member));
    }

    /**
     * Checks whether each member is contained in the members of the set stored at `key`.
     *
     * @see {@link https://valkey.io/commands/smismember/|valkey.io} for more details.
     * @remarks Since Valkey version 6.2.0.
     *
     * @param key - The key of the set to check.
     * @param members - A list of members to check for existence in the set.
     * @returns An `array` of `boolean` values, each indicating if the respective member exists in the set.
     *
     * @example
     * ```typescript
     * await client.sadd("set1", ["a", "b", "c"]);
     * const result = await client.smismember("set1", ["b", "c", "d"]);
     * console.log(result); // Output: [true, true, false] - "b" and "c" are members of "set1", but "d" is not.
     * ```
     */
    public async smismember(
        key: GlideString,
        members: GlideString[],
    ): Promise<boolean[]> {
        return this.createWritePromise(createSMIsMember(key, members));
    }

    /** Removes and returns one random member from the set value store at `key`.
     * To pop multiple members, see {@link spopCount}.
     *
     * @see {@link https://valkey.io/commands/spop/|valkey.io} for details.
     *
     * @param key - The key of the set.
     * @param options - (Optional) See {@link DecoderOption}.
     * @returns the value of the popped member.
     * If `key` does not exist, null will be returned.
     *
     * @example
     * ```typescript
     * // Example usage of spop method to remove and return a random member from a set
     * const result = await client.spop("my_set");
     * console.log(result); // Output: 'member1' - Removes and returns a random member from the set "my_set".
     * ```
     *
     * @example
     * ```typescript
     * // Example usage of spop method with non-existing key
     * const result = await client.spop("non_existing_key");
     * console.log(result); // Output: null
     * ```
     */
    public async spop(
        key: GlideString,
        options?: DecoderOption,
    ): Promise<GlideString | null> {
        return this.createWritePromise(createSPop(key), options);
    }

    /** Removes and returns up to `count` random members from the set value store at `key`, depending on the set's length.
     *
     * @see {@link https://valkey.io/commands/spop/|valkey.io} for details.
     *
     * @param key - The key of the set.
     * @param count - The count of the elements to pop from the set.
     * @param options - (Optional) See {@link DecoderOption}.
     * @returns A `Set` containing the popped elements, depending on the set's length.
     * If `key` does not exist, an empty `Set` will be returned.
     *
     * @example
     * ```typescript
     * // Example usage of spopCount method to remove and return multiple random members from a set
     * const result = await client.spopCount("my_set", 2);
     * console.log(result); // Output: Set {'member2', 'member3'} - Removes and returns 2 random members from the set "my_set".
     * ```
     *
     * @example
     * ```typescript
     * // Example usage of spopCount method with non-existing key
     * const result = await client.spopCount("non_existing_key");
     * console.log(result); // Output: Set {} - An empty set is returned since the key does not exist.
     * ```
     */
    public async spopCount(
        key: GlideString,
        count: number,
        options?: DecoderOption,
    ): Promise<Set<GlideString>> {
        return this.createWritePromise<GlideString[]>(
            createSPop(key, count),
            options,
        ).then((spop) => new Set<GlideString>(spop));
    }

    /**
     * Returns a random element from the set value stored at `key`.
     *
     * @see {@link https://valkey.io/commands/srandmember/|valkey.io} for more details.
     *
     * @param key - The key from which to retrieve the set member.
     * @param options - (Optional) See {@link DecoderOption}.
     * @returns A random element from the set, or null if `key` does not exist.
     *
     * @example
     * ```typescript
     * // Example usage of srandmember method to return a random member from a set
     * const result = await client.srandmember("my_set");
     * console.log(result); // Output: 'member1' - A random member of "my_set".
     * ```
     *
     * @example
     * ```typescript
     * // Example usage of srandmember method with non-existing key
     * const result = await client.srandmember("non_existing_set");
     * console.log(result); // Output: null
     * ```
     */
    public async srandmember(
        key: GlideString,
        options?: DecoderOption,
    ): Promise<GlideString | null> {
        return this.createWritePromise(createSRandMember(key), options);
    }

    /**
     * Returns one or more random elements from the set value stored at `key`.
     *
     * @see {@link https://valkey.io/commands/srandmember/|valkey.io} for more details.
     *
     * @param key - The key of the sorted set.
     * @param count - The number of members to return.
     *                If `count` is positive, returns unique members.
     *                If `count` is negative, allows for duplicates members.
     * @param options - (Optional) See {@link DecoderOption}.
     * @returns a list of members from the set. If the set does not exist or is empty, an empty list will be returned.
     *
     * @example
     * ```typescript
     * // Example usage of srandmemberCount method to return multiple random members from a set
     * const result = await client.srandmemberCount("my_set", -3);
     * console.log(result); // Output: ['member1', 'member1', 'member2'] - Random members of "my_set".
     * ```
     *
     * @example
     * ```typescript
     * // Example usage of srandmemberCount method with non-existing key
     * const result = await client.srandmemberCount("non_existing_set", 3);
     * console.log(result); // Output: [] - An empty list since the key does not exist.
     * ```
     */
    public async srandmemberCount(
        key: GlideString,
        count: number,
        options?: DecoderOption,
    ): Promise<GlideString[]> {
        return this.createWritePromise(createSRandMember(key, count), options);
    }

    /**
     * Returns the number of keys in `keys` that exist in the database.
     *
     * @see {@link https://valkey.io/commands/exists/|valkey.io} for details.
     *
     * @param keys - The keys list to check.
     * @returns The number of keys that exist. If the same existing key is mentioned in `keys` multiple times,
     * it will be counted multiple times.
     *
     * @example
     * ```typescript
     * // Example usage of the exists method
     * const result = await client.exists(["key1", "key2", "key3"]);
     * console.log(result); // Output: 3 - Indicates that all three keys exist in the database.
     * ```
     */
    public async exists(keys: GlideString[]): Promise<number> {
        return this.createWritePromise(createExists(keys));
    }

    /**
     * Removes the specified keys. A key is ignored if it does not exist.
     * This command, similar to {@link del}, removes specified keys and ignores non-existent ones.
     * However, this command does not block the server, while {@link https://valkey.io/commands/del|`DEL`} does.
     *
     * @see {@link https://valkey.io/commands/unlink/|valkey.io} for details.
     *
     * @param keys - The keys we wanted to unlink.
     * @returns The number of keys that were unlinked.
     *
     * @example
     * ```typescript
     * // Example usage of the unlink method
     * const result = await client.unlink(["key1", "key2", "key3"]);
     * console.log(result); // Output: 3 - Indicates that all three keys were unlinked from the database.
     * ```
     */
    public async unlink(keys: GlideString[]): Promise<number> {
        return this.createWritePromise(createUnlink(keys));
    }

    /**
     * Sets a timeout on `key` in seconds. After the timeout has expired, the key will automatically be deleted.
     * If `key` already has an existing expire set, the time to live is updated to the new value.
     * If `seconds` is non-positive number, the key will be deleted rather than expired.
     * The timeout will only be cleared by commands that delete or overwrite the contents of `key`.
     *
     * @see {@link https://valkey.io/commands/expire/|valkey.io} for details.
     *
     * @param key - The key to set timeout on it.
     * @param seconds - The timeout in seconds.
     * @param option - (Optional) The expire option - see {@link ExpireOptions}.
     * @returns `true` if the timeout was set. `false` if the timeout was not set. e.g. key doesn't exist,
     * or operation skipped due to the provided arguments.
     *
     * @example
     * ```typescript
     * // Example usage of the expire method
     * const result = await client.expire("my_key", 60);
     * console.log(result); // Output: true - Indicates that a timeout of 60 seconds has been set for "my_key".
     * ```
     *
     * @example
     * ```typescript
     * // Example usage of the expire method with exisiting expiry
     * const result = await client.expire("my_key", 60, ExpireOptions.HasNoExpiry);
     * console.log(result); // Output: false - Indicates that "my_key" has an existing expiry.
     * ```
     */
    public async expire(
        key: GlideString,
        seconds: number,
        option?: ExpireOptions,
    ): Promise<boolean> {
        return this.createWritePromise(createExpire(key, seconds, option));
    }

    /**
     * Sets a timeout on `key`. It takes an absolute Unix timestamp (seconds since January 1, 1970) instead of specifying the number of seconds.
     * A timestamp in the past will delete the key immediately. After the timeout has expired, the key will automatically be deleted.
     * If `key` already has an existing expire set, the time to live is updated to the new value.
     * The timeout will only be cleared by commands that delete or overwrite the contents of `key`.
     *
     * @see {@link https://valkey.io/commands/expireat/|valkey.io} for details.
     *
     * @param key - The key to set timeout on it.
     * @param unixSeconds - The timeout in an absolute Unix timestamp.
     * @param option - (Optional) The expire option - see {@link ExpireOptions}.
     * @returns `true` if the timeout was set. `false` if the timeout was not set. e.g. key doesn't exist,
     * or operation skipped due to the provided arguments.
     *
     * @example
     * ```typescript
     * // Example usage of the expireAt method on a key with no previous expiry
     * const result = await client.expireAt("my_key", 1672531200, ExpireOptions.HasNoExpiry);
     * console.log(result); // Output: true - Indicates that the expiration time for "my_key" was successfully set.
     * ```
     */
    public async expireAt(
        key: GlideString,
        unixSeconds: number,
        option?: ExpireOptions,
    ): Promise<boolean> {
        return this.createWritePromise(
            createExpireAt(key, unixSeconds, option),
        );
    }

    /**
     * Returns the absolute Unix timestamp (since January 1, 1970) at which the given `key` will expire, in seconds.
     * To get the expiration with millisecond precision, use {@link pexpiretime}.
     *
     * @see {@link https://valkey.io/commands/expiretime/|valkey.io} for details.
     * @remarks Since Valkey version 7.0.0.
     *
     * @param key - The `key` to determine the expiration value of.
     * @returns The expiration Unix timestamp in seconds, `-2` if `key` does not exist or `-1` if `key` exists but has no associated expire.
     *
     * @example
     * ```typescript
     * const result1 = await client.expiretime("myKey");
     * console.log(result1); // Output: -2 - myKey doesn't exist.
     *
     * const result2 = await client.set(myKey, "value");
     * const result3 = await client.expireTime(myKey);
     * console.log(result2); // Output: -1 - myKey has no associated expiration.
     *
     * client.expire(myKey, 60);
     * const result3 = await client.expireTime(myKey);
     * console.log(result3); // Output: 123456 - the Unix timestamp (in seconds) when "myKey" will expire.
     * ```
     */
    public async expiretime(key: GlideString): Promise<number> {
        return this.createWritePromise(createExpireTime(key));
    }

    /**
     * Sets a timeout on `key` in milliseconds. After the timeout has expired, the key will automatically be deleted.
     * If `key` already has an existing expire set, the time to live is updated to the new value.
     * If `milliseconds` is non-positive number, the key will be deleted rather than expired.
     * The timeout will only be cleared by commands that delete or overwrite the contents of `key`.
     *
     * @see {@link https://valkey.io/commands/pexpire/|valkey.io} for details.
     *
     * @param key - The key to set timeout on it.
     * @param milliseconds - The timeout in milliseconds.
     * @param option - (Optional) The expire option - see {@link ExpireOptions}.
     * @returns `true` if the timeout was set. `false` if the timeout was not set. e.g. key doesn't exist,
     * or operation skipped due to the provided arguments.
     *
     * @example
     * ```typescript
     * // Example usage of the pexpire method on a key with no previous expiry
     * const result = await client.pexpire("my_key", 60000, ExpireOptions.HasNoExpiry);
     * console.log(result); // Output: true - Indicates that a timeout of 60,000 milliseconds has been set for "my_key".
     * ```
     */
    public async pexpire(
        key: GlideString,
        milliseconds: number,
        option?: ExpireOptions,
    ): Promise<boolean> {
        return this.createWritePromise(
            createPExpire(key, milliseconds, option),
        );
    }

    /**
     * Sets a timeout on `key`. It takes an absolute Unix timestamp (milliseconds since January 1, 1970) instead of specifying the number of milliseconds.
     * A timestamp in the past will delete the key immediately. After the timeout has expired, the key will automatically be deleted.
     * If `key` already has an existing expire set, the time to live is updated to the new value.
     * The timeout will only be cleared by commands that delete or overwrite the contents of `key`.
     *
     * @see {@link https://valkey.io/commands/pexpireat/|valkey.io} for details.
     *
     * @param key - The key to set timeout on it.
     * @param unixMilliseconds - The timeout in an absolute Unix timestamp.
     * @param option - (Optional) The expire option - see {@link ExpireOptions}.
     * @returns `true` if the timeout was set. `false` if the timeout was not set. e.g. key doesn't exist,
     * or operation skipped due to the provided arguments.
     *
     * @example
     * ```typescript
     * // Example usage of the pexpireAt method on a key with no previous expiry
     * const result = await client.pexpireAt("my_key", 1672531200000, ExpireOptions.HasNoExpiry);
     * console.log(result); // Output: true - Indicates that the expiration time for "my_key" was successfully set.
     * ```
     */
    public async pexpireAt(
        key: GlideString,
        unixMilliseconds: number,
        option?: ExpireOptions,
    ): Promise<number> {
        return this.createWritePromise(
            createPExpireAt(key, unixMilliseconds, option),
        );
    }

    /**
     * Returns the absolute Unix timestamp (since January 1, 1970) at which the given `key` will expire, in milliseconds.
     *
     * @see {@link https://valkey.io/commands/pexpiretime/|valkey.io} for details.
     * @remarks Since Valkey version 7.0.0.
     *
     * @param key - The `key` to determine the expiration value of.
     * @returns The expiration Unix timestamp in seconds, `-2` if `key` does not exist or `-1` if `key` exists but has no associated expire.
     *
     * @example
     * ```typescript
     * const result1 = client.pexpiretime("myKey");
     * console.log(result1); // Output: -2 - myKey doesn't exist.
     *
     * const result2 = client.set(myKey, "value");
     * const result3 = client.pexpireTime(myKey);
     * console.log(result2); // Output: -1 - myKey has no associated expiration.
     *
     * client.expire(myKey, 60);
     * const result3 = client.pexpireTime(myKey);
     * console.log(result3); // Output: 123456789 - the Unix timestamp (in milliseconds) when "myKey" will expire.
     * ```
     */
    public async pexpiretime(key: GlideString): Promise<number> {
        return this.createWritePromise(createPExpireTime(key));
    }

    /**
     * Returns the remaining time to live of `key` that has a timeout.
     *
     * @see {@link https://valkey.io/commands/ttl/|valkey.io} for details.
     *
     * @param key - The key to return its timeout.
     * @returns TTL in seconds, `-2` if `key` does not exist or `-1` if `key` exists but has no associated expire.
     *
     * @example
     * ```typescript
     * // Example usage of the ttl method with existing key
     * const result = await client.ttl("my_key");
     * console.log(result); // Output: 3600 - Indicates that "my_key" has a remaining time to live of 3600 seconds.
     * ```
     *
     * @example
     * ```typescript
     * // Example usage of the ttl method with existing key that has no associated expire.
     * const result = await client.ttl("key");
     * console.log(result); // Output: -1 - Indicates that the key has no associated expire.
     * ```
     *
     * @example
     * ```typescript
     * // Example usage of the ttl method with a non-existing key
     * const result = await client.ttl("nonexistent_key");
     * console.log(result); // Output: -2 - Indicates that the key doesn't exist.
     * ```
     */
    public async ttl(key: GlideString): Promise<number> {
        return this.createWritePromise(createTTL(key));
    }

    /** Invokes a Lua script with its keys and arguments.
     * This method simplifies the process of invoking scripts on a Valkey server by using an object that represents a Lua script.
     * The script loading, argument preparation, and execution will all be handled internally. If the script has not already been loaded,
     * it will be loaded automatically using the `SCRIPT LOAD` command. After that, it will be invoked using the `EVALSHA` command.
     *
     * @see {@link https://valkey.io/commands/script-load/|SCRIPT LOAD} and {@link https://valkey.io/commands/evalsha/|EVALSHA} on valkey.io for details.
     *
     * @param script - The Lua script to execute.
     * @param options - (Optional) See {@link ScriptOptions} and {@link DecoderOption}.
     * @returns A value that depends on the script that was executed.
     *
     * @example
     * ```typescript
     * const luaScript = new Script("return { KEYS[1], ARGV[1] }");
     * const scriptOptions = {
     *      keys: ["foo"],
     *      args: ["bar"],
     * };
     * const result = await invokeScript(luaScript, scriptOptions);
     * console.log(result); // Output: ['foo', 'bar']
     * ```
     */
    public async invokeScript(
        script: Script,
        options?: ScriptOptions & DecoderOption,
    ): Promise<GlideReturnType> {
        const scriptInvocation = command_request.ScriptInvocation.create({
            hash: script.getHash(),
            keys: options?.keys?.map((item) => {
                if (typeof item === "string") {
                    // Convert the string to a Buffer
                    return Buffer.from(item);
                } else {
                    // If it's already a Buffer, just return it
                    return item;
                }
            }),
            args: options?.args?.map((item) => {
                if (typeof item === "string") {
                    // Convert the string to a Buffer
                    return Buffer.from(item);
                } else {
                    // If it's already a Buffer, just return it
                    return item;
                }
            }),
        });
        return this.createWritePromise(scriptInvocation, options);
    }

    /**
     * Returns stream entries matching a given range of entry IDs.
     *
     * @see {@link https://valkey.io/commands/xrange/|valkey.io} for more details.
     *
     * @param key - The key of the stream.
     * @param start - The starting stream entry ID bound for the range.
     *     - Use `value` to specify a stream entry ID.
     *     - Use `isInclusive: false` to specify an exclusive bounded stream entry ID. This is only available starting with Valkey version 6.2.0.
     *     - Use `InfBoundary.NegativeInfinity` to start with the minimum available ID.
     * @param end - The ending stream entry ID bound for the range.
     *     - Use `value` to specify a stream entry ID.
     *     - Use `isInclusive: false` to specify an exclusive bounded stream entry ID. This is only available starting with Valkey version 6.2.0.
     *     - Use `InfBoundary.PositiveInfinity` to end with the maximum available ID.
     * @param count - An optional argument specifying the maximum count of stream entries to return.
     *     If `count` is not provided, all stream entries in the range will be returned.
     * @returns A map of stream entry ids, to an array of entries, or `null` if `count` is non-positive.
     *
     * @example
     * ```typescript
     * await client.xadd("mystream", [["field1", "value1"]], {id: "0-1"});
     * await client.xadd("mystream", [["field2", "value2"], ["field2", "value3"]], {id: "0-2"});
     * console.log(await client.xrange("mystream", InfBoundary.NegativeInfinity, InfBoundary.PositiveInfinity));
     * // Output:
     * // {
     * //     "0-1": [["field1", "value1"]],
     * //     "0-2": [["field2", "value2"], ["field2", "value3"]],
     * // } // Indicates the stream entry IDs and their associated field-value pairs for all stream entries in "mystream".
     * ```
     */
    public async xrange(
        key: GlideString,
        start: Boundary<string>,
        end: Boundary<string>,
        count?: number,
    ): Promise<Record<string, [string, string][]> | null> {
        return this.createWritePromise(createXRange(key, start, end, count));
    }

    /**
     * Returns stream entries matching a given range of entry IDs in reverse order. Equivalent to {@link xrange} but returns the
     * entries in reverse order.
     *
     * @see {@link https://valkey.io/commands/xrevrange/|valkey.io} for more details.
     *
     * @param key - The key of the stream.
     * @param end - The ending stream entry ID bound for the range.
     *     - Use `value` to specify a stream entry ID.
     *     - Use `isInclusive: false` to specify an exclusive bounded stream entry ID. This is only available starting with Valkey version 6.2.0.
     *     - Use `InfBoundary.PositiveInfinity` to end with the maximum available ID.
     * @param start - The ending stream ID bound for the range.
     *     - Use `value` to specify a stream entry ID.
     *     - Use `isInclusive: false` to specify an exclusive bounded stream entry ID. This is only available starting with Valkey version 6.2.0.
     *     - Use `InfBoundary.NegativeInfinity` to start with the minimum available ID.
     * @param count - An optional argument specifying the maximum count of stream entries to return.
     *     If `count` is not provided, all stream entries in the range will be returned.
     * @returns A map of stream entry ids, to an array of entries, or `null` if `count` is non-positive.
     *
     * @example
     * ```typescript
     * await client.xadd("mystream", [["field1", "value1"]], {id: "0-1"});
     * await client.xadd("mystream", [["field2", "value2"], ["field2", "value3"]], {id: "0-2"});
     * console.log(await client.xrevrange("mystream", InfBoundary.PositiveInfinity, InfBoundary.NegativeInfinity));
     * // Output:
     * // {
     * //     "0-2": [["field2", "value2"], ["field2", "value3"]],
     * //     "0-1": [["field1", "value1"]],
     * // } // Indicates the stream entry IDs and their associated field-value pairs for all stream entries in "mystream".
     * ```
     */
    public async xrevrange(
        key: GlideString,
        end: Boundary<string>,
        start: Boundary<string>,
        count?: number,
    ): Promise<Record<string, [string, string][]> | null> {
        return this.createWritePromise(createXRevRange(key, end, start, count));
    }

    /**
     * Adds members with their scores to the sorted set stored at `key`.
     * If a member is already a part of the sorted set, its score is updated.
     *
     * @see {@link https://valkey.io/commands/zadd/|valkey.io} for more details.
     *
     * @param key - The key of the sorted set.
     * @param membersAndScores - A list of members and their corresponding scores or a mapping of members to their corresponding scores.
     * @param options - (Optional) The `ZADD` options - see {@link ZAddOptions}.
     * @returns The number of elements added to the sorted set.
     * If {@link ZAddOptions.changed} is set to `true`, returns the number of elements updated in the sorted set.
     *
     * @example
     * ```typescript
     * // Example usage of the zadd method to add elements to a sorted set
     * const data = [{ element: "member1", score: 10.5 }, { element: "member2", score: 8.2 }]
     * const result = await client.zadd("my_sorted_set", data);
     * console.log(result); // Output: 2 - Indicates that two elements have been added to the sorted set "my_sorted_set."
     * ```
     *
     * @example
     * ```typescript
     * // Example usage of the zadd method to update scores in an existing sorted set
     * const options = { conditionalChange: ConditionalChange.ONLY_IF_EXISTS, changed: true };
     * const result = await client.zadd("existing_sorted_set", { "member1": 10.5, "member2": 8.2 }, options);
     * console.log(result); // Output: 2 - Updates the scores of two existing members in the sorted set "existing_sorted_set."
     * ```
     */
    public async zadd(
        key: GlideString,
        membersAndScores: SortedSetDataType | Record<string, number>,
        options?: ZAddOptions,
    ): Promise<number> {
        return this.createWritePromise(
            createZAdd(
                key,
                convertElementsAndScores(membersAndScores),
                options,
            ),
        );
    }

    /**
     * Increments the score of member in the sorted set stored at `key` by `increment`.
     * If `member` does not exist in the sorted set, it is added with `increment` as its score (as if its previous score was 0.0).
     * If `key` does not exist, a new sorted set with the specified member as its sole member is created.
     *
     * @see {@link https://valkey.io/commands/zadd/|valkey.io} for more details.
     *
     * @param key - The key of the sorted set.
     * @param member - A member in the sorted set to increment score to.
     * @param increment - The score to increment the member.
     * @param options - (Optional) The `ZADD` options - see {@link ZAddOptions}.
     * @returns The score of the member.
     * If there was a conflict with the options, the operation aborts and `null` is returned.
     *
     * @example
     * ```typescript
     * // Example usage of the zaddIncr method to add a member with a score to a sorted set
     * const result = await client.zaddIncr("my_sorted_set", member, 5.0);
     * console.log(result); // Output: 5.0
     * ```
     *
     * @example
     * ```typescript
     * // Example usage of the zaddIncr method to add or update a member with a score in an existing sorted set
     * const result = await client.zaddIncr("existing_sorted_set", member, "3.0", { updateOptions: UpdateByScore.LESS_THAN });
     * console.log(result); // Output: null - Indicates that the member in the sorted set haven't been updated.
     * ```
     */
    public async zaddIncr(
        key: GlideString,
        member: GlideString,
        increment: number,
        options?: ZAddOptions,
    ): Promise<number | null> {
        return this.createWritePromise(
            createZAdd(
                key,
                [{ element: member, score: increment }],
                options,
                true,
            ),
        );
    }

    /**
     * Removes the specified members from the sorted set stored at `key`.
     * Specified members that are not a member of this set are ignored.
     *
     * @see {@link https://valkey.io/commands/zrem/|valkey.io} for more details.
     *
     * @param key - The key of the sorted set.
     * @param members - A list of members to remove from the sorted set.
     * @returns The number of members that were removed from the sorted set, not including non-existing members.
     * If `key` does not exist, it is treated as an empty sorted set, and this command returns 0.
     *
     * @example
     * ```typescript
     * // Example usage of the zrem function to remove members from a sorted set
     * const result = await client.zrem("my_sorted_set", ["member1", "member2"]);
     * console.log(result); // Output: 2 - Indicates that two members have been removed from the sorted set "my_sorted_set."
     * ```
     *
     * @example
     * ```typescript
     * // Example usage of the zrem function when the sorted set does not exist
     * const result = await client.zrem("non_existing_sorted_set", ["member1", "member2"]);
     * console.log(result); // Output: 0 - Indicates that no members were removed as the sorted set "non_existing_sorted_set" does not exist.
     * ```
     */
    public async zrem(
        key: GlideString,
        members: GlideString[],
    ): Promise<number> {
        return this.createWritePromise(createZRem(key, members));
    }

    /**
     * Returns the cardinality (number of elements) of the sorted set stored at `key`.
     *
     * @see {@link https://valkey.io/commands/zcard/|valkey.io} for more details.
     *
     * @param key - The key of the sorted set.
     * @returns The number of elements in the sorted set.
     * If `key` does not exist, it is treated as an empty sorted set, and this command returns `0`.
     *
     * @example
     * ```typescript
     * // Example usage of the zcard method to get the cardinality of a sorted set
     * const result = await client.zcard("my_sorted_set");
     * console.log(result); // Output: 3 - Indicates that there are 3 elements in the sorted set "my_sorted_set".
     * ```
     *
     * @example
     * ```typescript
     * // Example usage of the zcard method with a non-existing key
     * const result = await client.zcard("non_existing_key");
     * console.log(result); // Output: 0
     * ```
     */
    public async zcard(key: GlideString): Promise<number> {
        return this.createWritePromise(createZCard(key));
    }

    /**
     * Returns the cardinality of the intersection of the sorted sets specified by `keys`.
     *
     * @see {@link https://valkey.io/commands/zintercard/|valkey.io} for more details.
     * @remarks When in cluster mode, all `keys` must map to the same hash slot.
     * @remarks Since Valkey version 7.0.0.
     *
     * @param keys - The keys of the sorted sets to intersect.
     * @param limit - An optional argument that can be used to specify a maximum number for the
     * intersection cardinality. If limit is not supplied, or if it is set to `0`, there will be no limit.
     * @returns The cardinality of the intersection of the given sorted sets.
     *
     * @example
     * ```typescript
     * const cardinality = await client.zintercard(["key1", "key2"], 10);
     * console.log(cardinality); // Output: 3 - The intersection of the sorted sets at "key1" and "key2" has a cardinality of 3.
     * ```
     */
    public async zintercard(
        keys: GlideString[],
        limit?: number,
    ): Promise<number> {
        return this.createWritePromise(createZInterCard(keys, limit));
    }

    /**
     * Returns the difference between the first sorted set and all the successive sorted sets.
     * To get the elements with their scores, see {@link zdiffWithScores}.
     *
     * @see {@link https://valkey.io/commands/zdiff/|valkey.io} for more details.
     * @remarks When in cluster mode, all `keys` must map to the same hash slot.
     * @remarks Since Valkey version 6.2.0.
     *
     * @param keys - The keys of the sorted sets.
     * @param options - (Optional) See {@link DecoderOption}.
     * @returns An `array` of elements representing the difference between the sorted sets.
     * If the first key does not exist, it is treated as an empty sorted set, and the command returns an empty `array`.
     *
     * @example
     * ```typescript
     * await client.zadd("zset1", {"member1": 1.0, "member2": 2.0, "member3": 3.0});
     * await client.zadd("zset2", {"member2": 2.0});
     * await client.zadd("zset3", {"member3": 3.0});
     * const result = await client.zdiff(["zset1", "zset2", "zset3"]);
     * console.log(result); // Output: ["member1"] - "member1" is in "zset1" but not "zset2" or "zset3".
     * ```
     */
    public async zdiff(
        keys: GlideString[],
        options?: DecoderOption,
    ): Promise<GlideString[]> {
        return this.createWritePromise(createZDiff(keys), options);
    }

    /**
     * Returns the difference between the first sorted set and all the successive sorted sets, with the associated
     * scores.
     *
     * @see {@link https://valkey.io/commands/zdiff/|valkey.io} for more details.
     * @remarks When in cluster mode, all `keys` must map to the same hash slot.
     * @remarks Since Valkey version 6.2.0.
     *
     * @param keys - The keys of the sorted sets.
     * @param options - (Optional) See {@link DecoderOption}.
     * @returns A map of elements and their scores representing the difference between the sorted sets.
     * If the first key does not exist, it is treated as an empty sorted set, and the command returns an empty `array`.
     *
     * @example
     * ```typescript
     * await client.zadd("zset1", {"member1": 1.0, "member2": 2.0, "member3": 3.0});
     * await client.zadd("zset2", {"member2": 2.0});
     * await client.zadd("zset3", {"member3": 3.0});
     * const result = await client.zdiffWithScores(["zset1", "zset2", "zset3"]);
     * console.log(result); // Output: {"member1": 1.0} - "member1" is in "zset1" but not "zset2" or "zset3".
     * ```
     */
    public async zdiffWithScores(
        keys: GlideString[],
        options?: DecoderOption,
    ): Promise<Record<string, number>> {
        // TODO GlideString in Record and add a test
        return this.createWritePromise(createZDiffWithScores(keys), options);
    }

    /**
     * Calculates the difference between the first sorted set and all the successive sorted sets in `keys` and stores
     * the difference as a sorted set to `destination`, overwriting it if it already exists. Non-existent keys are
     * treated as empty sets.
     *
     * @see {@link https://valkey.io/commands/zdiffstore/|valkey.io} for more details.
     * @remarks When in cluster mode, all keys in `keys` and `destination` must map to the same hash slot.
     * @remarks Since Valkey version 6.2.0.
     *
     * @param destination - The key for the resulting sorted set.
     * @param keys - The keys of the sorted sets to compare.
     * @returns The number of members in the resulting sorted set stored at `destination`.
     *
     * @example
     * ```typescript
     * await client.zadd("zset1", {"member1": 1.0, "member2": 2.0});
     * await client.zadd("zset2", {"member1": 1.0});
     * const result1 = await client.zdiffstore("zset3", ["zset1", "zset2"]);
     * console.log(result1); // Output: 1 - One member exists in "key1" but not "key2", and this member was stored in "zset3".
     *
     * const result2 = await client.zrange("zset3", {start: 0, end: -1});
     * console.log(result2); // Output: ["member2"] - "member2" is now stored in "my_sorted_set".
     * ```
     */
    public async zdiffstore(
        destination: GlideString,
        keys: GlideString[],
    ): Promise<number> {
        return this.createWritePromise(createZDiffStore(destination, keys));
    }

    /**
     * Returns the score of `member` in the sorted set stored at `key`.
     *
     * @see {@link https://valkey.io/commands/zscore/|valkey.io} for more details.
     *
     * @param key - The key of the sorted set.
     * @param member - The member whose score is to be retrieved.
     * @returns The score of the member.
     * If `member` does not exist in the sorted set, null is returned.
     * If `key` does not exist, null is returned.
     *
     * @example
     * ```typescript
     * // Example usage of the zscore method∂∂ to get the score of a member in a sorted set
     * const result = await client.zscore("my_sorted_set", "member");
     * console.log(result); // Output: 10.5 - Indicates that the score of "member" in the sorted set "my_sorted_set" is 10.5.
     * ```
     *
     * @example
     * ```typescript
     * // Example usage of the zscore method when the member does not exist in the sorted set
     * const result = await client.zscore("my_sorted_set", "non_existing_member");
     * console.log(result); // Output: null
     * ```
     *
     * @example
     * ```typescript
     * // Example usage of the zscore method with non existimng key
     * const result = await client.zscore("non_existing_set", "member");
     * console.log(result); // Output: null
     * ```
     */
    public async zscore(
        key: GlideString,
        member: GlideString,
    ): Promise<number | null> {
        return this.createWritePromise(createZScore(key, member));
    }

    /**
     * Computes the union of sorted sets given by the specified `keys` and stores the result in `destination`.
     * If `destination` already exists, it is overwritten. Otherwise, a new sorted set will be created.
     * To get the result directly, see {@link zunionWithScores}.
     *
     * @see {@link https://valkey.io/commands/zunionstore/|valkey.io} for details.
     * @remarks When in cluster mode, `destination` and all keys in `keys` both must map to the same hash slot.
     *
     * @param destination - The key of the destination sorted set.
     * @param keys - The keys of the sorted sets with possible formats:
     *  - `GlideString[]` - for keys only.
     *  - `KeyWeight[]` - for weighted keys with their score multipliers.
     * @param aggregationType - Specifies the aggregation strategy to apply when combining the scores of elements. See {@link AggregationType}.
     * @returns The number of elements in the resulting sorted set stored at `destination`.
     *
     * @example
     * ```typescript
     * await client.zadd("key1", {"member1": 10.5, "member2": 8.2})
     * await client.zadd("key2", {"member1": 9.5})
     *
     * // use `zunionstore` with default aggregation and weights
     * console.log(await client.zunionstore("my_sorted_set", ["key1", "key2"]))
     * // Output: 2 - Indicates that the sorted set "my_sorted_set" contains two elements.
     * console.log(await client.zrangeWithScores("my_sorted_set", {start: 0, stop: -1}))
     * // Output: {'member1': 20, 'member2': 8.2} - "member1" is now stored in "my_sorted_set" with score of 20 and "member2" with score of 8.2.
     * ```
     *
     * @example
     * ```typescript
     * // use `zunionstore` with default weights
     * console.log(await client.zunionstore("my_sorted_set", ["key1", "key2"], AggregationType.MAX))
     * // Output: 2 - Indicates that the sorted set "my_sorted_set" contains two elements, and each score is the maximum score between the sets.
     * console.log(await client.zrangeWithScores("my_sorted_set", {start: 0, stop: -1}))
     * // Output: {'member1': 10.5, 'member2': 8.2} - "member1" is now stored in "my_sorted_set" with score of 10.5 and "member2" with score of 8.2.
     * ```
     *
     * @example
     * ```typescript
     * // use `zunionstore` with default aggregation
     * console.log(await client.zunionstore("my_sorted_set", [["key1", 2], ["key2", 1]])) // Output: 2
     * console.log(await client.zrangeWithScores("my_sorted_set", {start: 0, stop: -1})) // Output: { member2: 16.4, member1: 30.5 }
     * ```
     */
    public async zunionstore(
        destination: GlideString,
        keys: GlideString[] | KeyWeight[],
        aggregationType?: AggregationType,
    ): Promise<number> {
        return this.createWritePromise(
            createZUnionStore(destination, keys, aggregationType),
        );
    }

    /**
     * Returns the scores associated with the specified `members` in the sorted set stored at `key`.
     *
     * @see {@link https://valkey.io/commands/zmscore/|valkey.io} for more details.
     * @remarks Since Valkey version 6.2.0.
     *
     * @param key - The key of the sorted set.
     * @param members - A list of members in the sorted set.
     * @returns An `array` of scores corresponding to `members`.
     * If a member does not exist in the sorted set, the corresponding value in the list will be `null`.
     *
     * @example
     * ```typescript
     * const result = await client.zmscore("zset1", ["member1", "non_existent_member", "member2"]);
     * console.log(result); // Output: [1.0, null, 2.0] - "member1" has a score of 1.0, "non_existent_member" does not exist in the sorted set, and "member2" has a score of 2.0.
     * ```
     */
    public async zmscore(
        key: GlideString,
        members: GlideString[],
    ): Promise<(number | null)[]> {
        return this.createWritePromise(createZMScore(key, members));
    }

    /**
     * Returns the number of members in the sorted set stored at `key` with scores between `minScore` and `maxScore`.
     *
     * @see {@link https://valkey.io/commands/zcount/|valkey.io} for more details.
     *
     * @param key - The key of the sorted set.
     * @param minScore - The minimum score to count from. Can be positive/negative infinity, or specific score and inclusivity.
     * @param maxScore - The maximum score to count up to. Can be positive/negative infinity, or specific score and inclusivity.
     * @returns The number of members in the specified score range.
     * If `key` does not exist, it is treated as an empty sorted set, and the command returns `0`.
     * If `minScore` is greater than `maxScore`, `0` is returned.
     *
     * @example
     * ```typescript
     * // Example usage of the zcount method to count members in a sorted set within a score range
     * const result = await client.zcount("my_sorted_set", { value: 5.0, isInclusive: true }, InfBoundary.PositiveInfinity);
     * console.log(result); // Output: 2 - Indicates that there are 2 members with scores between 5.0 (inclusive) and +inf in the sorted set "my_sorted_set".
     * ```
     *
     * @example
     * ```typescript
     * // Example usage of the zcount method to count members in a sorted set within a score range
     * const result = await client.zcount("my_sorted_set", { value: 5.0, isInclusive: true }, { value: 10.0, isInclusive: false });
     * console.log(result); // Output: 1 - Indicates that there is one member with score between 5.0 (inclusive) and 10.0 (exclusive) in the sorted set "my_sorted_set".
     * ```
     */
    public async zcount(
        key: GlideString,
        minScore: Boundary<number>,
        maxScore: Boundary<number>,
    ): Promise<number> {
        return this.createWritePromise(createZCount(key, minScore, maxScore));
    }

    /**
     * Returns the specified range of elements in the sorted set stored at `key`.
     * `ZRANGE` can perform different types of range queries: by index (rank), by the score, or by lexicographical order.
     *
     * To get the elements with their scores, see {@link zrangeWithScores}.
     *
     * @see {@link https://valkey.io/commands/zrange/|valkey.io} for more details.
     *
     * @param key - The key of the sorted set.
     * @param rangeQuery - The range query object representing the type of range query to perform.
     * - For range queries by index (rank), use {@link RangeByIndex}.
     * - For range queries by lexicographical order, use {@link RangeByLex}.
     * - For range queries by score, use {@link RangeByScore}.
     * @param options - (Optional) Additional parameters:
     * - (Optional) `reverse`: if `true`, reverses the sorted set, with index `0` as the element with the highest score.
     * - (Optional) `decoder`: see {@link DecoderOption}.
     * @returns A list of elements within the specified range.
     * If `key` does not exist, it is treated as an empty sorted set, and the command returns an empty array.
     *
     * @example
     * ```typescript
     * // Example usage of zrange method to retrieve all members of a sorted set in ascending order
     * const result = await client.zrange("my_sorted_set", { start: 0, end: -1 });
     * console.log(result1); // Output: all members in ascending order
     * // ['member1', 'member2', 'member3']
     * ```
     * @example
     * ```typescript
     * // Example usage of zrange method to retrieve members within a score range in descending order
     * const result = await client.zrange("my_sorted_set", {
     *              start: InfBoundary.NegativeInfinity,
     *              end: { value: 3, isInclusive: false },
     *              type: "byScore",
     *           }, { reverse: true });
     * console.log(result); // Output: members with scores within the range of negative infinity to 3, in descending order
     * // ['member2', 'member1']
     * ```
     */
    public async zrange(
        key: GlideString,
        rangeQuery: RangeByScore | RangeByLex | RangeByIndex,
        options?: { reverse?: boolean } & DecoderOption,
    ): Promise<GlideString[]> {
        return this.createWritePromise(
            createZRange(key, rangeQuery, options?.reverse),
            options,
        );
    }

    /**
     * Returns the specified range of elements with their scores in the sorted set stored at `key`.
     * Similar to {@link ZRange} but with a `WITHSCORE` flag.
     *
     * @see {@link https://valkey.io/commands/zrange/|valkey.io} for more details.
     *
     * @param key - The key of the sorted set.
     * @param rangeQuery - The range query object representing the type of range query to perform.
     * - For range queries by index (rank), use {@link RangeByIndex}.
     * - For range queries by lexicographical order, use {@link RangeByLex}.
     * - For range queries by score, use {@link RangeByScore}.
     * @param options - (Optional) Additional parameters:
     * - (Optional) `reverse`: if `true`, reverses the sorted set, with index `0` as the element with the highest score.
     * - (Optional) `decoder`: see {@link DecoderOption}.
     * @returns A map of elements and their scores within the specified range.
     * If `key` does not exist, it is treated as an empty sorted set, and the command returns an empty map.
     *
     * @example
     * ```typescript
     * // Example usage of zrangeWithScores method to retrieve members within a score range with their scores
     * const result = await client.zrangeWithScores("my_sorted_set", {
     *              start: { value: 10, isInclusive: false },
     *              end: { value: 20, isInclusive: false },
     *              type: "byScore",
     *           });
     * console.log(result); // Output: members with scores between 10 and 20 with their scores
     * // {'member1': 10.5, 'member2': 15.2}
     * ```
     * @example
     * ```typescript
     * // Example usage of zrangeWithScores method to retrieve members within a score range with their scores
     * const result = await client.zrangeWithScores("my_sorted_set", {
     *              start: InfBoundary.NegativeInfinity,
     *              end: { value: 3, isInclusive: false },
     *              type: "byScore",
     *           }, { reverse: true });
     * console.log(result); // Output: members with scores within the range of negative infinity to 3, with their scores in descending order
     * // {'member7': 1.5, 'member4': -2.0}
     * ```
     */
    public async zrangeWithScores(
        key: GlideString,
        rangeQuery: RangeByScore | RangeByLex | RangeByIndex,
        options?: { reverse?: boolean } & DecoderOption,
    ): Promise<Record<string, number>> {
        return this.createWritePromise(
            createZRangeWithScores(key, rangeQuery, options?.reverse),
            options,
        );
    }

    /**
     * Stores a specified range of elements from the sorted set at `source`, into a new
     * sorted set at `destination`. If `destination` doesn't exist, a new sorted
     * set is created; if it exists, it's overwritten.
     *
     * @see {@link https://valkey.io/commands/zrangestore/|valkey.io} for more details.
     * @remarks When in cluster mode, `destination` and `source` must map to the same hash slot.
     * @remarks Since Valkey version 6.2.0.
     *
     * @param destination - The key for the destination sorted set.
     * @param source - The key of the source sorted set.
     * @param rangeQuery - The range query object representing the type of range query to perform.
     * - For range queries by index (rank), use {@link RangeByIndex}.
     * - For range queries by lexicographical order, use {@link RangeByLex}.
     * - For range queries by score, use {@link RangeByScore}.
     * @param reverse - If `true`, reverses the sorted set, with index `0` as the element with the highest score.
     * @returns The number of elements in the resulting sorted set.
     *
     * @example
     * ```typescript
     * // Example usage of zrangeStore to retrieve and store all members of a sorted set in ascending order.
     * const result = await client.zrangeStore("destination_key", "my_sorted_set", { start: 0, end: -1 });
     * console.log(result); // Output: 7 - "destination_key" contains a sorted set with the 7 members from "my_sorted_set".
     * ```
     * @example
     * ```typescript
     * // Example usage of zrangeStore method to retrieve members within a score range in ascending order and store in "destination_key"
     * const result = await client.zrangeStore("destination_key", "my_sorted_set", {
     *              start: InfBoundary.NegativeInfinity,
     *              end: { value: 3, isInclusive: false },
     *              type: "byScore",
     *           });
     * console.log(result); // Output: 5 - Stores 5 members with scores within the range of negative infinity to 3, in ascending order, in "destination_key".
     * ```
     */
    public async zrangeStore(
        destination: GlideString,
        source: GlideString,
        rangeQuery: RangeByScore | RangeByLex | RangeByIndex,
        reverse = false,
    ): Promise<number> {
        return this.createWritePromise(
            createZRangeStore(destination, source, rangeQuery, reverse),
        );
    }

    /**
     * Computes the intersection of sorted sets given by the specified `keys` and stores the result in `destination`.
     * If `destination` already exists, it is overwritten. Otherwise, a new sorted set will be created.
     * To get the result directly, see {@link zinterWithScores}.
     *
     * @see {@link https://valkey.io/commands/zinterstore/|valkey.io} for more details.
     * @remarks When in cluster mode, `destination` and all keys in `keys` must map to the same hash slot.
     *
     * @param destination - The key of the destination sorted set.
     * @param keys - The keys of the sorted sets with possible formats:
     *  - `GlideString[]` - for keys only.
     *  - `KeyWeight[]` - for weighted keys with score multipliers.
     * @param aggregationType - (Optional) Specifies the aggregation strategy to apply when combining the scores of elements. See {@link AggregationType}.
     * If `aggregationType` is not specified, defaults to `AggregationType.SUM`.
     * @returns The number of elements in the resulting sorted set stored at `destination`.
     *
     * @example
     * ```typescript
     * await client.zadd("key1", {"member1": 10.5, "member2": 8.2})
     * await client.zadd("key2", {"member1": 9.5})
     *
     * // use `zinterstore` with default aggregation and weights
     * console.log(await client.zinterstore("my_sorted_set", ["key1", "key2"]))
     * // Output: 1 - Indicates that the sorted set "my_sorted_set" contains one element.
     * console.log(await client.zrangeWithScores("my_sorted_set", {start: 0, end: -1}))
     * // Output: {'member1': 20} - "member1" is now stored in "my_sorted_set" with score of 20.
     *
     * // use `zinterstore` with default weights
     * console.log(await client.zinterstore("my_sorted_set", ["key1", "key2"] , AggregationType.MAX))
     * // Output: 1 - Indicates that the sorted set "my_sorted_set" contains one element, and it's score is the maximum score between the sets.
     * console.log(await client.zrangeWithScores("my_sorted_set", {start: 0, end: -1}))
     * // Output: {'member1': 10.5} - "member1" is now stored in "my_sorted_set" with score of 10.5.
     * ```
     */
    public async zinterstore(
        destination: GlideString,
        keys: GlideString[] | KeyWeight[],
        aggregationType?: AggregationType,
    ): Promise<number> {
        return this.createWritePromise(
            createZInterstore(destination, keys, aggregationType),
        );
    }

    /**
     * Computes the intersection of sorted sets given by the specified `keys` and returns a list of intersecting elements.
     * To get the scores as well, see {@link zinterWithScores}.
     * To store the result in a key as a sorted set, see {@link zinterStore}.
     *
     * @remarks When in cluster mode, all keys in `keys` must map to the same hash slot.
     *
     * @remarks Since Valkey version 6.2.0.
     *
     * @see {@link https://valkey.io/commands/zinter/|valkey.io} for details.
     *
     * @param keys - The keys of the sorted sets.
     * @param options - (Optional) See {@link DecoderOption}.
     * @returns The resulting array of intersecting elements.
     *
     * @example
     * ```typescript
     * await client.zadd("key1", {"member1": 10.5, "member2": 8.2});
     * await client.zadd("key2", {"member1": 9.5});
     * const result = await client.zinter(["key1", "key2"]);
     * console.log(result); // Output: ['member1']
     * ```
     */
    public async zinter(
        keys: GlideString[],
        options?: DecoderOption,
    ): Promise<GlideString[]> {
        return this.createWritePromise(createZInter(keys), options);
    }

    /**
     * Computes the intersection of sorted sets given by the specified `keys` and returns a list of intersecting elements with scores.
     * To get the elements only, see {@link zinter}.
     * To store the result in a key as a sorted set, see {@link zinterStore}.
     *
     * @remarks When in cluster mode, all keys in `keys` must map to the same hash slot.
     *
     * @see {@link https://valkey.io/commands/zinter/|valkey.io} for details.
     *
     * @remarks Since Valkey version 6.2.0.
     *
     * @param keys - The keys of the sorted sets with possible formats:
     *  - `GlideString[]` - for keys only.
     *  - `KeyWeight[]` - for weighted keys with score multipliers.
     * @param options - (Optional) Additional parameters:
     * - (Optional) `aggregationType`: the aggregation strategy to apply when combining the scores of elements.
     *     If `aggregationType` is not specified, defaults to `AggregationType.SUM`. See {@link AggregationType}.
     * - (Optional) `decoder`: see {@link DecoderOption}.
     * @returns The resulting sorted set with scores.
     *
     * @example
     * ```typescript
     * await client.zadd("key1", {"member1": 10.5, "member2": 8.2});
     * await client.zadd("key2", {"member1": 9.5});
     * const result1 = await client.zinterWithScores(["key1", "key2"]);
     * console.log(result1); // Output: {'member1': 20} - "member1" with score of 20 is the result
     * const result2 = await client.zinterWithScores(["key1", "key2"], AggregationType.MAX)
     * console.log(result2); // Output: {'member1': 10.5} - "member1" with score of 10.5 is the result.
     * ```
     */
    public async zinterWithScores(
        keys: GlideString[] | KeyWeight[],
        options?: { aggregationType?: AggregationType } & DecoderOption,
    ): Promise<Record<string, number>> {
        // TODO Record with GlideString and add tests
        return this.createWritePromise(
            createZInter(keys, options?.aggregationType, true),
            options,
        );
    }

    /**
     * Computes the union of sorted sets given by the specified `keys` and returns a list of union elements.
     *
     * To get the scores as well, see {@link zunionWithScores}.
     * To store the result in a key as a sorted set, see {@link zunionStore}.
     *
     * @see {@link https://valkey.io/commands/zunion/|valkey.io} for details.
     * @remarks When in cluster mode, all keys in `keys` must map to the same hash slot.
     * @remarks Since Valkey version 6.2.0.
     *
     * @param keys - The keys of the sorted sets.
     * @param options - (Optional) See {@link DecoderOption}.
     * @returns The resulting array of union elements.
     *
     * @example
     * ```typescript
     * await client.zadd("key1", {"member1": 10.5, "member2": 8.2});
     * await client.zadd("key2", {"member1": 9.5});
     * const result = await client.zunion(["key1", "key2"]);
     * console.log(result); // Output: ['member1', 'member2']
     * ```
     */
    public async zunion(
        keys: GlideString[],
        options?: DecoderOption,
    ): Promise<GlideString[]> {
        return this.createWritePromise(createZUnion(keys), options);
    }

    /**
     * Computes the intersection of sorted sets given by the specified `keys` and returns a list of union elements with scores.
     * To get the elements only, see {@link zunion}.
     *
     * @remarks When in cluster mode, all keys in `keys` must map to the same hash slot.
     *
     * @see {@link https://valkey.io/commands/zunion/|valkey.io} for details.
     *
     * @remarks Since Valkey version 6.2.0.
     *
     * @param keys - The keys of the sorted sets with possible formats:
     *  - string[] - for keys only.
     *  - KeyWeight[] - for weighted keys with score multipliers.
     * @param options - (Optional) Additional parameters:
     * - (Optional) `aggregationType`: the aggregation strategy to apply when combining the scores of elements.
     *     If `aggregationType` is not specified, defaults to `AggregationType.SUM`. See {@link AggregationType}.
     * - (Optional) `decoder`: see {@link DecoderOption}.
     * @returns The resulting sorted set with scores.
     *
     * @example
     * ```typescript
     * await client.zadd("key1", {"member1": 10.5, "member2": 8.2});
     * await client.zadd("key2", {"member1": 9.5});
     * const result1 = await client.zunionWithScores(["key1", "key2"]);
     * console.log(result1); // {'member1': 20, 'member2': 8.2}
     * const result2 = await client.zunionWithScores(["key1", "key2"], "MAX");
     * console.log(result2); // {'member1': 10.5, 'member2': 8.2}
     * ```
     */
    public async zunionWithScores(
        keys: GlideString[] | KeyWeight[],
        options?: { aggregationType?: AggregationType } & DecoderOption,
    ): Promise<Record<string, number>> {
        return this.createWritePromise(
            createZUnion(keys, options?.aggregationType, true),
            options,
        );
    }

    /**
     * Returns a random member from the sorted set stored at `key`.
     *
     * @see {@link https://valkey.io/commands/zrandmember/|valkey.io} for more details.
     *
     * @param keys - The key of the sorted set.
     * @param options - (Optional) See {@link DecoderOption}.
     * @returns A string representing a random member from the sorted set.
     *     If the sorted set does not exist or is empty, the response will be `null`.
     *
     * @example
     * ```typescript
     * const payload1 = await client.zrandmember("mySortedSet");
     * console.log(payload1); // Output: "Glide" (a random member from the set)
     * ```
     *
     * @example
     * ```typescript
     * const payload2 = await client.zrandmember("nonExistingSortedSet");
     * console.log(payload2); // Output: null since the sorted set does not exist.
     * ```
     */
    public async zrandmember(
        key: GlideString,
        options?: DecoderOption,
    ): Promise<GlideString | null> {
        return this.createWritePromise(createZRandMember(key), options);
    }

    /**
     * Returns random members from the sorted set stored at `key`.
     *
     * @see {@link https://valkey.io/commands/zrandmember/|valkey.io} for more details.
     *
     * @param keys - The key of the sorted set.
     * @param count - The number of members to return.
     *     If `count` is positive, returns unique members.
     *     If negative, allows for duplicates.
     * @param options - (Optional) See {@link DecoderOption}.
     * @returns An `array` of members from the sorted set.
     *     If the sorted set does not exist or is empty, the response will be an empty `array`.
     *
     * @example
     * ```typescript
     * const payload1 = await client.zrandmemberWithCount("mySortedSet", -3);
     * console.log(payload1); // Output: ["Glide", "GLIDE", "node"]
     * ```
     *
     * @example
     * ```typescript
     * const payload2 = await client.zrandmemberWithCount("nonExistingKey", 3);
     * console.log(payload1); // Output: [] since the sorted set does not exist.
     * ```
     */
    public async zrandmemberWithCount(
        key: GlideString,
        count: number,
        options?: DecoderOption,
    ): Promise<GlideString[]> {
        return this.createWritePromise(createZRandMember(key, count), options);
    }

    /**
     * Returns random members with scores from the sorted set stored at `key`.
     *
     * @see {@link https://valkey.io/commands/zrandmember/|valkey.io} for more details.
     *
     * @param keys - The key of the sorted set.
     * @param count - The number of members to return.
     *     If `count` is positive, returns unique members.
     *     If negative, allows for duplicates.
     * @param options - (Optional) See {@link DecoderOption}.
     * @returns A list of {@link KeyWeight} tuples, which store member names and their respective scores.
     *     If the sorted set does not exist or is empty, the response will be an empty `array`.
     *
     * @example
     * ```typescript
     * const payload1 = await client.zrandmemberWithCountWithScore("mySortedSet", -3);
     * console.log(payload1); // Output: [["Glide", 1.0], ["GLIDE", 1.0], ["node", 2.0]]
     * ```
     *
     * @example
     * ```typescript
     * const payload2 = await client.zrandmemberWithCountWithScore("nonExistingKey", 3);
     * console.log(payload1); // Output: [] since the sorted set does not exist.
     * ```
     */
    public async zrandmemberWithCountWithScores(
        key: GlideString,
        count: number,
        options?: DecoderOption,
    ): Promise<KeyWeight[]> {
        return this.createWritePromise(
            createZRandMember(key, count, true),
            options,
        );
    }

    /**
     * Returns the length of the string value stored at `key`.
     *
     * @see {@link https://valkey.io/commands/strlen/|valkey.io} for more details.
     *
     * @param key - The key to check its length.
     * @returns The length of the string value stored at key
     * If `key` does not exist, it is treated as an empty string, and the command returns `0`.
     *
     * @example
     * ```typescript
     * // Example usage of strlen method with an existing key
     * await client.set("key", "GLIDE");
     * const len1 = await client.strlen("key");
     * console.log(len1); // Output: 5
     * ```
     *
     * @example
     * ```typescript
     * // Example usage of strlen method with a non-existing key
     * const len2 = await client.strlen("non_existing_key");
     * console.log(len2); // Output: 0
     * ```
     */
    public async strlen(key: GlideString): Promise<number> {
        return this.createWritePromise(createStrlen(key));
    }

    /**
     * Returns the string representation of the type of the value stored at `key`.
     *
     * @see {@link https://valkey.io/commands/type/|valkey.io} for more details.
     *
     * @param key - The `key` to check its data type.
     * @returns If the `key` exists, the type of the stored value is returned. Otherwise, a "none" string is returned.
     *
     * @example
     * ```typescript
     * // Example usage of type method with a string value
     * await client.set("key", "value");
     * const type = await client.type("key");
     * console.log(type); // Output: 'string'
     * ```
     *
     * @example
     * ```typescript
     * // Example usage of type method with a list
     * await client.lpush("key", ["value"]);
     * const type = await client.type("key");
     * console.log(type); // Output: 'list'
     * ```
     */
    public async type(key: GlideString): Promise<string> {
        return this.createWritePromise(createType(key), {
            decoder: Decoder.String,
        });
    }

    /**
     * Removes and returns the members with the lowest scores from the sorted set stored at `key`.
     * If `count` is provided, up to `count` members with the lowest scores are removed and returned.
     * Otherwise, only one member with the lowest score is removed and returned.
     *
     * @see {@link https://valkey.io/commands/zpopmin/|valkey.io} for more details.
     *
     * @param key - The key of the sorted set.
     * @param options - (Optional) Additional parameters:
     * - (Optional) `count`: the number of elements to pop. If not supplied, only one element will be popped.
     * - (Optional) `decoder`: see {@link DecoderOption}.
     * @returns A map of the removed members and their scores, ordered from the one with the lowest score to the one with the highest.
     * If `key` doesn't exist, it will be treated as an empty sorted set and the command returns an empty map.
     * If `count` is higher than the sorted set's cardinality, returns all members and their scores.
     *
     * @example
     * ```typescript
     * // Example usage of zpopmin method to remove and return the member with the lowest score from a sorted set
     * const result = await client.zpopmin("my_sorted_set");
     * console.log(result); // Output: {'member1': 5.0} - Indicates that 'member1' with a score of 5.0 has been removed from the sorted set.
     * ```
     *
     * @example
     * ```typescript
     * // Example usage of zpopmin method to remove and return multiple members with the lowest scores from a sorted set
     * const result = await client.zpopmin("my_sorted_set", 2);
     * console.log(result); // Output: {'member3': 7.5 , 'member2': 8.0} - Indicates that 'member3' with a score of 7.5 and 'member2' with a score of 8.0 have been removed from the sorted set.
     * ```
     */
    public async zpopmin(
        key: GlideString,
        options?: { count?: number } & DecoderOption,
    ): Promise<Record<string, number>> {
        // TODO GlideString in Record, add tests with binary decoder
        return this.createWritePromise(
            createZPopMin(key, options?.count),
            options,
        );
    }

    /**
     * Blocks the connection until it removes and returns a member with the lowest score from the
     * first non-empty sorted set, with the given `key` being checked in the order they
     * are provided.
     * `BZPOPMIN` is the blocking variant of {@link zpopmin}.
     *
     * @see {@link https://valkey.io/commands/bzpopmin/|valkey.io} for more details.
     * @remarks When in cluster mode, `keys` must map to the same hash slot.
     *
     * @param keys - The keys of the sorted sets.
     * @param timeout - The number of seconds to wait for a blocking operation to complete. A value of
     *     `0` will block indefinitely. Since 6.0.0: timeout is interpreted as a double instead of an integer.
     * @param options - (Optional) See {@link DecoderOption}.
     * @returns An `array` containing the key where the member was popped out, the member, itself, and the member score.
     *     If no member could be popped and the `timeout` expired, returns `null`.
     *
     * @example
     * ```typescript
     * const data = await client.bzpopmin(["zset1", "zset2"], 0.5);
     * console.log(data); // Output: ["zset1", "a", 2];
     * ```
     */
    public async bzpopmin(
        keys: GlideString[],
        timeout: number,
        options?: DecoderOption,
    ): Promise<[GlideString, GlideString, number] | null> {
        return this.createWritePromise(createBZPopMin(keys, timeout), options);
    }

    /**
     * Removes and returns the members with the highest scores from the sorted set stored at `key`.
     * If `count` is provided, up to `count` members with the highest scores are removed and returned.
     * Otherwise, only one member with the highest score is removed and returned.
     *
     * @see {@link https://valkey.io/commands/zpopmax/|valkey.io} for more details.
     *
     * @param key - The key of the sorted set.
     * @param options - (Optional) Additional parameters:
     * - (Optional) `count`: the number of elements to pop. If not supplied, only one element will be popped.
     * - (Optional) `decoder`: see {@link DecoderOption}.
     * @returns A map of the removed members and their scores, ordered from the one with the highest score to the one with the lowest.
     * If `key` doesn't exist, it will be treated as an empty sorted set and the command returns an empty map.
     * If `count` is higher than the sorted set's cardinality, returns all members and their scores, ordered from highest to lowest.
     *
     * @example
     * ```typescript
     * // Example usage of zpopmax method to remove and return the member with the highest score from a sorted set
     * const result = await client.zpopmax("my_sorted_set");
     * console.log(result); // Output: {'member1': 10.0} - Indicates that 'member1' with a score of 10.0 has been removed from the sorted set.
     * ```
     *
     * @example
     * ```typescript
     * // Example usage of zpopmax method to remove and return multiple members with the highest scores from a sorted set
     * const result = await client.zpopmax("my_sorted_set", 2);
     * console.log(result); // Output: {'member2': 8.0, 'member3': 7.5} - Indicates that 'member2' with a score of 8.0 and 'member3' with a score of 7.5 have been removed from the sorted set.
     * ```
     */
    public async zpopmax(
        key: GlideString,
        options?: { count?: number } & DecoderOption,
    ): Promise<Record<string, number>> {
        // TODO GlideString in Record, add tests with binary decoder
        return this.createWritePromise(
            createZPopMax(key, options?.count),
            options,
        );
    }

    /**
     * Blocks the connection until it removes and returns a member with the highest score from the
     * first non-empty sorted set, with the given `key` being checked in the order they
     * are provided.
     * `BZPOPMAX` is the blocking variant of {@link zpopmax}.
     *
     * @see {@link https://valkey.io/commands/zpopmax/|valkey.io} for more details.
     * @remarks When in cluster mode, `keys` must map to the same hash slot.
     *
     * @param keys - The keys of the sorted sets.
     * @param timeout - The number of seconds to wait for a blocking operation to complete. A value of
     *     `0` will block indefinitely. Since 6.0.0: timeout is interpreted as a double instead of an integer.
     * @param options - (Optional) See {@link DecoderOption}.
     * @returns An `array` containing the key where the member was popped out, the member, itself, and the member score.
     *     If no member could be popped and the `timeout` expired, returns `null`.
     *
     * @example
     * ```typescript
     * const data = await client.bzpopmax(["zset1", "zset2"], 0.5);
     * console.log(data); // Output: ["zset1", "c", 2];
     * ```
     */
    public async bzpopmax(
        keys: GlideString[],
        timeout: number,
        options?: DecoderOption,
    ): Promise<[GlideString, GlideString, number] | null> {
        return this.createWritePromise(createBZPopMax(keys, timeout), options);
    }

    /**
     * Returns the remaining time to live of `key` that has a timeout, in milliseconds.
     *
     * @see {@link https://valkey.io/commands/pttl/|valkey.io} for more details.
     *
     * @param key - The key to return its timeout.
     * @returns TTL in milliseconds, `-2` if `key` does not exist, `-1` if `key` exists but has no associated expire.
     *
     * @example
     * ```typescript
     * // Example usage of pttl method with an existing key
     * const result = await client.pttl("my_key");
     * console.log(result); // Output: 5000 - Indicates that the key "my_key" has a remaining time to live of 5000 milliseconds.
     * ```
     *
     * @example
     * ```typescript
     * // Example usage of pttl method with a non-existing key
     * const result = await client.pttl("non_existing_key");
     * console.log(result); // Output: -2 - Indicates that the key "non_existing_key" does not exist.
     * ```
     *
     * @example
     * ```typescript
     * // Example usage of pttl method with an exisiting key that has no associated expire.
     * const result = await client.pttl("key");
     * console.log(result); // Output: -1 - Indicates that the key "key" has no associated expire.
     * ```
     */
    public async pttl(key: GlideString): Promise<number> {
        return this.createWritePromise(createPTTL(key));
    }

    /**
     * Removes all elements in the sorted set stored at `key` with rank between `start` and `end`.
     * Both `start` and `end` are zero-based indexes with 0 being the element with the lowest score.
     * These indexes can be negative numbers, where they indicate offsets starting at the element with the highest score.
     *
     * @see {@link https://valkey.io/commands/zremrangebyrank/|valkey.io} for more details.
     *
     * @param key - The key of the sorted set.
     * @param start - The starting point of the range.
     * @param end - The end of the range.
     * @returns The number of members removed.
     * If `start` exceeds the end of the sorted set, or if `start` is greater than `end`, 0 returned.
     * If `end` exceeds the actual end of the sorted set, the range will stop at the actual end of the sorted set.
     * If `key` does not exist 0 will be returned.
     *
     * @example
     * ```typescript
     * // Example usage of zremRangeByRank method
     * const result = await client.zremRangeByRank("my_sorted_set", 0, 2);
     * console.log(result); // Output: 3 - Indicates that three elements have been removed from the sorted set "my_sorted_set" between ranks 0 and 2.
     * ```
     */
    public async zremRangeByRank(
        key: GlideString,
        start: number,
        end: number,
    ): Promise<number> {
        return this.createWritePromise(createZRemRangeByRank(key, start, end));
    }

    /**
     * Removes all elements in the sorted set stored at `key` with lexicographical order between `minLex` and `maxLex`.
     *
     * @see {@link https://valkey.io/commands/zremrangebylex/|valkey.io} for more details.
     *
     * @param key - The key of the sorted set.
     * @param minLex - The minimum lex to count from. Can be negative infinity, or a specific lex and inclusivity.
     * @param maxLex - The maximum lex to count up to. Can be positive infinity, or a specific lex and inclusivity.
     * @returns The number of members removed.
     * If `key` does not exist, it is treated as an empty sorted set, and the command returns 0.
     * If `minLex` is greater than `maxLex`, 0 is returned.
     *
     * @example
     * ```typescript
     * // Example usage of zremRangeByLex method to remove members from a sorted set based on lexicographical order range
     * const result = await client.zremRangeByLex("my_sorted_set", { value: "a", isInclusive: false }, { value: "e" });
     * console.log(result); // Output: 4 - Indicates that 4 members, with lexicographical values ranging from "a" (exclusive) to "e" (inclusive), have been removed from "my_sorted_set".
     * ```
     *
     * @example
     * ```typescript
     * // Example usage of zremRangeByLex method when the sorted set does not exist
     * const result = await client.zremRangeByLex("non_existing_sorted_set", InfBoundary.NegativeInfinity, { value: "e" });
     * console.log(result); // Output: 0 - Indicates that no elements were removed.
     * ```
     */
    public async zremRangeByLex(
        key: GlideString,
        minLex: Boundary<GlideString>,
        maxLex: Boundary<GlideString>,
    ): Promise<number> {
        return this.createWritePromise(
            createZRemRangeByLex(key, minLex, maxLex),
        );
    }

    /**
     * Removes all elements in the sorted set stored at `key` with a score between `minScore` and `maxScore`.
     *
     * @see {@link https://valkey.io/commands/zremrangebyscore/|valkey.io} for more details.
     *
     * @param key - The key of the sorted set.
     * @param minScore - The minimum score to remove from. Can be negative infinity, or specific score and inclusivity.
     * @param maxScore - The maximum score to remove to. Can be positive infinity, or specific score and inclusivity.
     * @returns The number of members removed.
     * If `key` does not exist, it is treated as an empty sorted set, and the command returns 0.
     * If `minScore` is greater than `maxScore`, 0 is returned.
     *
     * @example
     * ```typescript
     * // Example usage of zremRangeByScore method to remove members from a sorted set based on score range
     * const result = await client.zremRangeByScore("my_sorted_set", { value: 5.0, isInclusive: true }, InfBoundary.PositiveInfinity);
     * console.log(result); // Output: 2 - Indicates that 2 members with scores between 5.0 (inclusive) and +inf have been removed from the sorted set "my_sorted_set".
     * ```
     *
     * @example
     * ```typescript
     * // Example usage of zremRangeByScore method when the sorted set does not exist
     * const result = await client.zremRangeByScore("non_existing_sorted_set", { value: 5.0, isInclusive: true }, { value: 10.0, isInclusive: false });
     * console.log(result); // Output: 0 - Indicates that no members were removed as the sorted set "non_existing_sorted_set" does not exist.
     * ```
     */
    public async zremRangeByScore(
        key: GlideString,
        minScore: Boundary<number>,
        maxScore: Boundary<number>,
    ): Promise<number> {
        return this.createWritePromise(
            createZRemRangeByScore(key, minScore, maxScore),
        );
    }

    /**
     * Returns the number of members in the sorted set stored at 'key' with scores between 'minLex' and 'maxLex'.
     *
     * @see {@link https://valkey.io/commands/zlexcount/|valkey.io} for more details.
     *
     * @param key - The key of the sorted set.
     * @param minLex - The minimum lex to count from. Can be negative infinity, or a specific lex and inclusivity.
     * @param maxLex - The maximum lex to count up to. Can be positive infinity, or a specific lex and inclusivity.
     * @returns The number of members in the specified lex range.
     * If 'key' does not exist, it is treated as an empty sorted set, and the command returns '0'.
     * If maxLex is less than minLex, '0' is returned.
     *
     * @example
     * ```typescript
     * const result = await client.zlexcount("my_sorted_set", {value: "c"}, InfBoundary.PositiveInfinity);
     * console.log(result); // Output: 2 - Indicates that there are 2 members with lex scores between "c" (inclusive) and positive infinity in the sorted set "my_sorted_set".
     * ```
     *
     * @example
     * ```typescript
     * const result = await client.zlexcount("my_sorted_set", {value: "c"}, {value: "k", isInclusive: false});
     * console.log(result); // Output: 1 - Indicates that there is one member with a lex score between "c" (inclusive) and "k" (exclusive) in the sorted set "my_sorted_set".
     * ```
     */
    public async zlexcount(
        key: GlideString,
        minLex: Boundary<GlideString>,
        maxLex: Boundary<GlideString>,
    ): Promise<number> {
        return this.createWritePromise(createZLexCount(key, minLex, maxLex));
    }

    /**
     * Returns the rank of `member` in the sorted set stored at `key`, with scores ordered from low to high.
     * To get the rank of `member` with its score, see {@link zrankWithScore}.
     *
     * @see {@link https://valkey.io/commands/zrank/|valkey.io} for more details.
     *
     * @param key - The key of the sorted set.
     * @param member - The member whose rank is to be retrieved.
     * @returns The rank of `member` in the sorted set.
     * If `key` doesn't exist, or if `member` is not present in the set, null will be returned.
     *
     * @example
     * ```typescript
     * // Example usage of zrank method to retrieve the rank of a member in a sorted set
     * const result = await client.zrank("my_sorted_set", "member2");
     * console.log(result); // Output: 1 - Indicates that "member2" has the second-lowest score in the sorted set "my_sorted_set".
     * ```
     *
     * @example
     * ```typescript
     * // Example usage of zrank method with a non-existing member
     * const result = await client.zrank("my_sorted_set", "non_existing_member");
     * console.log(result); // Output: null - Indicates that "non_existing_member" is not present in the sorted set "my_sorted_set".
     * ```
     */
    public async zrank(
        key: GlideString,
        member: GlideString,
    ): Promise<number | null> {
        return this.createWritePromise(createZRank(key, member));
    }

    /**
     * Returns the rank of `member` in the sorted set stored at `key` with its score, where scores are ordered from the lowest to highest.
     *
     * @see {@link https://valkey.io/commands/zrank/|valkey.io} for more details.
     * @remarks Since Valkey version 7.2.0.
     *
     * @param key - The key of the sorted set.
     * @param member - The member whose rank is to be retrieved.
     * @returns A list containing the rank and score of `member` in the sorted set.
     * If `key` doesn't exist, or if `member` is not present in the set, null will be returned.
     *
     * @example
     * ```typescript
     * // Example usage of zrank_withscore method to retrieve the rank and score of a member in a sorted set
     * const result = await client.zrank_withscore("my_sorted_set", "member2");
     * console.log(result); // Output: [1, 6.0] - Indicates that "member2" with score 6.0 has the second-lowest score in the sorted set "my_sorted_set".
     * ```
     *
     * @example
     * ```typescript
     * // Example usage of zrank_withscore method with a non-existing member
     * const result = await client.zrank_withscore("my_sorted_set", "non_existing_member");
     * console.log(result); // Output: null - Indicates that "non_existing_member" is not present in the sorted set "my_sorted_set".
     * ```
     */
    public async zrankWithScore(
        key: GlideString,
        member: GlideString,
    ): Promise<[number, number] | null> {
        return this.createWritePromise(createZRank(key, member, true));
    }

    /**
     * Returns the rank of `member` in the sorted set stored at `key`, where
     * scores are ordered from the highest to lowest, starting from `0`.
     * To get the rank of `member` with its score, see {@link zrevrankWithScore}.
     *
     * @see {@link https://valkey.io/commands/zrevrank/|valkey.io} for more details.
     *
     * @param key - The key of the sorted set.
     * @param member - The member whose rank is to be retrieved.
     * @returns The rank of `member` in the sorted set, where ranks are ordered from high to low based on scores.
     *     If `key` doesn't exist, or if `member` is not present in the set, `null` will be returned.
     *
     * @example
     * ```typescript
     * const result = await client.zrevrank("my_sorted_set", "member2");
     * console.log(result); // Output: 1 - Indicates that "member2" has the second-highest score in the sorted set "my_sorted_set".
     * ```
     */
    public async zrevrank(
        key: GlideString,
        member: GlideString,
    ): Promise<number | null> {
        return this.createWritePromise(createZRevRank(key, member));
    }

    /**
     * Returns the rank of `member` in the sorted set stored at `key` with its
     * score, where scores are ordered from the highest to lowest, starting from `0`.
     *
     * @see {@link https://valkey.io/commands/zrevrank/|valkey.io} for more details.
     * @remarks Since Valkey version 7.2.0.
     *
     * @param key - The key of the sorted set.
     * @param member - The member whose rank is to be retrieved.
     * @returns A list containing the rank and score of `member` in the sorted set, where ranks
     *     are ordered from high to low based on scores.
     *     If `key` doesn't exist, or if `member` is not present in the set, `null` will be returned.
     *
     * @example
     * ```typescript
     * const result = await client.zrevankWithScore("my_sorted_set", "member2");
     * console.log(result); // Output: [1, 6.0] - Indicates that "member2" with score 6.0 has the second-highest score in the sorted set "my_sorted_set".
     * ```
     */
    public async zrevrankWithScore(
        key: GlideString,
        member: GlideString,
    ): Promise<[number, number] | null> {
        return this.createWritePromise(createZRevRankWithScore(key, member));
    }

    /**
     * Adds an entry to the specified stream stored at `key`. If the `key` doesn't exist, the stream is created.
     *
     * @see {@link https://valkey.io/commands/xadd/|valkey.io} for more details.
     *
     * @param key - The key of the stream.
     * @param values - field-value pairs to be added to the entry.
     * @param options - options detailing how to add to the stream.
     * @param options - (Optional) See {@link StreamAddOptions} and {@link DecoderOption}.
     * @returns The id of the added entry, or `null` if `options.makeStream` is set to `false` and no stream with the matching `key` exists.
     */
    public async xadd(
        key: GlideString,
        values: [GlideString, GlideString][],
        options?: StreamAddOptions & DecoderOption,
    ): Promise<GlideString | null> {
        return this.createWritePromise(
            createXAdd(key, values, options),
            options,
        );
    }

    /**
     * Removes the specified entries by id from a stream, and returns the number of entries deleted.
     *
     * @see {@link https://valkey.io/commands/xdel/|valkey.io} for more details.
     *
     * @param key - The key of the stream.
     * @param ids - An array of entry ids.
     * @returns The number of entries removed from the stream. This number may be less than the number of entries in
     *      `ids`, if the specified `ids` don't exist in the stream.
     *
     * @example
     * ```typescript
     * console.log(await client.xdel("key", ["1538561698944-0", "1538561698944-1"]));
     * // Output is 2 since the stream marked 2 entries as deleted.
     * ```
     */
    public async xdel(key: GlideString, ids: GlideString[]): Promise<number> {
        return this.createWritePromise(createXDel(key, ids));
    }

    /**
     * Trims the stream stored at `key` by evicting older entries.
     *
     * @see {@link https://valkey.io/commands/xtrim/|valkey.io} for more details.
     *
     * @param key - the key of the stream
     * @param options - options detailing how to trim the stream.
     * @returns The number of entries deleted from the stream. If `key` doesn't exist, 0 is returned.
     */
    public async xtrim(
        key: GlideString,
        options: StreamTrimOptions,
    ): Promise<number> {
        return this.createWritePromise(createXTrim(key, options));
    }

    /**
     * Reads entries from the given streams.
     *
     * @see {@link https://valkey.io/commands/xread/|valkey.io} for more details.
     *
     * @param keys_and_ids - An object of stream keys and entry IDs to read from.
     * @param options - (Optional) Parameters detailing how to read the stream - see {@link StreamReadOptions}.
     * @returns A `Record` of stream keys, each key is mapped to a `Record` of stream ids, to an `Array` of entries.
     *
     * @example
     * ```typescript
     * const streamResults = await client.xread({"my_stream": "0-0", "writers": "0-0"});
     * console.log(result); // Output:
     * // {
     * //     "my_stream": {
     * //         "1526984818136-0": [["duration", "1532"], ["event-id", "5"], ["user-id", "7782813"]],
     * //         "1526999352406-0": [["duration", "812"], ["event-id", "9"], ["user-id", "388234"]],
     * //     },
     * //     "writers": {
     * //         "1526985676425-0": [["name", "Virginia"], ["surname", "Woolf"]],
     * //         "1526985685298-0": [["name", "Jane"], ["surname", "Austen"]],
     * //     }
     * // }
     * ```
     */
    public async xread(
        keys_and_ids: Record<string, GlideString> | GlideRecord<GlideString>,
        options?: StreamReadOptions,
    ): Promise<Record<string, Record<string, [string, string][]>>> {
        keys_and_ids = convertRecordToGlideRecord(keys_and_ids);

        return this.createWritePromise(createXRead(keys_and_ids, options));
    }

    /**
     * Reads entries from the given streams owned by a consumer group.
     *
     * @see {@link https://valkey.io/commands/xreadgroup/|valkey.io} for details.
     *
     * @param group - The consumer group name.
     * @param consumer - The group consumer.
     * @param keys_and_ids - An object of stream keys and entry IDs to read from.
     *     Use the special entry ID of `">"` to receive only new messages.
     * @param options - (Optional) Parameters detailing how to read the stream - see {@link StreamReadGroupOptions}.
     * @returns A map of stream keys, each key is mapped to a map of stream ids, which is mapped to an array of entries.
     *     Returns `null` if there is no stream that can be served.
     *
     * @example
     * ```typescript
     * const streamResults = await client.xreadgroup("my_group", "my_consumer", {"my_stream": "0-0", "writers_stream": "0-0", "readers_stream", ">"});
     * console.log(result); // Output:
     * // {
     * //     "my_stream": {
     * //         "1526984818136-0": [["duration", "1532"], ["event-id", "5"], ["user-id", "7782813"]],
     * //         "1526999352406-0": [["duration", "812"], ["event-id", "9"], ["user-id", "388234"]],
     * //     },
     * //     "writers_stream": {
     * //         "1526985676425-0": [["name", "Virginia"], ["surname", "Woolf"]],
     * //         "1526985685298-0": null,                                          // entry was deleted
     * //     },
     * //     "readers_stream": {}                                                  // stream is empty
     * // }
     * ```
     */
    public async xreadgroup(
        group: GlideString,
        consumer: GlideString,
        keys_and_ids: Record<string, GlideString> | GlideRecord<GlideString>,
        options?: StreamReadGroupOptions,
    ): Promise<Record<
        string,
        Record<string, [string, string][] | null>
    > | null> {
        keys_and_ids = convertRecordToGlideRecord(keys_and_ids);

        return this.createWritePromise(
            createXReadGroup(group, consumer, keys_and_ids, options),
        );
    }

    /**
     * Returns the number of entries in the stream stored at `key`.
     *
     * @see {@link https://valkey.io/commands/xlen/|valkey.io} for more details.
     *
     * @param key - The key of the stream.
     * @returns The number of entries in the stream. If `key` does not exist, returns `0`.
     *
     * @example
     * ```typescript
     * const numEntries = await client.xlen("my_stream");
     * console.log(numEntries); // Output: 2 - "my_stream" contains 2 entries.
     * ```
     */
    public async xlen(key: GlideString): Promise<number> {
        return this.createWritePromise(createXLen(key));
    }

    /**
     * Returns stream message summary information for pending messages matching a given range of IDs.
     *
     * @see {@link https://valkey.io/commands/xpending/|valkey.io} for more details.
     *
     * @param key - The key of the stream.
     * @param group - The consumer group name.
     * @returns An `array` that includes the summary of the pending messages. See example for more details.
     * @example
     * ```typescript
     * console.log(await client.xpending("my_stream", "my_group")); // Output:
     * // [
     * //     42,                            // The total number of pending messages
     * //     "1722643465939-0",             // The smallest ID among the pending messages
     * //     "1722643484626-0",             // The greatest ID among the pending messages
     * //     [                              // A 2D-`array` of every consumer in the group
     * //         [ "consumer1", "10" ],     // with at least one pending message, and the
     * //         [ "consumer2", "32" ],     // number of pending messages it has
     * //     ]
     * // ]
     * ```
     */
    public async xpending(
        key: GlideString,
        group: GlideString,
    ): Promise<[number, GlideString, GlideString, [GlideString, number][]]> {
        return this.createWritePromise(createXPending(key, group));
    }

    /**
     * Returns an extended form of stream message information for pending messages matching a given range of IDs.
     *
     * @see {@link https://valkey.io/commands/xpending/|valkey.io} for more details.
     *
     * @param key - The key of the stream.
     * @param group - The consumer group name.
     * @param options - Additional options to filter entries, see {@link StreamPendingOptions}.
     * @returns A 2D-`array` of 4-tuples containing extended message information. See example for more details.
     *
     * @example
     * ```typescript
     * console.log(await client.xpending("my_stream", "my_group"), {
     *     start: { value: "0-1", isInclusive: true },
     *     end: InfBoundary.PositiveInfinity,
     *     count: 2,
     *     consumer: "consumer1"
     * }); // Output:
     * // [
     * //     [
     * //         "1722643465939-0",  // The ID of the message
     * //         "consumer1",        // The name of the consumer that fetched the message and has still to acknowledge it
     * //         174431,             // The number of milliseconds that elapsed since the last time this message was delivered to this consumer
     * //         1                   // The number of times this message was delivered
     * //     ],
     * //     [
     * //         "1722643484626-0",
     * //         "consumer1",
     * //         202231,
     * //         1
     * //     ]
     * // ]
     * ```
     */
    public async xpendingWithOptions(
        key: GlideString,
        group: GlideString,
        options: StreamPendingOptions,
    ): Promise<[GlideString, GlideString, number, number][]> {
        return this.createWritePromise(createXPending(key, group, options));
    }

    /**
     * Returns the list of all consumers and their attributes for the given consumer group of the
     * stream stored at `key`.
     *
     * @see {@link https://valkey.io/commands/xinfo-consumers/|valkey.io} for more details.
     *
     * @param key - The key of the stream.
     * @param group - The consumer group name.
     * @returns An `Array` of `Records`, where each mapping contains the attributes
     *     of a consumer for the given consumer group of the stream at `key`.
     *
     * @example
     * ```typescript
     * const result = await client.xinfoConsumers("my_stream", "my_group");
     * console.log(result); // Output:
     * // [
     * //     {
     * //         "name": "Alice",
     * //         "pending": 1,
     * //         "idle": 9104628,
     * //         "inactive": 18104698   // Added in 7.2.0
     * //     },
     * //     ...
     * // ]
     * ```
     */
    public async xinfoConsumers(
        key: GlideString,
        group: GlideString,
        // TODO: change return type to be compatible with GlideString
    ): Promise<Record<string, string | number>[]> {
        return this.createWritePromise(createXInfoConsumers(key, group));
    }

    /**
     * Returns the list of all consumer groups and their attributes for the stream stored at `key`.
     *
     * @see {@link https://valkey.io/commands/xinfo-groups/|valkey.io} for details.
     *
     * @param key - The key of the stream.
     * @returns An array of maps, where each mapping represents the
     *     attributes of a consumer group for the stream at `key`.
     * @example
     * ```typescript
     *     <pre>{@code
     * const result = await client.xinfoGroups("my_stream");
     * console.log(result); // Output:
     * // [
     * //     {
     * //         "name": "mygroup",
     * //         "consumers": 2,
     * //         "pending": 2,
     * //         "last-delivered-id": "1638126030001-0",
     * //         "entries-read": 2,                       // Added in version 7.0.0
     * //         "lag": 0                                 // Added in version 7.0.0
     * //     },
     * //     {
     * //         "name": "some-other-group",
     * //         "consumers": 1,
     * //         "pending": 0,
     * //         "last-delivered-id": "0-0",
     * //         "entries-read": null,                    // Added in version 7.0.0
     * //         "lag": 1                                 // Added in version 7.0.0
     * //     }
     * // ]
     * ```
     */
    public async xinfoGroups(
        key: string,
    ): Promise<Record<string, string | number | null>[]> {
        return this.createWritePromise(createXInfoGroups(key));
    }

    /**
     * Changes the ownership of a pending message.
     *
     * @see {@link https://valkey.io/commands/xclaim/|valkey.io} for more details.
     *
     * @param key - The key of the stream.
     * @param group - The consumer group name.
     * @param consumer - The group consumer.
     * @param minIdleTime - The minimum idle time for the message to be claimed.
     * @param ids - An array of entry ids.
     * @param options - (Optional) See {@link StreamClaimOptions} and {@link DecoderOption}.
     * @returns A `Record` of message entries that are claimed by the consumer.
     *
     * @example
     * ```typescript
     * const result = await client.xclaim("myStream", "myGroup", "myConsumer", 42,
     *     ["1-0", "2-0", "3-0"], { idle: 500, retryCount: 3, isForce: true });
     * console.log(result); // Output:
     * // {
     * //     "2-0": [["duration", "1532"], ["event-id", "5"], ["user-id", "7782813"]]
     * // }
     * ```
     */
    public async xclaim(
        key: GlideString,
        group: GlideString,
        consumer: GlideString,
        minIdleTime: number,
        ids: GlideString[],
        options?: StreamClaimOptions & DecoderOption,
    ): Promise<Record<string, [string, string][]>> {
        // TODO: convert Record return type to Object array
        return this.createWritePromise(
            createXClaim(key, group, consumer, minIdleTime, ids, options),
        );
    }

    /**
     * Transfers ownership of pending stream entries that match the specified criteria.
     *
     * @see {@link https://valkey.io/commands/xautoclaim/|valkey.io} for more details.
     * @remarks Since Valkey version 6.2.0.
     *
     * @param key - The key of the stream.
     * @param group - The consumer group name.
     * @param consumer - The group consumer.
     * @param minIdleTime - The minimum idle time for the message to be claimed.
     * @param start - Filters the claimed entries to those that have an ID equal or greater than the
     *     specified value.
     * @param count - (Optional) Limits the number of claimed entries to the specified value.
     * @returns A `tuple` containing the following elements:
     *   - A stream ID to be used as the start argument for the next call to `XAUTOCLAIM`. This ID is
     *     equivalent to the next ID in the stream after the entries that were scanned, or "0-0" if
     *     the entire stream was scanned.
     *   - A `Record` of the claimed entries.
     *   - If you are using Valkey 7.0.0 or above, the response list will also include a list containing
     *     the message IDs that were in the Pending Entries List but no longer exist in the stream.
     *     These IDs are deleted from the Pending Entries List.
     *
     * @example
     * ```typescript
     * const result = await client.xautoclaim("myStream", "myGroup", "myConsumer", 42, "0-0", 25);
     * console.log(result); // Output:
     * // [
     * //     "1609338788321-0",                // value to be used as `start` argument
     * //                                       // for the next `xautoclaim` call
     * //     {
     * //         "1609338752495-0": [          // claimed entries
     * //             ["field 1", "value 1"],
     * //             ["field 2", "value 2"]
     * //         ]
     * //     },
     * //     [
     * //         "1594324506465-0",            // array of IDs of deleted messages,
     * //         "1594568784150-0"             // included in the response only on valkey 7.0.0 and above
     * //     ]
     * // ]
     * ```
     */
    public async xautoclaim(
        key: GlideString,
        group: GlideString,
        consumer: GlideString,
        minIdleTime: number,
        start: GlideString,
        count?: number,
    ): Promise<[string, Record<string, [string, string][]>, string[]?]> {
        // TODO: convert Record return type to Object array
        return this.createWritePromise(
            createXAutoClaim(key, group, consumer, minIdleTime, start, count),
        );
    }

    /**
     * Transfers ownership of pending stream entries that match the specified criteria.
     *
     * @see {@link https://valkey.io/commands/xautoclaim/|valkey.io} for more details.
     * @remarks Since Valkey version 6.2.0.
     *
     * @param key - The key of the stream.
     * @param group - The consumer group name.
     * @param consumer - The group consumer.
     * @param minIdleTime - The minimum idle time for the message to be claimed.
     * @param start - Filters the claimed entries to those that have an ID equal or greater than the
     *     specified value.
     * @param count - (Optional) Limits the number of claimed entries to the specified value.
     * @returns An `array` containing the following elements:
     *   - A stream ID to be used as the start argument for the next call to `XAUTOCLAIM`. This ID is
     *     equivalent to the next ID in the stream after the entries that were scanned, or "0-0" if
     *     the entire stream was scanned.
     *   - A list of the IDs for the claimed entries.
     *   - If you are using Valkey 7.0.0 or above, the response list will also include a list containing
     *     the message IDs that were in the Pending Entries List but no longer exist in the stream.
     *     These IDs are deleted from the Pending Entries List.
     *
     * @example
     * ```typescript
     * const result = await client.xautoclaim("myStream", "myGroup", "myConsumer", 42, "0-0", 25);
     * console.log(result); // Output:
     * // [
     * //     "1609338788321-0",                // value to be used as `start` argument
     * //                                       // for the next `xautoclaim` call
     * //     [
     * //         "1609338752495-0",            // claimed entries
     * //         "1609338752495-1",
     * //     ],
     * //     [
     * //         "1594324506465-0",            // array of IDs of deleted messages,
     * //         "1594568784150-0"             // included in the response only on valkey 7.0.0 and above
     * //     ]
     * // ]
     * ```
     */
    public async xautoclaimJustId(
        key: string,
        group: string,
        consumer: string,
        minIdleTime: number,
        start: string,
        count?: number,
    ): Promise<[string, string[], string[]?]> {
        return this.createWritePromise(
            createXAutoClaim(
                key,
                group,
                consumer,
                minIdleTime,
                start,
                count,
                true,
            ),
        );
    }

    /**
     * Changes the ownership of a pending message. This function returns an `array` with
     * only the message/entry IDs, and is equivalent to using `JUSTID` in the Valkey API.
     *
     * @see {@link https://valkey.io/commands/xclaim/|valkey.io} for more details.
     *
     * @param key - The key of the stream.
     * @param group - The consumer group name.
     * @param consumer - The group consumer.
     * @param minIdleTime - The minimum idle time for the message to be claimed.
     * @param ids - An array of entry ids.
     * @param options - (Optional) Stream claim options {@link StreamClaimOptions}.
     * @returns An `array` of message ids claimed by the consumer.
     *
     * @example
     * ```typescript
     * const result = await client.xclaimJustId("my_stream", "my_group", "my_consumer", 42,
     *     ["1-0", "2-0", "3-0"], { idle: 500, retryCount: 3, isForce: true });
     * console.log(result); // Output: [ "2-0", "3-0" ]
     * ```
     */
    public async xclaimJustId(
        key: string,
        group: string,
        consumer: string,
        minIdleTime: number,
        ids: string[],
        options?: StreamClaimOptions,
    ): Promise<string[]> {
        return this.createWritePromise(
            createXClaim(key, group, consumer, minIdleTime, ids, options, true),
        );
    }

    /**
     * Creates a new consumer group uniquely identified by `groupname` for the stream stored at `key`.
     *
     * @see {@link https://valkey.io/commands/xgroup-create/|valkey.io} for more details.
     *
     * @param key - The key of the stream.
     * @param groupName - The newly created consumer group name.
     * @param id - Stream entry ID that specifies the last delivered entry in the stream from the new
     *     group’s perspective. The special ID `"$"` can be used to specify the last entry in the stream.
     * @returns `"OK"`.
     *
     * @example
     * ```typescript
     * // Create the consumer group "mygroup", using zero as the starting ID:
     * console.log(await client.xgroupCreate("mystream", "mygroup", "0-0")); // Output is "OK"
     * ```
     */
    public async xgroupCreate(
        key: GlideString,
        groupName: GlideString,
        id: GlideString,
        options?: StreamGroupOptions,
    ): Promise<"OK"> {
        return this.createWritePromise(
            createXGroupCreate(key, groupName, id, options),
            { decoder: Decoder.String },
        );
    }

    /**
     * Destroys the consumer group `groupname` for the stream stored at `key`.
     *
     * @see {@link https://valkey.io/commands/xgroup-destroy/|valkey.io} for more details.
     *
     * @param key - The key of the stream.
     * @param groupname - The newly created consumer group name.
     * @returns `true` if the consumer group is destroyed. Otherwise, `false`.
     *
     * @example
     * ```typescript
     * // Destroys the consumer group "mygroup"
     * console.log(await client.xgroupDestroy("mystream", "mygroup")); // Output is true
     * ```
     */
    public async xgroupDestroy(
        key: GlideString,
        groupName: GlideString,
    ): Promise<boolean> {
        return this.createWritePromise(createXGroupDestroy(key, groupName));
    }

    /**
     * Returns information about the stream stored at `key`.
     *
     * @see {@link https://valkey.io/commands/xinfo-stream/|valkey.io} for more details.
     *
     * @param key - The key of the stream.
     * @param fullOptions - If `true`, returns verbose information with a limit of the first 10 PEL entries.
     * If `number` is specified, returns verbose information limiting the returned PEL entries.
     * If `0` is specified, returns verbose information with no limit.
     * @returns A {@link ReturnTypeXinfoStream} of detailed stream information for the given `key`. See
     *     the example for a sample response.
     *
     * @example
     * ```typescript
     * const infoResult = await client.xinfoStream("my_stream");
     * console.log(infoResult);
     * // Output: {
     * //   length: 2,
     * //   'radix-tree-keys': 1,
     * //   'radix-tree-nodes': 2,
     * //   'last-generated-id': '1719877599564-1',
     * //   'max-deleted-entry-id': '0-0',
     * //   'entries-added': 2,
     * //   'recorded-first-entry-id': '1719877599564-0',
     * //   'first-entry': [ '1719877599564-0', ['some_field", "some_value', ...] ],
     * //   'last-entry': [ '1719877599564-0', ['some_field", "some_value', ...] ],
     * //   groups: 1,
     * // }
     * ```
     *
     * @example
     * ```typescript
     * const infoResult = await client.xinfoStream("my_stream", true); // default limit of 10 entries
     * const infoResult = await client.xinfoStream("my_stream", 15); // limit of 15 entries
     * console.log(infoResult);
     * // Output: {
     * //   length: 2,
     * //   'radix-tree-keys': 1,
     * //   'radix-tree-nodes': 2,
     * //   'last-generated-id': '1719877599564-1',
     * //   'max-deleted-entry-id': '0-0',
     * //   'entries-added': 2,
     * //   'recorded-first-entry-id': '1719877599564-0',
     * //   entries: [ [ '1719877599564-0', ['some_field", "some_value', ...] ] ],
     * //   groups: [ {
     * //     name: 'group',
     * //     'last-delivered-id': '1719877599564-0',
     * //     'entries-read': 1,
     * //     lag: 1,
     * //     'pel-count': 1,
     * //     pending: [ [ '1719877599564-0', 'consumer', 1722624726802, 1 ] ],
     * //     consumers: [ {
     * //         name: 'consumer',
     * //         'seen-time': 1722624726802,
     * //         'active-time': 1722624726802,
     * //         'pel-count': 1,
     * //         pending: [ [ '1719877599564-0', 'consumer', 1722624726802, 1 ] ],
     * //         }
     * //       ]
     * //     }
     * //   ]
     * // }
     * ```
     */
    public async xinfoStream(
        key: GlideString,
        fullOptions?: boolean | number,
    ): Promise<ReturnTypeXinfoStream> {
        return this.createWritePromise(
            createXInfoStream(key, fullOptions ?? false),
        );
    }

    /**
     * Creates a consumer named `consumerName` in the consumer group `groupName` for the stream stored at `key`.
     *
     * @see {@link https://valkey.io/commands/xgroup-createconsumer/|valkey.io} for more details.
     *
     * @param key - The key of the stream.
     * @param groupName - The consumer group name.
     * @param consumerName - The newly created consumer.
     * @returns `true` if the consumer is created. Otherwise, returns `false`.
     *
     * @example
     * ```typescript
     * // The consumer "myconsumer" was created in consumer group "mygroup" for the stream "mystream".
     * console.log(await client.xgroupCreateConsumer("mystream", "mygroup", "myconsumer")); // Output is true
     * ```
     */
    public async xgroupCreateConsumer(
        key: GlideString,
        groupName: GlideString,
        consumerName: GlideString,
    ): Promise<boolean> {
        return this.createWritePromise(
            createXGroupCreateConsumer(key, groupName, consumerName),
        );
    }

    /**
     * Deletes a consumer named `consumerName` in the consumer group `groupName` for the stream stored at `key`.
     *
     * @see {@link https://valkey.io/commands/xgroup-delconsumer/|valkey.io} for more details.
     *
     * @param key - The key of the stream.
     * @param groupName - The consumer group name.
     * @param consumerName - The consumer to delete.
     * @returns The number of pending messages the `consumer` had before it was deleted.
     *
     * * @example
     * ```typescript
     * // Consumer "myconsumer" was deleted, and had 5 pending messages unclaimed.
     * console.log(await client.xgroupDelConsumer("mystream", "mygroup", "myconsumer")); // Output is 5
     * ```
     */
    public async xgroupDelConsumer(
        key: GlideString,
        groupName: GlideString,
        consumerName: GlideString,
    ): Promise<number> {
        return this.createWritePromise(
            createXGroupDelConsumer(key, groupName, consumerName),
        );
    }

    private readonly MAP_READ_FROM_STRATEGY: Record<
        ReadFrom,
        connection_request.ReadFrom
    > = {
        primary: connection_request.ReadFrom.Primary,
        preferReplica: connection_request.ReadFrom.PreferReplica,
    };

    /**
     * Returns the number of messages that were successfully acknowledged by the consumer group member of a stream.
     * This command should be called on a pending message so that such message does not get processed again.
     *
     * @see {@link https://valkey.io/commands/xack/|valkey.io} for details.
     *
     * @param key - The key of the stream.
     * @param group - The consumer group name.
     * @param ids - An array of entry ids.
     * @returns The number of messages that were successfully acknowledged.
     *
     * @example
     * ```typescript
     *  <pre>{@code
     * const entryId = await client.xadd("mystream", ["myfield", "mydata"]);
     * // read messages from streamId
     * const readResult = await client.xreadgroup(["myfield", "mydata"], "mygroup", "my0consumer");
     * // acknowledge messages on stream
     * console.log(await client.xack("mystream", "mygroup", [entryId])); // Output: 1L
     * </pre>
     * ```
     */
    public async xack(
        key: GlideString,
        group: GlideString,
        ids: GlideString[],
    ): Promise<number> {
        return this.createWritePromise(createXAck(key, group, ids));
    }

    /**
     * Sets the last delivered ID for a consumer group.
     *
     * @see {@link https://valkey.io/commands/xgroup-setid|valkey.io} for more details.
     *
     * @param key - The key of the stream.
     * @param groupName - The consumer group name.
     * @param id - The stream entry ID that should be set as the last delivered ID for the consumer
     *     group.
     * @param entriesRead - (Optional) A value representing the number of stream entries already read by the group.
     *     This option can only be specified if you are using Valkey version 7.0.0 or above.
     * @returns `"OK"`.
     *
     * * @example
     * ```typescript
     * console.log(await client.xgroupSetId("mystream", "mygroup", "0", 1L)); // Output is "OK"
     * ```
     */
    public async xgroupSetId(
        key: GlideString,
        groupName: GlideString,
        id: GlideString,
        entriesRead?: number,
    ): Promise<"OK"> {
        return this.createWritePromise(
            createXGroupSetid(key, groupName, id, entriesRead),
            {
                decoder: Decoder.String,
            },
        );
    }

    /** Returns the element at index `index` in the list stored at `key`.
     * The index is zero-based, so 0 means the first element, 1 the second element and so on.
     * Negative indices can be used to designate elements starting at the tail of the list.
     * Here, -1 means the last element, -2 means the penultimate and so forth.
     *
     * @see {@link https://valkey.io/commands/lindex/|valkey.io} for more details.
     *
     * @param key - The `key` of the list.
     * @param index - The `index` of the element in the list to retrieve.
     * @param options - (Optional) See {@link DecoderOption}.
     * @returns - The element at `index` in the list stored at `key`.
     * If `index` is out of range or if `key` does not exist, null is returned.
     *
     * @example
     * ```typescript
     * // Example usage of lindex method to retrieve elements from a list by index
     * const result = await client.lindex("my_list", 0);
     * console.log(result); // Output: 'value1' - Returns the first element in the list stored at 'my_list'.
     * ```
     *
     * @example
     * ```typescript
     * // Example usage of lindex method to retrieve elements from a list by negative index
     * const result = await client.lindex("my_list", -1);
     * console.log(result); // Output: 'value3' - Returns the last element in the list stored at 'my_list'.
     * ```
     */
    public async lindex(
        key: GlideString,
        index: number,
        options?: DecoderOption,
    ): Promise<GlideString | null> {
        return this.createWritePromise(createLIndex(key, index), options);
    }

    /**
     * Inserts `element` in the list at `key` either before or after the `pivot`.
     *
     * @see {@link https://valkey.io/commands/linsert/|valkey.io} for more details.
     *
     * @param key - The key of the list.
     * @param position - The relative position to insert into - either `InsertPosition.Before` or
     *     `InsertPosition.After` the `pivot`.
     * @param pivot - An element of the list.
     * @param element - The new element to insert.
     * @returns The list length after a successful insert operation.
     * If the `key` doesn't exist returns `-1`.
     * If the `pivot` wasn't found, returns `0`.
     *
     * @example
     * ```typescript
     * const length = await client.linsert("my_list", InsertPosition.Before, "World", "There");
     * console.log(length); // Output: 2 - The list has a length of 2 after performing the insert.
     * ```
     */
    public async linsert(
        key: GlideString,
        position: InsertPosition,
        pivot: GlideString,
        element: GlideString,
    ): Promise<number> {
        return this.createWritePromise(
            createLInsert(key, position, pivot, element),
        );
    }

    /**
     * Removes the existing timeout on `key`, turning the key from volatile (a key with an expire set) to
     * persistent (a key that will never expire as no timeout is associated).
     *
     * @see {@link https://valkey.io/commands/persist/|valkey.io} for more details.
     *
     * @param key - The key to remove the existing timeout on.
     * @returns `false` if `key` does not exist or does not have an associated timeout, `true` if the timeout has been removed.
     *
     * @example
     * ```typescript
     * // Example usage of persist method to remove the timeout associated with a key
     * const result = await client.persist("my_key");
     * console.log(result); // Output: true - Indicates that the timeout associated with the key "my_key" was successfully removed.
     * ```
     */
    public async persist(key: GlideString): Promise<boolean> {
        return this.createWritePromise(createPersist(key));
    }

    /**
     * Renames `key` to `newkey`.
     * If `newkey` already exists it is overwritten.
     *
     * @see {@link https://valkey.io/commands/rename/|valkey.io} for more details.
     * @remarks When in cluster mode, `key` and `newKey` must map to the same hash slot.
     *
     * @param key - The key to rename.
     * @param newKey - The new name of the key.
     * @returns - If the `key` was successfully renamed, return "OK". If `key` does not exist, an error is thrown.
     *
     * @example
     * ```typescript
     * // Example usage of rename method to rename a key
     * await client.set("old_key", "value");
     * const result = await client.rename("old_key", "new_key");
     * console.log(result); // Output: OK - Indicates successful renaming of the key "old_key" to "new_key".
     * ```
     */
    public async rename(key: GlideString, newKey: GlideString): Promise<"OK"> {
        return this.createWritePromise(createRename(key, newKey), {
            decoder: Decoder.String,
        });
    }

    /**
     * Renames `key` to `newkey` if `newkey` does not yet exist.
     *
     * @see {@link https://valkey.io/commands/renamenx/|valkey.io} for more details.
     * @remarks When in cluster mode, `key` and `newKey` must map to the same hash slot.
     *
     * @param key - The key to rename.
     * @param newKey - The new name of the key.
     * @returns - If the `key` was successfully renamed, returns `true`. Otherwise, returns `false`.
     * If `key` does not exist, an error is thrown.
     *
     * @example
     * ```typescript
     * // Example usage of renamenx method to rename a key
     * await client.set("old_key", "value");
     * const result = await client.renamenx("old_key", "new_key");
     * console.log(result); // Output: true - Indicates successful renaming of the key "old_key" to "new_key".
     * ```
     */
    public async renamenx(
        key: GlideString,
        newKey: GlideString,
    ): Promise<boolean> {
        return this.createWritePromise(createRenameNX(key, newKey));
    }

    /** Blocking list pop primitive.
     * Pop an element from the tail of the first list that is non-empty,
     * with the given `keys` being checked in the order that they are given.
     * Blocks the connection when there are no elements to pop from any of the given lists.
     *
     * @see {@link https://valkey.io/commands/brpop/|valkey.io} for more details.
     * @remarks When in cluster mode, all `keys` must map to the same hash slot.
     * @remarks `BRPOP` is a blocking command, see [Blocking Commands](https://github.com/valkey-io/valkey-glide/wiki/General-Concepts#blocking-commands) for more details and best practices.
     *
     * @param keys - The `keys` of the lists to pop from.
     * @param timeout - The `timeout` in seconds.
     * @param options - (Optional) See {@link DecoderOption}.
     * @returns - An `array` containing the `key` from which the element was popped and the value of the popped element,
     * formatted as [key, value]. If no element could be popped and the timeout expired, returns `null`.
     *
     * @example
     * ```typescript
     * // Example usage of brpop method to block and wait for elements from multiple lists
     * const result = await client.brpop(["list1", "list2"], 5);
     * console.log(result); // Output: ["list1", "element"] - Indicates an element "element" was popped from "list1".
     * ```
     */
    public async brpop(
        keys: GlideString[],
        timeout: number,
        options?: DecoderOption,
    ): Promise<[GlideString, GlideString] | null> {
        return this.createWritePromise(createBRPop(keys, timeout), options);
    }

    /** Blocking list pop primitive.
     * Pop an element from the head of the first list that is non-empty,
     * with the given `keys` being checked in the order that they are given.
     * Blocks the connection when there are no elements to pop from any of the given lists.
     *
     * @see {@link https://valkey.io/commands/blpop/|valkey.io} for more details.
     * @remarks When in cluster mode, all `keys` must map to the same hash slot.
     * @remarks `BLPOP` is a blocking command, see [Blocking Commands](https://github.com/valkey-io/valkey-glide/wiki/General-Concepts#blocking-commands) for more details and best practices.
     *
     * @param keys - The `keys` of the lists to pop from.
     * @param timeout - The `timeout` in seconds.
     * @param options - (Optional) See {@link DecoderOption}.
     * @returns - An `array` containing the `key` from which the element was popped and the value of the popped element,
     * formatted as [key, value]. If no element could be popped and the timeout expired, returns `null`.
     *
     * @example
     * ```typescript
     * const result = await client.blpop(["list1", "list2"], 5);
     * console.log(result); // Output: ['list1', 'element']
     * ```
     */
    public async blpop(
        keys: GlideString[],
        timeout: number,
        options?: DecoderOption,
    ): Promise<[GlideString, GlideString] | null> {
        return this.createWritePromise(createBLPop(keys, timeout), options);
    }

    /** Adds all elements to the HyperLogLog data structure stored at the specified `key`.
     * Creates a new structure if the `key` does not exist.
     * When no elements are provided, and `key` exists and is a HyperLogLog, then no operation is performed.
     *
     * @see {@link https://valkey.io/commands/pfadd/|valkey.io} for more details.
     *
     * @param key - The key of the HyperLogLog data structure to add elements into.
     * @param elements - An array of members to add to the HyperLogLog stored at `key`.
     * @returns - If the HyperLogLog is newly created, or if the HyperLogLog approximated cardinality is
     *     altered, then returns `1`. Otherwise, returns `0`.
     * @example
     * ```typescript
     * const result = await client.pfadd("hll_1", ["a", "b", "c"]);
     * console.log(result); // Output: 1 - Indicates that a data structure was created or modified
     * const result = await client.pfadd("hll_2", []);
     * console.log(result); // Output: 1 - Indicates that a new empty data structure was created
     * ```
     */
    public async pfadd(
        key: GlideString,
        elements: GlideString[],
    ): Promise<number> {
        return this.createWritePromise(createPfAdd(key, elements));
    }

    /** Estimates the cardinality of the data stored in a HyperLogLog structure for a single key or
     * calculates the combined cardinality of multiple keys by merging their HyperLogLogs temporarily.
     *
     * @see {@link https://valkey.io/commands/pfcount/|valkey.io} for more details.
     * @remarks When in cluster mode, all `keys` must map to the same hash slot.
     *
     * @param keys - The keys of the HyperLogLog data structures to be analyzed.
     * @returns - The approximated cardinality of given HyperLogLog data structures.
     *     The cardinality of a key that does not exist is `0`.
     * @example
     * ```typescript
     * const result = await client.pfcount(["hll_1", "hll_2"]);
     * console.log(result); // Output: 4 - The approximated cardinality of the union of "hll_1" and "hll_2"
     * ```
     */
    public async pfcount(keys: GlideString[]): Promise<number> {
        return this.createWritePromise(createPfCount(keys));
    }

    /**
     * Merges multiple HyperLogLog values into a unique value. If the destination variable exists, it is
     * treated as one of the source HyperLogLog data sets, otherwise a new HyperLogLog is created.
     *
     * @see {@link https://valkey.io/commands/pfmerge/|valkey.io} for more details.
     * @remarks When in Cluster mode, all keys in `sourceKeys` and `destination` must map to the same hash slot.
     *
     * @param destination - The key of the destination HyperLogLog where the merged data sets will be stored.
     * @param sourceKeys - The keys of the HyperLogLog structures to be merged.
     * @returns A simple "OK" response.
     *
     * @example
     * ```typescript
     * await client.pfadd("hll1", ["a", "b"]);
     * await client.pfadd("hll2", ["b", "c"]);
     * const result = await client.pfmerge("new_hll", ["hll1", "hll2"]);
     * console.log(result); // Output: OK  - The value of "hll1" merged with "hll2" was stored in "new_hll".
     * const count = await client.pfcount(["new_hll"]);
     * console.log(count); // Output: 3  - The approximated cardinality of "new_hll" is 3.
     * ```
     */
    public async pfmerge(
        destination: GlideString,
        sourceKeys: GlideString[],
    ): Promise<"OK"> {
        return this.createWritePromise(createPfMerge(destination, sourceKeys), {
            decoder: Decoder.String,
        });
    }

    /**
     * Returns the internal encoding for the Valkey object stored at `key`.
     *
     * @see {@link https://valkey.io/commands/object-encoding/|valkey.io} for more details.
     *
     * @param key - The `key` of the object to get the internal encoding of.
     * @returns - If `key` exists, returns the internal encoding of the object stored at `key` as a string.
     *     Otherwise, returns `null`.
     *
     * @example
     * ```typescript
     * const result = await client.objectEncoding("my_hash");
     * console.log(result); // Output: "listpack"
     * ```
     */
    public async objectEncoding(key: GlideString): Promise<string | null> {
        return this.createWritePromise(createObjectEncoding(key), {
            decoder: Decoder.String,
        });
    }

    /**
     * Returns the logarithmic access frequency counter of a Valkey object stored at `key`.
     *
     * @see {@link https://valkey.io/commands/object-freq/|valkey.io} for more details.
     *
     * @param key - The `key` of the object to get the logarithmic access frequency counter of.
     * @returns - If `key` exists, returns the logarithmic access frequency counter of the object
     *            stored at `key` as a `number`. Otherwise, returns `null`.
     *
     * @example
     * ```typescript
     * const result = await client.objectFreq("my_hash");
     * console.log(result); // Output: 2 - The logarithmic access frequency counter of "my_hash".
     * ```
     */
    public async objectFreq(key: GlideString): Promise<number | null> {
        return this.createWritePromise(createObjectFreq(key));
    }

    /**
     * Returns the time in seconds since the last access to the value stored at `key`.
     *
     * @see {@link https://valkey.io/commands/object-idletime/|valkey.io} for more details.
     *
     * @param key - The key of the object to get the idle time of.
     * @returns If `key` exists, returns the idle time in seconds. Otherwise, returns `null`.
     *
     * @example
     * ```typescript
     * const result = await client.objectIdletime("my_hash");
     * console.log(result); // Output: 13 - "my_hash" was last accessed 13 seconds ago.
     * ```
     */
    public async objectIdletime(key: GlideString): Promise<number | null> {
        return this.createWritePromise(createObjectIdletime(key));
    }

    /**
     * Returns the reference count of the object stored at `key`.
     *
     * @see {@link https://valkey.io/commands/object-refcount/|valkey.io} for more details.
     *
     * @param key - The `key` of the object to get the reference count of.
     * @returns If `key` exists, returns the reference count of the object stored at `key` as a `number`.
     * Otherwise, returns `null`.
     *
     * @example
     * ```typescript
     * const result = await client.objectRefcount("my_hash");
     * console.log(result); // Output: 2 - "my_hash" has a reference count of 2.
     * ```
     */
    public async objectRefcount(key: GlideString): Promise<number | null> {
        return this.createWritePromise(createObjectRefcount(key));
    }

    /**
     * Invokes a previously loaded function.
     *
     * @see {@link https://valkey.io/commands/fcall/|valkey.io} for more details.
     * @remarks When in cluster mode, all `keys` must map to the same hash slot.
     * @remarks Since Valkey version 7.0.0.
     *
     * @param func - The function name.
     * @param keys - A list of `keys` accessed by the function. To ensure the correct execution of functions,
     *     all names of keys that a function accesses must be explicitly provided as `keys`.
     * @param args - A list of `function` arguments and it should not represent names of keys.
     * @param options - (Optional) See {@link DecoderOption}.
     * @returns The invoked function's return value.
     *
     * @example
     * ```typescript
     * const response = await client.fcall("Deep_Thought", [], []);
     * console.log(response); // Output: Returns the function's return value.
     * ```
     */
    public async fcall(
        func: GlideString,
        keys: GlideString[],
        args: GlideString[],
        options?: DecoderOption,
    ): Promise<GlideReturnType> {
        return this.createWritePromise(createFCall(func, keys, args), options);
    }

    /**
     * Invokes a previously loaded read-only function.
     *
     * @see {@link https://valkey.io/commands/fcall/|valkey.io} for more details.
     * @remarks When in cluster mode, all `keys` must map to the same hash slot.
     * @remarks Since Valkey version 7.0.0.
     *
     * @param func - The function name.
     * @param keys - A list of `keys` accessed by the function. To ensure the correct execution of functions,
     *     all names of keys that a function accesses must be explicitly provided as `keys`.
     * @param args - A list of `function` arguments and it should not represent names of keys.
     * @param options - (Optional) See {@link DecoderOption}.
     * @returns The invoked function's return value.
     *
     * @example
     * ```typescript
     * const response = await client.fcallReadOnly("Deep_Thought", ["key1"], ["Answer", "to", "the",
     *            "Ultimate", "Question", "of", "Life,", "the", "Universe,", "and", "Everything"]);
     * console.log(response); // Output: 42 # The return value on the function that was executed.
     * ```
     */
    public async fcallReadonly(
        func: GlideString,
        keys: GlideString[],
        args: GlideString[],
        options?: DecoderOption,
    ): Promise<GlideReturnType> {
        return this.createWritePromise(
            createFCallReadOnly(func, keys, args),
            options,
        );
    }

    /**
     * Returns the index of the first occurrence of `element` inside the list specified by `key`. If no
     * match is found, `null` is returned. If the `count` option is specified, then the function returns
     * an `array` of indices of matching elements within the list.
     *
     * @see {@link https://valkey.io/commands/lpos/|valkey.io} for more details.
     * @remarks Since Valkey version 6.0.6.
     *
     * @param key - The name of the list.
     * @param element - The value to search for within the list.
     * @param options - (Optional) The LPOS options - see {@link LPosOptions}.
     * @returns The index of `element`, or `null` if `element` is not in the list. If the `count` option
     * is specified, then the function returns an `array` of indices of matching elements within the list.
     *
     * @example
     * ```typescript
     * await client.rpush("myList", ["a", "b", "c", "d", "e", "e"]);
     * console.log(await client.lpos("myList", "e", { rank: 2 })); // Output: 5 - the second occurrence of "e" is at index 5.
     * console.log(await client.lpos("myList", "e", { count: 3 })); // Output: [ 4, 5 ] - indices for the occurrences of "e" in list "myList".
     * ```
     */
    public async lpos(
        key: GlideString,
        element: GlideString,
        options?: LPosOptions,
    ): Promise<number | number[] | null> {
        return this.createWritePromise(createLPos(key, element, options));
    }

    /**
     * Counts the number of set bits (population counting) in the string stored at `key`. The `options` argument can
     * optionally be provided to count the number of bits in a specific string interval.
     *
     * @see {@link https://valkey.io/commands/bitcount/|valkey.io} for more details.
     *
     * @param key - The key for the string to count the set bits of.
     * @param options - The offset options.
     * @returns If `options` is provided, returns the number of set bits in the string interval specified by `options`.
     *     If `options` is not provided, returns the number of set bits in the string stored at `key`.
     *     Otherwise, if `key` is missing, returns `0` as it is treated as an empty string.
     *
     * @example
     * ```typescript
     * console.log(await client.bitcount("my_key1")); // Output: 2 - The string stored at "my_key1" contains 2 set bits.
     * console.log(await client.bitcount("my_key2", { start: 1 })); // Output: 8 - From the second to to the last bytes of the string stored at "my_key2" are contain 8 set bits.
     * console.log(await client.bitcount("my_key2", { start: 1, end: 3 })); // Output: 2 - The second to fourth bytes of the string stored at "my_key2" contain 2 set bits.
     * console.log(await client.bitcount("my_key3", { start: 1, end: 1, indexType: BitmapIndexType.BIT })); // Output: 1 - Indicates that the second bit of the string stored at "my_key3" is set.
     * console.log(await client.bitcount("my_key3", { start: -1, end: -1, indexType: BitmapIndexType.BIT })); // Output: 1 - Indicates that the last bit of the string stored at "my_key3" is set.
     * ```
     */
    public async bitcount(
        key: GlideString,
        options?: BitOffsetOptions,
    ): Promise<number> {
        return this.createWritePromise(createBitCount(key, options));
    }

    /**
     * Adds geospatial members with their positions to the specified sorted set stored at `key`.
     * If a member is already a part of the sorted set, its position is updated.
     *
     * @see {@link https://valkey.io/commands/geoadd/|valkey.io} for more details.
     *
     * @param key - The key of the sorted set.
     * @param membersToGeospatialData - A mapping of member names to their corresponding positions - see
     *     {@link GeospatialData}. The command will report an error when the user attempts to index
     *     coordinates outside the specified ranges.
     * @param options - The GeoAdd options - see {@link GeoAddOptions}.
     * @returns The number of elements added to the sorted set. If `changed` is set to
     *    `true` in the options, returns the number of elements updated in the sorted set.
     *
     * @example
     * ```typescript
     * const options = {updateMode: ConditionalChange.ONLY_IF_EXISTS, changed: true};
     * const membersToCoordinates = new Map<string, GeospatialData>([
     *      ["Palermo", { longitude: 13.361389, latitude: 38.115556 }],
     * ]);
     * const num = await client.geoadd("mySortedSet", membersToCoordinates, options);
     * console.log(num); // Output: 1 - Indicates that the position of an existing member in the sorted set "mySortedSet" has been updated.
     * ```
     */
    public async geoadd(
        key: GlideString,
        membersToGeospatialData: Map<GlideString, GeospatialData>,
        options?: GeoAddOptions,
    ): Promise<number> {
        return this.createWritePromise(
            createGeoAdd(key, membersToGeospatialData, options),
        );
    }

    /**
     * Returns the members of a sorted set populated with geospatial information using {@link geoadd},
     * which are within the borders of the area specified by a given shape.
     *
     * @see {@link https://valkey.io/commands/geosearch/|valkey.io} for more details.
     * @remarks Since Valkey version 6.2.0.
     *
     * @param key - The key of the sorted set.
     * @param searchFrom - The query's center point options, could be one of:
     * - {@link MemberOrigin} to use the position of the given existing member in the sorted set.
     * - {@link CoordOrigin} to use the given longitude and latitude coordinates.
     * @param searchBy - The query's shape options, could be one of:
     * - {@link GeoCircleShape} to search inside circular area according to given radius.
     * - {@link GeoBoxShape} to search inside an axis-aligned rectangle, determined by height and width.
     * @param options - (Optional) Parameters to request additional information and configure sorting/limiting the results,
     *     see {@link GeoSearchResultOptions} and {@link DecoderOption}.
     * @returns By default, returns an `Array` of members (locations) names.
     *     If any of `withCoord`, `withDist` or `withHash` are set to `true` in {@link GeoSearchResultOptions}, a 2D `Array` returned,
     *     where each sub-array represents a single item in the following order:
     * - The member (location) name.
     * - The distance from the center as a floating point `number`, in the same unit specified for `searchBy`, if `withDist` is set to `true`.
     * - The geohash of the location as a integer `number`, if `withHash` is set to `true`.
     * - The coordinates as a two item `array` of floating point `number`s, if `withCoord` is set to `true`.
     *
     * @example
     * ```typescript
     * const data = new Map<GlideString, GeospatialData>([["Palermo", { longitude: 13.361389, latitude: 38.115556 }], ["Catania", { longitude: 15.087269, latitude: 37.502669 }]]);
     * await client.geoadd("mySortedSet", data);
     * // search for locations within 200 km circle around stored member named 'Palermo'
     * const result1 = await client.geosearch("mySortedSet", { member: "Palermo" }, { radius: 200, unit: GeoUnit.KILOMETERS });
     * console.log(result1); // Output: ['Palermo', 'Catania']
     *
     * // search for locations in 200x300 mi rectangle centered at coordinate (15, 37), requesting additional info,
     * // limiting results by 2 best matches, ordered by ascending distance from the search area center
     * const result2 = await client.geosearch(
     *     "mySortedSet",
     *     { position: { longitude: 15, latitude: 37 } },
     *     { width: 200, height: 300, unit: GeoUnit.MILES },
     *     {
     *         sortOrder: SortOrder.ASC,
     *         count: 2,
     *         withCoord: true,
     *         withDist: true,
     *         withHash: true,
     *     },
     * );
     * console.log(result2); // Output:
     * // [
     * //     [
     * //         'Catania',                                       // location name
     * //         [
     * //             56.4413,                                     // distance
     * //             3479447370796909,                            // geohash of the location
     * //             [15.087267458438873, 37.50266842333162],     // coordinates of the location
     * //         ],
     * //     ],
     * //     [
     * //         'Palermo',
     * //         [
     * //             190.4424,
     * //             3479099956230698,
     * //             [13.361389338970184, 38.1155563954963],
     * //         ],
     * //     ],
     * // ]
     * ```
     */
    public async geosearch(
        key: GlideString,
        searchFrom: SearchOrigin,
        searchBy: GeoSearchShape,
        options?: GeoSearchResultOptions & DecoderOption,
    ): Promise<[GlideString, [number?, number?, [number, number]?]?][]> {
        return this.createWritePromise(
            createGeoSearch(key, searchFrom, searchBy, options),
            options,
        );
    }

    /**
     * Searches for members in a sorted set stored at `source` representing geospatial data
     * within a circular or rectangular area and stores the result in `destination`.
     *
     * If `destination` already exists, it is overwritten. Otherwise, a new sorted set will be created.
     *
     * To get the result directly, see {@link geosearch}.
     *
     * @see {@link https://valkey.io/commands/geosearchstore/|valkey.io} for more details.
     * @remarks When in cluster mode, `destination` and `source` must map to the same hash slot.
     * @remarks Since Valkey version 6.2.0.
     *
     * @param destination - The key of the destination sorted set.
     * @param source - The key of the sorted set.
     * @param searchFrom - The query's center point options, could be one of:
     * - {@link MemberOrigin} to use the position of the given existing member in the sorted set.
     * - {@link CoordOrigin} to use the given longitude and latitude coordinates.
     * @param searchBy - The query's shape options, could be one of:
     * - {@link GeoCircleShape} to search inside circular area according to given radius.
     * - {@link GeoBoxShape} to search inside an axis-aligned rectangle, determined by height and width.
     * @param options - (Optional) Parameters to request additional information and configure sorting/limiting the results,
     *     see {@link GeoSearchStoreResultOptions}.
     * @returns The number of elements in the resulting sorted set stored at `destination`.
     *
     * @example
     * ```typescript
     * const data = new Map([["Palermo", { longitude: 13.361389, latitude: 38.115556 }], ["Catania", { longitude: 15.087269, latitude: 37.502669 }]]);
     * await client.geoadd("mySortedSet", data);
     * // search for locations within 200 km circle around stored member named 'Palermo' and store in `destination`:
     * await client.geosearchstore("destination", "mySortedSet", { member: "Palermo" }, { radius: 200, unit: GeoUnit.KILOMETERS });
     * // query the stored results
     * const result1 = await client.zrangeWithScores("destination", { start: 0, end: -1 });
     * console.log(result1); // Output:
     * // {
     * //     Palermo: 3479099956230698,   // geohash of the location is stored as element's score
     * //     Catania: 3479447370796909
     * // }
     *
     * // search for locations in 200x300 mi rectangle centered at coordinate (15, 37), requesting to store distance instead of geohashes,
     * // limiting results by 2 best matches, ordered by ascending distance from the search area center
     * await client.geosearchstore(
     *     "destination",
     *     "mySortedSet",
     *     { position: { longitude: 15, latitude: 37 } },
     *     { width: 200, height: 300, unit: GeoUnit.MILES },
     *     {
     *         sortOrder: SortOrder.ASC,
     *         count: 2,
     *         storeDist: true,
     *     },
     * );
     * // query the stored results
     * const result2 = await client.zrangeWithScores("destination", { start: 0, end: -1 });
     * console.log(result2); // Output:
     * // {
     * //     Palermo: 190.4424,   // distance from the search area center is stored as element's score
     * //     Catania: 56.4413,    // the distance is measured in units used for the search query (miles)
     * // }
     * ```
     */
    public async geosearchstore(
        destination: GlideString,
        source: GlideString,
        searchFrom: SearchOrigin,
        searchBy: GeoSearchShape,
        options?: GeoSearchStoreResultOptions,
    ): Promise<number> {
        return this.createWritePromise(
            createGeoSearchStore(
                destination,
                source,
                searchFrom,
                searchBy,
                options,
            ),
        );
    }

    /**
     * Returns the positions (longitude, latitude) of all the specified `members` of the
     * geospatial index represented by the sorted set at `key`.
     *
     * @see {@link https://valkey.io/commands/geopos/|valkey.io} for more details.
     *
     * @param key - The key of the sorted set.
     * @param members - The members for which to get the positions.
     * @returns A 2D `Array` which represents positions (longitude and latitude) corresponding to the
     *     given members. The order of the returned positions matches the order of the input members.
     *     If a member does not exist, its position will be `null`.
     *
     * @example
     * ```typescript
     * const data = new Map([["Palermo", { longitude: 13.361389, latitude: 38.115556 }], ["Catania", { longitude: 15.087269, latitude: 37.502669 }]]);
     * await client.geoadd("mySortedSet", data);
     * const result = await client.geopos("mySortedSet", ["Palermo", "Catania", "NonExisting"]);
     * // When added via GEOADD, the geospatial coordinates are converted into a 52 bit geohash, so the coordinates
     * // returned might not be exactly the same as the input values
     * console.log(result); // Output:
     * // [
     * //     [13.36138933897018433, 38.11555639549629859],
     * //     [15.08726745843887329, 37.50266842333162032],
     * //     null
     * // ]
     * ```
     */
    public async geopos(
        key: GlideString,
        members: GlideString[],
    ): Promise<([number, number] | null)[]> {
        return this.createWritePromise(createGeoPos(key, members));
    }

    /**
     * Pops member-score pairs from the first non-empty sorted set, with the given `keys`
     * being checked in the order they are provided.
     *
     * @see {@link https://valkey.io/commands/zmpop/|valkey.io} for more details.
     * @remarks When in cluster mode, all `keys` must map to the same hash slot.
     * @remarks Since Valkey version 7.0.0.
     *
     * @param keys - The keys of the sorted sets.
     * @param modifier - The element pop criteria - either {@link ScoreFilter.MIN} or
     *     {@link ScoreFilter.MAX} to pop the member with the lowest/highest score accordingly.
     * @param options - (Optional) Additional parameters:
     * - (Optional) `count`: the number of elements to pop. If not supplied, only one element will be popped.
     * - (Optional) `decoder`: see {@link DecoderOption}.
     * @returns A two-element `array` containing the key name of the set from which the element
     *     was popped, and a member-score `Record` of the popped element.
     *     If no member could be popped, returns `null`.
     *
     * @example
     * ```typescript
     * await client.zadd("zSet1", { one: 1.0, two: 2.0, three: 3.0 });
     * await client.zadd("zSet2", { four: 4.0 });
     * console.log(await client.zmpop(["zSet1", "zSet2"], ScoreFilter.MAX, 2));
     * // Output: [ "zSet1", { three: 3, two: 2 } ] - "three" with score 3 and "two" with score 2 were popped from "zSet1".
     * ```
     */
    public async zmpop(
        keys: GlideString[],
        modifier: ScoreFilter,
        options?: { count?: number } & DecoderOption,
    ): Promise<[string, Record<string, number>] | null> {
        // TODO GlideString in Record, add tests with binary decoder
        return this.createWritePromise(
            createZMPop(keys, modifier, options?.count),
            options,
        );
    }

    /**
     * Pops a member-score pair from the first non-empty sorted set, with the given `keys` being
     * checked in the order they are provided. Blocks the connection when there are no members
     * to pop from any of the given sorted sets. `BZMPOP` is the blocking variant of {@link zmpop}.
     *
     * @see {@link https://valkey.io/commands/bzmpop/|valkey.io} for more details.
     * @remarks When in cluster mode, all `keys` must map to the same hash slot.
     * @remarks `BZMPOP` is a client blocking command, see {@link https://github.com/valkey-io/valkey-glide/wiki/General-Concepts#blocking-commands | Valkey Glide Wiki} for more details and best practices.
     * @remarks Since Valkey version 7.0.0.
     *
     * @param keys - The keys of the sorted sets.
     * @param modifier - The element pop criteria - either {@link ScoreFilter.MIN} or
     *     {@link ScoreFilter.MAX} to pop the member with the lowest/highest score accordingly.
     * @param timeout - The number of seconds to wait for a blocking operation to complete.
     *     A value of 0 will block indefinitely.
     * @param options - (Optional) Additional parameters:
     * - (Optional) `count`: the number of elements to pop. If not supplied, only one element will be popped.
     * - (Optional) `decoder`: see {@link DecoderOption}.
     * @returns A two-element `array` containing the key name of the set from which the element
     *     was popped, and a member-score `Record` of the popped element.
     *     If no member could be popped, returns `null`.
     *
     * @example
     * ```typescript
     * await client.zadd("zSet1", { one: 1.0, two: 2.0, three: 3.0 });
     * await client.zadd("zSet2", { four: 4.0 });
     * console.log(await client.bzmpop(["zSet1", "zSet2"], ScoreFilter.MAX, 0.1, 2));
     * // Output: [ "zSet1", { three: 3, two: 2 } ] - "three" with score 3 and "two" with score 2 were popped from "zSet1".
     * ```
     */
    public async bzmpop(
        keys: GlideString[],
        modifier: ScoreFilter,
        timeout: number,
        options?: { count?: number } & DecoderOption,
    ): Promise<[string, Record<string, number>] | null> {
        // TODO GlideString in Record
        return this.createWritePromise(
            createBZMPop(keys, modifier, timeout, options?.count),
            options,
        );
    }

    /**
     * Increments the score of `member` in the sorted set stored at `key` by `increment`.
     * If `member` does not exist in the sorted set, it is added with `increment` as its score.
     * If `key` does not exist, a new sorted set is created with the specified member as its sole member.
     *
     * @see {@link https://valkey.io/commands/zincrby/|valkey.io} for details.
     *
     * @param key - The key of the sorted set.
     * @param increment - The score increment.
     * @param member - A member of the sorted set.
     *
     * @returns The new score of `member`.
     *
     * @example
     * ```typescript
     * // Example usage of zincrBy method to increment the value of a member's score
     * await client.zadd("my_sorted_set", {"member": 10.5, "member2": 8.2});
     * console.log(await client.zincrby("my_sorted_set", 1.2, "member"));
     * // Output: 11.7 - The member existed in the set before score was altered, the new score is 11.7.
     * console.log(await client.zincrby("my_sorted_set", -1.7, "member"));
     * // Output: 10.0 - Negative increment, decrements the score.
     * console.log(await client.zincrby("my_sorted_set", 5.5, "non_existing_member"));
     * // Output: 5.5 - A new member is added to the sorted set with the score of 5.5.
     * ```
     */
    public async zincrby(
        key: GlideString,
        increment: number,
        member: GlideString,
    ): Promise<number> {
        return this.createWritePromise(createZIncrBy(key, increment, member));
    }

    /**
     * Iterates incrementally over a sorted set.
     *
     * @see {@link https://valkey.io/commands/zscan/|valkey.io} for more details.
     *
     * @param key - The key of the sorted set.
     * @param cursor - The cursor that points to the next iteration of results. A value of `"0"` indicates the start of
     *      the search.
     * @param options - (Optional) The `zscan` options - see {@link ZScanOptions} and {@link DecoderOption}.
     * @returns An `Array` of the `cursor` and the subset of the sorted set held by `key`.
     *      The first element is always the `cursor` for the next iteration of results. `0` will be the `cursor`
     *      returned on the last iteration of the sorted set. The second element is always an `Array` of the subset
     *      of the sorted set held in `key`. The `Array` in the second element is a flattened series of
     *      `string` pairs, where the value is at even indices and the score is at odd indices.
     *      If `options.noScores` is to `true`, the second element will only contain the members without scores.
     *
     * @example
     * ```typescript
     * // Assume "key1" contains a sorted set with multiple members
     * let cursor = "0";
     * do {
     *      const result = await client.zscan(key1, cursor, {
     *          match: "*",
     *          count: 5,
     *      });
     *      cursor = result[0];
     *      console.log("Cursor: ", cursor);
     *      console.log("Members: ", result[1]);
     * } while (cursor !== "0");
     * // The output of the code above is something similar to:
     * // Cursor:  123
     * // Members:  ['value 163', '163', 'value 114', '114', 'value 25', '25', 'value 82', '82', 'value 64', '64']
     * // Cursor:  47
     * // Members:  ['value 39', '39', 'value 127', '127', 'value 43', '43', 'value 139', '139', 'value 211', '211']
     * // Cursor:  0
     * // Members:  ['value 55', '55', 'value 24', '24', 'value 90', '90', 'value 113', '113']
     * ```
     *
     * @example
     * ```typescript
     * // Zscan with no scores
     * let newCursor = "0";
     * let result = [];
     *
     * do {
     *      result = await client.zscan(key1, newCursor, {
     *          match: "*",
     *          count: 5,
     *          noScores: true,
     *      });
     *      newCursor = result[0];
     *      console.log("Cursor: ", newCursor);
     *      console.log("Members: ", result[1]);
     * } while (newCursor !== "0");
     * // The output of the code above is something similar to:
     * // Cursor:  123
     * // Members:  ['value 163', 'value 114', 'value 25', 'value 82', 'value 64']
     * // Cursor:  47
     * // Members:  ['value 39', 'value 127', 'value 43', 'value 139', 'value 211']
     * // Cursor:  0
     * // Members:  ['value 55', 'value 24' 'value 90', 'value 113']
     * ```
     */
    public async zscan(
        key: GlideString,
        cursor: string,
        options?: ZScanOptions & DecoderOption,
    ): Promise<[string, GlideString[]]> {
        return this.createWritePromise<[GlideString, GlideString[]]>(
            createZScan(key, cursor, options),
            options,
        ).then((res) => [res[0].toString(), res[1]]); // convert cursor back to string
    }

    /**
     * Returns the distance between `member1` and `member2` saved in the geospatial index stored at `key`.
     *
     * @see {@link https://valkey.io/commands/geodist/|valkey.io} for more details.
     *
     * @param key - The key of the sorted set.
     * @param member1 - The name of the first member.
     * @param member2 - The name of the second member.
     * @param geoUnit - (Optional) The unit of distance measurement - see {@link GeoUnit}. If not specified, the {@link GeoUnit.METERS} is used as a default unit.
     * @returns The distance between `member1` and `member2`. Returns `null`, if one or both members do not exist,
     *     or if the key does not exist.
     *
     * @example
     * ```typescript
     * const result = await client.geodist("mySortedSet", "Place1", "Place2", GeoUnit.KILOMETERS);
     * console.log(num); // Output: the distance between Place1 and Place2.
     * ```
     */
    public async geodist(
        key: GlideString,
        member1: GlideString,
        member2: GlideString,
        geoUnit?: GeoUnit,
    ): Promise<number | null> {
        return this.createWritePromise(
            createGeoDist(key, member1, member2, geoUnit),
        );
    }

    /**
     * Returns the `GeoHash` strings representing the positions of all the specified `members` in the sorted set stored at `key`.
     *
     * @see {@link https://valkey.io/commands/geohash/|valkey.io} for more details.
     *
     * @param key - The key of the sorted set.
     * @param members - The array of members whose `GeoHash` strings are to be retrieved.
     * @returns An array of `GeoHash` strings representing the positions of the specified members stored at `key`.
     *     If a member does not exist in the sorted set, a `null` value is returned for that member.
     *
     * @example
     * ```typescript
     * const result = await client.geohash("mySortedSet", ["Palermo", "Catania", "NonExisting"]);
     * console.log(result); // Output: ["sqc8b49rny0", "sqdtr74hyu0", null]
     * ```
     */
    public async geohash(
        key: GlideString,
        members: GlideString[],
    ): Promise<(string | null)[]> {
        return this.createWritePromise(createGeoHash(key, members), {
            decoder: Decoder.String,
        });
    }

    /**
     * Returns all the longest common subsequences combined between strings stored at `key1` and `key2`.
     *
     * @see {@link https://valkey.io/commands/lcs/|valkey.io} for more details.
     * @remarks When in cluster mode, `key1` and `key2` must map to the same hash slot.
     * @remarks Since Valkey version 7.0.0.
     *
     * @param key1 - The key that stores the first string.
     * @param key2 - The key that stores the second string.
     * @param options - (Optional) See {@link DecoderOption}.
     * @returns A `String` containing all the longest common subsequence combined between the 2 strings.
     *     An empty `String` is returned if the keys do not exist or have no common subsequences.
     *
     * @example
     * ```typescript
     * await client.mset({"testKey1": "abcd", "testKey2": "axcd"});
     * const result = await client.lcs("testKey1", "testKey2");
     * console.log(result); // Output: 'acd'
     * ```
     */
    public async lcs(
        key1: GlideString,
        key2: GlideString,
        options?: DecoderOption,
    ): Promise<string> {
        return this.createWritePromise(createLCS(key1, key2), options);
    }

    /**
     * Returns the total length of all the longest common subsequences between strings stored at `key1` and `key2`.
     *
     * @see {@link https://valkey.io/commands/lcs/|valkey.io} for more details.
     * @remarks When in cluster mode, `key1` and `key2` must map to the same hash slot.
     * @remarks Since Valkey version 7.0.0.
     *
     * @param key1 - The key that stores the first string.
     * @param key2 - The key that stores the second string.
     * @param options - (Optional) See {@link DecoderOption}.
     * @returns The total length of all the longest common subsequences between the 2 strings.
     *
     * @example
     * ```typescript
     * await client.mset({"testKey1": "abcd", "testKey2": "axcd"});
     * const result = await client.lcsLen("testKey1", "testKey2");
     * console.log(result); // Output: 3
     * ```
     */
    public async lcsLen(
        key1: GlideString,
        key2: GlideString,
        options?: DecoderOption,
    ): Promise<number> {
        return this.createWritePromise(
            createLCS(key1, key2, { len: true }),
            options,
        );
    }

    /**
     * Returns the indices and lengths of the longest common subsequences between strings stored at
     * `key1` and `key2`.
     *
     * @see {@link https://valkey.io/commands/lcs/|valkey.io} for more details.
     * @remarks When in cluster mode, `key1` and `key2` must map to the same hash slot.
     * @remarks Since Valkey version 7.0.0.
     *
     * @param key1 - The key that stores the first string.
     * @param key2 - The key that stores the second string.
     * @param options - (Optional) Additional parameters:
     * - (Optional) `withMatchLen`: if `true`, include the length of the substring matched for the each match.
     * - (Optional) `minMatchLen`: the minimum length of matches to include in the result.
     * @returns A `Record` containing the indices of the longest common subsequences between the
     *     2 strings and the lengths of the longest common subsequences. The resulting map contains two
     *     keys, "matches" and "len":
     *     - `"len"` is mapped to the total length of the all longest common subsequences between the 2 strings
     *           stored as an integer. This value doesn't count towards the `minMatchLen` filter.
     *     - `"matches"` is mapped to a three dimensional array of integers that stores pairs
     *           of indices that represent the location of the common subsequences in the strings held
     *           by `key1` and `key2`.
     *
     *     See example for more details.
     *
     * @example
     * ```typescript
     * await client.mset({"key1": "ohmytext", "key2": "mynewtext"});
     * const result = await client.lcsIdx("key1", "key2");
     * console.log(result); // Output:
     * {
     *     "matches" :
     *     [
     *         [              // first substring match is "text"
     *             [4, 7],    // in `key1` it is located between indices 4 and 7
     *             [5, 8],    // and in `key2` - in between 5 and 8
     *             4          // the match length, returned if `withMatchLen` set to `true`
     *         ],
     *         [              // second substring match is "my"
     *             [2, 3],    // in `key1` it is located between indices 2 and 3
     *             [0, 1],    // and in `key2` - in between 0 and 1
     *             2          // the match length, returned if `withMatchLen` set to `true`
     *         ]
     *     ],
     *     "len" : 6          // total length of the all matches found
     * }
     * ```
     */
    public async lcsIdx(
        key1: GlideString,
        key2: GlideString,
        options?: {
            withMatchLen?: boolean;
            minMatchLen?: number;
        },
    ): Promise<Record<string, (number | [number, number])[][] | number>> {
        return this.createWritePromise(
            createLCS(key1, key2, { idx: options ?? {} }),
            { decoder: Decoder.String },
        );
    }

    /**
     * Updates the last access time of the specified keys.
     *
     * @see {@link https://valkey.io/commands/touch/|valkey.io} for more details.
     * @remarks When in cluster mode, the command may route to multiple nodes when `keys` map to different hash slots.
     *
     * @param keys - The keys to update the last access time of.
     * @returns The number of keys that were updated. A key is ignored if it doesn't exist.
     *
     * @example
     * ```typescript
     * await client.set("key1", "value1");
     * await client.set("key2", "value2");
     * const result = await client.touch(["key1", "key2", "nonExistingKey"]);
     * console.log(result); // Output: 2 - The last access time of 2 keys has been updated.
     * ```
     */
    public async touch(keys: GlideString[]): Promise<number> {
        return this.createWritePromise(createTouch(keys));
    }

    /**
     * Marks the given keys to be watched for conditional execution of a transaction. Transactions
     * will only execute commands if the watched keys are not modified before execution of the
     * transaction. Executing a transaction will automatically flush all previously watched keys.
     *
     * @see {@link https://valkey.io/commands/watch/|valkey.io} and {@link https://valkey.io/topics/transactions/#cas|Valkey Glide Wiki} for more details.
     * @remarks When in cluster mode, the command may route to multiple nodes when `keys` map to different hash slots.
     *
     * @param keys - The keys to watch.
     * @returns A simple `"OK"` response.
     *
     * @example
     * ```typescript
     * const response = await client.watch(["sampleKey"]);
     * console.log(response); // Output: "OK"
     * const transaction = new Transaction().set("SampleKey", "foobar");
     * const result = await client.exec(transaction);
     * console.log(result); // Output: "OK" - Executes successfully and keys are unwatched.
     * ```
     * ```typescript
     * const response = await client.watch(["sampleKey"]);
     * console.log(response); // Output: "OK"
     * const transaction = new Transaction().set("SampleKey", "foobar");
     * await client.set("sampleKey", "hello world");
     * const result = await client.exec(transaction);
     * console.log(result); // Output: null - null is returned when the watched key is modified before transaction execution.
     * ```
     */
    public async watch(keys: GlideString[]): Promise<"OK"> {
        return this.createWritePromise(createWatch(keys), {
            decoder: Decoder.String,
        });
    }

    /**
     * Blocks the current client until all the previous write commands are successfully transferred and
     * acknowledged by at least `numreplicas` of replicas. If `timeout` is reached, the command returns
     * the number of replicas that were not yet reached.
     *
     * @see {@link https://valkey.io/commands/wait/|valkey.io} for more details.
     *
     * @param numreplicas - The number of replicas to reach.
     * @param timeout - The timeout value specified in milliseconds. A value of 0 will block indefinitely.
     * @returns The number of replicas reached by all the writes performed in the context of the current connection.
     *
     * @example
     * ```typescript
     * await client.set(key, value);
     * let response = await client.wait(1, 1000);
     * console.log(response); // Output: return 1 when a replica is reached or 0 if 1000ms is reached.
     * ```
     */
    public async wait(numreplicas: number, timeout: number): Promise<number> {
        return this.createWritePromise(createWait(numreplicas, timeout));
    }

    /**
     * Overwrites part of the string stored at `key`, starting at the specified byte `offset`,
     * for the entire length of `value`. If the `offset` is larger than the current length of the string at `key`,
     * the string is padded with zero bytes to make `offset` fit. Creates the `key` if it doesn't exist.
     *
     * @see {@link https://valkey.io/commands/setrange/|valkey.io} for more details.
     *
     * @param key - The key of the string to update.
     * @param offset - The byte position in the string where `value` should be written.
     * @param value - The string written with `offset`.
     * @returns The length of the string stored at `key` after it was modified.
     *
     * @example
     * ```typescript
     * const len = await client.setrange("key", 6, "GLIDE");
     * console.log(len); // Output: 11 - New key was created with length of 11 symbols
     * const value = await client.get("key");
     * console.log(result); // Output: "\0\0\0\0\0\0GLIDE" - The string was padded with zero bytes
     * ```
     */
    public async setrange(
        key: GlideString,
        offset: number,
        value: GlideString,
    ): Promise<number> {
        return this.createWritePromise(createSetRange(key, offset, value));
    }

    /**
     * Appends a `value` to a `key`. If `key` does not exist it is created and set as an empty string,
     * so `APPEND` will be similar to {@link set} in this special case.
     *
     * @see {@link https://valkey.io/commands/append/|valkey.io} for more details.
     *
     * @param key - The key of the string.
     * @param value - The key of the string.
     * @returns The length of the string after appending the value.
     *
     * @example
     * ```typescript
     * const len = await client.append("key", "Hello");
     * console.log(len);
     *     // Output: 5 - Indicates that "Hello" has been appended to the value of "key", which was initially
     *     // empty, resulting in a new value of "Hello" with a length of 5 - similar to the set operation.
     * len = await client.append("key", " world");
     * console.log(result);
     *     // Output: 11 - Indicates that " world" has been appended to the value of "key", resulting in a
     *     // new value of "Hello world" with a length of 11.
     * ```
     */
    public async append(key: GlideString, value: GlideString): Promise<number> {
        return this.createWritePromise(createAppend(key, value));
    }

    /**
     * Pops one or more elements from the first non-empty list from the provided `keys`.
     *
     * @see {@link https://valkey.io/commands/lmpop/|valkey.io} for more details.
     * @remarks When in cluster mode, all `key`s must map to the same hash slot.
     * @remarks Since Valkey version 7.0.0.
     *
     * @param keys - An array of keys to lists.
     * @param direction - The direction based on which elements are popped from - see {@link ListDirection}.
     * @param count - (Optional) The maximum number of popped elements.
     * @returns A `Record` of key-name mapped array of popped elements.
     *
     * @example
     * ```typescript
     * await client.lpush("testKey", ["one", "two", "three"]);
     * await client.lpush("testKey2", ["five", "six", "seven"]);
     * const result = await client.lmpop(["testKey", "testKey2"], ListDirection.LEFT, 1L);
     * console.log(result.get("testKey")); // Output: { "testKey": ["three"] }
     * ```
     */
    public async lmpop(
        keys: GlideString[],
        direction: ListDirection,
        count?: number,
    ): Promise<Record<string, string[]>> {
        return this.createWritePromise(createLMPop(keys, direction, count));
    }

    /**
     * Blocks the connection until it pops one or more elements from the first non-empty list from the
     * provided `key`. `BLMPOP` is the blocking variant of {@link lmpop}.
     *
     * @see {@link https://valkey.io/commands/blmpop/|valkey.io} for more details.
     * @remarks When in cluster mode, all `key`s must map to the same hash slot.
     * @remarks Since Valkey version 7.0.0.
     *
     * @param keys - An array of keys to lists.
     * @param direction - The direction based on which elements are popped from - see {@link ListDirection}.
     * @param timeout - The number of seconds to wait for a blocking operation to complete. A value of `0` will block indefinitely.
     * @param count - (Optional) The maximum number of popped elements.
     * @returns - A `Record` of `key` name mapped array of popped elements.
     *     If no member could be popped and the timeout expired, returns `null`.
     *
     * @example
     * ```typescript
     * await client.lpush("testKey", ["one", "two", "three"]);
     * await client.lpush("testKey2", ["five", "six", "seven"]);
     * const result = await client.blmpop(["testKey", "testKey2"], ListDirection.LEFT, 0.1, 1L);
     * console.log(result.get("testKey")); // Output: { "testKey": ["three"] }
     * ```
     */
    public async blmpop(
        keys: GlideString[],
        direction: ListDirection,
        timeout: number,
        count?: number,
    ): Promise<Record<string, string[]>> {
        return this.createWritePromise(
            createBLMPop(keys, direction, timeout, count),
        );
    }

    /**
     * Lists the currently active channels.
     * The command is routed to all nodes, and aggregates the response to a single array.
     *
     * @see {@link https://valkey.io/commands/pubsub-channels/|valkey.io} for more details.
     *
     * @param options - (Optional) Additional parameters:
     * - (Optional) `pattern`: A glob-style pattern to match active channels.
     *     If not provided, all active channels are returned.
     * - (Optional) `decoder`: see {@link DecoderOption}.
     * @returns A list of currently active channels matching the given pattern.
     *          If no pattern is specified, all active channels are returned.
     *
     * @example
     * ```typescript
     * const channels = await client.pubsubChannels();
     * console.log(channels); // Output: ["channel1", "channel2"]
     *
     * const newsChannels = await client.pubsubChannels("news.*");
     * console.log(newsChannels); // Output: ["news.sports", "news.weather"]
     * ```
     */
    public async pubsubChannels(
        options?: { pattern?: GlideString } & DecoderOption,
    ): Promise<GlideString[]> {
        return this.createWritePromise(
            createPubSubChannels(options?.pattern),
            options,
        );
    }

    /**
     * Returns the number of unique patterns that are subscribed to by clients.
     *
     * Note: This is the total number of unique patterns all the clients are subscribed to,
     * not the count of clients subscribed to patterns.
     * The command is routed to all nodes, and aggregates the response to the sum of all pattern subscriptions.
     *
     * @see {@link https://valkey.io/commands/pubsub-numpat/|valkey.io} for more details.
     *
     * @returns The number of unique patterns.
     *
     * @example
     * ```typescript
     * const patternCount = await client.pubsubNumpat();
     * console.log(patternCount); // Output: 3
     * ```
     */
    public async pubsubNumPat(): Promise<number> {
        return this.createWritePromise(createPubSubNumPat());
    }

    /**
     * Returns the number of subscribers (exclusive of clients subscribed to patterns) for the specified channels.
     *
     * Note that it is valid to call this command without channels. In this case, it will just return an empty map.
     * The command is routed to all nodes, and aggregates the response to a single map of the channels and their number of subscriptions.
     *
     * @see {@link https://valkey.io/commands/pubsub-numsub/|valkey.io} for more details.
     *
     * @param channels - The list of channels to query for the number of subscribers.
     *                   If not provided, returns an empty map.
     * @returns A map where keys are the channel names and values are the number of subscribers.
     *
     * @example
     * ```typescript
     * const result1 = await client.pubsubNumsub(["channel1", "channel2"]);
     * console.log(result1); // Output: { "channel1": 3, "channel2": 5 }
     *
     * const result2 = await client.pubsubNumsub();
     * console.log(result2); // Output: {}
     * ```
     */
    public async pubsubNumSub(
        channels?: string[],
    ): Promise<Record<string, number>> {
        return this.createWritePromise(createPubSubNumSub(channels));
    }

    /**
     * @internal
     */
    protected createClientRequest(
        options: BaseClientConfiguration,
    ): connection_request.IConnectionRequest {
        const readFrom = options.readFrom
            ? this.MAP_READ_FROM_STRATEGY[options.readFrom]
            : connection_request.ReadFrom.Primary;
        const authenticationInfo =
            options.credentials !== undefined &&
            "password" in options.credentials
                ? {
                      password: options.credentials.password,
                      username: options.credentials.username,
                  }
                : undefined;
        const protocol = options.protocol as
            | connection_request.ProtocolVersion
            | undefined;
        return {
            protocol,
            clientName: options.clientName,
            addresses: options.addresses,
            tlsMode: options.useTLS
                ? connection_request.TlsMode.SecureTls
                : connection_request.TlsMode.NoTls,
            requestTimeout: options.requestTimeout,
            clusterModeEnabled: false,
            readFrom,
            authenticationInfo,
        };
    }

    /**
     * @internal
     */
    protected connectToServer(options: BaseClientConfiguration): Promise<void> {
        return new Promise((resolve, reject) => {
            this.promiseCallbackFunctions[0] = [resolve, reject];

            const message = connection_request.ConnectionRequest.create(
                this.createClientRequest(options),
            );

            this.writeOrBufferRequest(
                message,
                (
                    message: connection_request.ConnectionRequest,
                    writer: Writer,
                ) => {
                    connection_request.ConnectionRequest.encodeDelimited(
                        message,
                        writer,
                    );
                },
            );
        });
    }

    /**
     *  Terminate the client by closing all associated resources, including the socket and any active promises.
     *  All open promises will be closed with an exception.
     * @param errorMessage - If defined, this error message will be passed along with the exceptions when closing all open promises.
     */
    public close(errorMessage?: string): void {
        this.isClosed = true;
        this.promiseCallbackFunctions.forEach(([, reject]) => {
            reject(new ClosingError(errorMessage || ""));
        });

        // Handle pubsub futures
        this.pubsubFutures.forEach(([, reject]) => {
            reject(new ClosingError(errorMessage || ""));
        });
        Logger.log("info", "Client lifetime", "disposing of client");
        this.socket.end();
    }

    /**
     * @internal
     */
    protected static async __createClientInternal<
        TConnection extends BaseClient,
    >(
        options: BaseClientConfiguration,
        connectedSocket: net.Socket,
        constructor: (
            socket: net.Socket,
            options?: BaseClientConfiguration,
        ) => TConnection,
    ): Promise<TConnection> {
        const connection = constructor(connectedSocket, options);
        await connection.connectToServer(options);
        Logger.log("info", "Client lifetime", "connected to server");
        return connection;
    }

    /**
     * @internal
     */
    protected static GetSocket(path: string): Promise<net.Socket> {
        return new Promise((resolve, reject) => {
            const socket = new net.Socket();
            socket
                .connect(path)
                .once("connect", () => resolve(socket))
                .once("error", reject);
        });
    }

    /**
     * @internal
     */
    protected static async createClientInternal<TConnection extends BaseClient>(
        options: BaseClientConfiguration,
        constructor: (
            socket: net.Socket,
            options?: BaseClientConfiguration,
        ) => TConnection,
    ): Promise<TConnection> {
        const path = await StartSocketConnection();
        const socket = await this.GetSocket(path);

        try {
            return await this.__createClientInternal<TConnection>(
                options,
                socket,
                constructor,
            );
        } catch (err) {
            // Ensure socket is closed
            socket.end();
            throw err;
        }
    }
}<|MERGE_RESOLUTION|>--- conflicted
+++ resolved
@@ -250,18 +250,11 @@
 /* eslint-disable-next-line @typescript-eslint/no-explicit-any */
 type PromiseFunction = (value?: any) => void;
 type ErrorFunction = (error: RedisError) => void;
-<<<<<<< HEAD
+/* eslint @typescript-eslint/consistent-indexed-object-style: off,  @typescript-eslint/consistent-type-definitions: off */
 export type ReturnTypeRecord = { [key: string]: GlideReturnType };
 export type ReturnTypeMap = Map<string, GlideReturnType>;
-export type ReturnTypeAttribute = {
+export interface ReturnTypeAttribute {
     value: GlideReturnType;
-=======
-/* eslint @typescript-eslint/consistent-indexed-object-style: off,  @typescript-eslint/consistent-type-definitions: off */
-export type ReturnTypeRecord = { [key: string]: ReturnType };
-export type ReturnTypeMap = Map<string, ReturnType>;
-export interface ReturnTypeAttribute {
-    value: ReturnType;
->>>>>>> 2af1e9be
     attributes: ReturnTypeRecord;
 }
 export enum ProtocolVersion {
