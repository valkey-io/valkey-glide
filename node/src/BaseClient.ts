/**
 * Copyright Valkey GLIDE Project Contributors - SPDX Identifier: Apache-2.0
 */
import {
    DEFAULT_TIMEOUT_IN_MILLISECONDS,
    Script,
    StartSocketConnection,
    valueFromSplitPointer,
} from "glide-rs";
import * as net from "net";
import { Buffer, BufferWriter, Long, Reader, Writer } from "protobufjs";
import {
    AggregationType,
    BaseScanOptions,
    BitFieldGet,
    BitFieldIncrBy, // eslint-disable-line @typescript-eslint/no-unused-vars
    BitFieldOverflow, // eslint-disable-line @typescript-eslint/no-unused-vars
    BitFieldSet, // eslint-disable-line @typescript-eslint/no-unused-vars
    BitFieldSubCommands,
    BitOffset, // eslint-disable-line @typescript-eslint/no-unused-vars
    BitOffsetMultiplier, // eslint-disable-line @typescript-eslint/no-unused-vars
    BitOffsetOptions,
    BitmapIndexType,
    BitwiseOperation,
    Boundary,
    CoordOrigin, // eslint-disable-line @typescript-eslint/no-unused-vars
    ExpireOptions,
    GeoAddOptions,
    GeoBoxShape, // eslint-disable-line @typescript-eslint/no-unused-vars
    GeoCircleShape, // eslint-disable-line @typescript-eslint/no-unused-vars
    GeoSearchResultOptions,
    GeoSearchShape,
    GeoSearchStoreResultOptions,
    GeoUnit,
    GeospatialData,
    InsertPosition,
    KeyWeight, // eslint-disable-line @typescript-eslint/no-unused-vars
    LPosOptions,
    ListDirection,
    MemberOrigin, // eslint-disable-line @typescript-eslint/no-unused-vars
    RangeByIndex,
    RangeByLex,
    RangeByScore,
    ReturnTypeXinfoStream,
    ScoreFilter,
    SearchOrigin,
    SetOptions,
    StreamAddOptions,
    StreamClaimOptions,
    StreamGroupOptions,
    StreamPendingOptions,
    StreamReadOptions,
    StreamTrimOptions,
    TimeUnit,
    ZAddOptions,
    createAppend,
    createBLMPop,
    createBLMove,
    createBLPop,
    createBRPop,
    createBZMPop,
    createBZPopMax,
    createBZPopMin,
    createBitCount,
    createBitField,
    createBitOp,
    createBitPos,
    createDecr,
    createDecrBy,
    createDel,
    createExists,
    createExpire,
    createExpireAt,
    createExpireTime,
    createFCall,
    createFCallReadOnly,
    createGeoAdd,
    createGeoDist,
    createGeoHash,
    createGeoPos,
    createGeoSearch,
    createGeoSearchStore,
    createGet,
    createGetBit,
    createGetDel,
    createGetEx,
    createGetRange,
    createHDel,
    createHExists,
    createHGet,
    createHGetAll,
    createHIncrBy,
    createHIncrByFloat,
    createHLen,
    createHMGet,
    createHRandField,
    createHScan,
    createHSet,
    createHSetNX,
    createHStrlen,
    createHVals,
    createIncr,
    createIncrBy,
    createIncrByFloat,
    createLCS,
    createLIndex,
    createLInsert,
    createLLen,
    createLMPop,
    createLMove,
    createLPop,
    createLPos,
    createLPush,
    createLPushX,
    createLRange,
    createLRem,
    createLSet,
    createLTrim,
    createMGet,
    createMSet,
    createMSetNX,
    createObjectEncoding,
    createObjectFreq,
    createObjectIdletime,
    createObjectRefcount,
    createPExpire,
    createPExpireAt,
    createPExpireTime,
    createPTTL,
    createPersist,
    createPfAdd,
    createPfCount,
    createPfMerge,
    createPubSubChannels,
    createPubSubNumPat,
    createPubSubNumSub,
    createRPop,
    createRPush,
    createRPushX,
    createRename,
    createRenameNX,
    createSAdd,
    createSCard,
    createSDiff,
    createSDiffStore,
    createSInter,
    createSInterCard,
    createSInterStore,
    createSIsMember,
    createSMIsMember,
    createSMembers,
    createSMove,
    createSPop,
    createSRandMember,
    createSRem,
    createSScan,
    createSUnion,
    createSUnionStore,
    createSet,
    createSetBit,
    createSetRange,
    createStrlen,
    createTTL,
    createTouch,
    createType,
    createUnlink,
    createWait,
    createWatch,
    createXAdd,
    createXAutoClaim,
    createXClaim,
    createXDel,
    createXGroupCreate,
    createXGroupCreateConsumer,
    createXGroupDelConsumer,
    createXGroupDestroy,
    createXInfoConsumers,
    createXInfoStream,
    createXLen,
    createXPending,
    createXRange,
    createXRead,
    createXTrim,
    createZAdd,
    createZCard,
    createZCount,
    createZDiff,
    createZDiffStore,
    createZDiffWithScores,
    createZIncrBy,
    createZInterCard,
    createZInterstore,
    createZLexCount,
    createZMPop,
    createZMScore,
    createZPopMax,
    createZPopMin,
    createZRandMember,
    createZRange,
    createZRangeStore,
    createZRangeWithScores,
    createZRank,
    createZRem,
    createZRemRangeByLex,
    createZRemRangeByRank,
    createZRemRangeByScore,
    createZRevRank,
    createZRevRankWithScore,
    createZScan,
    createZScore,
<<<<<<< HEAD
    createZUnionStore,
    TimeUnit,
=======
>>>>>>> 91fae380
} from "./Commands";
import {
    ClosingError,
    ConfigurationError,
    ConnectionError,
    ExecAbortError,
    RedisError,
    RequestError,
    TimeoutError,
} from "./Errors";
import { GlideClientConfiguration } from "./GlideClient";
import { GlideClusterClientConfiguration } from "./GlideClusterClient";
import { Logger } from "./Logger";
import {
    command_request,
    connection_request,
    response,
} from "./ProtobufMessage";

/* eslint-disable-next-line @typescript-eslint/no-explicit-any */
type PromiseFunction = (value?: any) => void;
type ErrorFunction = (error: RedisError) => void;
export type ReturnTypeRecord = { [key: string]: ReturnType };
export type ReturnTypeMap = Map<string, ReturnType>;
export type ReturnTypeAttribute = {
    value: ReturnType;
    attributes: ReturnTypeRecord;
};
export enum ProtocolVersion {
    /** Use RESP2 to communicate with the server nodes. */
    RESP2 = connection_request.ProtocolVersion.RESP2,
    /** Use RESP3 to communicate with the server nodes. */
    RESP3 = connection_request.ProtocolVersion.RESP3,
}
export type ReturnType =
    | "OK"
    | string
    | number
    | null
    | boolean
    | bigint
    | Buffer
    | Set<ReturnType>
    | ReturnTypeRecord
    | ReturnTypeMap
    | ReturnTypeAttribute
    | ReturnType[];

/**
 * Union type that can store either a valid UTF-8 string or array of bytes.
 */
export type GlideString = string | Buffer;

/**
 * Enum representing the different types of decoders.
 */
export const enum Decoder {
    /**
     * Decodes the response into a buffer array.
     */
    Bytes,
    /**
     * Decodes the response into a string.
     */
    String,
}

/**
 * Our purpose in creating PointerResponse type is to mark when response is of number/long pointer response type.
 * Consequently, when the response is returned, we can check whether it is instanceof the PointerResponse type and pass it to the Rust core function with the proper parameters.
 */
class PointerResponse {
    pointer: number | Long | null;
    // As Javascript does not support 64-bit integers,
    // we split the Rust u64 pointer into two u32 integers (high and low) and build it again when we call value_from_split_pointer, the Rust function.
    high: number | undefined;
    low: number | undefined;

    constructor(
        pointer: number | Long | null,
        high?: number | undefined,
        low?: number | undefined,
    ) {
        this.pointer = pointer;
        this.high = high;
        this.low = low;
    }
}

/** Represents the credentials for connecting to a server. */
export type RedisCredentials = {
    /**
     * The username that will be used for authenticating connections to the Valkey servers.
     * If not supplied, "default" will be used.
     */
    username?: string;
    /**
     * The password that will be used for authenticating connections to the Valkey servers.
     */
    password: string;
};

/** Represents the client's read from strategy. */
export type ReadFrom =
    /** Always get from primary, in order to get the freshest data.*/
    | "primary"
    /** Spread the requests between all replicas in a round robin manner.
        If no replica is available, route the requests to the primary.*/
    | "preferReplica";

/**
 * Configuration settings for creating a client. Shared settings for standalone and cluster clients.
 */
export type BaseClientConfiguration = {
    /**
     * DNS Addresses and ports of known nodes in the cluster.
     * If the server is in cluster mode the list can be partial, as the client will attempt to map out the cluster and find all nodes.
     * If the server is in standalone mode, only nodes whose addresses were provided will be used by the client.
     *
     * @example
     * ```typescript
     * configuration.addresses =
     * [
     *   { address: sample-address-0001.use1.cache.amazonaws.com, port:6378 },
     *   { address: sample-address-0002.use2.cache.amazonaws.com }
     *   { address: sample-address-0003.use2.cache.amazonaws.com, port:6380 }
     * ]
     * ```
     */
    addresses: {
        host: string;
        /**
         * If port isn't supplied, 6379 will be used
         */
        port?: number;
    }[];
    /**
     * True if communication with the cluster should use Transport Level Security.
     * Should match the TLS configuration of the server/cluster,
     * otherwise the connection attempt will fail.
     */
    useTLS?: boolean;
    /**
     * Credentials for authentication process.
     * If none are set, the client will not authenticate itself with the server.
     */
    credentials?: RedisCredentials;
    /**
     * The duration in milliseconds that the client should wait for a request to complete.
     * This duration encompasses sending the request, awaiting for a response from the server, and any required reconnections or retries.
     * If the specified timeout is exceeded for a pending request, it will result in a timeout error.
     * If not set, a default value will be used.
     * Value must be an integer.
     */
    requestTimeout?: number;
    /**
     * Represents the client's read from strategy.
     * If not set, `Primary` will be used.
     */
    readFrom?: ReadFrom;
    /**
     * Choose the Redis protocol to be used with the server.
     * If not set, `RESP3` will be used.
     */
    protocol?: ProtocolVersion;
    /**
     * Client name to be used for the client. Will be used with CLIENT SETNAME command during connection establishment.
     */
    clientName?: string;
    /**
     * Default decoder when decoder is not set per command.
     * If not set, 'Decoder.String' will be used.
     */
    defaultDecoder?: Decoder;
};

export type ScriptOptions = {
    /**
     * The keys that are used in the script.
     */
    keys?: (string | Uint8Array)[];
    /**
     * The arguments for the script.
     */
    args?: (string | Uint8Array)[];
};

function getRequestErrorClass(
    type: response.RequestErrorType | null | undefined,
): typeof RequestError {
    if (type === response.RequestErrorType.Disconnect) {
        return ConnectionError;
    }

    if (type === response.RequestErrorType.ExecAbort) {
        return ExecAbortError;
    }

    if (type === response.RequestErrorType.Timeout) {
        return TimeoutError;
    }

    if (type === response.RequestErrorType.Unspecified) {
        return RequestError;
    }

    return RequestError;
}

export type PubSubMsg = {
    message: string;
    channel: string;
    pattern?: string | null;
};

export type WritePromiseOptions = {
    decoder?: Decoder;
    route?: command_request.Routes;
};
export class BaseClient {
    private socket: net.Socket;
    private readonly promiseCallbackFunctions: [
        PromiseFunction,
        ErrorFunction,
    ][] = [];
    private readonly availableCallbackSlots: number[] = [];
    private requestWriter = new BufferWriter();
    private writeInProgress = false;
    private remainingReadData: Uint8Array | undefined;
    private readonly requestTimeout: number; // Timeout in milliseconds
    private isClosed = false;
    protected defaultDecoder = Decoder.String;
    private readonly pubsubFutures: [PromiseFunction, ErrorFunction][] = [];
    private pendingPushNotification: response.Response[] = [];
    private config: BaseClientConfiguration | undefined;

    protected configurePubsub(
        options: GlideClusterClientConfiguration | GlideClientConfiguration,
        configuration: connection_request.IConnectionRequest,
    ) {
        if (options.pubsubSubscriptions) {
            if (options.protocol == ProtocolVersion.RESP2) {
                throw new ConfigurationError(
                    "PubSub subscriptions require RESP3 protocol, but RESP2 was configured.",
                );
            }

            const { context, callback } = options.pubsubSubscriptions;

            if (context && !callback) {
                throw new ConfigurationError(
                    "PubSub subscriptions with a context require a callback function to be configured.",
                );
            }

            configuration.pubsubSubscriptions =
                connection_request.PubSubSubscriptions.create({});

            for (const [channelType, channelsPatterns] of Object.entries(
                options.pubsubSubscriptions.channelsAndPatterns,
            )) {
                let entry =
                    configuration.pubsubSubscriptions!
                        .channelsOrPatternsByType![parseInt(channelType)];

                if (!entry) {
                    entry = connection_request.PubSubChannelsOrPatterns.create({
                        channelsOrPatterns: [],
                    });
                    configuration.pubsubSubscriptions!.channelsOrPatternsByType![
                        parseInt(channelType)
                    ] = entry;
                }

                for (const channelPattern of channelsPatterns) {
                    entry.channelsOrPatterns!.push(Buffer.from(channelPattern));
                }
            }
        }
    }
    private handleReadData(data: Buffer) {
        const buf = this.remainingReadData
            ? Buffer.concat([this.remainingReadData, data])
            : data;
        let lastPos = 0;
        const reader = Reader.create(buf);

        while (reader.pos < reader.len) {
            lastPos = reader.pos;
            let message = undefined;

            try {
                message = response.Response.decodeDelimited(reader);
            } catch (err) {
                if (err instanceof RangeError) {
                    // Partial response received, more data is required
                    this.remainingReadData = buf.slice(lastPos);
                    return;
                } else {
                    // Unhandled error
                    const err_message = `Failed to decode the response: ${err}`;
                    Logger.log("error", "connection", err_message);
                    this.close(err_message);
                    return;
                }
            }

            if (message.isPush) {
                this.processPush(message);
            } else {
                this.processResponse(message);
            }
        }

        this.remainingReadData = undefined;
    }

    processResponse(message: response.Response) {
        if (message.closingError != null) {
            this.close(message.closingError);
            return;
        }

        const [resolve, reject] =
            this.promiseCallbackFunctions[message.callbackIdx];
        this.availableCallbackSlots.push(message.callbackIdx);

        if (message.requestError != null) {
            const errorType = getRequestErrorClass(message.requestError.type);
            reject(new errorType(message.requestError.message ?? undefined));
        } else if (message.respPointer != null) {
            let pointer;

            if (typeof message.respPointer === "number") {
                // Response from type number
                pointer = new PointerResponse(message.respPointer);
            } else {
                // Response from type long
                pointer = new PointerResponse(
                    message.respPointer,
                    message.respPointer.high,
                    message.respPointer.low,
                );
            }

            resolve(pointer);
        } else if (message.constantResponse === response.ConstantResponse.OK) {
            resolve("OK");
        } else {
            resolve(null);
        }
    }

    processPush(response: response.Response) {
        if (response.closingError != null || !response.respPointer) {
            const errMsg = response.closingError
                ? response.closingError
                : "Client Error - push notification without resp_pointer";

            this.close(errMsg);
            return;
        }

        const [callback, context] = this.getPubsubCallbackAndContext(
            this.config!,
        );

        if (callback) {
            const pubsubMessage =
                this.notificationToPubSubMessageSafe(response);

            if (pubsubMessage) {
                callback(pubsubMessage, context);
            }
        } else {
            this.pendingPushNotification.push(response);
            this.completePubSubFuturesSafe();
        }
    }

    /**
     * @internal
     */
    protected constructor(
        socket: net.Socket,
        options?: BaseClientConfiguration,
    ) {
        // if logger has been initialized by the external-user on info level this log will be shown
        Logger.log("info", "Client lifetime", `construct client`);
        this.config = options;
        this.requestTimeout =
            options?.requestTimeout ?? DEFAULT_TIMEOUT_IN_MILLISECONDS;
        this.socket = socket;
        this.socket
            .on("data", (data) => this.handleReadData(data))
            .on("error", (err) => {
                console.error(`Server closed: ${err}`);
                this.close();
            });
        this.defaultDecoder = options?.defaultDecoder ?? Decoder.String;
    }

    private getCallbackIndex(): number {
        return (
            this.availableCallbackSlots.pop() ??
            this.promiseCallbackFunctions.length
        );
    }

    private writeBufferedRequestsToSocket() {
        this.writeInProgress = true;
        const requests = this.requestWriter.finish();
        this.requestWriter.reset();

        this.socket.write(requests, undefined, () => {
            if (this.requestWriter.len > 0) {
                this.writeBufferedRequestsToSocket();
            } else {
                this.writeInProgress = false;
            }
        });
    }

    /**
     * @internal
     */
    protected createWritePromise<T>(
        command:
            | command_request.Command
            | command_request.Command[]
            | command_request.ScriptInvocation,
        options: WritePromiseOptions = {},
    ): Promise<T> {
        const { decoder = this.defaultDecoder, route } = options;
        const stringDecoder = decoder === Decoder.String ? true : false;

        if (this.isClosed) {
            throw new ClosingError(
                "Unable to execute requests; the client is closed. Please create a new client.",
            );
        }

        return new Promise((resolve, reject) => {
            const callbackIndex = this.getCallbackIndex();
            this.promiseCallbackFunctions[callbackIndex] = [
                (resolveAns: T) => {
                    if (resolveAns instanceof PointerResponse) {
                        if (typeof resolveAns === "number") {
                            resolveAns = valueFromSplitPointer(
                                0,
                                resolveAns,
                                stringDecoder,
                            ) as T;
                        } else {
                            resolveAns = valueFromSplitPointer(
                                resolveAns.high!,
                                resolveAns.low!,
                                stringDecoder,
                            ) as T;
                        }
                    }

                    resolve(resolveAns);
                },
                reject,
            ];
            this.writeOrBufferCommandRequest(callbackIndex, command, route);
        });
    }

    private writeOrBufferCommandRequest(
        callbackIdx: number,
        command:
            | command_request.Command
            | command_request.Command[]
            | command_request.ScriptInvocation,
        route?: command_request.Routes,
    ) {
        const message = Array.isArray(command)
            ? command_request.CommandRequest.create({
                  callbackIdx,
                  transaction: command_request.Transaction.create({
                      commands: command,
                  }),
              })
            : command instanceof command_request.Command
              ? command_request.CommandRequest.create({
                    callbackIdx,
                    singleCommand: command,
                })
              : command_request.CommandRequest.create({
                    callbackIdx,
                    scriptInvocation: command,
                });
        message.route = route;

        this.writeOrBufferRequest(
            message,
            (message: command_request.CommandRequest, writer: Writer) => {
                command_request.CommandRequest.encodeDelimited(message, writer);
            },
        );
    }

    private writeOrBufferRequest<TRequest>(
        message: TRequest,
        encodeDelimited: (message: TRequest, writer: Writer) => void,
    ) {
        encodeDelimited(message, this.requestWriter);

        if (this.writeInProgress) {
            return;
        }

        this.writeBufferedRequestsToSocket();
    }

    // Define a common function to process the result of a transaction with set commands
    /**
     * @internal
     */
    protected processResultWithSetCommands(
        result: ReturnType[] | null,
        setCommandsIndexes: number[],
    ): ReturnType[] | null {
        if (result === null) {
            return null;
        }

        for (const index of setCommandsIndexes) {
            result[index] = new Set<ReturnType>(result[index] as ReturnType[]);
        }

        return result;
    }

    cancelPubSubFuturesWithExceptionSafe(exception: ConnectionError): void {
        while (this.pubsubFutures.length > 0) {
            const nextFuture = this.pubsubFutures.shift();

            if (nextFuture) {
                const [, reject] = nextFuture;
                reject(exception);
            }
        }
    }

    isPubsubConfigured(
        config: GlideClientConfiguration | GlideClusterClientConfiguration,
    ): boolean {
        return !!config.pubsubSubscriptions;
    }

    getPubsubCallbackAndContext(
        config: GlideClientConfiguration | GlideClusterClientConfiguration,
        /* eslint-disable-next-line @typescript-eslint/no-explicit-any */
    ): [((msg: PubSubMsg, context: any) => void) | null | undefined, any] {
        if (config.pubsubSubscriptions) {
            return [
                config.pubsubSubscriptions.callback,
                config.pubsubSubscriptions.context,
            ];
        }

        return [null, null];
    }

    public async getPubSubMessage(): Promise<PubSubMsg> {
        if (this.isClosed) {
            throw new ClosingError(
                "Unable to execute requests; the client is closed. Please create a new client.",
            );
        }

        if (!this.isPubsubConfigured(this.config!)) {
            throw new ConfigurationError(
                "The operation will never complete since there was no pubsbub subscriptions applied to the client.",
            );
        }

        if (this.getPubsubCallbackAndContext(this.config!)[0]) {
            throw new ConfigurationError(
                "The operation will never complete since messages will be passed to the configured callback.",
            );
        }

        return new Promise((resolve, reject) => {
            this.pubsubFutures.push([resolve, reject]);
            this.completePubSubFuturesSafe();
        });
    }

    public tryGetPubSubMessage(decoder?: Decoder): PubSubMsg | null {
        if (this.isClosed) {
            throw new ClosingError(
                "Unable to execute requests; the client is closed. Please create a new client.",
            );
        }

        if (!this.isPubsubConfigured(this.config!)) {
            throw new ConfigurationError(
                "The operation will never complete since there was no pubsbub subscriptions applied to the client.",
            );
        }

        if (this.getPubsubCallbackAndContext(this.config!)[0]) {
            throw new ConfigurationError(
                "The operation will never complete since messages will be passed to the configured callback.",
            );
        }

        let msg: PubSubMsg | null = null;
        this.completePubSubFuturesSafe();

        while (this.pendingPushNotification.length > 0 && !msg) {
            const pushNotification = this.pendingPushNotification.shift()!;
            msg = this.notificationToPubSubMessageSafe(
                pushNotification,
                decoder,
            );
        }

        return msg;
    }
    notificationToPubSubMessageSafe(
        pushNotification: response.Response,
        decoder?: Decoder,
    ): PubSubMsg | null {
        let msg: PubSubMsg | null = null;
        const responsePointer = pushNotification.respPointer;
        let nextPushNotificationValue: Record<string, unknown> = {};

        if (responsePointer) {
            if (typeof responsePointer !== "number") {
                nextPushNotificationValue = valueFromSplitPointer(
                    responsePointer.high,
                    responsePointer.low,
                    decoder === Decoder.String,
                ) as Record<string, unknown>;
            } else {
                nextPushNotificationValue = valueFromSplitPointer(
                    0,
                    responsePointer,
                    decoder === Decoder.String,
                ) as Record<string, unknown>;
            }

            const messageKind = nextPushNotificationValue["kind"];

            if (messageKind === "Disconnect") {
                Logger.log(
                    "warn",
                    "disconnect notification",
                    "Transport disconnected, messages might be lost",
                );
            } else if (
                messageKind === "Message" ||
                messageKind === "PMessage" ||
                messageKind === "SMessage"
            ) {
                const values = nextPushNotificationValue["values"] as string[];

                if (messageKind === "PMessage") {
                    msg = {
                        message: values[2],
                        channel: values[1],
                        pattern: values[0],
                    };
                } else {
                    msg = {
                        message: values[1],
                        channel: values[0],
                        pattern: null,
                    };
                }
            } else if (
                messageKind === "PSubscribe" ||
                messageKind === "Subscribe" ||
                messageKind === "SSubscribe" ||
                messageKind === "Unsubscribe" ||
                messageKind === "SUnsubscribe" ||
                messageKind === "PUnsubscribe"
            ) {
                // pass
            } else {
                Logger.log(
                    "error",
                    "unknown notification",
                    `Unknown notification: '${messageKind}'`,
                );
            }
        }

        return msg;
    }
    completePubSubFuturesSafe() {
        while (
            this.pendingPushNotification.length > 0 &&
            this.pubsubFutures.length > 0
        ) {
            const nextPushNotification = this.pendingPushNotification.shift()!;
            const pubsubMessage =
                this.notificationToPubSubMessageSafe(nextPushNotification);

            if (pubsubMessage) {
                const [resolve] = this.pubsubFutures.shift()!;
                resolve(pubsubMessage);
            }
        }
    }

    /** Get the value associated with the given key, or null if no such value exists.
     *
     * @see {@link https://valkey.io/commands/get/|valkey.io} for details.
     *
     * @param key - The key to retrieve from the database.
     * @param decoder - (Optional) {@link Decoder} type which defines how to handle the response. If not set, the default decoder from the client config will be used.
     * @returns If `key` exists, returns the value of `key`. Otherwise, return null.
     *
     * @example
     * ```typescript
     * // Example usage of get method to retrieve the value of a key
     * const result = await client.get("key");
     * console.log(result); // Output: 'value'
     * // Example usage of get method to retrieve the value of a key with Bytes decoder
     * const result = await client.get("key", Decoder.Bytes);
     * console.log(result); // Output: {"data": [118, 97, 108, 117, 101], "type": "Buffer"}
     * ```
     */
    public async get(
        key: GlideString,
        decoder?: Decoder,
    ): Promise<GlideString | null> {
        return this.createWritePromise(createGet(key), { decoder: decoder });
    }

    /**
     * Get the value of `key` and optionally set its expiration. `GETEX` is similar to {@link get}.
     *
     * @see {@link https://valkey.io/commands/getex/|valkey.op} for more details.
     * @remarks Since Valkey version 6.2.0.
     *
     * @param key - The key to retrieve from the database.
     * @param options - (Optional) Set expiriation to the given key.
     *                  "persist" will retain the time to live associated with the key. Equivalent to `PERSIST` in the VALKEY API.
     *                  Otherwise, a {@link TimeUnit} and duration of the expire time should be specified.
     * @returns If `key` exists, returns the value of `key` as a `string`. Otherwise, return `null`.
     *
     * @example
     * ```typescript
     * const result = await client.getex("key", {expiry: { type: TimeUnit.Seconds, count: 5 }});
     * console.log(result); // Output: 'value'
     * ```
     */
    public async getex(
        key: string,
        options?: "persist" | { type: TimeUnit; duration: number },
    ): Promise<string | null> {
        return this.createWritePromise(createGetEx(key, options));
    }

    /**
     * Gets a string value associated with the given `key`and deletes the key.
     *
     * @see {@link https://valkey.io/commands/getdel/|valkey.io} for details.
     *
     * @param key - The key to retrieve from the database.
     * @param decoder - (Optional) {@link Decoder} type which defines how to handle the response. If not set, the default decoder from the client config will be used.
     * @returns If `key` exists, returns the `value` of `key`. Otherwise, return `null`.
     *
     * @example
     * ```typescript
     * const result = client.getdel("key");
     * console.log(result); // Output: 'value'
     *
     * const value = client.getdel("key");  // value is null
     * ```
     */
    public async getdel(
        key: GlideString,
        decoder?: Decoder,
    ): Promise<GlideString | null> {
        return this.createWritePromise(createGetDel(key), { decoder: decoder });
    }

    /**
     * Returns the substring of the string value stored at `key`, determined by the offsets
     * `start` and `end` (both are inclusive). Negative offsets can be used in order to provide
     * an offset starting from the end of the string. So `-1` means the last character, `-2` the
     * penultimate and so forth. If `key` does not exist, an empty string is returned. If `start`
     * or `end` are out of range, returns the substring within the valid range of the string.
     *
     * @see {@link https://valkey.io/commands/getrange/|valkey.io} for details.
     *
     * @param key - The key of the string.
     * @param start - The starting offset.
     * @param end - The ending offset.
     * @returns A substring extracted from the value stored at `key`.
     *
     * @example
     * ```typescript
     * await client.set("mykey", "This is a string")
     * let result = await client.getrange("mykey", 0, 3)
     * console.log(result); // Output: "This"
     * result = await client.getrange("mykey", -3, -1)
     * console.log(result); // Output: "ing" - extracted last 3 characters of a string
     * result = await client.getrange("mykey", 0, 100)
     * console.log(result); // Output: "This is a string"
     * result = await client.getrange("mykey", 5, 6)
     * console.log(result); // Output: ""
     * ```
     */
    public async getrange(
        key: string,
        start: number,
        end: number,
    ): Promise<string | null> {
        return this.createWritePromise(createGetRange(key, start, end));
    }

    /** Set the given key with the given value. Return value is dependent on the passed options.
     *
     * @see {@link https://valkey.io/commands/set/|valkey.io} for details.
     *
     * @param key - The key to store.
     * @param value - The value to store with the given key.
     * @param options - The set options.
     * @returns - If the value is successfully set, return OK.
     * If value isn't set because of `onlyIfExists` or `onlyIfDoesNotExist` conditions, return null.
     * If `returnOldValue` is set, return the old value as a string.
     *
     * @example
     * ```typescript
     * // Example usage of set method to set a key-value pair
     * const result = await client.set("my_key", "my_value");
     * console.log(result); // Output: 'OK'
     *
     * // Example usage of set method with conditional options and expiration
     * const result2 = await client.set("key", "new_value", {conditionalSet: "onlyIfExists", expiry: { type: TimeUnit.Seconds, count: 5 }});
     * console.log(result2); // Output: 'OK' - Set "new_value" to "key" only if "key" already exists, and set the key expiration to 5 seconds.
     *
     * // Example usage of set method with conditional options and returning old value
     * const result3 = await client.set("key", "value", {conditionalSet: "onlyIfDoesNotExist", returnOldValue: true});
     * console.log(result3); // Output: 'new_value' - Returns the old value of "key".
     *
     * // Example usage of get method to retrieve the value of a key
     * const result4 = await client.get("key");
     * console.log(result4); // Output: 'new_value' - Value wasn't modified back to being "value" because of "NX" flag.
     * ```
     */
    public async set(
        key: string | Uint8Array,
        value: string | Uint8Array,
        options?: SetOptions,
    ): Promise<"OK" | string | null> {
        return this.createWritePromise(createSet(key, value, options));
    }

    /** Removes the specified keys. A key is ignored if it does not exist.
     *
     * @see {@link https://valkey.io/commands/del/|valkey.io} for details.
     *
     * @param keys - the keys we wanted to remove.
     * @returns the number of keys that were removed.
     *
     * @example
     * ```typescript
     * // Example usage of del method to delete an existing key
     * await client.set("my_key", "my_value");
     * const result = await client.del(["my_key"]);
     * console.log(result); // Output: 1
     * ```
     *
     * @example
     * ```typescript
     * // Example usage of del method for a non-existing key
     * const result = await client.del(["non_existing_key"]);
     * console.log(result); // Output: 0
     * ```
     */
    public async del(keys: string[]): Promise<number> {
        return this.createWritePromise(createDel(keys));
    }

    /** Retrieve the values of multiple keys.
     *
     * @see {@link https://valkey.io/commands/mget/|valkey.io} for details.
     * @remarks When in cluster mode, the command may route to multiple nodes when `keys` map to different hash slots.
     *
     * @param keys - A list of keys to retrieve values for.
     * @returns A list of values corresponding to the provided keys. If a key is not found,
     * its corresponding value in the list will be null.
     *
     * @example
     * ```typescript
     * // Example usage of mget method to retrieve values of multiple keys
     * await client.set("key1", "value1");
     * await client.set("key2", "value2");
     * const result = await client.mget(["key1", "key2"]);
     * console.log(result); // Output: ['value1', 'value2']
     * ```
     */
    public async mget(keys: string[]): Promise<(string | null)[]> {
        return this.createWritePromise(createMGet(keys));
    }

    /** Set multiple keys to multiple values in a single operation.
     *
     * @see {@link https://valkey.io/commands/mset/|valkey.io} for details.
     * @remarks When in cluster mode, the command may route to multiple nodes when keys in `keyValueMap` map to different hash slots.
     *
     * @param keyValueMap - A key-value map consisting of keys and their respective values to set.
     * @returns always "OK".
     *
     * @example
     * ```typescript
     * // Example usage of mset method to set values for multiple keys
     * const result = await client.mset({"key1": "value1", "key2": "value2"});
     * console.log(result); // Output: 'OK'
     * ```
     */
    public async mset(keyValueMap: Record<string, string>): Promise<"OK"> {
        return this.createWritePromise(createMSet(keyValueMap));
    }

    /**
     * Sets multiple keys to values if the key does not exist. The operation is atomic, and if one or
     * more keys already exist, the entire operation fails.
     *
     * @see {@link https://valkey.io/commands/msetnx/|valkey.io} for more details.
     * @remarks When in cluster mode, all keys in `keyValueMap` must map to the same hash slot.
     *
     * @param keyValueMap - A key-value map consisting of keys and their respective values to set.
     * @returns `true` if all keys were set. `false` if no key was set.
     *
     * @example
     * ```typescript
     * const result1 = await client.msetnx({"key1": "value1", "key2": "value2"});
     * console.log(result1); // Output: `true`
     *
     * const result2 = await client.msetnx({"key2": "value4", "key3": "value5"});
     * console.log(result2); // Output: `false`
     * ```
     */
    public async msetnx(keyValueMap: Record<string, string>): Promise<boolean> {
        return this.createWritePromise(createMSetNX(keyValueMap));
    }

    /** Increments the number stored at `key` by one. If `key` does not exist, it is set to 0 before performing the operation.
     *
     * @see {@link https://valkey.io/commands/incr/|valkey.io} for details.
     *
     * @param key - The key to increment its value.
     * @returns the value of `key` after the increment.
     *
     * @example
     * ```typescript
     * // Example usage of incr method to increment the value of a key
     * await client.set("my_counter", "10");
     * const result = await client.incr("my_counter");
     * console.log(result); // Output: 11
     * ```
     */
    public async incr(key: string): Promise<number> {
        return this.createWritePromise(createIncr(key));
    }

    /** Increments the number stored at `key` by `amount`. If `key` does not exist, it is set to 0 before performing the operation.
     *
     * @see {@link https://valkey.io/commands/incrby/|valkey.io} for details.
     *
     * @param key - The key to increment its value.
     * @param amount - The amount to increment.
     * @returns the value of `key` after the increment.
     *
     * @example
     * ```typescript
     * // Example usage of incrBy method to increment the value of a key by a specified amount
     * await client.set("my_counter", "10");
     * const result = await client.incrBy("my_counter", 5);
     * console.log(result); // Output: 15
     * ```
     */
    public async incrBy(key: string, amount: number): Promise<number> {
        return this.createWritePromise(createIncrBy(key, amount));
    }

    /** Increment the string representing a floating point number stored at `key` by `amount`.
     * By using a negative increment value, the result is that the value stored at `key` is decremented.
     * If `key` does not exist, it is set to 0 before performing the operation.
     *
     * @see {@link https://valkey.io/commands/incrbyfloat/|valkey.io} for details.
     *
     * @param key - The key to increment its value.
     * @param amount - The amount to increment.
     * @returns the value of `key` after the increment.
     *
     * @example
     * ```typescript
     * // Example usage of incrByFloat method to increment the value of a floating point key by a specified amount
     * await client.set("my_float_counter", "10.5");
     * const result = await client.incrByFloat("my_float_counter", 2.5);
     * console.log(result); // Output: 13.0
     * ```
     */
    public async incrByFloat(key: string, amount: number): Promise<number> {
        return this.createWritePromise(createIncrByFloat(key, amount));
    }

    /** Decrements the number stored at `key` by one. If `key` does not exist, it is set to 0 before performing the operation.
     *
     * @see {@link https://valkey.io/commands/decr/|valkey.io} for details.
     *
     * @param key - The key to decrement its value.
     * @returns the value of `key` after the decrement.
     *
     * @example
     * ```typescript
     * // Example usage of decr method to decrement the value of a key by 1
     * await client.set("my_counter", "10");
     * const result = await client.decr("my_counter");
     * console.log(result); // Output: 9
     * ```
     */
    public async decr(key: string): Promise<number> {
        return this.createWritePromise(createDecr(key));
    }

    /** Decrements the number stored at `key` by `amount`. If `key` does not exist, it is set to 0 before performing the operation.
     *
     * @see {@link https://valkey.io/commands/decrby/|valkey.io} for details.
     *
     * @param key - The key to decrement its value.
     * @param amount - The amount to decrement.
     * @returns the value of `key` after the decrement.
     *
     * @example
     * ```typescript
     * // Example usage of decrby method to decrement the value of a key by a specified amount
     * await client.set("my_counter", "10");
     * const result = await client.decrby("my_counter", 5);
     * console.log(result); // Output: 5
     * ```
     */
    public async decrBy(key: string, amount: number): Promise<number> {
        return this.createWritePromise(createDecrBy(key, amount));
    }

    /**
     * Perform a bitwise operation between multiple keys (containing string values) and store the result in the
     * `destination`.
     *
     * @see {@link https://valkey.io/commands/bitop/|valkey.io} for more details.
     * @remarks When in cluster mode, `destination` and all `keys` must map to the same hash slot.
     *
     * @param operation - The bitwise operation to perform.
     * @param destination - The key that will store the resulting string.
     * @param keys - The list of keys to perform the bitwise operation on.
     * @returns The size of the string stored in `destination`.
     *
     * @example
     * ```typescript
     * await client.set("key1", "A"); // "A" has binary value 01000001
     * await client.set("key2", "B"); // "B" has binary value 01000010
     * const result1 = await client.bitop(BitwiseOperation.AND, "destination", ["key1", "key2"]);
     * console.log(result1); // Output: 1 - The size of the resulting string stored in "destination" is 1.
     *
     * const result2 = await client.get("destination");
     * console.log(result2); // Output: "@" - "@" has binary value 01000000
     * ```
     */
    public async bitop(
        operation: BitwiseOperation,
        destination: string,
        keys: string[],
    ): Promise<number> {
        return this.createWritePromise(
            createBitOp(operation, destination, keys),
        );
    }

    /**
     * Returns the bit value at `offset` in the string value stored at `key`. `offset` must be greater than or equal
     * to zero.
     *
     * @see {@link https://valkey.io/commands/getbit/|valkey.io} for more details.
     *
     * @param key - The key of the string.
     * @param offset - The index of the bit to return.
     * @returns The bit at the given `offset` of the string. Returns `0` if the key is empty or if the `offset` exceeds
     * the length of the string.
     *
     * @example
     * ```typescript
     * const result = await client.getbit("key", 1);
     * console.log(result); // Output: 1 - The second bit of the string stored at "key" is set to 1.
     * ```
     */
    public async getbit(key: string, offset: number): Promise<number> {
        return this.createWritePromise(createGetBit(key, offset));
    }

    /**
     * Sets or clears the bit at `offset` in the string value stored at `key`. The `offset` is a zero-based index, with
     * `0` being the first element of the list, `1` being the next element, and so on. The `offset` must be less than
     * `2^32` and greater than or equal to `0`. If a key is non-existent then the bit at `offset` is set to `value` and
     * the preceding bits are set to `0`.
     *
     * @see {@link https://valkey.io/commands/setbit/|valkey.io} for more details.
     *
     * @param key - The key of the string.
     * @param offset - The index of the bit to be set.
     * @param value - The bit value to set at `offset`. The value must be `0` or `1`.
     * @returns The bit value that was previously stored at `offset`.
     *
     * @example
     * ```typescript
     * const result = await client.setbit("key", 1, 1);
     * console.log(result); // Output: 0 - The second bit value was 0 before setting to 1.
     * ```
     */
    public async setbit(
        key: string,
        offset: number,
        value: number,
    ): Promise<number> {
        return this.createWritePromise(createSetBit(key, offset, value));
    }

    /**
     * Returns the position of the first bit matching the given `bit` value. The optional starting offset
     * `start` is a zero-based index, with `0` being the first byte of the list, `1` being the next byte and so on.
     * The offset can also be a negative number indicating an offset starting at the end of the list, with `-1` being
     * the last byte of the list, `-2` being the penultimate, and so on.
     *
     * @see {@link https://valkey.io/commands/bitpos/|valkey.io} for more details.
     *
     * @param key - The key of the string.
     * @param bit - The bit value to match. Must be `0` or `1`.
     * @param start - (Optional) The starting offset. If not supplied, the search will start at the beginning of the string.
     * @returns The position of the first occurrence of `bit` in the binary value of the string held at `key`.
     *      If `start` was provided, the search begins at the offset indicated by `start`.
     *
     * @example
     * ```typescript
     * await client.set("key1", "A1");  // "A1" has binary value 01000001 00110001
     * const result1 = await client.bitpos("key1", 1);
     * console.log(result1); // Output: 1 - The first occurrence of bit value 1 in the string stored at "key1" is at the second position.
     *
     * const result2 = await client.bitpos("key1", 1, -1);
     * console.log(result2); // Output: 10 - The first occurrence of bit value 1, starting at the last byte in the string stored at "key1", is at the eleventh position.
     * ```
     */
    public async bitpos(
        key: string,
        bit: number,
        start?: number,
    ): Promise<number> {
        return this.createWritePromise(createBitPos(key, bit, start));
    }

    /**
     * Returns the position of the first bit matching the given `bit` value. The offsets are zero-based indexes, with
     * `0` being the first element of the list, `1` being the next, and so on. These offsets can also be negative
     * numbers indicating offsets starting at the end of the list, with `-1` being the last element of the list, `-2`
     * being the penultimate, and so on.
     *
     * If you are using Valkey 7.0.0 or above, the optional `indexType` can also be provided to specify whether the
     * `start` and `end` offsets specify BIT or BYTE offsets. If `indexType` is not provided, BYTE offsets
     * are assumed. If BIT is specified, `start=0` and `end=2` means to look at the first three bits. If BYTE is
     * specified, `start=0` and `end=2` means to look at the first three bytes.
     *
     * @see {@link https://valkey.io/commands/bitpos/|valkey.io} for more details.
     *
     * @param key - The key of the string.
     * @param bit - The bit value to match. Must be `0` or `1`.
     * @param start - The starting offset.
     * @param end - The ending offset.
     * @param indexType - (Optional) The index offset type. This option can only be specified if you are using Valkey
     *      version 7.0.0 or above. Could be either {@link BitmapIndexType.BYTE} or {@link BitmapIndexType.BIT}. If no
     *      index type is provided, the indexes will be assumed to be byte indexes.
     * @returns The position of the first occurrence from the `start` to the `end` offsets of the `bit` in the binary
     *      value of the string held at `key`.
     *
     * @example
     * ```typescript
     * await client.set("key1", "A12");  // "A12" has binary value 01000001 00110001 00110010
     * const result1 = await client.bitposInterval("key1", 1, 1, -1);
     * console.log(result1); // Output: 10 - The first occurrence of bit value 1 in the second byte to the last byte of the string stored at "key1" is at the eleventh position.
     *
     * const result2 = await client.bitposInterval("key1", 1, 2, 9, BitmapIndexType.BIT);
     * console.log(result2); // Output: 7 - The first occurrence of bit value 1 in the third to tenth bits of the string stored at "key1" is at the eighth position.
     * ```
     */
    public async bitposInterval(
        key: string,
        bit: number,
        start: number,
        end: number,
        indexType?: BitmapIndexType,
    ): Promise<number> {
        return this.createWritePromise(
            createBitPos(key, bit, start, end, indexType),
        );
    }

    /**
     * Reads or modifies the array of bits representing the string that is held at `key` based on the specified
     * `subcommands`.
     *
     * @see {@link https://valkey.io/commands/bitfield/|valkey.io} for more details.
     *
     * @param key - The key of the string.
     * @param subcommands - The subcommands to be performed on the binary value of the string at `key`, which could be
     *      any of the following:
     *
     * - {@link BitFieldGet}
     * - {@link BitFieldSet}
     * - {@link BitFieldIncrBy}
     * - {@link BitFieldOverflow}
     *
     * @returns An array of results from the executed subcommands:
     *
     * - {@link BitFieldGet} returns the value in {@link BitOffset} or {@link BitOffsetMultiplier}.
     * - {@link BitFieldSet} returns the old value in {@link BitOffset} or {@link BitOffsetMultiplier}.
     * - {@link BitFieldIncrBy} returns the new value in {@link BitOffset} or {@link BitOffsetMultiplier}.
     * - {@link BitFieldOverflow} determines the behavior of the {@link BitFieldSet} and {@link BitFieldIncrBy}
     *   subcommands when an overflow or underflow occurs. {@link BitFieldOverflow} does not return a value and
     *   does not contribute a value to the array response.
     *
     * @example
     * ```typescript
     * await client.set("key", "A");  // "A" has binary value 01000001
     * const result = await client.bitfield("key", [new BitFieldSet(new UnsignedEncoding(2), new BitOffset(1), 3), new BitFieldGet(new UnsignedEncoding(2), new BitOffset(1))]);
     * console.log(result); // Output: [2, 3] - The old value at offset 1 with an unsigned encoding of 2 was 2. The new value at offset 1 with an unsigned encoding of 2 is 3.
     * ```
     */
    public async bitfield(
        key: string,
        subcommands: BitFieldSubCommands[],
    ): Promise<(number | null)[]> {
        return this.createWritePromise(createBitField(key, subcommands));
    }

    /**
     * Reads the array of bits representing the string that is held at `key` based on the specified `subcommands`.
     *
     * @see {@link https://valkey.io/commands/bitfield_ro/|valkey.io} for more details.
     * @remarks Since Valkey version 6.0.0.
     *
     * @param key - The key of the string.
     * @param subcommands - The {@link BitFieldGet} subcommands to be performed.
     * @returns An array of results from the {@link BitFieldGet} subcommands.
     *
     * @example
     * ```typescript
     * await client.set("key", "A");  // "A" has binary value 01000001
     * const result = await client.bitfieldReadOnly("key", [new BitFieldGet(new UnsignedEncoding(2), new BitOffset(1))]);
     * console.log(result); // Output: [2] - The value at offset 1 with an unsigned encoding of 2 is 2.
     * ```
     */
    public async bitfieldReadOnly(
        key: string,
        subcommands: BitFieldGet[],
    ): Promise<number[]> {
        return this.createWritePromise(createBitField(key, subcommands, true));
    }

    /** Retrieve the value associated with `field` in the hash stored at `key`.
     *
     * @see {@link https://valkey.io/commands/hget/|valkey.io} for details.
     *
     * @param key - The key of the hash.
     * @param field - The field in the hash stored at `key` to retrieve from the database.
     * @returns the value associated with `field`, or null when `field` is not present in the hash or `key` does not exist.
     *
     * @example
     * ```typescript
     * // Example usage of the hget method on an-existing field
     * await client.hset("my_hash", "field");
     * const result = await client.hget("my_hash", "field");
     * console.log(result); // Output: "value"
     * ```
     *
     * @example
     * ```typescript
     * // Example usage of the hget method on a non-existing field
     * const result = await client.hget("my_hash", "nonexistent_field");
     * console.log(result); // Output: null
     * ```
     */
    public async hget(key: string, field: string): Promise<string | null> {
        return this.createWritePromise(createHGet(key, field));
    }

    /** Sets the specified fields to their respective values in the hash stored at `key`.
     *
     * @see {@link https://valkey.io/commands/hset/|valkey.io} for details.
     *
     * @param key - The key of the hash.
     * @param fieldValueMap - A field-value map consisting of fields and their corresponding values
     * to be set in the hash stored at the specified key.
     * @returns The number of fields that were added.
     *
     * @example
     * ```typescript
     * // Example usage of the hset method
     * const result = await client.hset("my_hash", \{"field": "value", "field2": "value2"\});
     * console.log(result); // Output: 2 - Indicates that 2 fields were successfully set in the hash "my_hash".
     * ```
     */
    public async hset(
        key: string,
        fieldValueMap: Record<string, string>,
    ): Promise<number> {
        return this.createWritePromise(createHSet(key, fieldValueMap));
    }

    /** Sets `field` in the hash stored at `key` to `value`, only if `field` does not yet exist.
     * If `key` does not exist, a new key holding a hash is created.
     * If `field` already exists, this operation has no effect.
     *
     * @see {@link https://valkey.io/commands/hsetnx/|valkey.io} for more details.
     *
     * @param key - The key of the hash.
     * @param field - The field to set the value for.
     * @param value - The value to set.
     * @returns `true` if the field was set, `false` if the field already existed and was not set.
     *
     * @example
     * ```typescript
     * // Example usage of the hsetnx method
     * const result = await client.hsetnx("my_hash", "field", "value");
     * console.log(result); // Output: true - Indicates that the field "field" was set successfully in the hash "my_hash".
     * ```
     *
     * @example
     * ```typescript
     * // Example usage of the hsetnx method on a field that already exists
     * const result = await client.hsetnx("my_hash", "field", "new_value");
     * console.log(result); // Output: false - Indicates that the field "field" already existed in the hash "my_hash" and was not set again.
     * ```
     */
    public async hsetnx(
        key: string,
        field: string,
        value: string,
    ): Promise<boolean> {
        return this.createWritePromise(createHSetNX(key, field, value));
    }

    /** Removes the specified fields from the hash stored at `key`.
     * Specified fields that do not exist within this hash are ignored.
     *
     * @see {@link https://valkey.io/commands/hdel/|valkey.io} for details.
     *
     * @param key - The key of the hash.
     * @param fields - The fields to remove from the hash stored at `key`.
     * @returns the number of fields that were removed from the hash, not including specified but non existing fields.
     * If `key` does not exist, it is treated as an empty hash and it returns 0.
     *
     * @example
     * ```typescript
     * // Example usage of the hdel method
     * const result = await client.hdel("my_hash", ["field1", "field2"]);
     * console.log(result); // Output: 2 - Indicates that two fields were successfully removed from the hash.
     * ```
     */
    public async hdel(key: string, fields: string[]): Promise<number> {
        return this.createWritePromise(createHDel(key, fields));
    }

    /** Returns the values associated with the specified fields in the hash stored at `key`.
     *
     * @see {@link https://valkey.io/commands/hmget/|valkey.io} for details.
     *
     * @param key - The key of the hash.
     * @param fields - The fields in the hash stored at `key` to retrieve from the database.
     * @returns a list of values associated with the given fields, in the same order as they are requested.
     * For every field that does not exist in the hash, a null value is returned.
     * If `key` does not exist, it is treated as an empty hash and it returns a list of null values.
     *
     * @example
     * ```typescript
     * // Example usage of the hmget method
     * const result = await client.hmget("my_hash", ["field1", "field2"]);
     * console.log(result); // Output: ["value1", "value2"] - A list of values associated with the specified fields.
     * ```
     */
    public async hmget(
        key: string,
        fields: string[],
    ): Promise<(string | null)[]> {
        return this.createWritePromise(createHMGet(key, fields));
    }

    /** Returns if `field` is an existing field in the hash stored at `key`.
     *
     * @see {@link https://valkey.io/commands/hexists/|valkey.io} for details.
     *
     * @param key - The key of the hash.
     * @param field - The field to check in the hash stored at `key`.
     * @returns `true` the hash contains `field`. If the hash does not contain `field`, or if `key` does not exist, it returns `false`.
     *
     * @example
     * ```typescript
     * // Example usage of the hexists method with existing field
     * const result = await client.hexists("my_hash", "field1");
     * console.log(result); // Output: true
     * ```
     *
     * @example
     * ```typescript
     * // Example usage of the hexists method with non-existing field
     * const result = await client.hexists("my_hash", "nonexistent_field");
     * console.log(result); // Output: false
     * ```
     */
    public async hexists(key: string, field: string): Promise<boolean> {
        return this.createWritePromise(createHExists(key, field));
    }

    /** Returns all fields and values of the hash stored at `key`.
     *
     * @see {@link https://valkey.io/commands/hgetall/|valkey.io} for details.
     *
     * @param key - The key of the hash.
     * @returns a list of fields and their values stored in the hash. Every field name in the list is followed by its value.
     * If `key` does not exist, it returns an empty list.
     *
     * @example
     * ```typescript
     * // Example usage of the hgetall method
     * const result = await client.hgetall("my_hash");
     * console.log(result); // Output: {"field1": "value1", "field2": "value2"}
     * ```
     */
    public async hgetall(key: string): Promise<Record<string, string>> {
        return this.createWritePromise(createHGetAll(key));
    }

    /** Increments the number stored at `field` in the hash stored at `key` by increment.
     * By using a negative increment value, the value stored at `field` in the hash stored at `key` is decremented.
     * If `field` or `key` does not exist, it is set to 0 before performing the operation.
     *
     * @see {@link https://valkey.io/commands/hincrby/|valkey.io} for details.
     *
     * @param key - The key of the hash.
     * @param amount - The amount to increment.
     * @param field - The field in the hash stored at `key` to increment its value.
     * @returns the value of `field` in the hash stored at `key` after the increment.
     *
     * @example
     * ```typescript
     * // Example usage of the hincrby method to increment the value in a hash by a specified amount
     * const result = await client.hincrby("my_hash", "field1", 5);
     * console.log(result); // Output: 5
     * ```
     */
    public async hincrBy(
        key: string,
        field: string,
        amount: number,
    ): Promise<number> {
        return this.createWritePromise(createHIncrBy(key, field, amount));
    }

    /** Increment the string representing a floating point number stored at `field` in the hash stored at `key` by increment.
     * By using a negative increment value, the value stored at `field` in the hash stored at `key` is decremented.
     * If `field` or `key` does not exist, it is set to 0 before performing the operation.
     *
     * @see {@link https://valkey.io/commands/hincrbyfloat/|valkey.io} for details.
     *
     * @param key - The key of the hash.
     * @param amount - The amount to increment.
     * @param field - The field in the hash stored at `key` to increment its value.
     * @returns the value of `field` in the hash stored at `key` after the increment.
     *
     * @example
     * ```typescript
     * // Example usage of the hincrbyfloat method to increment the value of a floating point in a hash by a specified amount
     * const result = await client.hincrbyfloat("my_hash", "field1", 2.5);
     * console.log(result); // Output: '2.5'
     * ```
     */
    public async hincrByFloat(
        key: string,
        field: string,
        amount: number,
    ): Promise<number> {
        return this.createWritePromise(createHIncrByFloat(key, field, amount));
    }

    /** Returns the number of fields contained in the hash stored at `key`.
     *
     * @see {@link https://valkey.io/commands/hlen/|valkey.io} for more details.
     *
     * @param key - The key of the hash.
     * @returns The number of fields in the hash, or 0 when the key does not exist.
     *
     * @example
     * ```typescript
     * // Example usage of the hlen method with an existing key
     * const result = await client.hlen("my_hash");
     * console.log(result); // Output: 3
     * ```
     *
     * @example
     * ```typescript
     * // Example usage of the hlen method with a non-existing key
     * const result = await client.hlen("non_existing_key");
     * console.log(result); // Output: 0
     * ```
     */
    public async hlen(key: string): Promise<number> {
        return this.createWritePromise(createHLen(key));
    }

    /** Returns all values in the hash stored at key.
     *
     * @see {@link https://valkey.io/commands/hvals/|valkey.io} for more details.
     *
     * @param key - The key of the hash.
     * @returns a list of values in the hash, or an empty list when the key does not exist.
     *
     * @example
     * ```typescript
     * // Example usage of the hvals method
     * const result = await client.hvals("my_hash");
     * console.log(result); // Output: ["value1", "value2", "value3"] - Returns all the values stored in the hash "my_hash".
     * ```
     */
    public async hvals(key: string): Promise<string[]> {
        return this.createWritePromise(createHVals(key));
    }

    /**
     * Returns the string length of the value associated with `field` in the hash stored at `key`.
     *
     * @see {@link https://valkey.io/commands/hstrlen/|valkey.io} for details.
     *
     * @param key - The key of the hash.
     * @param field - The field in the hash.
     * @returns The string length or `0` if `field` or `key` does not exist.
     *
     * @example
     * ```typescript
     * await client.hset("my_hash", {"field": "value"});
     * const result = await client.hstrlen("my_hash", "field");
     * console.log(result); // Output: 5
     * ```
     */
    public async hstrlen(key: string, field: string): Promise<number> {
        return this.createWritePromise(createHStrlen(key, field));
    }

    /**
     * Returns a random field name from the hash value stored at `key`.
     *
     * @see {@link https://valkey.io/commands/hrandfield/|valkey.io} for more details.
     * @remarks Since Valkey version 6.2.0.
     *
     * @param key - The key of the hash.
     * @returns A random field name from the hash stored at `key`, or `null` when
     *     the key does not exist.
     *
     * @example
     * ```typescript
     * console.log(await client.hrandfield("myHash")); // Output: 'field'
     * ```
     */
    public async hrandfield(key: string): Promise<string | null> {
        return this.createWritePromise(createHRandField(key));
    }

    /**
     * Iterates incrementally over a hash.
     *
     * @see {@link https://valkey.io/commands/hscan/|valkey.io} for more details.
     *
     * @param key - The key of the set.
     * @param cursor - The cursor that points to the next iteration of results. A value of `"0"` indicates the start of the search.
     * @param options - (Optional) The {@link BaseScanOptions}.
     * @returns An array of the `cursor` and the subset of the hash held by `key`.
     * The first element is always the `cursor` for the next iteration of results. `"0"` will be the `cursor`
     * returned on the last iteration of the hash. The second element is always an array of the subset of the
     * hash held in `key`. The array in the second element is always a flattened series of string pairs,
     * where the value is at even indices and the value is at odd indices.
     *
     * @example
     * ```typescript
     * // Assume "key" contains a hash with multiple members
     * let newCursor = "0";
     * let result = [];
     * do {
     *      result = await client.hscan(key1, newCursor, {
     *          match: "*",
     *          count: 3,
     *      });
     *      newCursor = result[0];
     *      console.log("Cursor: ", newCursor);
     *      console.log("Members: ", result[1]);
     * } while (newCursor !== "0");
     * // The output of the code above is something similar to:
     * // Cursor:  31
     * // Members:  ['field 79', 'value 79', 'field 20', 'value 20', 'field 115', 'value 115']
     * // Cursor:  39
     * // Members:  ['field 63', 'value 63', 'field 293', 'value 293', 'field 162', 'value 162']
     * // Cursor:  0
     * // Members:  ['value 55', '55', 'value 24', '24', 'value 90', '90', 'value 113', '113']
     * ```
     */
    public async hscan(
        key: string,
        cursor: string,
        options?: BaseScanOptions,
    ): Promise<[string, string[]]> {
        return this.createWritePromise(createHScan(key, cursor, options));
    }

    /**
     * Retrieves up to `count` random field names from the hash value stored at `key`.
     *
     * @see {@link https://valkey.io/commands/hrandfield/|valkey.io} for more details.
     * @remarks Since Valkey version 6.2.0.
     *
     * @param key - The key of the hash.
     * @param count - The number of field names to return.
     *
     *     If `count` is positive, returns unique elements. If negative, allows for duplicates.
     * @returns An `array` of random field names from the hash stored at `key`,
     *     or an `empty array` when the key does not exist.
     *
     * @example
     * ```typescript
     * console.log(await client.hrandfieldCount("myHash", 2)); // Output: ['field1', 'field2']
     * ```
     */
    public async hrandfieldCount(
        key: string,
        count: number,
    ): Promise<string[]> {
        return this.createWritePromise(createHRandField(key, count));
    }

    /**
     * Retrieves up to `count` random field names along with their values from the hash
     * value stored at `key`.
     *
     * @see {@link https://valkey.io/commands/hrandfield/|valkey.io} for more details.
     * @remarks Since Valkey version 6.2.0.
     *
     * @param key - The key of the hash.
     * @param count - The number of field names to return.
     *
     *     If `count` is positive, returns unique elements. If negative, allows for duplicates.
     * @returns A 2D `array` of `[fieldName, value]` `arrays`, where `fieldName` is a random
     *     field name from the hash and `value` is the associated value of the field name.
     *     If the hash does not exist or is empty, the response will be an empty `array`.
     *
     * @example
     * ```typescript
     * const result = await client.hrandfieldCountWithValues("myHash", 2);
     * console.log(result); // Output: [['field1', 'value1'], ['field2', 'value2']]
     * ```
     */
    public async hrandfieldWithValues(
        key: string,
        count: number,
    ): Promise<[string, string][]> {
        return this.createWritePromise(createHRandField(key, count, true));
    }

    /** Inserts all the specified values at the head of the list stored at `key`.
     * `elements` are inserted one after the other to the head of the list, from the leftmost element to the rightmost element.
     * If `key` does not exist, it is created as empty list before performing the push operations.
     *
     * @see {@link https://valkey.io/commands/lpush/|valkey.io} for details.
     *
     * @param key - The key of the list.
     * @param elements - The elements to insert at the head of the list stored at `key`.
     * @returns the length of the list after the push operations.
     *
     * @example
     * ```typescript
     * // Example usage of the lpush method with an existing list
     * const result = await client.lpush("my_list", ["value2", "value3"]);
     * console.log(result); // Output: 3 - Indicated that the new length of the list is 3 after the push operation.
     * ```
     *
     * @example
     * ```typescript
     * // Example usage of the lpush method with a non-existing list
     * const result = await client.lpush("nonexistent_list", ["new_value"]);
     * console.log(result); // Output: 1 - Indicates that a new list was created with one element
     * ```
     */
    public async lpush(key: string, elements: string[]): Promise<number> {
        return this.createWritePromise(createLPush(key, elements));
    }

    /**
     * Inserts specified values at the head of the `list`, only if `key` already
     * exists and holds a list.
     *
     * @see {@link https://valkey.io/commands/lpushx/|valkey.io} for details.
     *
     * @param key - The key of the list.
     * @param elements - The elements to insert at the head of the list stored at `key`.
     * @returns The length of the list after the push operation.
     * @example
     * ```typescript
     * const listLength = await client.lpushx("my_list", ["value1", "value2"]);
     * console.log(result); // Output: 2 - Indicates that the list has two elements.
     * ```
     */
    public async lpushx(key: string, elements: string[]): Promise<number> {
        return this.createWritePromise(createLPushX(key, elements));
    }

    /** Removes and returns the first elements of the list stored at `key`.
     * The command pops a single element from the beginning of the list.
     *
     * @see {@link https://valkey.io/commands/lpop/|valkey.io} for details.
     *
     * @param key - The key of the list.
     * @returns The value of the first element.
     * If `key` does not exist null will be returned.
     *
     * @example
     * ```typescript
     * // Example usage of the lpop method with an existing list
     * const result = await client.lpop("my_list");
     * console.log(result); // Output: 'value1'
     * ```
     *
     * @example
     * ```typescript
     * // Example usage of the lpop method with a non-existing list
     * const result = await client.lpop("non_exiting_key");
     * console.log(result); // Output: null
     * ```
     */
    public async lpop(key: string): Promise<string | null> {
        return this.createWritePromise(createLPop(key));
    }

    /** Removes and returns up to `count` elements of the list stored at `key`, depending on the list's length.
     *
     * @see {@link https://valkey.io/commands/lpop/|valkey.io} for details.
     *
     * @param key - The key of the list.
     * @param count - The count of the elements to pop from the list.
     * @returns A list of the popped elements will be returned depending on the list's length.
     * If `key` does not exist null will be returned.
     *
     * @example
     * ```typescript
     * // Example usage of the lpopCount method with an existing list
     * const result = await client.lpopCount("my_list", 2);
     * console.log(result); // Output: ["value1", "value2"]
     * ```
     *
     * @example
     * ```typescript
     * // Example usage of the lpopCount method with a non-existing list
     * const result = await client.lpopCount("non_exiting_key", 3);
     * console.log(result); // Output: null
     * ```
     */
    public async lpopCount(
        key: string,
        count: number,
    ): Promise<string[] | null> {
        return this.createWritePromise(createLPop(key, count));
    }

    /** Returns the specified elements of the list stored at `key`.
     * The offsets `start` and `end` are zero-based indexes, with 0 being the first element of the list, 1 being the next element and so on.
     * These offsets can also be negative numbers indicating offsets starting at the end of the list,
     * with -1 being the last element of the list, -2 being the penultimate, and so on.
     *
     * @see {@link https://valkey.io/commands/lrange/|valkey.io} for details.
     *
     * @param key - The key of the list.
     * @param start - The starting point of the range.
     * @param end - The end of the range.
     * @returns list of elements in the specified range.
     * If `start` exceeds the end of the list, or if `start` is greater than `end`, an empty list will be returned.
     * If `end` exceeds the actual end of the list, the range will stop at the actual end of the list.
     * If `key` does not exist an empty list will be returned.
     *
     * @example
     * ```typescript
     * // Example usage of the lrange method with an existing list and positive indices
     * const result = await client.lrange("my_list", 0, 2);
     * console.log(result); // Output: ["value1", "value2", "value3"]
     * ```
     *
     * @example
     * ```typescript
     * // Example usage of the lrange method with an existing list and negative indices
     * const result = await client.lrange("my_list", -2, -1);
     * console.log(result); // Output: ["value2", "value3"]
     * ```
     *
     * @example
     * ```typescript
     * // Example usage of the lrange method with a non-existing list
     * const result = await client.lrange("non_exiting_key", 0, 2);
     * console.log(result); // Output: []
     * ```
     */
    public async lrange(
        key: string,
        start: number,
        end: number,
    ): Promise<string[]> {
        return this.createWritePromise(createLRange(key, start, end));
    }

    /** Returns the length of the list stored at `key`.
     *
     * @see {@link https://valkey.io/commands/llen/|valkey.io} for details.
     *
     * @param key - The key of the list.
     * @returns the length of the list at `key`.
     * If `key` does not exist, it is interpreted as an empty list and 0 is returned.
     *
     * @example
     * ```typescript
     * // Example usage of the llen method
     * const result = await client.llen("my_list");
     * console.log(result); // Output: 3 - Indicates that there are 3 elements in the list.
     * ```
     */
    public async llen(key: string): Promise<number> {
        return this.createWritePromise(createLLen(key));
    }

    /**
     * Atomically pops and removes the left/right-most element to the list stored at `source`
     * depending on `whereTo`, and pushes the element at the first/last element of the list
     * stored at `destination` depending on `whereFrom`, see {@link ListDirection}.
     *
     * @see {@link https://valkey.io/commands/lmove/|valkey.io} for details.
     * @remarks Since Valkey version 6.2.0.
     *
     * @param source - The key to the source list.
     * @param destination - The key to the destination list.
     * @param whereFrom - The {@link ListDirection} to remove the element from.
     * @param whereTo - The {@link ListDirection} to add the element to.
     * @returns The popped element, or `null` if `source` does not exist.
     *
     * @example
     * ```typescript
     * await client.lpush("testKey1", ["two", "one"]);
     * await client.lpush("testKey2", ["four", "three"]);
     *
     * const result1 = await client.lmove("testKey1", "testKey2", ListDirection.LEFT, ListDirection.LEFT);
     * console.log(result1); // Output: "one".
     *
     * const updated_array_key1 = await client.lrange("testKey1", 0, -1);
     * console.log(updated_array); // Output: "two".
     *
     * const updated_array_key2 = await client.lrange("testKey2", 0, -1);
     * console.log(updated_array_key2); // Output: ["one", "three", "four"].
     * ```
     */
    public async lmove(
        source: string,
        destination: string,
        whereFrom: ListDirection,
        whereTo: ListDirection,
    ): Promise<string | null> {
        return this.createWritePromise(
            createLMove(source, destination, whereFrom, whereTo),
        );
    }

    /**
     * Blocks the connection until it pops atomically and removes the left/right-most element to the
     * list stored at `source` depending on `whereFrom`, and pushes the element at the first/last element
     * of the list stored at `destination` depending on `whereTo`.
     * `BLMOVE` is the blocking variant of {@link lmove}.
     *
     * @see {@link https://valkey.io/commands/blmove/|valkey.io} for details.
     * @remarks When in cluster mode, both `source` and `destination` must map to the same hash slot.
     * @remarks `BLMOVE` is a client blocking command, see {@link https://github.com/valkey-io/valkey-glide/wiki/General-Concepts#blocking-commands|Valkey Glide Wiki} for more details and best practices.
     * @remarks Since Valkey version 6.2.0.
     *
     * @param source - The key to the source list.
     * @param destination - The key to the destination list.
     * @param whereFrom - The {@link ListDirection} to remove the element from.
     * @param whereTo - The {@link ListDirection} to add the element to.
     * @param timeout - The number of seconds to wait for a blocking operation to complete. A value of `0` will block indefinitely.
     * @returns The popped element, or `null` if `source` does not exist or if the operation timed-out.
     *
     * @example
     * ```typescript
     * await client.lpush("testKey1", ["two", "one"]);
     * await client.lpush("testKey2", ["four", "three"]);
     * const result = await client.blmove("testKey1", "testKey2", ListDirection.LEFT, ListDirection.LEFT, 0.1);
     * console.log(result); // Output: "one"
     *
     * const result2 = await client.lrange("testKey1", 0, -1);
     * console.log(result2);   // Output: "two"
     *
     * const updated_array2 = await client.lrange("testKey2", 0, -1);
     * console.log(updated_array2); // Output: ["one", "three", "four"]
     * ```
     */
    public async blmove(
        source: string,
        destination: string,
        whereFrom: ListDirection,
        whereTo: ListDirection,
        timeout: number,
    ): Promise<string | null> {
        return this.createWritePromise(
            createBLMove(source, destination, whereFrom, whereTo, timeout),
        );
    }

    /**
     * Sets the list element at `index` to `element`.
     * The index is zero-based, so `0` means the first element, `1` the second element and so on.
     * Negative indices can be used to designate elements starting at the tail of
     * the list. Here, `-1` means the last element, `-2` means the penultimate and so forth.
     *
     * @see {@link https://valkey.io/commands/lset/|valkey.io} for details.
     *
     * @param key - The key of the list.
     * @param index - The index of the element in the list to be set.
     * @param element - The new element to set at the specified index.
     * @returns Always "OK".
     *
     * @example
     * ```typescript
     * // Example usage of the lset method
     * const response = await client.lset("test_key", 1, "two");
     * console.log(response); // Output: 'OK' - Indicates that the second index of the list has been set to "two".
     * ```
     */
    public async lset(
        key: string,
        index: number,
        element: string,
    ): Promise<"OK"> {
        return this.createWritePromise(createLSet(key, index, element));
    }

    /** Trim an existing list so that it will contain only the specified range of elements specified.
     * The offsets `start` and `end` are zero-based indexes, with 0 being the first element of the list, 1 being the next element and so on.
     * These offsets can also be negative numbers indicating offsets starting at the end of the list,
     * with -1 being the last element of the list, -2 being the penultimate, and so on.
     *
     * @see {@link https://valkey.io/commands/ltrim/|valkey.io} for details.
     *
     * @param key - The key of the list.
     * @param start - The starting point of the range.
     * @param end - The end of the range.
     * @returns always "OK".
     * If `start` exceeds the end of the list, or if `start` is greater than `end`, the result will be an empty list (which causes key to be removed).
     * If `end` exceeds the actual end of the list, it will be treated like the last element of the list.
     * If `key` does not exist the command will be ignored.
     *
     * @example
     * ```typescript
     * // Example usage of the ltrim method
     * const result = await client.ltrim("my_list", 0, 1);
     * console.log(result); // Output: 'OK' - Indicates that the list has been trimmed to contain elements from 0 to 1.
     * ```
     */
    public async ltrim(key: string, start: number, end: number): Promise<"OK"> {
        return this.createWritePromise(createLTrim(key, start, end));
    }

    /** Removes the first `count` occurrences of elements equal to `element` from the list stored at `key`.
     * If `count` is positive : Removes elements equal to `element` moving from head to tail.
     * If `count` is negative : Removes elements equal to `element` moving from tail to head.
     * If `count` is 0 or `count` is greater than the occurrences of elements equal to `element`: Removes all elements equal to `element`.
     *
     * @param key - The key of the list.
     * @param count - The count of the occurrences of elements equal to `element` to remove.
     * @param element - The element to remove from the list.
     * @returns the number of the removed elements.
     * If `key` does not exist, 0 is returned.
     *
     * @example
     * ```typescript
     * // Example usage of the lrem method
     * const result = await client.lrem("my_list", 2, "value");
     * console.log(result); // Output: 2 - Removes the first 2 occurrences of "value" in the list.
     * ```
     */
    public async lrem(
        key: string,
        count: number,
        element: string,
    ): Promise<number> {
        return this.createWritePromise(createLRem(key, count, element));
    }

    /** Inserts all the specified values at the tail of the list stored at `key`.
     * `elements` are inserted one after the other to the tail of the list, from the leftmost element to the rightmost element.
     * If `key` does not exist, it is created as empty list before performing the push operations.
     *
     * @see {@link https://valkey.io/commands/rpush/|valkey.io} for details.
     *
     * @param key - The key of the list.
     * @param elements - The elements to insert at the tail of the list stored at `key`.
     * @returns the length of the list after the push operations.
     *
     * @example
     * ```typescript
     * // Example usage of the rpush method with an existing list
     * const result = await client.rpush("my_list", ["value2", "value3"]);
     * console.log(result); // Output: 3 - Indicates that the new length of the list is 3 after the push operation.
     * ```
     *
     * @example
     * ```typescript
     * // Example usage of the rpush method with a non-existing list
     * const result = await client.rpush("nonexistent_list", ["new_value"]);
     * console.log(result); // Output: 1
     * ```
     */
    public async rpush(key: string, elements: string[]): Promise<number> {
        return this.createWritePromise(createRPush(key, elements));
    }

    /**
     * Inserts specified values at the tail of the `list`, only if `key` already
     * exists and holds a list.
     *
     * @see {@link https://valkey.io/commands/rpushx/|valkey.io} for details.
     *
     * @param key - The key of the list.
     * @param elements - The elements to insert at the tail of the list stored at `key`.
     * @returns The length of the list after the push operation.
     * @example
     * ```typescript
     * const result = await client.rpushx("my_list", ["value1", "value2"]);
     * console.log(result);  // Output: 2 - Indicates that the list has two elements.
     * ```
     * */
    public async rpushx(key: string, elements: string[]): Promise<number> {
        return this.createWritePromise(createRPushX(key, elements));
    }

    /** Removes and returns the last elements of the list stored at `key`.
     * The command pops a single element from the end of the list.
     *
     * @see {@link https://valkey.io/commands/rpop/|valkey.io} for details.
     *
     * @param key - The key of the list.
     * @returns The value of the last element.
     * If `key` does not exist null will be returned.
     *
     * @example
     * ```typescript
     * // Example usage of the rpop method with an existing list
     * const result = await client.rpop("my_list");
     * console.log(result); // Output: 'value1'
     * ```
     *
     * @example
     * ```typescript
     * // Example usage of the rpop method with a non-existing list
     * const result = await client.rpop("non_exiting_key");
     * console.log(result); // Output: null
     * ```
     */
    public async rpop(key: string): Promise<string | null> {
        return this.createWritePromise(createRPop(key));
    }

    /** Removes and returns up to `count` elements from the list stored at `key`, depending on the list's length.
     *
     * @see {@link https://valkey.io/commands/rpop/|valkey.io} for details.
     *
     * @param key - The key of the list.
     * @param count - The count of the elements to pop from the list.
     * @returns A list of popped elements will be returned depending on the list's length.
     * If `key` does not exist null will be returned.
     *
     * @example
     * ```typescript
     * // Example usage of the rpopCount method with an existing list
     * const result = await client.rpopCount("my_list", 2);
     * console.log(result); // Output: ["value1", "value2"]
     * ```
     *
     * @example
     * ```typescript
     * // Example usage of the rpopCount method with a non-existing list
     * const result = await client.rpopCount("non_exiting_key", 7);
     * console.log(result); // Output: null
     * ```
     */
    public async rpopCount(
        key: string,
        count: number,
    ): Promise<string[] | null> {
        return this.createWritePromise(createRPop(key, count));
    }

    /** Adds the specified members to the set stored at `key`. Specified members that are already a member of this set are ignored.
     * If `key` does not exist, a new set is created before adding `members`.
     *
     * @see {@link https://valkey.io/commands/sadd/|valkey.io} for details.
     *
     * @param key - The key to store the members to its set.
     * @param members - A list of members to add to the set stored at `key`.
     * @returns The number of members that were added to the set, not including all the members already present in the set.
     *
     * @example
     * ```typescript
     * // Example usage of the sadd method with an existing set
     * const result = await client.sadd("my_set", ["member1", "member2"]);
     * console.log(result); // Output: 2
     * ```
     */
    public async sadd(key: string, members: string[]): Promise<number> {
        return this.createWritePromise(createSAdd(key, members));
    }

    /** Removes the specified members from the set stored at `key`. Specified members that are not a member of this set are ignored.
     *
     * @see {@link https://valkey.io/commands/srem/|valkey.io} for details.
     *
     * @param key - The key to remove the members from its set.
     * @param members - A list of members to remove from the set stored at `key`.
     * @returns The number of members that were removed from the set, not including non existing members.
     * If `key` does not exist, it is treated as an empty set and this command returns 0.
     *
     * @example
     * ```typescript
     * // Example usage of the srem method
     * const result = await client.srem("my_set", ["member1", "member2"]);
     * console.log(result); // Output: 2
     * ```
     */
    public async srem(key: string, members: string[]): Promise<number> {
        return this.createWritePromise(createSRem(key, members));
    }

    /**
     * Iterates incrementally over a set.
     *
     * @see {@link https://valkey.io/commands/sscan} for details.
     *
     * @param key - The key of the set.
     * @param cursor - The cursor that points to the next iteration of results. A value of `"0"` indicates the start of the search.
     * @param options - The (Optional) {@link BaseScanOptions}.
     * @returns An array of the cursor and the subset of the set held by `key`. The first element is always the `cursor` and for the next iteration of results.
     * The `cursor` will be `"0"` on the last iteration of the set. The second element is always an array of the subset of the set held in `key`.
     *
     * @example
     * ```typescript
     * // Assume key contains a set with 200 members
     * let newCursor = "0";
     * let result = [];
     *
     * do {
     *      result = await client.sscan(key1, newCursor, {
     *      match: "*",
     *      count: 5,
     * });
     *      newCursor = result[0];
     *      console.log("Cursor: ", newCursor);
     *      console.log("Members: ", result[1]);
     * } while (newCursor !== "0");
     *
     * // The output of the code above is something similar to:
     * // Cursor:  8, Match: "f*"
     * // Members:  ['field', 'fur', 'fun', 'fame']
     * // Cursor:  20, Count: 3
     * // Members:  ['1', '2', '3', '4', '5', '6']
     * // Cursor:  0
     * // Members:  ['1', '2', '3', '4', '5', '6']
     * ```
     */
    public async sscan(
        key: string,
        cursor: string,
        options?: BaseScanOptions,
    ): Promise<[string, string[]]> {
        return this.createWritePromise(createSScan(key, cursor, options));
    }

    /** Returns all the members of the set value stored at `key`.
     *
     * @see {@link https://valkey.io/commands/smembers/|valkey.io} for details.
     *
     * @param key - The key to return its members.
     * @returns A `Set` containing all members of the set.
     * If `key` does not exist, it is treated as an empty set and this command returns an empty `Set`.
     *
     * @example
     * ```typescript
     * // Example usage of the smembers method
     * const result = await client.smembers("my_set");
     * console.log(result); // Output: Set {'member1', 'member2', 'member3'}
     * ```
     */
    public async smembers(key: string): Promise<Set<string>> {
        return this.createWritePromise<string[]>(createSMembers(key)).then(
            (smembes) => new Set<string>(smembes),
        );
    }

    /** Moves `member` from the set at `source` to the set at `destination`, removing it from the source set.
     * Creates a new destination set if needed. The operation is atomic.
     *
     * @see {@link https://valkey.io/commands/smove/|valkey.io} for more details.
     * @remarks When in cluster mode, `source` and `destination` must map to the same hash slot.
     *
     * @param source - The key of the set to remove the element from.
     * @param destination - The key of the set to add the element to.
     * @param member - The set element to move.
     * @returns `true` on success, or `false` if the `source` set does not exist or the element is not a member of the source set.
     *
     * @example
     * ```typescript
     * const result = await client.smove("set1", "set2", "member1");
     * console.log(result); // Output: true - "member1" was moved from "set1" to "set2".
     * ```
     */
    public async smove(
        source: string,
        destination: string,
        member: string,
    ): Promise<boolean> {
        return this.createWritePromise(
            createSMove(source, destination, member),
        );
    }

    /** Returns the set cardinality (number of elements) of the set stored at `key`.
     *
     * @see {@link https://valkey.io/commands/scard/|valkey.io} for details.
     *
     * @param key - The key to return the number of its members.
     * @returns The cardinality (number of elements) of the set, or 0 if key does not exist.
     *
     * @example
     * ```typescript
     * // Example usage of the scard method
     * const result = await client.scard("my_set");
     * console.log(result); // Output: 3
     * ```
     */
    public async scard(key: string): Promise<number> {
        return this.createWritePromise(createSCard(key));
    }

    /** Gets the intersection of all the given sets.
     *
     * @see {@link https://valkey.io/docs/latest/commands/sinter/|valkey.io} for more details.
     * @remarks When in cluster mode, all `keys` must map to the same hash slot.
     *
     * @param keys - The `keys` of the sets to get the intersection.
     * @returns - A set of members which are present in all given sets.
     * If one or more sets do not exist, an empty set will be returned.
     *
     * @example
     * ```typescript
     * // Example usage of sinter method when member exists
     * const result = await client.sinter(["my_set1", "my_set2"]);
     * console.log(result); // Output: Set {'member2'} - Indicates that sets have one common member
     * ```
     *
     * @example
     * ```typescript
     * // Example usage of sinter method with non-existing key
     * const result = await client.sinter(["my_set", "non_existing_key"]);
     * console.log(result); // Output: Set {} - An empty set is returned since the key does not exist.
     * ```
     */
    public async sinter(keys: string[]): Promise<Set<string>> {
        return this.createWritePromise<string[]>(createSInter(keys)).then(
            (sinter) => new Set<string>(sinter),
        );
    }

    /**
     * Gets the cardinality of the intersection of all the given sets.
     *
     * @see {@link https://valkey.io/commands/sintercard/|valkey.io} for more details.
     * @remarks When in cluster mode, all `keys` must map to the same hash slot.
     * @remarks Since Valkey version 7.0.0.
     *
     * @param keys - The keys of the sets.
     * @param limit - The limit for the intersection cardinality value. If not specified, or set to `0`, no limit is used.
     * @returns The cardinality of the intersection result. If one or more sets do not exist, `0` is returned.
     *
     * @example
     * ```typescript
     * await client.sadd("set1", ["a", "b", "c"]);
     * await client.sadd("set2", ["b", "c", "d"]);
     * const result1 = await client.sintercard(["set1", "set2"]);
     * console.log(result1); // Output: 2 - The intersection of "set1" and "set2" contains 2 elements: "b" and "c".
     *
     * const result2 = await client.sintercard(["set1", "set2"], 1);
     * console.log(result2); // Output: 1 - The computation stops early as the intersection cardinality reaches the limit of 1.
     * ```
     */
    public async sintercard(keys: string[], limit?: number): Promise<number> {
        return this.createWritePromise(createSInterCard(keys, limit));
    }

    /**
     * Stores the members of the intersection of all given sets specified by `keys` into a new set at `destination`.
     *
     * @see {@link https://valkey.io/commands/sinterstore/|valkey.io} for more details.
     * @remarks When in cluster mode, `destination` and all `keys` must map to the same hash slot.
     *
     * @param destination - The key of the destination set.
     * @param keys - The keys from which to retrieve the set members.
     * @returns The number of elements in the resulting set.
     *
     * @example
     * ```typescript
     * const result = await client.sinterstore("my_set", ["set1", "set2"]);
     * console.log(result); // Output: 2 - Two elements were stored at "my_set", and those elements are the intersection of "set1" and "set2".
     * ```
     */
    public async sinterstore(
        destination: string,
        keys: string[],
    ): Promise<number> {
        return this.createWritePromise(createSInterStore(destination, keys));
    }

    /**
     * Computes the difference between the first set and all the successive sets in `keys`.
     *
     * @see {@link https://valkey.io/commands/sdiff/|valkey.io} for more details.
     * @remarks When in cluster mode, all `keys` must map to the same hash slot.
     *
     * @param keys - The keys of the sets to diff.
     * @returns A `Set` of elements representing the difference between the sets.
     * If a key in `keys` does not exist, it is treated as an empty set.
     *
     * @example
     * ```typescript
     * await client.sadd("set1", ["member1", "member2"]);
     * await client.sadd("set2", ["member1"]);
     * const result = await client.sdiff(["set1", "set2"]);
     * console.log(result); // Output: Set {"member1"} - "member2" is in "set1" but not "set2"
     * ```
     */
    public async sdiff(keys: string[]): Promise<Set<string>> {
        return this.createWritePromise<string[]>(createSDiff(keys)).then(
            (sdiff) => new Set<string>(sdiff),
        );
    }

    /**
     * Stores the difference between the first set and all the successive sets in `keys` into a new set at `destination`.
     *
     * @see {@link https://valkey.io/commands/sdiffstore/|valkey.io} for more details.
     * @remarks When in cluster mode, `destination` and all `keys` must map to the same hash slot.
     *
     * @param destination - The key of the destination set.
     * @param keys - The keys of the sets to diff.
     * @returns The number of elements in the resulting set.
     *
     * @example
     * ```typescript
     * await client.sadd("set1", ["member1", "member2"]);
     * await client.sadd("set2", ["member1"]);
     * const result = await client.sdiffstore("set3", ["set1", "set2"]);
     * console.log(result); // Output: 1 - One member was stored in "set3", and that member is the diff between "set1" and "set2".
     * ```
     */
    public async sdiffstore(
        destination: string,
        keys: string[],
    ): Promise<number> {
        return this.createWritePromise(createSDiffStore(destination, keys));
    }

    /**
     * Gets the union of all the given sets.
     *
     * @see {@link https://valkey.io/commands/sunion/|valkey.io} for more details.
     * @remarks When in cluster mode, all `keys` must map to the same hash slot.
     *
     * @param keys - The keys of the sets.
     * @returns A `Set` of members which are present in at least one of the given sets.
     * If none of the sets exist, an empty `Set` will be returned.
     *
     * @example
     * ```typescript
     * await client.sadd("my_set1", ["member1", "member2"]);
     * await client.sadd("my_set2", ["member2", "member3"]);
     * const result1 = await client.sunion(["my_set1", "my_set2"]);
     * console.log(result1); // Output: Set {'member1', 'member2', 'member3'} - Sets "my_set1" and "my_set2" have three unique members.
     *
     * const result2 = await client.sunion(["my_set1", "non_existing_set"]);
     * console.log(result2); // Output: Set {'member1', 'member2'}
     * ```
     */
    public async sunion(keys: string[]): Promise<Set<string>> {
        return this.createWritePromise<string[]>(createSUnion(keys)).then(
            (sunion) => new Set<string>(sunion),
        );
    }

    /**
     * Stores the members of the union of all given sets specified by `keys` into a new set
     * at `destination`.
     *
     * @see {@link https://valkey.io/commands/sunionstore/|valkey.io} for details.
     * @remarks When in cluster mode, `destination` and all `keys` must map to the same hash slot.
     *
     * @param destination - The key of the destination set.
     * @param keys - The keys from which to retrieve the set members.
     * @returns The number of elements in the resulting set.
     *
     * @example
     * ```typescript
     * const length = await client.sunionstore("mySet", ["set1", "set2"]);
     * console.log(length); // Output: 2 - Two elements were stored in "mySet", and those two members are the union of "set1" and "set2".
     * ```
     */
    public async sunionstore(
        destination: string,
        keys: string[],
    ): Promise<number> {
        return this.createWritePromise(createSUnionStore(destination, keys));
    }

    /** Returns if `member` is a member of the set stored at `key`.
     *
     * @see {@link https://valkey.io/commands/sismember/|valkey.io} for more details.
     *
     * @param key - The key of the set.
     * @param member - The member to check for existence in the set.
     * @returns `true` if the member exists in the set, `false` otherwise.
     * If `key` doesn't exist, it is treated as an empty set and the command returns `false`.
     *
     * @example
     * ```typescript
     * // Example usage of the sismember method when member exists
     * const result = await client.sismember("my_set", "member1");
     * console.log(result); // Output: true - Indicates that "member1" exists in the set "my_set".
     * ```
     *
     * @example
     * ```typescript
     * // Example usage of the sismember method when member does not exist
     * const result = await client.sismember("my_set", "non_existing_member");
     * console.log(result); // Output: false - Indicates that "non_existing_member" does not exist in the set "my_set".
     * ```
     */
    public async sismember(key: string, member: string): Promise<boolean> {
        return this.createWritePromise(createSIsMember(key, member));
    }

    /**
     * Checks whether each member is contained in the members of the set stored at `key`.
     *
     * @see {@link https://valkey.io/commands/smismember/|valkey.io} for more details.
     * @remarks Since Valkey version 6.2.0.
     *
     * @param key - The key of the set to check.
     * @param members - A list of members to check for existence in the set.
     * @returns An `array` of `boolean` values, each indicating if the respective member exists in the set.
     *
     * @example
     * ```typescript
     * await client.sadd("set1", ["a", "b", "c"]);
     * const result = await client.smismember("set1", ["b", "c", "d"]);
     * console.log(result); // Output: [true, true, false] - "b" and "c" are members of "set1", but "d" is not.
     * ```
     */
    public async smismember(
        key: string,
        members: string[],
    ): Promise<boolean[]> {
        return this.createWritePromise(createSMIsMember(key, members));
    }

    /** Removes and returns one random member from the set value store at `key`.
     * To pop multiple members, see {@link spopCount}.
     *
     * @see {@link https://valkey.io/commands/spop/|valkey.io} for details.
     *
     * @param key - The key of the set.
     * @returns the value of the popped member.
     * If `key` does not exist, null will be returned.
     *
     * @example
     * ```typescript
     * // Example usage of spop method to remove and return a random member from a set
     * const result = await client.spop("my_set");
     * console.log(result); // Output: 'member1' - Removes and returns a random member from the set "my_set".
     * ```
     *
     * @example
     * ```typescript
     * // Example usage of spop method with non-existing key
     * const result = await client.spop("non_existing_key");
     * console.log(result); // Output: null
     * ```
     */
    public async spop(key: string): Promise<string | null> {
        return this.createWritePromise(createSPop(key));
    }

    /** Removes and returns up to `count` random members from the set value store at `key`, depending on the set's length.
     *
     * @see {@link https://valkey.io/commands/spop/|valkey.io} for details.
     *
     * @param key - The key of the set.
     * @param count - The count of the elements to pop from the set.
     * @returns A `Set` containing the popped elements, depending on the set's length.
     * If `key` does not exist, an empty `Set` will be returned.
     *
     * @example
     * ```typescript
     * // Example usage of spopCount method to remove and return multiple random members from a set
     * const result = await client.spopCount("my_set", 2);
     * console.log(result); // Output: Set {'member2', 'member3'} - Removes and returns 2 random members from the set "my_set".
     * ```
     *
     * @example
     * ```typescript
     * // Example usage of spopCount method with non-existing key
     * const result = await client.spopCount("non_existing_key");
     * console.log(result); // Output: Set {} - An empty set is returned since the key does not exist.
     * ```
     */
    public async spopCount(key: string, count: number): Promise<Set<string>> {
        return this.createWritePromise<string[]>(createSPop(key, count)).then(
            (spop) => new Set<string>(spop),
        );
    }

    /**
     * Returns a random element from the set value stored at `key`.
     *
     * @see {@link https://valkey.io/commands/srandmember/|valkey.io} for more details.
     *
     * @param key - The key from which to retrieve the set member.
     * @returns A random element from the set, or null if `key` does not exist.
     *
     * @example
     * ```typescript
     * // Example usage of srandmember method to return a random member from a set
     * const result = await client.srandmember("my_set");
     * console.log(result); // Output: 'member1' - A random member of "my_set".
     * ```
     *
     * @example
     * ```typescript
     * // Example usage of srandmember method with non-existing key
     * const result = await client.srandmember("non_existing_set");
     * console.log(result); // Output: null
     * ```
     */
    public async srandmember(key: string): Promise<string | null> {
        return this.createWritePromise(createSRandMember(key));
    }

    /**
     * Returns one or more random elements from the set value stored at `key`.
     *
     * @see {@link https://valkey.io/commands/srandmember/|valkey.io} for more details.
     *
     * @param key - The key of the sorted set.
     * @param count - The number of members to return.
     *                If `count` is positive, returns unique members.
     *                If `count` is negative, allows for duplicates members.
     * @returns a list of members from the set. If the set does not exist or is empty, an empty list will be returned.
     *
     * @example
     * ```typescript
     * // Example usage of srandmemberCount method to return multiple random members from a set
     * const result = await client.srandmemberCount("my_set", -3);
     * console.log(result); // Output: ['member1', 'member1', 'member2'] - Random members of "my_set".
     * ```
     *
     * @example
     * ```typescript
     * // Example usage of srandmemberCount method with non-existing key
     * const result = await client.srandmemberCount("non_existing_set", 3);
     * console.log(result); // Output: [] - An empty list since the key does not exist.
     * ```
     */
    public async srandmemberCount(
        key: string,
        count: number,
    ): Promise<string[]> {
        return this.createWritePromise(createSRandMember(key, count));
    }

    /** Returns the number of keys in `keys` that exist in the database.
     *
     * @see {@link https://valkey.io/commands/exists/|valkey.io} for details.
     *
     * @param keys - The keys list to check.
     * @returns The number of keys that exist. If the same existing key is mentioned in `keys` multiple times,
     * it will be counted multiple times.
     *
     * @example
     * ```typescript
     * // Example usage of the exists method
     * const result = await client.exists(["key1", "key2", "key3"]);
     * console.log(result); // Output: 3 - Indicates that all three keys exist in the database.
     * ```
     */
    public async exists(keys: string[]): Promise<number> {
        return this.createWritePromise(createExists(keys));
    }

    /** Removes the specified keys. A key is ignored if it does not exist.
     * This command, similar to DEL, removes specified keys and ignores non-existent ones.
     * However, this command does not block the server, while [DEL](https://valkey.io/commands/del) does.
     *
     * @see {@link https://valkey.io/commands/unlink/|valkey.io} for details.
     *
     * @param keys - The keys we wanted to unlink.
     * @returns The number of keys that were unlinked.
     *
     * @example
     * ```typescript
     * // Example usage of the unlink method
     * const result = await client.unlink(["key1", "key2", "key3"]);
     * console.log(result); // Output: 3 - Indicates that all three keys were unlinked from the database.
     * ```
     */
    public async unlink(keys: string[]): Promise<number> {
        return this.createWritePromise(createUnlink(keys));
    }

    /** Sets a timeout on `key` in seconds. After the timeout has expired, the key will automatically be deleted.
     * If `key` already has an existing expire set, the time to live is updated to the new value.
     * If `seconds` is non-positive number, the key will be deleted rather than expired.
     * The timeout will only be cleared by commands that delete or overwrite the contents of `key`.
     *
     * @see {@link https://valkey.io/commands/expire/|valkey.io} for details.
     *
     * @param key - The key to set timeout on it.
     * @param seconds - The timeout in seconds.
     * @param option - The expire option.
     * @returns `true` if the timeout was set. `false` if the timeout was not set. e.g. key doesn't exist,
     * or operation skipped due to the provided arguments.
     *
     * @example
     * ```typescript
     * // Example usage of the expire method
     * const result = await client.expire("my_key", 60);
     * console.log(result); // Output: true - Indicates that a timeout of 60 seconds has been set for "my_key".
     * ```
     *
     * @example
     * ```typescript
     * // Example usage of the expire method with exisiting expiry
     * const result = await client.expire("my_key", 60, ExpireOptions.HasNoExpiry);
     * console.log(result); // Output: false - Indicates that "my_key" has an existing expiry.
     * ```
     */
    public async expire(
        key: string,
        seconds: number,
        option?: ExpireOptions,
    ): Promise<boolean> {
        return this.createWritePromise(createExpire(key, seconds, option));
    }

    /** Sets a timeout on `key`. It takes an absolute Unix timestamp (seconds since January 1, 1970) instead of specifying the number of seconds.
     * A timestamp in the past will delete the key immediately. After the timeout has expired, the key will automatically be deleted.
     * If `key` already has an existing expire set, the time to live is updated to the new value.
     * The timeout will only be cleared by commands that delete or overwrite the contents of `key`.
     *
     * @see {@link https://valkey.io/commands/expireat/|valkey.io} for details.
     *
     * @param key - The key to set timeout on it.
     * @param unixSeconds - The timeout in an absolute Unix timestamp.
     * @param option - The expire option.
     * @returns `true` if the timeout was set. `false` if the timeout was not set. e.g. key doesn't exist,
     * or operation skipped due to the provided arguments.
     *
     * @example
     * ```typescript
     * // Example usage of the expireAt method on a key with no previous expiry
     * const result = await client.expireAt("my_key", 1672531200, ExpireOptions.HasNoExpiry);
     * console.log(result); // Output: true - Indicates that the expiration time for "my_key" was successfully set.
     * ```
     */
    public async expireAt(
        key: string,
        unixSeconds: number,
        option?: ExpireOptions,
    ): Promise<boolean> {
        return this.createWritePromise(
            createExpireAt(key, unixSeconds, option),
        );
    }

    /**
     * Returns the absolute Unix timestamp (since January 1, 1970) at which the given `key` will expire, in seconds.
     * To get the expiration with millisecond precision, use {@link pexpiretime}.
     *
     * @see {@link https://valkey.io/commands/expiretime/|valkey.io} for details.
     * @remarks Since Valkey version 7.0.0.
     *
     * @param key - The `key` to determine the expiration value of.
     * @returns The expiration Unix timestamp in seconds, `-2` if `key` does not exist or `-1` if `key` exists but has no associated expire.
     *
     * @example
     * ```typescript
     * const result1 = await client.expiretime("myKey");
     * console.log(result1); // Output: -2 - myKey doesn't exist.
     *
     * const result2 = await client.set(myKey, "value");
     * const result3 = await client.expireTime(myKey);
     * console.log(result2); // Output: -1 - myKey has no associated expiration.
     *
     * client.expire(myKey, 60);
     * const result3 = await client.expireTime(myKey);
     * console.log(result3); // Output: 123456 - the Unix timestamp (in seconds) when "myKey" will expire.
     * ```
     */
    public async expiretime(key: string): Promise<number> {
        return this.createWritePromise(createExpireTime(key));
    }

    /** Sets a timeout on `key` in milliseconds. After the timeout has expired, the key will automatically be deleted.
     * If `key` already has an existing expire set, the time to live is updated to the new value.
     * If `milliseconds` is non-positive number, the key will be deleted rather than expired.
     * The timeout will only be cleared by commands that delete or overwrite the contents of `key`.
     *
     * @see {@link https://valkey.io/commands/pexpire/|valkey.io} for details.
     *
     * @param key - The key to set timeout on it.
     * @param milliseconds - The timeout in milliseconds.
     * @param option - The expire option.
     * @returns `true` if the timeout was set. `false` if the timeout was not set. e.g. key doesn't exist,
     * or operation skipped due to the provided arguments.
     *
     * @example
     * ```typescript
     * // Example usage of the pexpire method on a key with no previous expiry
     * const result = await client.pexpire("my_key", 60000, ExpireOptions.HasNoExpiry);
     * console.log(result); // Output: true - Indicates that a timeout of 60,000 milliseconds has been set for "my_key".
     * ```
     */
    public async pexpire(
        key: string,
        milliseconds: number,
        option?: ExpireOptions,
    ): Promise<boolean> {
        return this.createWritePromise(
            createPExpire(key, milliseconds, option),
        );
    }

    /** Sets a timeout on `key`. It takes an absolute Unix timestamp (milliseconds since January 1, 1970) instead of specifying the number of milliseconds.
     * A timestamp in the past will delete the key immediately. After the timeout has expired, the key will automatically be deleted.
     * If `key` already has an existing expire set, the time to live is updated to the new value.
     * The timeout will only be cleared by commands that delete or overwrite the contents of `key`.
     *
     * @see {@link https://valkey.io/commands/pexpireat/|valkey.io} for details.
     *
     * @param key - The key to set timeout on it.
     * @param unixMilliseconds - The timeout in an absolute Unix timestamp.
     * @param option - The expire option.
     * @returns `true` if the timeout was set. `false` if the timeout was not set. e.g. key doesn't exist,
     * or operation skipped due to the provided arguments.
     *
     * @example
     * ```typescript
     * // Example usage of the pexpireAt method on a key with no previous expiry
     * const result = await client.pexpireAt("my_key", 1672531200000, ExpireOptions.HasNoExpiry);
     * console.log(result); // Output: true - Indicates that the expiration time for "my_key" was successfully set.
     * ```
     */
    public async pexpireAt(
        key: string,
        unixMilliseconds: number,
        option?: ExpireOptions,
    ): Promise<number> {
        return this.createWritePromise(
            createPExpireAt(key, unixMilliseconds, option),
        );
    }

    /**
     * Returns the absolute Unix timestamp (since January 1, 1970) at which the given `key` will expire, in milliseconds.
     *
     * @see {@link https://valkey.io/commands/pexpiretime/|valkey.io} for details.
     * @remarks Since Valkey version 7.0.0.
     *
     * @param key - The `key` to determine the expiration value of.
     * @returns The expiration Unix timestamp in seconds, `-2` if `key` does not exist or `-1` if `key` exists but has no associated expire.
     *
     * @example
     * ```typescript
     * const result1 = client.pexpiretime("myKey");
     * console.log(result1); // Output: -2 - myKey doesn't exist.
     *
     * const result2 = client.set(myKey, "value");
     * const result3 = client.pexpireTime(myKey);
     * console.log(result2); // Output: -1 - myKey has no associated expiration.
     *
     * client.expire(myKey, 60);
     * const result3 = client.pexpireTime(myKey);
     * console.log(result3); // Output: 123456789 - the Unix timestamp (in milliseconds) when "myKey" will expire.
     * ```
     */
    public async pexpiretime(key: string): Promise<number> {
        return this.createWritePromise(createPExpireTime(key));
    }

    /** Returns the remaining time to live of `key` that has a timeout.
     *
     * @see {@link https://valkey.io/commands/ttl/|valkey.io} for details.
     *
     * @param key - The key to return its timeout.
     * @returns TTL in seconds, -2 if `key` does not exist or -1 if `key` exists but has no associated expire.
     *
     * @example
     * ```typescript
     * // Example usage of the ttl method with existing key
     * const result = await client.ttl("my_key");
     * console.log(result); // Output: 3600 - Indicates that "my_key" has a remaining time to live of 3600 seconds.
     * ```
     *
     * @example
     * ```typescript
     * // Example usage of the ttl method with existing key that has no associated expire.
     * const result = await client.ttl("key");
     * console.log(result); // Output: -1 - Indicates that the key has no associated expire.
     * ```
     *
     * @example
     * ```typescript
     * // Example usage of the ttl method with a non-existing key
     * const result = await client.ttl("nonexistent_key");
     * console.log(result); // Output: -2 - Indicates that the key doesn't exist.
     * ```
     */
    public async ttl(key: string): Promise<number> {
        return this.createWritePromise(createTTL(key));
    }

    /** Invokes a Lua script with its keys and arguments.
     * This method simplifies the process of invoking scripts on a Valkey server by using an object that represents a Lua script.
     * The script loading, argument preparation, and execution will all be handled internally. If the script has not already been loaded,
     * it will be loaded automatically using the `SCRIPT LOAD` command. After that, it will be invoked using the `EVALSHA` command.
     *
     * @see {@link https://valkey.io/commands/script-load/|SCRIPT LOAD} and {@link https://valkey.io/commands/evalsha/|EVALSHA} on valkey.io for details.
     *
     * @param script - The Lua script to execute.
     * @param options - The script option that contains keys and arguments for the script.
     * @returns A value that depends on the script that was executed.
     *
     * @example
     * ```typescript
     * const luaScript = new Script("return { KEYS[1], ARGV[1] }");
     * const scriptOptions = {
     *      keys: ["foo"],
     *      args: ["bar"],
     * };
     * const result = await invokeScript(luaScript, scriptOptions);
     * console.log(result); // Output: ['foo', 'bar']
     * ```
     */
    public async invokeScript(
        script: Script,
        option?: ScriptOptions,
    ): Promise<ReturnType> {
        const scriptInvocation = command_request.ScriptInvocation.create({
            hash: script.getHash(),
            keys: option?.keys?.map((item) => {
                if (typeof item === "string") {
                    // Convert the string to a Uint8Array
                    return Buffer.from(item);
                } else {
                    // If it's already a Uint8Array, just return it
                    return item;
                }
            }),
            args: option?.args?.map((item) => {
                if (typeof item === "string") {
                    // Convert the string to a Uint8Array
                    return Buffer.from(item);
                } else {
                    // If it's already a Uint8Array, just return it
                    return item;
                }
            }),
        });
        return this.createWritePromise(scriptInvocation);
    }

    /**
     * Returns stream entries matching a given range of entry IDs.
     *
     * @see {@link https://valkey.io/commands/xrange/|valkey.io} for more details.
     *
     * @param key - The key of the stream.
     * @param start - The starting stream entry ID bound for the range.
     *     - Use `value` to specify a stream entry ID.
     *     - Use `isInclusive: false` to specify an exclusive bounded stream entry ID. This is only available starting with Valkey version 6.2.0.
     *     - Use `InfBoundary.NegativeInfinity` to start with the minimum available ID.
     * @param end - The ending stream entry ID bound for the range.
     *     - Use `value` to specify a stream entry ID.
     *     - Use `isInclusive: false` to specify an exclusive bounded stream entry ID. This is only available starting with Valkey version 6.2.0.
     *     - Use `InfBoundary.PositiveInfinity` to end with the maximum available ID.
     * @param count - An optional argument specifying the maximum count of stream entries to return.
     *     If `count` is not provided, all stream entries in the range will be returned.
     * @returns A map of stream entry ids, to an array of entries, or `null` if `count` is negative.
     *
     * @example
     * ```typescript
     * await client.xadd("mystream", [["field1", "value1"]], {id: "0-1"});
     * await client.xadd("mystream", [["field2", "value2"], ["field2", "value3"]], {id: "0-2"});
     * console.log(await client.xrange("mystream", InfBoundary.NegativeInfinity, InfBoundary.PositiveInfinity));
     * // Output:
     * // {
     * //     "0-1": [["field1", "value1"]],
     * //     "0-2": [["field2", "value2"], ["field2", "value3"]],
     * // } // Indicates the stream entry IDs and their associated field-value pairs for all stream entries in "mystream".
     * ```
     */
    public async xrange(
        key: string,
        start: Boundary<string>,
        end: Boundary<string>,
        count?: number,
    ): Promise<Record<string, [string, string][]> | null> {
        return this.createWritePromise(createXRange(key, start, end, count));
    }

    /** Adds members with their scores to the sorted set stored at `key`.
     * If a member is already a part of the sorted set, its score is updated.
     *
     * @see {@link https://valkey.io/commands/zadd/|valkey.io} for more details.
     *
     * @param key - The key of the sorted set.
     * @param membersScoresMap - A mapping of members to their corresponding scores.
     * @param options - The ZAdd options.
     * @returns The number of elements added to the sorted set.
     * If `changed` is set, returns the number of elements updated in the sorted set.
     *
     * @example
     * ```typescript
     * // Example usage of the zadd method to add elements to a sorted set
     * const result = await client.zadd("my_sorted_set", { "member1": 10.5, "member2": 8.2 });
     * console.log(result); // Output: 2 - Indicates that two elements have been added to the sorted set "my_sorted_set."
     * ```
     *
     * @example
     * ```typescript
     * // Example usage of the zadd method to update scores in an existing sorted set
     * const options = { conditionalChange: ConditionalChange.ONLY_IF_EXISTS, changed: true };
     * const result = await client.zadd("existing_sorted_set", { member1: 15.0, member2: 5.5 }, options);
     * console.log(result); // Output: 2 - Updates the scores of two existing members in the sorted set "existing_sorted_set."
     * ```
     */
    public async zadd(
        key: string,
        membersScoresMap: Record<string, number>,
        options?: ZAddOptions,
    ): Promise<number> {
        return this.createWritePromise(
            createZAdd(key, membersScoresMap, options),
        );
    }

    /** Increments the score of member in the sorted set stored at `key` by `increment`.
     * If `member` does not exist in the sorted set, it is added with `increment` as its score (as if its previous score was 0.0).
     * If `key` does not exist, a new sorted set with the specified member as its sole member is created.
     *
     * @see {@link https://valkey.io/commands/zadd/|valkey.io} for more details.
     *
     * @param key - The key of the sorted set.
     * @param member - A member in the sorted set to increment.
     * @param increment - The score to increment the member.
     * @param options - The ZAdd options.
     * @returns The score of the member.
     * If there was a conflict with the options, the operation aborts and null is returned.
     *
     * @example
     * ```typescript
     * // Example usage of the zaddIncr method to add a member with a score to a sorted set
     * const result = await client.zaddIncr("my_sorted_set", member, 5.0);
     * console.log(result); // Output: 5.0
     * ```
     *
     * @example
     * ```typescript
     * // Example usage of the zaddIncr method to add or update a member with a score in an existing sorted set
     * const result = await client.zaddIncr("existing_sorted_set", member, "3.0", { UpdateOptions: "ScoreLessThanCurrent" });
     * console.log(result); // Output: null - Indicates that the member in the sorted set haven't been updated.
     * ```
     */
    public async zaddIncr(
        key: string,
        member: string,
        increment: number,
        options?: ZAddOptions,
    ): Promise<number | null> {
        return this.createWritePromise(
            createZAdd(key, { [member]: increment }, options, true),
        );
    }

    /** Removes the specified members from the sorted set stored at `key`.
     * Specified members that are not a member of this set are ignored.
     *
     * @see {@link https://valkey.io/commands/zrem/|valkey.io} for more details.
     *
     * @param key - The key of the sorted set.
     * @param members - A list of members to remove from the sorted set.
     * @returns The number of members that were removed from the sorted set, not including non-existing members.
     * If `key` does not exist, it is treated as an empty sorted set, and this command returns 0.
     *
     * @example
     * ```typescript
     * // Example usage of the zrem function to remove members from a sorted set
     * const result = await client.zrem("my_sorted_set", ["member1", "member2"]);
     * console.log(result); // Output: 2 - Indicates that two members have been removed from the sorted set "my_sorted_set."
     * ```
     *
     * @example
     * ```typescript
     * // Example usage of the zrem function when the sorted set does not exist
     * const result = await client.zrem("non_existing_sorted_set", ["member1", "member2"]);
     * console.log(result); // Output: 0 - Indicates that no members were removed as the sorted set "non_existing_sorted_set" does not exist.
     * ```
     */
    public async zrem(key: string, members: string[]): Promise<number> {
        return this.createWritePromise(createZRem(key, members));
    }

    /** Returns the cardinality (number of elements) of the sorted set stored at `key`.
     *
     * @see {@link https://valkey.io/commands/zcard/|valkey.io} for more details.
     *
     * @param key - The key of the sorted set.
     * @returns The number of elements in the sorted set.
     * If `key` does not exist, it is treated as an empty sorted set, and this command returns 0.
     *
     * @example
     * ```typescript
     * // Example usage of the zcard method to get the cardinality of a sorted set
     * const result = await client.zcard("my_sorted_set");
     * console.log(result); // Output: 3 - Indicates that there are 3 elements in the sorted set "my_sorted_set".
     * ```
     *
     * @example
     * ```typescript
     * // Example usage of the zcard method with a non-existing key
     * const result = await client.zcard("non_existing_key");
     * console.log(result); // Output: 0
     * ```
     */
    public async zcard(key: string): Promise<number> {
        return this.createWritePromise(createZCard(key));
    }

    /**
     * Returns the cardinality of the intersection of the sorted sets specified by `keys`.
     *
     * @see {@link https://valkey.io/commands/zintercard/|valkey.io} for more details.
     * @remarks When in cluster mode, all `keys` must map to the same hash slot.
     * @remarks Since Valkey version 7.0.0.
     *
     * @param keys - The keys of the sorted sets to intersect.
     * @param limit - An optional argument that can be used to specify a maximum number for the
     * intersection cardinality. If limit is not supplied, or if it is set to `0`, there will be no limit.
     * @returns The cardinality of the intersection of the given sorted sets.
     *
     * @example
     * ```typescript
     * const cardinality = await client.zintercard(["key1", "key2"], 10);
     * console.log(cardinality); // Output: 3 - The intersection of the sorted sets at "key1" and "key2" has a cardinality of 3.
     * ```
     */
    public async zintercard(keys: string[], limit?: number): Promise<number> {
        return this.createWritePromise(createZInterCard(keys, limit));
    }

    /**
     * Returns the difference between the first sorted set and all the successive sorted sets.
     * To get the elements with their scores, see {@link zdiffWithScores}.
     *
     * @see {@link https://valkey.io/commands/zdiff/|valkey.io} for more details.
     * @remarks When in cluster mode, all `keys` must map to the same hash slot.
     * @remarks Since Valkey version 6.2.0.
     *
     * @param keys - The keys of the sorted sets.
     * @returns An `array` of elements representing the difference between the sorted sets.
     * If the first key does not exist, it is treated as an empty sorted set, and the command returns an empty `array`.
     *
     * @example
     * ```typescript
     * await client.zadd("zset1", {"member1": 1.0, "member2": 2.0, "member3": 3.0});
     * await client.zadd("zset2", {"member2": 2.0});
     * await client.zadd("zset3", {"member3": 3.0});
     * const result = await client.zdiff(["zset1", "zset2", "zset3"]);
     * console.log(result); // Output: ["member1"] - "member1" is in "zset1" but not "zset2" or "zset3".
     * ```
     */
    public async zdiff(keys: string[]): Promise<string[]> {
        return this.createWritePromise(createZDiff(keys));
    }

    /**
     * Returns the difference between the first sorted set and all the successive sorted sets, with the associated
     * scores.
     *
     * @see {@link https://valkey.io/commands/zdiff/|valkey.io} for more details.
     * @remarks When in cluster mode, all `keys` must map to the same hash slot.
     * @remarks Since Valkey version 6.2.0.
     *
     * @param keys - The keys of the sorted sets.
     * @returns A map of elements and their scores representing the difference between the sorted sets.
     * If the first key does not exist, it is treated as an empty sorted set, and the command returns an empty `array`.
     *
     * @example
     * ```typescript
     * await client.zadd("zset1", {"member1": 1.0, "member2": 2.0, "member3": 3.0});
     * await client.zadd("zset2", {"member2": 2.0});
     * await client.zadd("zset3", {"member3": 3.0});
     * const result = await client.zdiffWithScores(["zset1", "zset2", "zset3"]);
     * console.log(result); // Output: {"member1": 1.0} - "member1" is in "zset1" but not "zset2" or "zset3".
     * ```
     */
    public async zdiffWithScores(
        keys: string[],
    ): Promise<Record<string, number>> {
        return this.createWritePromise(createZDiffWithScores(keys));
    }

    /**
     * Calculates the difference between the first sorted set and all the successive sorted sets in `keys` and stores
     * the difference as a sorted set to `destination`, overwriting it if it already exists. Non-existent keys are
     * treated as empty sets.
     *
     * @see {@link https://valkey.io/commands/zdiffstore/|valkey.io} for more details.
     * @remarks When in cluster mode, all keys in `keys` and `destination` must map to the same hash slot.
     * @remarks Since Valkey version 6.2.0.
     *
     * @param destination - The key for the resulting sorted set.
     * @param keys - The keys of the sorted sets to compare.
     * @returns The number of members in the resulting sorted set stored at `destination`.
     *
     * @example
     * ```typescript
     * await client.zadd("zset1", {"member1": 1.0, "member2": 2.0});
     * await client.zadd("zset2", {"member1": 1.0});
     * const result1 = await client.zdiffstore("zset3", ["zset1", "zset2"]);
     * console.log(result1); // Output: 1 - One member exists in "key1" but not "key2", and this member was stored in "zset3".
     *
     * const result2 = await client.zrange("zset3", {start: 0, stop: -1});
     * console.log(result2); // Output: ["member2"] - "member2" is now stored in "my_sorted_set".
     * ```
     */
    public async zdiffstore(
        destination: string,
        keys: string[],
    ): Promise<number> {
        return this.createWritePromise(createZDiffStore(destination, keys));
    }

    /** Returns the score of `member` in the sorted set stored at `key`.
     *
     * @see {@link https://valkey.io/commands/zscore/|valkey.io} for more details.
     *
     * @param key - The key of the sorted set.
     * @param member - The member whose score is to be retrieved.
     * @returns The score of the member.
     * If `member` does not exist in the sorted set, null is returned.
     * If `key` does not exist, null is returned.
     *
     * @example
     * ```typescript
     * // Example usage of the zscore method∂∂ to get the score of a member in a sorted set
     * const result = await client.zscore("my_sorted_set", "member");
     * console.log(result); // Output: 10.5 - Indicates that the score of "member" in the sorted set "my_sorted_set" is 10.5.
     * ```
     *
     * @example
     * ```typescript
     * // Example usage of the zscore method when the member does not exist in the sorted set
     * const result = await client.zscore("my_sorted_set", "non_existing_member");
     * console.log(result); // Output: null
     * ```
     *
     * @example
     * ```typescript
     * // Example usage of the zscore method with non existimng key
     * const result = await client.zscore("non_existing_set", "member");
     * console.log(result); // Output: null
     * ```
     */
    public async zscore(key: string, member: string): Promise<number | null> {
        return this.createWritePromise(createZScore(key, member));
    }

    /**
     * Computes the union of sorted sets given by the specified `keys` and stores the result in `destination`.
     * If `destination` already exists, it is overwritten. Otherwise, a new sorted set will be created.
     * To get the result directly, see `zunion_withscores`.
     *
     * @see {@link https://valkey.io/commands/zunionstore/|valkey.io} for details.
     * @param destination - The key of the destination sorted set.
     * @param keys - The keys of the sorted sets with possible formats:
     *  string[] - for keys only.
     *  KeyWeight[] - for weighted keys with score multipliers.
     * @param aggregationType - Specifies the aggregation strategy to apply when combining the scores of elements. See `AggregationType`.
     * @returns - The number of elements in the resulting sorted set stored at `destination`.
     *
     * * @example
     * ```typescript
     * // Example usage of zunionstore command with an existing key
     * await client.zadd("key1", {"member1": 10.5, "member2": 8.2})
     * await client.zadd("key2", {"member1": 9.5})
     * await client.zunionstore("my_sorted_set", ["key1", "key2"]) // Output: 2 - Indicates that the sorted set "my_sorted_set" contains two elements.
     * await client.zrangeWithScores("my_sorted_set", RangeByIndex(0, -1)) // Output: {'member1': 20, 'member2': 8.2}  - "member1"  is now stored in "my_sorted_set" with score of 20 and "member2" with score of 8.2.
     * await client.zunionstore("my_sorted_set", ["key1", "key2"] , AggregationType.MAX ) // Output: 2 - Indicates that the sorted set "my_sorted_set" contains two elements, and each score is the maximum score between the sets.
     * await client.zrangeWithScores("my_sorted_set", RangeByIndex(0, -1)) // Output: {'member1': 10.5, 'member2': 8.2}  - "member1"  is now stored in "my_sorted_set" with score of 10.5 and "member2" with score of 8.2.
     * await client.zunionstore("my_sorted_set", ["key1, "key2], {weights: [2, 1]}) // Output: 30.5 for "member1" and 16.4 for "member2"
     * ```
     */
    public async zunionstore(
        destination: string,
        keys: string[] | KeyWeight[],
        aggregationType?: AggregationType,
    ): Promise<number> {
        return this.createWritePromise(
            createZUnionStore(destination, keys, aggregationType),
        );
    }

    /**
     * Returns the scores associated with the specified `members` in the sorted set stored at `key`.
     *
     * @see {@link https://valkey.io/commands/zmscore/|valkey.io} for more details.
     * @remarks Since Valkey version 6.2.0.
     *
     * @param key - The key of the sorted set.
     * @param members - A list of members in the sorted set.
     * @returns An `array` of scores corresponding to `members`.
     * If a member does not exist in the sorted set, the corresponding value in the list will be `null`.
     *
     * @example
     * ```typescript
     * const result = await client.zmscore("zset1", ["member1", "non_existent_member", "member2"]);
     * console.log(result); // Output: [1.0, null, 2.0] - "member1" has a score of 1.0, "non_existent_member" does not exist in the sorted set, and "member2" has a score of 2.0.
     * ```
     */
    public async zmscore(
        key: string,
        members: string[],
    ): Promise<(number | null)[]> {
        return this.createWritePromise(createZMScore(key, members));
    }

    /** Returns the number of members in the sorted set stored at `key` with scores between `minScore` and `maxScore`.
     *
     * @see {@link https://valkey.io/commands/zcount/|valkey.io} for more details.
     *
     * @param key - The key of the sorted set.
     * @param minScore - The minimum score to count from. Can be positive/negative infinity, or specific score and inclusivity.
     * @param maxScore - The maximum score to count up to. Can be positive/negative infinity, or specific score and inclusivity.
     * @returns The number of members in the specified score range.
     * If `key` does not exist, it is treated as an empty sorted set, and the command returns 0.
     * If `minScore` is greater than `maxScore`, 0 is returned.
     *
     * @example
     * ```typescript
     * // Example usage of the zcount method to count members in a sorted set within a score range
     * const result = await client.zcount("my_sorted_set", { value: 5.0, isInclusive: true }, InfBoundary.PositiveInfinity);
     * console.log(result); // Output: 2 - Indicates that there are 2 members with scores between 5.0 (inclusive) and +inf in the sorted set "my_sorted_set".
     * ```
     *
     * @example
     * ```typescript
     * // Example usage of the zcount method to count members in a sorted set within a score range
     * const result = await client.zcount("my_sorted_set", { value: 5.0, isInclusive: true }, { value: 10.0, isInclusive: false });
     * console.log(result); // Output: 1 - Indicates that there is one member with score between 5.0 (inclusive) and 10.0 (exclusive) in the sorted set "my_sorted_set".
     * ```
     */
    public async zcount(
        key: string,
        minScore: Boundary<number>,
        maxScore: Boundary<number>,
    ): Promise<number> {
        return this.createWritePromise(createZCount(key, minScore, maxScore));
    }

    /** Returns the specified range of elements in the sorted set stored at `key`.
     * ZRANGE can perform different types of range queries: by index (rank), by the score, or by lexicographical order.
     *
     * To get the elements with their scores, see {@link zrangeWithScores}.
     *
     * @see {@link https://valkey.io/commands/zrange/|valkey.io} for more details.
     *
     * @param key - The key of the sorted set.
     * @param rangeQuery - The range query object representing the type of range query to perform.
     * - For range queries by index (rank), use {@link RangeByIndex}.
     * - For range queries by lexicographical order, use {@link RangeByLex}.
     * - For range queries by score, use {@link RangeByScore}.
     * @param reverse - If `true`, reverses the sorted set, with index `0` as the element with the highest score.
     * @returns A list of elements within the specified range.
     * If `key` does not exist, it is treated as an empty sorted set, and the command returns an empty array.
     *
     * @example
     * ```typescript
     * // Example usage of zrange method to retrieve all members of a sorted set in ascending order
     * const result = await client.zrange("my_sorted_set", { start: 0, stop: -1 });
     * console.log(result1); // Output: ['member1', 'member2', 'member3'] - Returns all members in ascending order.
     * ```
     * @example
     * ```typescript
     * // Example usage of zrange method to retrieve members within a score range in ascending order
     * const result = await client.zrange("my_sorted_set", {
     *              start: InfBoundary.NegativeInfinity,
     *              stop: { value: 3, isInclusive: false },
     *              type: "byScore",
     *           });
     * console.log(result); // Output: ['member2', 'member3'] - Returns members with scores within the range of negative infinity to 3, in ascending order.
     * ```
     */
    public async zrange(
        key: string,
        rangeQuery: RangeByScore | RangeByLex | RangeByIndex,
        reverse: boolean = false,
    ): Promise<string[]> {
        return this.createWritePromise(createZRange(key, rangeQuery, reverse));
    }

    /** Returns the specified range of elements with their scores in the sorted set stored at `key`.
     * Similar to ZRANGE but with a WITHSCORE flag.
     *
     * @see {@link https://valkey.io/commands/zrange/|valkey.io} for more details.
     *
     * @param key - The key of the sorted set.
     * @param rangeQuery - The range query object representing the type of range query to perform.
     * - For range queries by index (rank), use {@link RangeByIndex}.
     * - For range queries by lexicographical order, use {@link RangeByLex}.
     * - For range queries by score, use {@link RangeByScore}.
     * @param reverse - If `true`, reverses the sorted set, with index `0` as the element with the highest score.
     * @returns A map of elements and their scores within the specified range.
     * If `key` does not exist, it is treated as an empty sorted set, and the command returns an empty map.
     *
     * @example
     * ```typescript
     * // Example usage of zrangeWithScores method to retrieve members within a score range with their scores
     * const result = await client.zrangeWithScores("my_sorted_set", {
     *              start: { value: 10, isInclusive: false },
     *              stop: { value: 20, isInclusive: false },
     *              type: "byScore",
     *           });
     * console.log(result); // Output: {'member1': 10.5, 'member2': 15.2} - Returns members with scores between 10 and 20 with their scores.
     * ```
     * @example
     * ```typescript
     * // Example usage of zrangeWithScores method to retrieve members within a score range with their scores
     * const result = await client.zrangeWithScores("my_sorted_set", {
     *              start: InfBoundary.NegativeInfinity,
     *              stop: { value: 3, isInclusive: false },
     *              type: "byScore",
     *           });
     * console.log(result); // Output: {'member4': -2.0, 'member7': 1.5} - Returns members with scores within the range of negative infinity to 3, with their scores.
     * ```
     */
    public async zrangeWithScores(
        key: string,
        rangeQuery: RangeByScore | RangeByLex | RangeByIndex,
        reverse: boolean = false,
    ): Promise<Record<string, number>> {
        return this.createWritePromise(
            createZRangeWithScores(key, rangeQuery, reverse),
        );
    }

    /**
     * Stores a specified range of elements from the sorted set at `source`, into a new
     * sorted set at `destination`. If `destination` doesn't exist, a new sorted
     * set is created; if it exists, it's overwritten.
     *
     * @see {@link https://valkey.io/commands/zrangestore/|valkey.io} for more details.
     * @remarks When in cluster mode, `destination` and `source` must map to the same hash slot.
     * @remarks Since Valkey version 6.2.0.
     *
     * @param destination - The key for the destination sorted set.
     * @param source - The key of the source sorted set.
     * @param rangeQuery - The range query object representing the type of range query to perform.
     * - For range queries by index (rank), use {@link RangeByIndex}.
     * - For range queries by lexicographical order, use {@link RangeByLex}.
     * - For range queries by score, use {@link RangeByScore}.
     * @param reverse - If `true`, reverses the sorted set, with index `0` as the element with the highest score.
     * @returns The number of elements in the resulting sorted set.
     *
     * @example
     * ```typescript
     * // Example usage of zrangeStore to retrieve and store all members of a sorted set in ascending order.
     * const result = await client.zrangeStore("destination_key", "my_sorted_set", { start: 0, stop: -1 });
     * console.log(result); // Output: 7 - "destination_key" contains a sorted set with the 7 members from "my_sorted_set".
     * ```
     * @example
     * ```typescript
     * // Example usage of zrangeStore method to retrieve members within a score range in ascending order and store in "destination_key"
     * const result = await client.zrangeStore("destination_key", "my_sorted_set", {
     *              start: InfBoundary.NegativeInfinity,
     *              stop: { value: 3, isInclusive: false },
     *              type: "byScore",
     *           });
     * console.log(result); // Output: 5 - Stores 5 members with scores within the range of negative infinity to 3, in ascending order, in "destination_key".
     * ```
     */
    public async zrangeStore(
        destination: string,
        source: string,
        rangeQuery: RangeByScore | RangeByLex | RangeByIndex,
        reverse: boolean = false,
    ): Promise<string[]> {
        return this.createWritePromise(
            createZRangeStore(destination, source, rangeQuery, reverse),
        );
    }

    /**
     * Computes the intersection of sorted sets given by the specified `keys` and stores the result in `destination`.
     * If `destination` already exists, it is overwritten. Otherwise, a new sorted set will be created.
     * To get the result directly, see `zinter_withscores`.
     *
     * @see {@link https://valkey.io/commands/zinterstore/|valkey.io} for more details.
     * @remarks When in cluster mode, `destination` and all keys in `keys` must map to the same hash slot.
     *
     * @param destination - The key of the destination sorted set.
     * @param keys - The keys of the sorted sets with possible formats:
     *  string[] - for keys only.
     *  KeyWeight[] - for weighted keys with score multipliers.
     * @param aggregationType - Specifies the aggregation strategy to apply when combining the scores of elements. See `AggregationType`.
     * @returns The number of elements in the resulting sorted set stored at `destination`.
     *
     * @example
     * ```typescript
     * // Example usage of zinterstore command with an existing key
     * await client.zadd("key1", {"member1": 10.5, "member2": 8.2})
     * await client.zadd("key2", {"member1": 9.5})
     * await client.zinterstore("my_sorted_set", ["key1", "key2"]) // Output: 1 - Indicates that the sorted set "my_sorted_set" contains one element.
     * await client.zrange_withscores("my_sorted_set", RangeByIndex(0, -1)) // Output: {'member1': 20}  - "member1"  is now stored in "my_sorted_set" with score of 20.
     * await client.zinterstore("my_sorted_set", ["key1", "key2"] , AggregationType.MAX ) // Output: 1 - Indicates that the sorted set "my_sorted_set" contains one element, and it's score is the maximum score between the sets.
     * await client.zrange_withscores("my_sorted_set", RangeByIndex(0, -1)) // Output: {'member1': 10.5}  - "member1"  is now stored in "my_sorted_set" with score of 10.5.
     * ```
     */
    public async zinterstore(
        destination: string,
        keys: string[] | KeyWeight[],
        aggregationType?: AggregationType,
    ): Promise<number> {
        return this.createWritePromise(
            createZInterstore(destination, keys, aggregationType),
        );
    }

    /**
     * Returns a random member from the sorted set stored at `key`.
     *
     * @see {@link https://valkey.io/commands/zrandmember/|valkey.io} for more details.
     *
     * @param keys - The key of the sorted set.
     * @returns A string representing a random member from the sorted set.
     *     If the sorted set does not exist or is empty, the response will be `null`.
     *
     * @example
     * ```typescript
     * const payload1 = await client.zrandmember("mySortedSet");
     * console.log(payload1); // Output: "Glide" (a random member from the set)
     * ```
     *
     * @example
     * ```typescript
     * const payload2 = await client.zrandmember("nonExistingSortedSet");
     * console.log(payload2); // Output: null since the sorted set does not exist.
     * ```
     */
    public async zrandmember(key: string): Promise<string | null> {
        return this.createWritePromise(createZRandMember(key));
    }

    /**
     * Returns random members from the sorted set stored at `key`.
     *
     * @see {@link https://valkey.io/commands/zrandmember/|valkey.io} for more details.
     *
     * @param keys - The key of the sorted set.
     * @param count - The number of members to return.
     *     If `count` is positive, returns unique members.
     *     If negative, allows for duplicates.
     * @returns An `array` of members from the sorted set.
     *     If the sorted set does not exist or is empty, the response will be an empty `array`.
     *
     * @example
     * ```typescript
     * const payload1 = await client.zrandmemberWithCount("mySortedSet", -3);
     * console.log(payload1); // Output: ["Glide", "GLIDE", "node"]
     * ```
     *
     * @example
     * ```typescript
     * const payload2 = await client.zrandmemberWithCount("nonExistingKey", 3);
     * console.log(payload1); // Output: [] since the sorted set does not exist.
     * ```
     */
    public async zrandmemberWithCount(
        key: string,
        count: number,
    ): Promise<string[]> {
        return this.createWritePromise(createZRandMember(key, count));
    }

    /**
     * Returns random members with scores from the sorted set stored at `key`.
     *
     * @see {@link https://valkey.io/commands/zrandmember/|valkey.io} for more details.
     *
     * @param keys - The key of the sorted set.
     * @param count - The number of members to return.
     *     If `count` is positive, returns unique members.
     *     If negative, allows for duplicates.
     * @returns A 2D `array` of `[member, score]` `arrays`, where
     *     member is a `string` and score is a `number`.
     *     If the sorted set does not exist or is empty, the response will be an empty `array`.
     *
     * @example
     * ```typescript
     * const payload1 = await client.zrandmemberWithCountWithScore("mySortedSet", -3);
     * console.log(payload1); // Output: [["Glide", 1.0], ["GLIDE", 1.0], ["node", 2.0]]
     * ```
     *
     * @example
     * ```typescript
     * const payload2 = await client.zrandmemberWithCountWithScore("nonExistingKey", 3);
     * console.log(payload1); // Output: [] since the sorted set does not exist.
     * ```
     */
    public async zrandmemberWithCountWithScores(
        key: string,
        count: number,
    ): Promise<[string, number][]> {
        return this.createWritePromise(createZRandMember(key, count, true));
    }

    /** Returns the length of the string value stored at `key`.
     *
     * @see {@link https://valkey.io/commands/strlen/|valkey.io} for more details.
     *
     * @param key - The key to check its length.
     * @returns - The length of the string value stored at key
     * If `key` does not exist, it is treated as an empty string, and the command returns 0.
     *
     * @example
     * ```typescript
     * // Example usage of strlen method with an existing key
     * await client.set("key", "GLIDE");
     * const len1 = await client.strlen("key");
     * console.log(len1); // Output: 5
     * ```
     *
     * @example
     * ```typescript
     * // Example usage of strlen method with a non-existing key
     * const len2 = await client.strlen("non_existing_key");
     * console.log(len2); // Output: 0
     * ```
     */
    public async strlen(key: string): Promise<number> {
        return this.createWritePromise(createStrlen(key));
    }

    /** Returns the string representation of the type of the value stored at `key`.
     *
     * @see {@link https://valkey.io/commands/type/|valkey.io} for more details.
     *
     * @param key - The `key` to check its data type.
     * @returns If the `key` exists, the type of the stored value is returned. Otherwise, a "none" string is returned.
     *
     * @example
     * ```typescript
     * // Example usage of type method with a string value
     * await client.set("key", "value");
     * const type = await client.type("key");
     * console.log(type); // Output: 'string'
     * ```
     *
     * @example
     * ```typescript
     * // Example usage of type method with a list
     * await client.lpush("key", ["value"]);
     * const type = await client.type("key");
     * console.log(type); // Output: 'list'
     * ```
     */
    public async type(key: string): Promise<string> {
        return this.createWritePromise(createType(key));
    }

    /** Removes and returns the members with the lowest scores from the sorted set stored at `key`.
     * If `count` is provided, up to `count` members with the lowest scores are removed and returned.
     * Otherwise, only one member with the lowest score is removed and returned.
     *
     * @see {@link https://valkey.io/commands/zpopmin/|valkey.io} for more details.
     *
     * @param key - The key of the sorted set.
     * @param count - Specifies the quantity of members to pop. If not specified, pops one member.
     * @returns A map of the removed members and their scores, ordered from the one with the lowest score to the one with the highest.
     * If `key` doesn't exist, it will be treated as an empty sorted set and the command returns an empty map.
     * If `count` is higher than the sorted set's cardinality, returns all members and their scores.
     *
     * @example
     * ```typescript
     * // Example usage of zpopmin method to remove and return the member with the lowest score from a sorted set
     * const result = await client.zpopmin("my_sorted_set");
     * console.log(result); // Output: {'member1': 5.0} - Indicates that 'member1' with a score of 5.0 has been removed from the sorted set.
     * ```
     *
     * @example
     * ```typescript
     * // Example usage of zpopmin method to remove and return multiple members with the lowest scores from a sorted set
     * const result = await client.zpopmin("my_sorted_set", 2);
     * console.log(result); // Output: {'member3': 7.5 , 'member2': 8.0} - Indicates that 'member3' with a score of 7.5 and 'member2' with a score of 8.0 have been removed from the sorted set.
     * ```
     */
    public async zpopmin(
        key: string,
        count?: number,
    ): Promise<Record<string, number>> {
        return this.createWritePromise(createZPopMin(key, count));
    }

    /**
     * Blocks the connection until it removes and returns a member with the lowest score from the
     * first non-empty sorted set, with the given `key` being checked in the order they
     * are provided.
     * `BZPOPMIN` is the blocking variant of {@link zpopmin}.
     *
     * @see {@link https://valkey.io/commands/bzpopmin/|valkey.io} for more details.
     * @remarks When in cluster mode, `keys` must map to the same hash slot.
     *
     * @param keys - The keys of the sorted sets.
     * @param timeout - The number of seconds to wait for a blocking operation to complete. A value of
     *     `0` will block indefinitely. Since 6.0.0: timeout is interpreted as a double instead of an integer.
     * @returns An `array` containing the key where the member was popped out, the member, itself, and the member score.
     *     If no member could be popped and the `timeout` expired, returns `null`.
     *
     * @example
     * ```typescript
     * const data = await client.bzpopmin(["zset1", "zset2"], 0.5);
     * console.log(data); // Output: ["zset1", "a", 2];
     * ```
     */
    public async bzpopmin(
        keys: string[],
        timeout: number,
    ): Promise<[string, string, number] | null> {
        return this.createWritePromise(createBZPopMin(keys, timeout));
    }

    /** Removes and returns the members with the highest scores from the sorted set stored at `key`.
     * If `count` is provided, up to `count` members with the highest scores are removed and returned.
     * Otherwise, only one member with the highest score is removed and returned.
     *
     * @see {@link https://valkey.io/commands/zpopmax/|valkey.io} for more details.
     *
     * @param key - The key of the sorted set.
     * @param count - Specifies the quantity of members to pop. If not specified, pops one member.
     * @returns A map of the removed members and their scores, ordered from the one with the highest score to the one with the lowest.
     * If `key` doesn't exist, it will be treated as an empty sorted set and the command returns an empty map.
     * If `count` is higher than the sorted set's cardinality, returns all members and their scores, ordered from highest to lowest.
     *
     * @example
     * ```typescript
     * // Example usage of zpopmax method to remove and return the member with the highest score from a sorted set
     * const result = await client.zpopmax("my_sorted_set");
     * console.log(result); // Output: {'member1': 10.0} - Indicates that 'member1' with a score of 10.0 has been removed from the sorted set.
     * ```
     *
     * @example
     * ```typescript
     * // Example usage of zpopmax method to remove and return multiple members with the highest scores from a sorted set
     * const result = await client.zpopmax("my_sorted_set", 2);
     * console.log(result); // Output: {'member2': 8.0, 'member3': 7.5} - Indicates that 'member2' with a score of 8.0 and 'member3' with a score of 7.5 have been removed from the sorted set.
     * ```
     */
    public async zpopmax(
        key: string,
        count?: number,
    ): Promise<Record<string, number>> {
        return this.createWritePromise(createZPopMax(key, count));
    }

    /**
     * Blocks the connection until it removes and returns a member with the highest score from the
     * first non-empty sorted set, with the given `key` being checked in the order they
     * are provided.
     * `BZPOPMAX` is the blocking variant of {@link zpopmax}.
     *
     * @see {@link https://valkey.io/commands/zpopmax/|valkey.io} for more details.
     * @remarks When in cluster mode, `keys` must map to the same hash slot.
     *
     * @param keys - The keys of the sorted sets.
     * @param timeout - The number of seconds to wait for a blocking operation to complete. A value of
     *     `0` will block indefinitely. Since 6.0.0: timeout is interpreted as a double instead of an integer.
     * @returns An `array` containing the key where the member was popped out, the member, itself, and the member score.
     *     If no member could be popped and the `timeout` expired, returns `null`.
     *
     * @example
     * ```typescript
     * const data = await client.bzpopmax(["zset1", "zset2"], 0.5);
     * console.log(data); // Output: ["zset1", "c", 2];
     * ```
     */
    public async bzpopmax(
        keys: string[],
        timeout: number,
    ): Promise<[string, string, number] | null> {
        return this.createWritePromise(createBZPopMax(keys, timeout));
    }

    /** Returns the remaining time to live of `key` that has a timeout, in milliseconds.
     *
     * @see {@link https://valkey.io/commands/pttl/|valkey.io} for more details.
     *
     * @param key - The key to return its timeout.
     * @returns TTL in milliseconds. -2 if `key` does not exist, -1 if `key` exists but has no associated expire.
     *
     * @example
     * ```typescript
     * // Example usage of pttl method with an existing key
     * const result = await client.pttl("my_key");
     * console.log(result); // Output: 5000 - Indicates that the key "my_key" has a remaining time to live of 5000 milliseconds.
     * ```
     *
     * @example
     * ```typescript
     * // Example usage of pttl method with a non-existing key
     * const result = await client.pttl("non_existing_key");
     * console.log(result); // Output: -2 - Indicates that the key "non_existing_key" does not exist.
     * ```
     *
     * @example
     * ```typescript
     * // Example usage of pttl method with an exisiting key that has no associated expire.
     * const result = await client.pttl("key");
     * console.log(result); // Output: -1 - Indicates that the key "key" has no associated expire.
     * ```
     */
    public async pttl(key: string): Promise<number> {
        return this.createWritePromise(createPTTL(key));
    }

    /** Removes all elements in the sorted set stored at `key` with rank between `start` and `end`.
     * Both `start` and `end` are zero-based indexes with 0 being the element with the lowest score.
     * These indexes can be negative numbers, where they indicate offsets starting at the element with the highest score.
     *
     * @see {@link https://valkey.io/commands/zremrangebyrank/|valkey.io} for more details.
     *
     * @param key - The key of the sorted set.
     * @param start - The starting point of the range.
     * @param end - The end of the range.
     * @returns The number of members removed.
     * If `start` exceeds the end of the sorted set, or if `start` is greater than `end`, 0 returned.
     * If `end` exceeds the actual end of the sorted set, the range will stop at the actual end of the sorted set.
     * If `key` does not exist 0 will be returned.
     *
     * @example
     * ```typescript
     * // Example usage of zremRangeByRank method
     * const result = await client.zremRangeByRank("my_sorted_set", 0, 2);
     * console.log(result); // Output: 3 - Indicates that three elements have been removed from the sorted set "my_sorted_set" between ranks 0 and 2.
     * ```
     */
    public async zremRangeByRank(
        key: string,
        start: number,
        end: number,
    ): Promise<number> {
        return this.createWritePromise(createZRemRangeByRank(key, start, end));
    }

    /**
     * Removes all elements in the sorted set stored at `key` with lexicographical order between `minLex` and `maxLex`.
     *
     * @see {@link https://valkey.io/commands/zremrangebylex/|valkey.io} for more details.
     *
     * @param key - The key of the sorted set.
     * @param minLex - The minimum lex to count from. Can be positive/negative infinity, or a specific lex and inclusivity.
     * @param maxLex - The maximum lex to count up to. Can be positive/negative infinity, or a specific lex and inclusivity.
     * @returns The number of members removed.
     * If `key` does not exist, it is treated as an empty sorted set, and the command returns 0.
     * If `minLex` is greater than `maxLex`, 0 is returned.
     *
     * @example
     * ```typescript
     * // Example usage of zremRangeByLex method to remove members from a sorted set based on lexicographical order range
     * const result = await client.zremRangeByLex("my_sorted_set", { value: "a", isInclusive: false }, { value: "e" });
     * console.log(result); // Output: 4 - Indicates that 4 members, with lexicographical values ranging from "a" (exclusive) to "e" (inclusive), have been removed from "my_sorted_set".
     * ```
     *
     * @example
     * ```typescript
     * // Example usage of zremRangeByLex method when the sorted set does not exist
     * const result = await client.zremRangeByLex("non_existing_sorted_set", InfBoundary.NegativeInfinity, { value: "e" });
     * console.log(result); // Output: 0 - Indicates that no elements were removed.
     * ```
     */
    public async zremRangeByLex(
        key: string,
        minLex: Boundary<string>,
        maxLex: Boundary<string>,
    ): Promise<number> {
        return this.createWritePromise(
            createZRemRangeByLex(key, minLex, maxLex),
        );
    }

    /** Removes all elements in the sorted set stored at `key` with a score between `minScore` and `maxScore`.
     *
     * @see {@link https://valkey.io/commands/zremrangebyscore/|valkey.io} for more details.
     *
     * @param key - The key of the sorted set.
     * @param minScore - The minimum score to remove from. Can be positive/negative infinity, or specific score and inclusivity.
     * @param maxScore - The maximum score to remove to. Can be positive/negative infinity, or specific score and inclusivity.
     * @returns the number of members removed.
     * If `key` does not exist, it is treated as an empty sorted set, and the command returns 0.
     * If `minScore` is greater than `maxScore`, 0 is returned.
     *
     * @example
     * ```typescript
     * // Example usage of zremRangeByScore method to remove members from a sorted set based on score range
     * const result = await client.zremRangeByScore("my_sorted_set", { value: 5.0, isInclusive: true }, InfBoundary.PositiveInfinity);
     * console.log(result); // Output: 2 - Indicates that 2 members with scores between 5.0 (inclusive) and +inf have been removed from the sorted set "my_sorted_set".
     * ```
     *
     * @example
     * ```typescript
     * // Example usage of zremRangeByScore method when the sorted set does not exist
     * const result = await client.zremRangeByScore("non_existing_sorted_set", { value: 5.0, isInclusive: true }, { value: 10.0, isInclusive: false });
     * console.log(result); // Output: 0 - Indicates that no members were removed as the sorted set "non_existing_sorted_set" does not exist.
     * ```
     */
    public async zremRangeByScore(
        key: string,
        minScore: Boundary<number>,
        maxScore: Boundary<number>,
    ): Promise<number> {
        return this.createWritePromise(
            createZRemRangeByScore(key, minScore, maxScore),
        );
    }

    /**
     * Returns the number of members in the sorted set stored at 'key' with scores between 'minLex' and 'maxLex'.
     *
     * @see {@link https://valkey.io/commands/zlexcount/|valkey.io} for more details.
     *
     * @param key - The key of the sorted set.
     * @param minLex - The minimum lex to count from. Can be positive/negative infinity, or a specific lex and inclusivity.
     * @param maxLex - The maximum lex to count up to. Can be positive/negative infinity, or a specific lex and inclusivity.
     * @returns The number of members in the specified lex range.
     * If 'key' does not exist, it is treated as an empty sorted set, and the command returns '0'.
     * If maxLex is less than minLex, '0' is returned.
     *
     * @example
     * ```typescript
     * const result = await client.zlexcount("my_sorted_set", {value: "c"}, InfBoundary.PositiveInfinity);
     * console.log(result); // Output: 2 - Indicates that there are 2 members with lex scores between "c" (inclusive) and positive infinity in the sorted set "my_sorted_set".
     * ```
     *
     * @example
     * ```typescript
     * const result = await client.zlexcount("my_sorted_set", {value: "c"}, {value: "k", isInclusive: false});
     * console.log(result); // Output: 1 - Indicates that there is one member with a lex score between "c" (inclusive) and "k" (exclusive) in the sorted set "my_sorted_set".
     * ```
     */
    public async zlexcount(
        key: string,
        minLex: Boundary<string>,
        maxLex: Boundary<string>,
    ): Promise<number> {
        return this.createWritePromise(createZLexCount(key, minLex, maxLex));
    }

    /** Returns the rank of `member` in the sorted set stored at `key`, with scores ordered from low to high.
     * To get the rank of `member` with its score, see {@link zrankWithScore}.
     *
     * @see {@link https://valkey.io/commands/zrank/|valkey.io} for more details.
     *
     * @param key - The key of the sorted set.
     * @param member - The member whose rank is to be retrieved.
     * @returns The rank of `member` in the sorted set.
     * If `key` doesn't exist, or if `member` is not present in the set, null will be returned.
     *
     * @example
     * ```typescript
     * // Example usage of zrank method to retrieve the rank of a member in a sorted set
     * const result = await client.zrank("my_sorted_set", "member2");
     * console.log(result); // Output: 1 - Indicates that "member2" has the second-lowest score in the sorted set "my_sorted_set".
     * ```
     *
     * @example
     * ```typescript
     * // Example usage of zrank method with a non-existing member
     * const result = await client.zrank("my_sorted_set", "non_existing_member");
     * console.log(result); // Output: null - Indicates that "non_existing_member" is not present in the sorted set "my_sorted_set".
     * ```
     */
    public async zrank(key: string, member: string): Promise<number | null> {
        return this.createWritePromise(createZRank(key, member));
    }

    /** Returns the rank of `member` in the sorted set stored at `key` with its score, where scores are ordered from the lowest to highest.
     *
     * @see {@link https://valkey.io/commands/zrank/|valkey.io} for more details.
     * @remarks Since Valkey version 7.2.0.
     *
     * @param key - The key of the sorted set.
     * @param member - The member whose rank is to be retrieved.
     * @returns A list containing the rank and score of `member` in the sorted set.
     * If `key` doesn't exist, or if `member` is not present in the set, null will be returned.
     *
     * @example
     * ```typescript
     * // Example usage of zrank_withscore method to retrieve the rank and score of a member in a sorted set
     * const result = await client.zrank_withscore("my_sorted_set", "member2");
     * console.log(result); // Output: [1, 6.0] - Indicates that "member2" with score 6.0 has the second-lowest score in the sorted set "my_sorted_set".
     * ```
     *
     * @example
     * ```typescript
     * // Example usage of zrank_withscore method with a non-existing member
     * const result = await client.zrank_withscore("my_sorted_set", "non_existing_member");
     * console.log(result); // Output: null - Indicates that "non_existing_member" is not present in the sorted set "my_sorted_set".
     * ```
     */
    public async zrankWithScore(
        key: string,
        member: string,
    ): Promise<number[] | null> {
        return this.createWritePromise(createZRank(key, member, true));
    }

    /**
     * Returns the rank of `member` in the sorted set stored at `key`, where
     * scores are ordered from the highest to lowest, starting from 0.
     * To get the rank of `member` with its score, see {@link zrevrankWithScore}.
     *
     * @see {@link https://valkey.io/commands/zrevrank/|valkey.io} for more details.
     *
     * @param key - The key of the sorted set.
     * @param member - The member whose rank is to be retrieved.
     * @returns The rank of `member` in the sorted set, where ranks are ordered from high to low based on scores.
     *     If `key` doesn't exist, or if `member` is not present in the set, `null` will be returned.
     *
     * @example
     * ```typescript
     * const result = await client.zrevrank("my_sorted_set", "member2");
     * console.log(result); // Output: 1 - Indicates that "member2" has the second-highest score in the sorted set "my_sorted_set".
     * ```
     */
    public async zrevrank(key: string, member: string): Promise<number | null> {
        return this.createWritePromise(createZRevRank(key, member));
    }

    /**
     * Returns the rank of `member` in the sorted set stored at `key` with its
     * score, where scores are ordered from the highest to lowest, starting from 0.
     *
     * @see {@link https://valkey.io/commands/zrevrank/|valkey.io} for more details.
     * @remarks Since Valkey version 7.2.0.
     *
     * @param key - The key of the sorted set.
     * @param member - The member whose rank is to be retrieved.
     * @returns A list containing the rank and score of `member` in the sorted set, where ranks
     *     are ordered from high to low based on scores.
     *     If `key` doesn't exist, or if `member` is not present in the set, `null` will be returned.
     *
     * @example
     * ```typescript
     * const result = await client.zrevankWithScore("my_sorted_set", "member2");
     * console.log(result); // Output: [1, 6.0] - Indicates that "member2" with score 6.0 has the second-highest score in the sorted set "my_sorted_set".
     * ```
     */
    public async zrevrankWithScore(
        key: string,
        member: string,
    ): Promise<(number[] | null)[]> {
        return this.createWritePromise(createZRevRankWithScore(key, member));
    }

    /**
     * Adds an entry to the specified stream stored at `key`. If the `key` doesn't exist, the stream is created.
     *
     * @see {@link https://valkey.io/commands/xadd/|valkey.io} for more details.
     *
     * @param key - The key of the stream.
     * @param values - field-value pairs to be added to the entry.
     * @param options - options detailing how to add to the stream.
     * @returns The id of the added entry, or `null` if `options.makeStream` is set to `false` and no stream with the matching `key` exists.
     */
    public async xadd(
        key: string,
        values: [string, string][],
        options?: StreamAddOptions,
    ): Promise<string | null> {
        return this.createWritePromise(createXAdd(key, values, options));
    }

    /**
     * Removes the specified entries by id from a stream, and returns the number of entries deleted.
     *
     * @see {@link https://valkey.io/commands/xdel/|valkey.io} for more details.
     *
     * @param key - The key of the stream.
     * @param ids - An array of entry ids.
     * @returns The number of entries removed from the stream. This number may be less than the number of entries in
     *      `ids`, if the specified `ids` don't exist in the stream.
     *
     * @example
     * ```typescript
     * console.log(await client.xdel("key", ["1538561698944-0", "1538561698944-1"]));
     * // Output is 2 since the stream marked 2 entries as deleted.
     * ```
     */
    public async xdel(key: string, ids: string[]): Promise<number> {
        return this.createWritePromise(createXDel(key, ids));
    }

    /**
     * Trims the stream stored at `key` by evicting older entries.
     *
     * @see {@link https://valkey.io/commands/xtrim/|valkey.io} for more details.
     *
     * @param key - the key of the stream
     * @param options - options detailing how to trim the stream.
     * @returns The number of entries deleted from the stream. If `key` doesn't exist, 0 is returned.
     */
    public async xtrim(
        key: string,
        options: StreamTrimOptions,
    ): Promise<number> {
        return this.createWritePromise(createXTrim(key, options));
    }

    /**
     * Reads entries from the given streams.
     *
     * @see {@link https://valkey.io/commands/xread/|valkey.io} for more details.
     *
     * @param keys_and_ids - pairs of keys and entry ids to read from. A pair is composed of a stream's key and the id of the entry after which the stream will be read.
     * @param options - options detailing how to read the stream.
     * @returns A map of stream keys, to a map of stream ids, to an array of entries.
     * @example
     * ```typescript
     * const streamResults = await client.xread({"my_stream": "0-0", "writers": "0-0"});
     * console.log(result); // Output:
     * // {
     * //     "my_stream": {
     * //         "1526984818136-0": [["duration", "1532"], ["event-id", "5"], ["user-id", "7782813"]],
     * //         "1526999352406-0": [["duration", "812"], ["event-id", "9"], ["user-id", "388234"]],
     * //     },
     * //     "writers": {
     * //         "1526985676425-0": [["name", "Virginia"], ["surname", "Woolf"]],
     * //         "1526985685298-0": [["name", "Jane"], ["surname", "Austen"]],
     * //     }
     * // }
     * ```
     */
    public async xread(
        keys_and_ids: Record<string, string>,
        options?: StreamReadOptions,
    ): Promise<Record<string, Record<string, [string, string][]>>> {
        return this.createWritePromise(createXRead(keys_and_ids, options));
    }

    /**
     * Returns the number of entries in the stream stored at `key`.
     *
     * @see {@link https://valkey.io/commands/xlen/|valkey.io} for more details.
     *
     * @param key - The key of the stream.
     * @returns The number of entries in the stream. If `key` does not exist, returns `0`.
     *
     * @example
     * ```typescript
     * const numEntries = await client.xlen("my_stream");
     * console.log(numEntries); // Output: 2 - "my_stream" contains 2 entries.
     * ```
     */
    public async xlen(key: string): Promise<number> {
        return this.createWritePromise(createXLen(key));
    }

    /**
     * Returns stream message summary information for pending messages matching a given range of IDs.
     *
     * @see {@link https://valkey.io/commands/xpending/|valkey.io} for more details.
     *
     * @param key - The key of the stream.
     * @param group - The consumer group name.
     * @returns An `array` that includes the summary of the pending messages. See example for more details.
     * @example
     * ```typescript
     * console.log(await client.xpending("my_stream", "my_group")); // Output:
     * // [
     * //     42,                            // The total number of pending messages
     * //     "1722643465939-0",             // The smallest ID among the pending messages
     * //     "1722643484626-0",             // The greatest ID among the pending messages
     * //     [                              // A 2D-`array` of every consumer in the group
     * //         [ "consumer1", "10" ],     // with at least one pending message, and the
     * //         [ "consumer2", "32" ],     // number of pending messages it has
     * //     ]
     * // ]
     * ```
     */
    public async xpending(
        key: string,
        group: string,
    ): Promise<[number, string, string, [string, number][]]> {
        return this.createWritePromise(createXPending(key, group));
    }

    /**
     * Returns an extended form of stream message information for pending messages matching a given range of IDs.
     *
     * @see {@link https://valkey.io/commands/xpending/|valkey.io} for more details.
     *
     * @param key - The key of the stream.
     * @param group - The consumer group name.
     * @param options - Additional options to filter entries, see {@link StreamPendingOptions}.
     * @returns A 2D-`array` of 4-tuples containing extended message information. See example for more details.
     *
     * @example
     * ```typescript
     * console.log(await client.xpending("my_stream", "my_group"), {
     *     start: { value: "0-1", isInclusive: true },
     *     end: InfBoundary.PositiveInfinity,
     *     count: 2,
     *     consumer: "consumer1"
     * }); // Output:
     * // [
     * //     [
     * //         "1722643465939-0",  // The ID of the message
     * //         "consumer1",        // The name of the consumer that fetched the message and has still to acknowledge it
     * //         174431,             // The number of milliseconds that elapsed since the last time this message was delivered to this consumer
     * //         1                   // The number of times this message was delivered
     * //     ],
     * //     [
     * //         "1722643484626-0",
     * //         "consumer1",
     * //         202231,
     * //         1
     * //     ]
     * // ]
     * ```
     */
    public async xpendingWithOptions(
        key: string,
        group: string,
        options: StreamPendingOptions,
    ): Promise<[string, string, number, number][]> {
        return this.createWritePromise(createXPending(key, group, options));
    }

    /**
     * Returns the list of all consumers and their attributes for the given consumer group of the
     * stream stored at `key`.
     *
     * @see {@link https://valkey.io/commands/xinfo-consumers/|valkey.io} for more details.
     *
     * @param key - The key of the stream.
     * @param group - The consumer group name.
     * @returns An `Array` of `Records`, where each mapping contains the attributes
     *     of a consumer for the given consumer group of the stream at `key`.
     *
     * @example
     * ```typescript
     * const result = await client.xinfoConsumers("my_stream", "my_group");
     * console.log(result); // Output:
     * // [
     * //     {
     * //         "name": "Alice",
     * //         "pending": 1,
     * //         "idle": 9104628,
     * //         "inactive": 18104698   // Added in 7.2.0
     * //     },
     * //     ...
     * // ]
     * ```
     */
    public async xinfoConsumers(
        key: string,
        group: string,
    ): Promise<Record<string, string | number>[]> {
        return this.createWritePromise(createXInfoConsumers(key, group));
    }

    /**
     * Changes the ownership of a pending message.
     *
     * @see {@link https://valkey.io/commands/xclaim/|valkey.io} for more details.
     *
     * @param key - The key of the stream.
     * @param group - The consumer group name.
     * @param consumer - The group consumer.
     * @param minIdleTime - The minimum idle time for the message to be claimed.
     * @param ids - An array of entry ids.
     * @param options - (Optional) Stream claim options {@link StreamClaimOptions}.
     * @returns A `Record` of message entries that are claimed by the consumer.
     *
     * @example
     * ```typescript
     * const result = await client.xclaim("myStream", "myGroup", "myConsumer", 42,
     *     ["1-0", "2-0", "3-0"], { idle: 500, retryCount: 3, isForce: true });
     * console.log(result); // Output:
     * // {
     * //     "2-0": [["duration", "1532"], ["event-id", "5"], ["user-id", "7782813"]]
     * // }
     * ```
     */
    public async xclaim(
        key: string,
        group: string,
        consumer: string,
        minIdleTime: number,
        ids: string[],
        options?: StreamClaimOptions,
    ): Promise<Record<string, [string, string][]>> {
        return this.createWritePromise(
            createXClaim(key, group, consumer, minIdleTime, ids, options),
        );
    }

    /**
     * Transfers ownership of pending stream entries that match the specified criteria.
     *
     * @see {@link https://valkey.io/commands/xautoclaim/|valkey.io} for more details.
     * @remarks Since Valkey version 6.2.0.
     *
     * @param key - The key of the stream.
     * @param group - The consumer group name.
     * @param consumer - The group consumer.
     * @param minIdleTime - The minimum idle time for the message to be claimed.
     * @param start - Filters the claimed entries to those that have an ID equal or greater than the
     *     specified value.
     * @param count - (Optional) Limits the number of claimed entries to the specified value.
     * @returns A `tuple` containing the following elements:
     *   - A stream ID to be used as the start argument for the next call to `XAUTOCLAIM`. This ID is
     *     equivalent to the next ID in the stream after the entries that were scanned, or "0-0" if
     *     the entire stream was scanned.
     *   - A `Record` of the claimed entries.
     *   - If you are using Valkey 7.0.0 or above, the response list will also include a list containing
     *     the message IDs that were in the Pending Entries List but no longer exist in the stream.
     *     These IDs are deleted from the Pending Entries List.
     *
     * @example
     * ```typescript
     * const result = await client.xautoclaim("myStream", "myGroup", "myConsumer", 42, "0-0", 25);
     * console.log(result); // Output:
     * // [
     * //     "1609338788321-0",                // value to be used as `start` argument
     * //                                       // for the next `xautoclaim` call
     * //     {
     * //         "1609338752495-0": [          // claimed entries
     * //             ["field 1", "value 1"],
     * //             ["field 2", "value 2"]
     * //         ]
     * //     },
     * //     [
     * //         "1594324506465-0",            // array of IDs of deleted messages,
     * //         "1594568784150-0"             // included in the response only on valkey 7.0.0 and above
     * //     ]
     * // ]
     * ```
     */
    public async xautoclaim(
        key: string,
        group: string,
        consumer: string,
        minIdleTime: number,
        start: string,
        count?: number,
    ): Promise<[string, Record<string, [string, string][]>, string[]?]> {
        return this.createWritePromise(
            createXAutoClaim(key, group, consumer, minIdleTime, start, count),
        );
    }

    /**
     * Transfers ownership of pending stream entries that match the specified criteria.
     *
     * @see {@link https://valkey.io/commands/xautoclaim/|valkey.io} for more details.
     * @remarks Since Valkey version 6.2.0.
     *
     * @param key - The key of the stream.
     * @param group - The consumer group name.
     * @param consumer - The group consumer.
     * @param minIdleTime - The minimum idle time for the message to be claimed.
     * @param start - Filters the claimed entries to those that have an ID equal or greater than the
     *     specified value.
     * @param count - (Optional) Limits the number of claimed entries to the specified value.
     * @returns An `array` containing the following elements:
     *   - A stream ID to be used as the start argument for the next call to `XAUTOCLAIM`. This ID is
     *     equivalent to the next ID in the stream after the entries that were scanned, or "0-0" if
     *     the entire stream was scanned.
     *   - A list of the IDs for the claimed entries.
     *   - If you are using Valkey 7.0.0 or above, the response list will also include a list containing
     *     the message IDs that were in the Pending Entries List but no longer exist in the stream.
     *     These IDs are deleted from the Pending Entries List.
     *
     * @example
     * ```typescript
     * const result = await client.xautoclaim("myStream", "myGroup", "myConsumer", 42, "0-0", 25);
     * console.log(result); // Output:
     * // [
     * //     "1609338788321-0",                // value to be used as `start` argument
     * //                                       // for the next `xautoclaim` call
     * //     [
     * //         "1609338752495-0",            // claimed entries
     * //         "1609338752495-1",
     * //     ],
     * //     [
     * //         "1594324506465-0",            // array of IDs of deleted messages,
     * //         "1594568784150-0"             // included in the response only on valkey 7.0.0 and above
     * //     ]
     * // ]
     * ```
     */
    public async xautoclaimJustId(
        key: string,
        group: string,
        consumer: string,
        minIdleTime: number,
        start: string,
        count?: number,
    ): Promise<[string, string[], string[]?]> {
        return this.createWritePromise(
            createXAutoClaim(
                key,
                group,
                consumer,
                minIdleTime,
                start,
                count,
                true,
            ),
        );
    }

    /**
     * Changes the ownership of a pending message. This function returns an `array` with
     * only the message/entry IDs, and is equivalent to using `JUSTID` in the Valkey API.
     *
     * @see {@link https://valkey.io/commands/xclaim/|valkey.io} for more details.
     *
     * @param key - The key of the stream.
     * @param group - The consumer group name.
     * @param consumer - The group consumer.
     * @param minIdleTime - The minimum idle time for the message to be claimed.
     * @param ids - An array of entry ids.
     * @param options - (Optional) Stream claim options {@link StreamClaimOptions}.
     * @returns An `array` of message ids claimed by the consumer.
     *
     * @example
     * ```typescript
     * const result = await client.xclaimJustId("my_stream", "my_group", "my_consumer", 42,
     *     ["1-0", "2-0", "3-0"], { idle: 500, retryCount: 3, isForce: true });
     * console.log(result); // Output: [ "2-0", "3-0" ]
     * ```
     */
    public async xclaimJustId(
        key: string,
        group: string,
        consumer: string,
        minIdleTime: number,
        ids: string[],
        options?: StreamClaimOptions,
    ): Promise<string[]> {
        return this.createWritePromise(
            createXClaim(key, group, consumer, minIdleTime, ids, options, true),
        );
    }

    /**
     * Creates a new consumer group uniquely identified by `groupname` for the stream stored at `key`.
     *
     * @see {@link https://valkey.io/commands/xgroup-create/|valkey.io} for more details.
     *
     * @param key - The key of the stream.
     * @param groupName - The newly created consumer group name.
     * @param id - Stream entry ID that specifies the last delivered entry in the stream from the new
     *     group’s perspective. The special ID `"$"` can be used to specify the last entry in the stream.
     * @returns `"OK"`.
     *
     * @example
     * ```typescript
     * // Create the consumer group "mygroup", using zero as the starting ID:
     * console.log(await client.xgroupCreate("mystream", "mygroup", "0-0")); // Output is "OK"
     * ```
     */
    public async xgroupCreate(
        key: string,
        groupName: string,
        id: string,
        options?: StreamGroupOptions,
    ): Promise<string> {
        return this.createWritePromise(
            createXGroupCreate(key, groupName, id, options),
        );
    }

    /**
     * Destroys the consumer group `groupname` for the stream stored at `key`.
     *
     * @see {@link https://valkey.io/commands/xgroup-destroy/|valkey.io} for more details.
     *
     * @param key - The key of the stream.
     * @param groupname - The newly created consumer group name.
     * @returns `true` if the consumer group is destroyed. Otherwise, `false`.
     *
     * @example
     * ```typescript
     * // Destroys the consumer group "mygroup"
     * console.log(await client.xgroupDestroy("mystream", "mygroup")); // Output is true
     * ```
     */
    public async xgroupDestroy(
        key: string,
        groupName: string,
    ): Promise<boolean> {
        return this.createWritePromise(createXGroupDestroy(key, groupName));
    }

    /**
     * Returns information about the stream stored at `key`.
     *
     * @see {@link https://valkey.io/commands/xinfo-stream/|valkey.io} for more details.
     *
     * @param key - The key of the stream.
     * @param fullOptions - If `true`, returns verbose information with a limit of the first 10 PEL entries.
     * If `number` is specified, returns verbose information limiting the returned PEL entries.
     * If `0` is specified, returns verbose information with no limit.
     * @returns A {@link ReturnTypeXinfoStream} of detailed stream information for the given `key`. See
     *     the example for a sample response.
     *
     * @example
     * ```typescript
     * const infoResult = await client.xinfoStream("my_stream");
     * console.log(infoResult);
     * // Output: {
     * //   length: 2,
     * //   'radix-tree-keys': 1,
     * //   'radix-tree-nodes': 2,
     * //   'last-generated-id': '1719877599564-1',
     * //   'max-deleted-entry-id': '0-0',
     * //   'entries-added': 2,
     * //   'recorded-first-entry-id': '1719877599564-0',
     * //   'first-entry': [ '1719877599564-0', ['some_field", "some_value', ...] ],
     * //   'last-entry': [ '1719877599564-0', ['some_field", "some_value', ...] ],
     * //   groups: 1,
     * // }
     * ```
     *
     * @example
     * ```typescript
     * const infoResult = await client.xinfoStream("my_stream", true); // default limit of 10 entries
     * const infoResult = await client.xinfoStream("my_stream", 15); // limit of 15 entries
     * console.log(infoResult);
     * // Output: {
     * //   length: 2,
     * //   'radix-tree-keys': 1,
     * //   'radix-tree-nodes': 2,
     * //   'last-generated-id': '1719877599564-1',
     * //   'max-deleted-entry-id': '0-0',
     * //   'entries-added': 2,
     * //   'recorded-first-entry-id': '1719877599564-0',
     * //   entries: [ [ '1719877599564-0', ['some_field", "some_value', ...] ] ],
     * //   groups: [ {
     * //     name: 'group',
     * //     'last-delivered-id': '1719877599564-0',
     * //     'entries-read': 1,
     * //     lag: 1,
     * //     'pel-count': 1,
     * //     pending: [ [ '1719877599564-0', 'consumer', 1722624726802, 1 ] ],
     * //     consumers: [ {
     * //         name: 'consumer',
     * //         'seen-time': 1722624726802,
     * //         'active-time': 1722624726802,
     * //         'pel-count': 1,
     * //         pending: [ [ '1719877599564-0', 'consumer', 1722624726802, 1 ] ],
     * //         }
     * //       ]
     * //     }
     * //   ]
     * // }
     * ```
     */
    public async xinfoStream(
        key: string,
        fullOptions?: boolean | number,
    ): Promise<ReturnTypeXinfoStream> {
        return this.createWritePromise(
            createXInfoStream(key, fullOptions ?? false),
        );
    }

    /**
     * Creates a consumer named `consumerName` in the consumer group `groupName` for the stream stored at `key`.
     *
     * @see {@link https://valkey.io/commands/xgroup-createconsumer/|valkey.io} for more details.
     *
     * @param key - The key of the stream.
     * @param groupName - The consumer group name.
     * @param consumerName - The newly created consumer.
     * @returns `true` if the consumer is created. Otherwise, returns `false`.
     *
     * @example
     * ```typescript
     * // The consumer "myconsumer" was created in consumer group "mygroup" for the stream "mystream".
     * console.log(await client.xgroupCreateConsumer("mystream", "mygroup", "myconsumer")); // Output is true
     * ```
     */
    public async xgroupCreateConsumer(
        key: string,
        groupName: string,
        consumerName: string,
    ): Promise<boolean> {
        return this.createWritePromise(
            createXGroupCreateConsumer(key, groupName, consumerName),
        );
    }

    /**
     * Deletes a consumer named `consumerName` in the consumer group `groupName` for the stream stored at `key`.
     *
     * @see {@link https://valkey.io/commands/xgroup-delconsumer/|valkey.io} for more details.
     *
     * @param key - The key of the stream.
     * @param groupName - The consumer group name.
     * @param consumerName - The consumer to delete.
     * @returns The number of pending messages the `consumer` had before it was deleted.
     *
     * * @example
     * ```typescript
     * // Consumer "myconsumer" was deleted, and had 5 pending messages unclaimed.
     * console.log(await client.xgroupDelConsumer("mystream", "mygroup", "myconsumer")); // Output is 5
     * ```
     */
    public async xgroupDelConsumer(
        key: string,
        groupName: string,
        consumerName: string,
    ): Promise<number> {
        return this.createWritePromise(
            createXGroupDelConsumer(key, groupName, consumerName),
        );
    }

    private readonly MAP_READ_FROM_STRATEGY: Record<
        ReadFrom,
        connection_request.ReadFrom
    > = {
        primary: connection_request.ReadFrom.Primary,
        preferReplica: connection_request.ReadFrom.PreferReplica,
    };

    /** Returns the element at index `index` in the list stored at `key`.
     * The index is zero-based, so 0 means the first element, 1 the second element and so on.
     * Negative indices can be used to designate elements starting at the tail of the list.
     * Here, -1 means the last element, -2 means the penultimate and so forth.
     *
     * @see {@link https://valkey.io/commands/lindex/|valkey.io} for more details.
     *
     * @param key - The `key` of the list.
     * @param index - The `index` of the element in the list to retrieve.
     * @returns - The element at `index` in the list stored at `key`.
     * If `index` is out of range or if `key` does not exist, null is returned.
     *
     * @example
     * ```typescript
     * // Example usage of lindex method to retrieve elements from a list by index
     * const result = await client.lindex("my_list", 0);
     * console.log(result); // Output: 'value1' - Returns the first element in the list stored at 'my_list'.
     * ```
     *
     * @example
     * ```typescript
     * // Example usage of lindex method to retrieve elements from a list by negative index
     * const result = await client.lindex("my_list", -1);
     * console.log(result); // Output: 'value3' - Returns the last element in the list stored at 'my_list'.
     * ```
     */
    public async lindex(key: string, index: number): Promise<string | null> {
        return this.createWritePromise(createLIndex(key, index));
    }

    /**
     * Inserts `element` in the list at `key` either before or after the `pivot`.
     *
     * @see {@link https://valkey.io/commands/linsert/|valkey.io} for more details.
     *
     * @param key - The key of the list.
     * @param position - The relative position to insert into - either `InsertPosition.Before` or
     *     `InsertPosition.After` the `pivot`.
     * @param pivot - An element of the list.
     * @param element - The new element to insert.
     * @returns The list length after a successful insert operation.
     * If the `key` doesn't exist returns `-1`.
     * If the `pivot` wasn't found, returns `0`.
     *
     * @example
     * ```typescript
     * const length = await client.linsert("my_list", InsertPosition.Before, "World", "There");
     * console.log(length); // Output: 2 - The list has a length of 2 after performing the insert.
     * ```
     */
    public async linsert(
        key: string,
        position: InsertPosition,
        pivot: string,
        element: string,
    ): Promise<number> {
        return this.createWritePromise(
            createLInsert(key, position, pivot, element),
        );
    }

    /** Remove the existing timeout on `key`, turning the key from volatile (a key with an expire set) to
     * persistent (a key that will never expire as no timeout is associated).
     *
     * @see {@link https://valkey.io/commands/persist/|valkey.io} for more details.
     *
     * @param key - The key to remove the existing timeout on.
     * @returns `false` if `key` does not exist or does not have an associated timeout, `true` if the timeout has been removed.
     *
     * @example
     * ```typescript
     * // Example usage of persist method to remove the timeout associated with a key
     * const result = await client.persist("my_key");
     * console.log(result); // Output: true - Indicates that the timeout associated with the key "my_key" was successfully removed.
     * ```
     */
    public async persist(key: string): Promise<boolean> {
        return this.createWritePromise(createPersist(key));
    }

    /**
     * Renames `key` to `newkey`.
     * If `newkey` already exists it is overwritten.
     *
     * @see {@link https://valkey.io/commands/rename/|valkey.io} for more details.
     * @remarks When in cluster mode, `key` and `newKey` must map to the same hash slot.
     *
     * @param key - The key to rename.
     * @param newKey - The new name of the key.
     * @returns - If the `key` was successfully renamed, return "OK". If `key` does not exist, an error is thrown.
     *
     * @example
     * ```typescript
     * // Example usage of rename method to rename a key
     * await client.set("old_key", "value");
     * const result = await client.rename("old_key", "new_key");
     * console.log(result); // Output: OK - Indicates successful renaming of the key "old_key" to "new_key".
     * ```
     */
    public async rename(key: string, newKey: string): Promise<"OK"> {
        return this.createWritePromise(createRename(key, newKey));
    }

    /**
     * Renames `key` to `newkey` if `newkey` does not yet exist.
     *
     * @see {@link https://valkey.io/commands/renamenx/|valkey.io} for more details.
     * @remarks When in cluster mode, `key` and `newKey` must map to the same hash slot.
     *
     * @param key - The key to rename.
     * @param newKey - The new name of the key.
     * @returns - If the `key` was successfully renamed, returns `true`. Otherwise, returns `false`.
     * If `key` does not exist, an error is thrown.
     *
     * @example
     * ```typescript
     * // Example usage of renamenx method to rename a key
     * await client.set("old_key", "value");
     * const result = await client.renamenx("old_key", "new_key");
     * console.log(result); // Output: true - Indicates successful renaming of the key "old_key" to "new_key".
     * ```
     */
    public async renamenx(key: string, newKey: string): Promise<boolean> {
        return this.createWritePromise(createRenameNX(key, newKey));
    }

    /** Blocking list pop primitive.
     * Pop an element from the tail of the first list that is non-empty,
     * with the given `keys` being checked in the order that they are given.
     * Blocks the connection when there are no elements to pop from any of the given lists.
     *
     * @see {@link https://valkey.io/commands/brpop/|valkey.io} for more details.
     * @remarks When in cluster mode, all `keys` must map to the same hash slot.
     * @remarks `BRPOP` is a blocking command, see [Blocking Commands](https://github.com/valkey-io/valkey-glide/wiki/General-Concepts#blocking-commands) for more details and best practices.
     *
     * @param keys - The `keys` of the lists to pop from.
     * @param timeout - The `timeout` in seconds.
     * @returns - An `array` containing the `key` from which the element was popped and the value of the popped element,
     * formatted as [key, value]. If no element could be popped and the timeout expired, returns `null`.
     *
     * @example
     * ```typescript
     * // Example usage of brpop method to block and wait for elements from multiple lists
     * const result = await client.brpop(["list1", "list2"], 5);
     * console.log(result); // Output: ["list1", "element"] - Indicates an element "element" was popped from "list1".
     * ```
     */
    public async brpop(
        keys: string[],
        timeout: number,
    ): Promise<[string, string] | null> {
        return this.createWritePromise(createBRPop(keys, timeout));
    }

    /** Blocking list pop primitive.
     * Pop an element from the head of the first list that is non-empty,
     * with the given `keys` being checked in the order that they are given.
     * Blocks the connection when there are no elements to pop from any of the given lists.
     *
     * @see {@link https://valkey.io/commands/blpop/|valkey.io} for more details.
     * @remarks When in cluster mode, all `keys` must map to the same hash slot.
     * @remarks `BLPOP` is a blocking command, see [Blocking Commands](https://github.com/valkey-io/valkey-glide/wiki/General-Concepts#blocking-commands) for more details and best practices.
     *
     * @param keys - The `keys` of the lists to pop from.
     * @param timeout - The `timeout` in seconds.
     * @returns - An `array` containing the `key` from which the element was popped and the value of the popped element,
     * formatted as [key, value]. If no element could be popped and the timeout expired, returns `null`.
     *
     * @example
     * ```typescript
     * const result = await client.blpop(["list1", "list2"], 5);
     * console.log(result); // Output: ['list1', 'element']
     * ```
     */
    public async blpop(
        keys: string[],
        timeout: number,
    ): Promise<[string, string] | null> {
        return this.createWritePromise(createBLPop(keys, timeout));
    }

    /** Adds all elements to the HyperLogLog data structure stored at the specified `key`.
     * Creates a new structure if the `key` does not exist.
     * When no elements are provided, and `key` exists and is a HyperLogLog, then no operation is performed.
     *
     * @see {@link https://valkey.io/commands/pfadd/|valkey.io} for more details.
     *
     * @param key - The key of the HyperLogLog data structure to add elements into.
     * @param elements - An array of members to add to the HyperLogLog stored at `key`.
     * @returns - If the HyperLogLog is newly created, or if the HyperLogLog approximated cardinality is
     *     altered, then returns `1`. Otherwise, returns `0`.
     * @example
     * ```typescript
     * const result = await client.pfadd("hll_1", ["a", "b", "c"]);
     * console.log(result); // Output: 1 - Indicates that a data structure was created or modified
     * const result = await client.pfadd("hll_2", []);
     * console.log(result); // Output: 1 - Indicates that a new empty data structure was created
     * ```
     */
    public async pfadd(key: string, elements: string[]): Promise<number> {
        return this.createWritePromise(createPfAdd(key, elements));
    }

    /** Estimates the cardinality of the data stored in a HyperLogLog structure for a single key or
     * calculates the combined cardinality of multiple keys by merging their HyperLogLogs temporarily.
     *
     * @see {@link https://valkey.io/commands/pfcount/|valkey.io} for more details.
     * @remarks When in cluster mode, all `keys` must map to the same hash slot.
     *
     * @param keys - The keys of the HyperLogLog data structures to be analyzed.
     * @returns - The approximated cardinality of given HyperLogLog data structures.
     *     The cardinality of a key that does not exist is `0`.
     * @example
     * ```typescript
     * const result = await client.pfcount(["hll_1", "hll_2"]);
     * console.log(result); // Output: 4 - The approximated cardinality of the union of "hll_1" and "hll_2"
     * ```
     */
    public async pfcount(keys: string[]): Promise<number> {
        return this.createWritePromise(createPfCount(keys));
    }

    /**
     * Merges multiple HyperLogLog values into a unique value. If the destination variable exists, it is
     * treated as one of the source HyperLogLog data sets, otherwise a new HyperLogLog is created.
     *
     * @see {@link https://valkey.io/commands/pfmerge/|valkey.io} for more details.
     * @remarks When in Cluster mode, all keys in `sourceKeys` and `destination` must map to the same hash slot.
     *
     * @param destination - The key of the destination HyperLogLog where the merged data sets will be stored.
     * @param sourceKeys - The keys of the HyperLogLog structures to be merged.
     * @returns A simple "OK" response.
     *
     * @example
     * ```typescript
     * await client.pfadd("hll1", ["a", "b"]);
     * await client.pfadd("hll2", ["b", "c"]);
     * const result = await client.pfmerge("new_hll", ["hll1", "hll2"]);
     * console.log(result); // Output: OK  - The value of "hll1" merged with "hll2" was stored in "new_hll".
     * const count = await client.pfcount(["new_hll"]);
     * console.log(count); // Output: 3  - The approximated cardinality of "new_hll" is 3.
     * ```
     */
    public async pfmerge(
        destination: string,
        sourceKeys: string[],
    ): Promise<"OK"> {
        return this.createWritePromise(createPfMerge(destination, sourceKeys));
    }

    /** Returns the internal encoding for the Valkey object stored at `key`.
     *
     * @see {@link https://valkey.io/commands/object-encoding/|valkey.io} for more details.
     *
     * @param key - The `key` of the object to get the internal encoding of.
     * @returns - If `key` exists, returns the internal encoding of the object stored at `key` as a string.
     *     Otherwise, returns None.
     * @example
     * ```typescript
     * const result = await client.objectEncoding("my_hash");
     * console.log(result); // Output: "listpack"
     * ```
     */
    public async objectEncoding(key: string): Promise<string | null> {
        return this.createWritePromise(createObjectEncoding(key));
    }

    /** Returns the logarithmic access frequency counter of a Valkey object stored at `key`.
     *
     * @see {@link https://valkey.io/commands/object-freq/|valkey.io} for more details.
     *
     * @param key - The `key` of the object to get the logarithmic access frequency counter of.
     * @returns - If `key` exists, returns the logarithmic access frequency counter of the object
     *            stored at `key` as a `number`. Otherwise, returns `null`.
     * @example
     * ```typescript
     * const result = await client.objectFreq("my_hash");
     * console.log(result); // Output: 2 - The logarithmic access frequency counter of "my_hash".
     * ```
     */
    public async objectFreq(key: string): Promise<number | null> {
        return this.createWritePromise(createObjectFreq(key));
    }

    /**
     * Returns the time in seconds since the last access to the value stored at `key`.
     *
     * @see {@link https://valkey.io/commands/object-idletime/|valkey.io} for more details.
     *
     * @param key - The key of the object to get the idle time of.
     * @returns If `key` exists, returns the idle time in seconds. Otherwise, returns `null`.
     *
     * @example
     * ```typescript
     * const result = await client.objectIdletime("my_hash");
     * console.log(result); // Output: 13 - "my_hash" was last accessed 13 seconds ago.
     * ```
     */
    public async objectIdletime(key: string): Promise<number | null> {
        return this.createWritePromise(createObjectIdletime(key));
    }

    /**
     * Returns the reference count of the object stored at `key`.
     *
     * @see {@link https://valkey.io/commands/object-refcount/|valkey.io} for more details.
     *
     * @param key - The `key` of the object to get the reference count of.
     * @returns If `key` exists, returns the reference count of the object stored at `key` as a `number`.
     * Otherwise, returns `null`.
     *
     * @example
     * ```typescript
     * const result = await client.objectRefcount("my_hash");
     * console.log(result); // Output: 2 - "my_hash" has a reference count of 2.
     * ```
     */
    public async objectRefcount(key: string): Promise<number | null> {
        return this.createWritePromise(createObjectRefcount(key));
    }

    /**
     * Invokes a previously loaded function.
     *
     * @see {@link https://valkey.io/commands/fcall/|valkey.io} for more details.
     * @remarks When in cluster mode, all `keys` must map to the same hash slot.
     * @remarks Since Valkey version 7.0.0.
     *
     * @param func - The function name.
     * @param keys - A list of `keys` accessed by the function. To ensure the correct execution of functions,
     *     all names of keys that a function accesses must be explicitly provided as `keys`.
     * @param args - A list of `function` arguments and it should not represent names of keys.
     * @returns The invoked function's return value.
     *
     * @example
     * ```typescript
     * const response = await client.fcall("Deep_Thought", [], []);
     * console.log(response); // Output: Returns the function's return value.
     * ```
     */
    public async fcall(
        func: string,
        keys: string[],
        args: string[],
    ): Promise<string> {
        return this.createWritePromise(createFCall(func, keys, args));
    }

    /**
     * Invokes a previously loaded read-only function.
     *
     * @see {@link https://valkey.io/commands/fcall/|valkey.io} for more details.
     * @remarks When in cluster mode, all `keys` must map to the same hash slot.
     * @remarks Since Valkey version 7.0.0.
     *
     * @param func - The function name.
     * @param keys - A list of `keys` accessed by the function. To ensure the correct execution of functions,
     *     all names of keys that a function accesses must be explicitly provided as `keys`.
     * @param args - A list of `function` arguments and it should not represent names of keys.
     * @returns The invoked function's return value.
     *
     * @example
     * ```typescript
     * const response = await client.fcallReadOnly("Deep_Thought", ["key1"], ["Answer", "to", "the",
     *            "Ultimate", "Question", "of", "Life,", "the", "Universe,", "and", "Everything"]);
     * console.log(response); // Output: 42 # The return value on the function that was executed.
     * ```
     */
    public async fcallReadonly(
        func: string,
        keys: string[],
        args: string[],
    ): Promise<string> {
        return this.createWritePromise(createFCallReadOnly(func, keys, args));
    }

    /**
     * Returns the index of the first occurrence of `element` inside the list specified by `key`. If no
     * match is found, `null` is returned. If the `count` option is specified, then the function returns
     * an `array` of indices of matching elements within the list.
     *
     * @see {@link https://valkey.io/commands/lpos/|valkey.io} for more details.
     * @remarks Since Valkey version 6.0.6.
     *
     * @param key - The name of the list.
     * @param element - The value to search for within the list.
     * @param options - The LPOS options.
     * @returns The index of `element`, or `null` if `element` is not in the list. If the `count` option
     * is specified, then the function returns an `array` of indices of matching elements within the list.
     *
     * @example
     * ```typescript
     * await client.rpush("myList", ["a", "b", "c", "d", "e", "e"]);
     * console.log(await client.lpos("myList", "e", { rank: 2 })); // Output: 5 - the second occurrence of "e" is at index 5.
     * console.log(await client.lpos("myList", "e", { count: 3 })); // Output: [ 4, 5 ] - indices for the occurrences of "e" in list "myList".
     * ```
     */
    public async lpos(
        key: string,
        element: string,
        options?: LPosOptions,
    ): Promise<number | number[] | null> {
        return this.createWritePromise(createLPos(key, element, options));
    }

    /**
     * Counts the number of set bits (population counting) in the string stored at `key`. The `options` argument can
     * optionally be provided to count the number of bits in a specific string interval.
     *
     * @see {@link https://valkey.io/commands/bitcount/|valkey.io} for more details.
     *
     * @param key - The key for the string to count the set bits of.
     * @param options - The offset options.
     * @returns If `options` is provided, returns the number of set bits in the string interval specified by `options`.
     *     If `options` is not provided, returns the number of set bits in the string stored at `key`.
     *     Otherwise, if `key` is missing, returns `0` as it is treated as an empty string.
     *
     * @example
     * ```typescript
     * console.log(await client.bitcount("my_key1")); // Output: 2 - The string stored at "my_key1" contains 2 set bits.
     * console.log(await client.bitcount("my_key2", { start: 1, end: 3 })); // Output: 2 - The second to fourth bytes of the string stored at "my_key2" contain 2 set bits.
     * console.log(await client.bitcount("my_key3", { start: 1, end: 1, indexType: BitmapIndexType.BIT })); // Output: 1 - Indicates that the second bit of the string stored at "my_key3" is set.
     * console.log(await client.bitcount("my_key3", { start: -1, end: -1, indexType: BitmapIndexType.BIT })); // Output: 1 - Indicates that the last bit of the string stored at "my_key3" is set.
     * ```
     */
    public async bitcount(
        key: string,
        options?: BitOffsetOptions,
    ): Promise<number> {
        return this.createWritePromise(createBitCount(key, options));
    }

    /**
     * Adds geospatial members with their positions to the specified sorted set stored at `key`.
     * If a member is already a part of the sorted set, its position is updated.
     *
     * @see {@link https://valkey.io/commands/geoadd/|valkey.io} for more details.
     *
     * @param key - The key of the sorted set.
     * @param membersToGeospatialData - A mapping of member names to their corresponding positions - see
     *     {@link GeospatialData}. The command will report an error when the user attempts to index
     *     coordinates outside the specified ranges.
     * @param options - The GeoAdd options - see {@link GeoAddOptions}.
     * @returns The number of elements added to the sorted set. If `changed` is set to
     *    `true` in the options, returns the number of elements updated in the sorted set.
     *
     * @example
     * ```typescript
     * const options = {updateMode: ConditionalChange.ONLY_IF_EXISTS, changed: true};
     * const membersToCoordinates = new Map<string, GeospatialData>([
     *      ["Palermo", { longitude: 13.361389, latitude: 38.115556 }],
     * ]);
     * const num = await client.geoadd("mySortedSet", membersToCoordinates, options);
     * console.log(num); // Output: 1 - Indicates that the position of an existing member in the sorted set "mySortedSet" has been updated.
     * ```
     */
    public async geoadd(
        key: string,
        membersToGeospatialData: Map<string, GeospatialData>,
        options?: GeoAddOptions,
    ): Promise<number> {
        return this.createWritePromise(
            createGeoAdd(key, membersToGeospatialData, options),
        );
    }

    /**
     * Returns the members of a sorted set populated with geospatial information using {@link geoadd},
     * which are within the borders of the area specified by a given shape.
     *
     * @see {@link https://valkey.io/commands/geosearch/|valkey.io} for more details.
     * @remarks Since Valkey version 6.2.0.
     *
     * @param key - The key of the sorted set.
     * @param searchFrom - The query's center point options, could be one of:
     * - {@link MemberOrigin} to use the position of the given existing member in the sorted set.
     * - {@link CoordOrigin} to use the given longitude and latitude coordinates.
     * @param searchBy - The query's shape options, could be one of:
     * - {@link GeoCircleShape} to search inside circular area according to given radius.
     * - {@link GeoBoxShape} to search inside an axis-aligned rectangle, determined by height and width.
     * @param resultOptions - (Optional) Parameters to request additional information and configure sorting/limiting the results, see {@link GeoSearchResultOptions}.
     * @returns By default, returns an `Array` of members (locations) names.
     *     If any of `withCoord`, `withDist` or `withHash` are set to `true` in {@link GeoSearchResultOptions}, a 2D `Array` returned,
     *     where each sub-array represents a single item in the following order:
     * - The member (location) name.
     * - The distance from the center as a floating point `number`, in the same unit specified for `searchBy`, if `withDist` is set to `true`.
     * - The geohash of the location as a integer `number`, if `withHash` is set to `true`.
     * - The coordinates as a two item `array` of floating point `number`s, if `withCoord` is set to `true`.
     *
     * @example
     * ```typescript
     * const data = new Map([["Palermo", { longitude: 13.361389, latitude: 38.115556 }], ["Catania", { longitude: 15.087269, latitude: 37.502669 }]]);
     * await client.geoadd("mySortedSet", data);
     * // search for locations within 200 km circle around stored member named 'Palermo'
     * const result1 = await client.geosearch("mySortedSet", { member: "Palermo" }, { radius: 200, unit: GeoUnit.KILOMETERS });
     * console.log(result1); // Output: ['Palermo', 'Catania']
     *
     * // search for locations in 200x300 mi rectangle centered at coordinate (15, 37), requesting additional info,
     * // limiting results by 2 best matches, ordered by ascending distance from the search area center
     * const result2 = await client.geosearch(
     *     "mySortedSet",
     *     { position: { longitude: 15, latitude: 37 } },
     *     { width: 200, height: 300, unit: GeoUnit.MILES },
     *     {
     *         sortOrder: SortOrder.ASC,
     *         count: 2,
     *         withCoord: true,
     *         withDist: true,
     *         withHash: true,
     *     },
     * );
     * console.log(result2); // Output:
     * // [
     * //     [
     * //         'Catania',                                       // location name
     * //         [
     * //             56.4413,                                     // distance
     * //             3479447370796909,                            // geohash of the location
     * //             [15.087267458438873, 37.50266842333162],     // coordinates of the location
     * //         ],
     * //     ],
     * //     [
     * //         'Palermo',
     * //         [
     * //             190.4424,
     * //             3479099956230698,
     * //             [13.361389338970184, 38.1155563954963],
     * //         ],
     * //     ],
     * // ]
     * ```
     */
    public async geosearch(
        key: string,
        searchFrom: SearchOrigin,
        searchBy: GeoSearchShape,
        resultOptions?: GeoSearchResultOptions,
    ): Promise<(string | (number | number[])[])[]> {
        return this.createWritePromise(
            createGeoSearch(key, searchFrom, searchBy, resultOptions),
        );
    }

    /**
     * Searches for members in a sorted set stored at `source` representing geospatial data
     * within a circular or rectangular area and stores the result in `destination`.
     *
     * If `destination` already exists, it is overwritten. Otherwise, a new sorted set will be created.
     *
     * To get the result directly, see {@link geosearch}.
     *
     * @see {@link https://valkey.io/commands/geosearchstore/|valkey.io} for more details.
     * @remarks When in cluster mode, `destination` and `source` must map to the same hash slot.
     * @remarks Since Valkey version 6.2.0.
     *
     * @param destination - The key of the destination sorted set.
     * @param source - The key of the sorted set.
     * @param searchFrom - The query's center point options, could be one of:
     * - {@link MemberOrigin} to use the position of the given existing member in the sorted set.
     * - {@link CoordOrigin} to use the given longitude and latitude coordinates.
     * @param searchBy - The query's shape options, could be one of:
     * - {@link GeoCircleShape} to search inside circular area according to given radius.
     * - {@link GeoBoxShape} to search inside an axis-aligned rectangle, determined by height and width.
     * @param resultOptions - (Optional) Parameters to request additional information and configure sorting/limiting the results, see {@link GeoSearchStoreResultOptions}.
     * @returns The number of elements in the resulting sorted set stored at `destination`.
     *
     * @example
     * ```typescript
     * const data = new Map([["Palermo", { longitude: 13.361389, latitude: 38.115556 }], ["Catania", { longitude: 15.087269, latitude: 37.502669 }]]);
     * await client.geoadd("mySortedSet", data);
     * // search for locations within 200 km circle around stored member named 'Palermo' and store in `destination`:
     * await client.geosearchstore("destination", "mySortedSet", { member: "Palermo" }, { radius: 200, unit: GeoUnit.KILOMETERS });
     * // query the stored results
     * const result1 = await client.zrangeWithScores("destination", { start: 0, stop: -1 });
     * console.log(result1); // Output:
     * // {
     * //     Palermo: 3479099956230698,   // geohash of the location is stored as element's score
     * //     Catania: 3479447370796909
     * // }
     *
     * // search for locations in 200x300 mi rectangle centered at coordinate (15, 37), requesting to store distance instead of geohashes,
     * // limiting results by 2 best matches, ordered by ascending distance from the search area center
     * await client.geosearchstore(
     *     "destination",
     *     "mySortedSet",
     *     { position: { longitude: 15, latitude: 37 } },
     *     { width: 200, height: 300, unit: GeoUnit.MILES },
     *     {
     *         sortOrder: SortOrder.ASC,
     *         count: 2,
     *         storeDist: true,
     *     },
     * );
     * // query the stored results
     * const result2 = await client.zrangeWithScores("destination", { start: 0, stop: -1 });
     * console.log(result2); // Output:
     * // {
     * //     Palermo: 190.4424,   // distance from the search area center is stored as element's score
     * //     Catania: 56.4413,    // the distance is measured in units used for the search query (miles)
     * // }
     * ```
     */
    public async geosearchstore(
        destination: string,
        source: string,
        searchFrom: SearchOrigin,
        searchBy: GeoSearchShape,
        resultOptions?: GeoSearchStoreResultOptions,
    ): Promise<number> {
        return this.createWritePromise(
            createGeoSearchStore(
                destination,
                source,
                searchFrom,
                searchBy,
                resultOptions,
            ),
        );
    }

    /**
     * Returns the positions (longitude, latitude) of all the specified `members` of the
     * geospatial index represented by the sorted set at `key`.
     *
     * @see {@link https://valkey.io/commands/geopos/|valkey.io} for more details.
     *
     * @param key - The key of the sorted set.
     * @param members - The members for which to get the positions.
     * @returns A 2D `Array` which represents positions (longitude and latitude) corresponding to the
     *     given members. The order of the returned positions matches the order of the input members.
     *     If a member does not exist, its position will be `null`.
     *
     * @example
     * ```typescript
     * const data = new Map([["Palermo", { longitude: 13.361389, latitude: 38.115556 }], ["Catania", { longitude: 15.087269, latitude: 37.502669 }]]);
     * await client.geoadd("mySortedSet", data);
     * const result = await client.geopos("mySortedSet", ["Palermo", "Catania", "NonExisting"]);
     * // When added via GEOADD, the geospatial coordinates are converted into a 52 bit geohash, so the coordinates
     * // returned might not be exactly the same as the input values
     * console.log(result); // Output: [[13.36138933897018433, 38.11555639549629859], [15.08726745843887329, 37.50266842333162032], null]
     * ```
     */
    public async geopos(
        key: string,
        members: string[],
    ): Promise<(number[] | null)[]> {
        return this.createWritePromise(createGeoPos(key, members));
    }

    /**
     * Pops a member-score pair from the first non-empty sorted set, with the given `keys`
     * being checked in the order they are provided.
     *
     * @see {@link https://valkey.io/commands/zmpop/|valkey.io} for more details.
     * @remarks When in cluster mode, all `keys` must map to the same hash slot.
     * @remarks Since Valkey version 7.0.0.
     *
     * @param keys - The keys of the sorted sets.
     * @param modifier - The element pop criteria - either {@link ScoreFilter.MIN} or
     *     {@link ScoreFilter.MAX} to pop the member with the lowest/highest score accordingly.
     * @param count - (Optional) The number of elements to pop. If not supplied, only one element will be popped.
     * @returns A two-element `array` containing the key name of the set from which the element
     *     was popped, and a member-score `Record` of the popped element.
     *     If no member could be popped, returns `null`.
     *
     * @example
     * ```typescript
     * await client.zadd("zSet1", { one: 1.0, two: 2.0, three: 3.0 });
     * await client.zadd("zSet2", { four: 4.0 });
     * console.log(await client.zmpop(["zSet1", "zSet2"], ScoreFilter.MAX, 2));
     * // Output: [ "zSet1", { three: 3, two: 2 } ] - "three" with score 3 and "two" with score 2 were popped from "zSet1".
     * ```
     */
    public async zmpop(
        keys: string[],
        modifier: ScoreFilter,
        count?: number,
    ): Promise<[string, [Record<string, number>]] | null> {
        return this.createWritePromise(createZMPop(keys, modifier, count));
    }

    /**
     * Pops a member-score pair from the first non-empty sorted set, with the given `keys` being
     * checked in the order they are provided. Blocks the connection when there are no members
     * to pop from any of the given sorted sets. `BZMPOP` is the blocking variant of {@link zmpop}.
     *
     * @see {@link https://valkey.io/commands/bzmpop/|valkey.io} for more details.
     * @remarks When in cluster mode, all `keys` must map to the same hash slot.
     * @remarks `BZMPOP` is a client blocking command, see {@link https://github.com/valkey-io/valkey-glide/wiki/General-Concepts#blocking-commands | Valkey Glide Wiki} for more details and best practices.
     * @remarks Since Valkey version 7.0.0.
     *
     * @param keys - The keys of the sorted sets.
     * @param modifier - The element pop criteria - either {@link ScoreFilter.MIN} or
     *     {@link ScoreFilter.MAX} to pop the member with the lowest/highest score accordingly.
     * @param timeout - The number of seconds to wait for a blocking operation to complete.
     *     A value of 0 will block indefinitely.
     * @param count - (Optional) The number of elements to pop. If not supplied, only one element will be popped.
     * @returns A two-element `array` containing the key name of the set from which the element
     *     was popped, and a member-score `Record` of the popped element.
     *     If no member could be popped, returns `null`.
     *
     * @example
     * ```typescript
     * await client.zadd("zSet1", { one: 1.0, two: 2.0, three: 3.0 });
     * await client.zadd("zSet2", { four: 4.0 });
     * console.log(await client.bzmpop(["zSet1", "zSet2"], ScoreFilter.MAX, 0.1, 2));
     * // Output: [ "zSet1", { three: 3, two: 2 } ] - "three" with score 3 and "two" with score 2 were popped from "zSet1".
     * ```
     */
    public async bzmpop(
        keys: string[],
        modifier: ScoreFilter,
        timeout: number,
        count?: number,
    ): Promise<[string, [Record<string, number>]] | null> {
        return this.createWritePromise(
            createBZMPop(keys, modifier, timeout, count),
        );
    }

    /**
     * Increments the score of `member` in the sorted set stored at `key` by `increment`.
     * If `member` does not exist in the sorted set, it is added with `increment` as its score.
     * If `key` does not exist, a new sorted set is created with the specified member as its sole member.
     *
     * @see {@link https://valkey.io/commands/zincrby/|valkey.io} for details.
     *
     * @param key - The key of the sorted set.
     * @param increment - The score increment.
     * @param member - A member of the sorted set.
     *
     * @returns The new score of `member`.
     *
     * @example
     * ```typescript
     * // Example usage of zincrBy method to increment the value of a member's score
     * await client.zadd("my_sorted_set", {"member": 10.5, "member2": 8.2});
     * console.log(await client.zincrby("my_sorted_set", 1.2, "member"));
     * // Output: 11.7 - The member existed in the set before score was altered, the new score is 11.7.
     * console.log(await client.zincrby("my_sorted_set", -1.7, "member"));
     * // Output: 10.0 - Negative increment, decrements the score.
     * console.log(await client.zincrby("my_sorted_set", 5.5, "non_existing_member"));
     * // Output: 5.5 - A new member is added to the sorted set with the score of 5.5.
     * ```
     */
    public async zincrby(
        key: string,
        increment: number,
        member: string,
    ): Promise<number> {
        return this.createWritePromise(createZIncrBy(key, increment, member));
    }

    /**
     * Iterates incrementally over a sorted set.
     *
     * @see {@link https://valkey.io/commands/zscan/|valkey.io} for more details.
     *
     * @param key - The key of the sorted set.
     * @param cursor - The cursor that points to the next iteration of results. A value of `"0"` indicates the start of
     *      the search.
     * @param options - (Optional) The zscan options.
     * @returns An `Array` of the `cursor` and the subset of the sorted set held by `key`.
     *      The first element is always the `cursor` for the next iteration of results. `0` will be the `cursor`
     *      returned on the last iteration of the sorted set. The second element is always an `Array` of the subset
     *      of the sorted set held in `key`. The `Array` in the second element is always a flattened series of
     *      `String` pairs, where the value is at even indices and the score is at odd indices.
     *
     * @example
     * ```typescript
     * // Assume "key" contains a sorted set with multiple members
     * let newCursor = "0";
     * let result = [];
     *
     * do {
     *      result = await client.zscan(key1, newCursor, {
     *          match: "*",
     *          count: 5,
     *      });
     *      newCursor = result[0];
     *      console.log("Cursor: ", newCursor);
     *      console.log("Members: ", result[1]);
     * } while (newCursor !== "0");
     * // The output of the code above is something similar to:
     * // Cursor:  123
     * // Members:  ['value 163', '163', 'value 114', '114', 'value 25', '25', 'value 82', '82', 'value 64', '64']
     * // Cursor:  47
     * // Members:  ['value 39', '39', 'value 127', '127', 'value 43', '43', 'value 139', '139', 'value 211', '211']
     * // Cursor:  0
     * // Members:  ['value 55', '55', 'value 24', '24', 'value 90', '90', 'value 113', '113']
     * ```
     */
    public async zscan(
        key: string,
        cursor: string,
        options?: BaseScanOptions,
    ): Promise<[string, string[]]> {
        return this.createWritePromise(createZScan(key, cursor, options));
    }

    /**
     * Returns the distance between `member1` and `member2` saved in the geospatial index stored at `key`.
     *
     * @see {@link https://valkey.io/commands/geodist/|valkey.io} for more details.
     *
     * @param key - The key of the sorted set.
     * @param member1 - The name of the first member.
     * @param member2 - The name of the second member.
     * @param geoUnit - The unit of distance measurement - see {@link GeoUnit}. If not specified, the default unit is {@link GeoUnit.METERS}.
     * @returns The distance between `member1` and `member2`. Returns `null`, if one or both members do not exist,
     *     or if the key does not exist.
     *
     * @example
     * ```typescript
     * const result = await client.geodist("mySortedSet", "Place1", "Place2", GeoUnit.KILOMETERS);
     * console.log(num); // Output: the distance between Place1 and Place2.
     * ```
     */
    public async geodist(
        key: string,
        member1: string,
        member2: string,
        geoUnit?: GeoUnit,
    ): Promise<number | null> {
        return this.createWritePromise(
            createGeoDist(key, member1, member2, geoUnit),
        );
    }

    /**
     * Returns the `GeoHash` strings representing the positions of all the specified `members` in the sorted set stored at `key`.
     *
     * @see {@link https://valkey.io/commands/geohash/|valkey.io} for more details.
     *
     * @param key - The key of the sorted set.
     * @param members - The array of members whose `GeoHash` strings are to be retrieved.
     * @returns An array of `GeoHash` strings representing the positions of the specified members stored at `key`.
     *   If a member does not exist in the sorted set, a `null` value is returned for that member.
     *
     * @example
     * ```typescript
     * const result = await client.geohash("mySortedSet",["Palermo", "Catania", "NonExisting"]);
     * console.log(num); // Output: ["sqc8b49rny0", "sqdtr74hyu0", null]
     * ```
     */
    public async geohash(
        key: string,
        members: string[],
    ): Promise<(string | null)[]> {
        return this.createWritePromise<(string | null)[]>(
            createGeoHash(key, members),
        ).then((hashes) =>
            hashes.map((hash) => (hash === null ? null : "" + hash)),
        );
    }

    /**
     * Returns all the longest common subsequences combined between strings stored at `key1` and `key2`.
     *
     * @see {@link https://valkey.io/commands/lcs/|valkey.io} for more details.
     * @remarks When in cluster mode, `key1` and `key2` must map to the same hash slot.
     * @remarks Since Valkey version 7.0.0.
     *
     * @param key1 - The key that stores the first string.
     * @param key2 - The key that stores the second string.
     * @returns A `String` containing all the longest common subsequence combined between the 2 strings.
     *     An empty `String` is returned if the keys do not exist or have no common subsequences.
     *
     * @example
     * ```typescript
     * await client.mset({"testKey1": "abcd", "testKey2": "axcd"});
     * const result = await client.lcs("testKey1", "testKey2");
     * console.log(result); // Output: 'cd'
     * ```
     */
    public async lcs(key1: string, key2: string): Promise<string> {
        return this.createWritePromise(createLCS(key1, key2));
    }

    /**
     * Returns the total length of all the longest common subsequences between strings stored at `key1` and `key2`.
     *
     * @see {@link https://valkey.io/commands/lcs/|valkey.io} for more details.
     * @remarks When in cluster mode, `key1` and `key2` must map to the same hash slot.
     * @remarks Since Valkey version 7.0.0.
     *
     * @param key1 - The key that stores the first string.
     * @param key2 - The key that stores the second string.
     * @returns The total length of all the longest common subsequences between the 2 strings.
     *
     * @example
     * ```typescript
     * await client.mset({"testKey1": "abcd", "testKey2": "axcd"});
     * const result = await client.lcsLen("testKey1", "testKey2");
     * console.log(result); // Output: 2
     * ```
     */
    public async lcsLen(key1: string, key2: string): Promise<number> {
        return this.createWritePromise(createLCS(key1, key2, { len: true }));
    }

    /**
     * Returns the indices and lengths of the longest common subsequences between strings stored at
     * `key1` and `key2`.
     *
     * @see {@link https://valkey.io/commands/lcs/|valkey.io} for more details.
     * @remarks When in cluster mode, `key1` and `key2` must map to the same hash slot.
     * @remarks Since Valkey version 7.0.0.
     *
     * @param key1 - The key that stores the first string.
     * @param key2 - The key that stores the second string.
     * @param withMatchLen - (Optional) If `true`, include the length of the substring matched for the each match.
     * @param minMatchLen - (Optional) The minimum length of matches to include in the result.
     * @returns A `Record` containing the indices of the longest common subsequences between the
     *     2 strings and the lengths of the longest common subsequences. The resulting map contains two
     *     keys, "matches" and "len":
     *     - `"len"` is mapped to the total length of the all longest common subsequences between the 2 strings
     *           stored as an integer. This value doesn't count towards the `minMatchLen` filter.
     *     - `"matches"` is mapped to a three dimensional array of integers that stores pairs
     *           of indices that represent the location of the common subsequences in the strings held
     *           by `key1` and `key2`.
     *
     * @example
     * ```typescript
     * await client.mset({"key1": "ohmytext", "key2": "mynewtext"});
     * const result = await client.lcsIdx("key1", "key2");
     * console.log(result); // Output:
     * {
     *     "matches" :
     *     [
     *         [              // first substring match is "text"
     *             [4, 7],    // in `key1` it is located between indices 4 and 7
     *             [5, 8],    // and in `key2` - in between 5 and 8
     *             4          // the match length, returned if `withMatchLen` set to `true`
     *         ],
     *         [              // second substring match is "my"
     *             [2, 3],    // in `key1` it is located between indices 2 and 3
     *             [0, 1],    // and in `key2` - in between 0 and 1
     *             2          // the match length, returned if `withMatchLen` set to `true`
     *         ]
     *     ],
     *     "len" : 6          // total length of the all matches found
     * }
     * ```
     */
    public async lcsIdx(
        key1: string,
        key2: string,
        options?: { withMatchLen?: boolean; minMatchLen?: number },
    ): Promise<Record<string, (number | [number, number])[][] | number>> {
        return this.createWritePromise(
            createLCS(key1, key2, { idx: options ?? {} }),
        );
    }

    /**
     * Updates the last access time of the specified keys.
     *
     * @see {@link https://valkey.io/commands/touch/|valkey.io} for more details.
     * @remarks When in cluster mode, the command may route to multiple nodes when `keys` map to different hash slots.
     *
     * @param keys - The keys to update the last access time of.
     * @returns The number of keys that were updated. A key is ignored if it doesn't exist.
     *
     * @example
     * ```typescript
     * await client.set("key1", "value1");
     * await client.set("key2", "value2");
     * const result = await client.touch(["key1", "key2", "nonExistingKey"]);
     * console.log(result); // Output: 2 - The last access time of 2 keys has been updated.
     * ```
     */
    public async touch(keys: string[]): Promise<number> {
        return this.createWritePromise(createTouch(keys));
    }

    /**
     * Marks the given keys to be watched for conditional execution of a transaction. Transactions
     * will only execute commands if the watched keys are not modified before execution of the
     * transaction. Executing a transaction will automatically flush all previously watched keys.
     *
     * @see {@link https://valkey.io/commands/watch/|valkey.io} and {@link https://valkey.io/topics/transactions/#cas|Valkey Glide Wiki} for more details.
     * @remarks When in cluster mode, the command may route to multiple nodes when `keys` map to different hash slots.
     *
     * @param keys - The keys to watch.
     * @returns A simple "OK" response.
     *
     * @example
     * ```typescript
     * const response = await client.watch(["sampleKey"]);
     * console.log(response); // Output: "OK"
     * const transaction = new Transaction().set("SampleKey", "foobar");
     * const result = await client.exec(transaction);
     * console.log(result); // Output: "OK" - Executes successfully and keys are unwatched.
     * ```
     * ```typescript
     * const response = await client.watch(["sampleKey"]);
     * console.log(response); // Output: "OK"
     * const transaction = new Transaction().set("SampleKey", "foobar");
     * await client.set("sampleKey", "hello world");
     * const result = await client.exec(transaction);
     * console.log(result); // Output: null - null is returned when the watched key is modified before transaction execution.
     * ```
     */
    public async watch(keys: string[]): Promise<"OK"> {
        return this.createWritePromise(createWatch(keys));
    }

    /**
     * Blocks the current client until all the previous write commands are successfully transferred and
     * acknowledged by at least `numreplicas` of replicas. If `timeout` is reached, the command returns
     * the number of replicas that were not yet reached.
     *
     * @see {@link https://valkey.io/commands/wait/|valkey.io} for more details.
     *
     * @param numreplicas - The number of replicas to reach.
     * @param timeout - The timeout value specified in milliseconds. A value of 0 will block indefinitely.
     * @returns The number of replicas reached by all the writes performed in the context of the current connection.
     *
     * @example
     * ```typescript
     * await client.set(key, value);
     * let response = await client.wait(1, 1000);
     * console.log(response); // Output: return 1 when a replica is reached or 0 if 1000ms is reached.
     * ```
     */
    public async wait(numreplicas: number, timeout: number): Promise<number> {
        return this.createWritePromise(createWait(numreplicas, timeout));
    }

    /**
     * Overwrites part of the string stored at `key`, starting at the specified `offset`,
     * for the entire length of `value`. If the `offset` is larger than the current length of the string at `key`,
     * the string is padded with zero bytes to make `offset` fit. Creates the `key` if it doesn't exist.
     *
     * @see {@link https://valkey.io/commands/setrange/|valkey.io} for more details.
     *
     * @param key - The key of the string to update.
     * @param offset - The position in the string where `value` should be written.
     * @param value - The string written with `offset`.
     * @returns The length of the string stored at `key` after it was modified.
     *
     * @example
     * ```typescript
     * const len = await client.setrange("key", 6, "GLIDE");
     * console.log(len); // Output: 11 - New key was created with length of 11 symbols
     * const value = await client.get("key");
     * console.log(result); // Output: "\0\0\0\0\0\0GLIDE" - The string was padded with zero bytes
     * ```
     */
    public async setrange(
        key: string,
        offset: number,
        value: string,
    ): Promise<number> {
        return this.createWritePromise(createSetRange(key, offset, value));
    }

    /**
     * Appends a `value` to a `key`. If `key` does not exist it is created and set as an empty string,
     * so `APPEND` will be similar to {@link set} in this special case.
     *
     * @see {@link https://valkey.io/commands/append/|valkey.io} for more details.
     *
     * @param key - The key of the string.
     * @param value - The key of the string.
     * @returns The length of the string after appending the value.
     *
     * @example
     * ```typescript
     * const len = await client.append("key", "Hello");
     * console.log(len);
     *     // Output: 5 - Indicates that "Hello" has been appended to the value of "key", which was initially
     *     // empty, resulting in a new value of "Hello" with a length of 5 - similar to the set operation.
     * len = await client.append("key", " world");
     * console.log(result);
     *     // Output: 11 - Indicates that " world" has been appended to the value of "key", resulting in a
     *     // new value of "Hello world" with a length of 11.
     * ```
     */
    public async append(key: string, value: string): Promise<number> {
        return this.createWritePromise(createAppend(key, value));
    }

    /**
     * Pops one or more elements from the first non-empty list from the provided `keys`.
     *
     * @see {@link https://valkey.io/commands/lmpop/|valkey.io} for more details.
     * @remarks When in cluster mode, all `key`s must map to the same hash slot.
     * @remarks Since Valkey version 7.0.0.
     *
     * @param keys - An array of keys to lists.
     * @param direction - The direction based on which elements are popped from - see {@link ListDirection}.
     * @param count - (Optional) The maximum number of popped elements.
     * @returns A `Record` of key-name mapped array of popped elements.
     *
     * @example
     * ```typescript
     * await client.lpush("testKey", ["one", "two", "three"]);
     * await client.lpush("testKey2", ["five", "six", "seven"]);
     * const result = await client.lmpop(["testKey", "testKey2"], ListDirection.LEFT, 1L);
     * console.log(result.get("testKey")); // Output: { "testKey": ["three"] }
     * ```
     */
    public async lmpop(
        keys: string[],
        direction: ListDirection,
        count?: number,
    ): Promise<Record<string, string[]>> {
        return this.createWritePromise(createLMPop(keys, direction, count));
    }

    /**
     * Blocks the connection until it pops one or more elements from the first non-empty list from the
     * provided `key`. `BLMPOP` is the blocking variant of {@link lmpop}.
     *
     * @see {@link https://valkey.io/commands/blmpop/|valkey.io} for more details.
     * @remarks When in cluster mode, all `key`s must map to the same hash slot.
     * @remarks Since Valkey version 7.0.0.
     *
     * @param keys - An array of keys to lists.
     * @param direction - The direction based on which elements are popped from - see {@link ListDirection}.
     * @param timeout - The number of seconds to wait for a blocking operation to complete. A value of `0` will block indefinitely.
     * @param count - (Optional) The maximum number of popped elements.
     * @returns - A `Record` of `key` name mapped array of popped elements.
     *     If no member could be popped and the timeout expired, returns `null`.
     *
     * @example
     * ```typescript
     * await client.lpush("testKey", ["one", "two", "three"]);
     * await client.lpush("testKey2", ["five", "six", "seven"]);
     * const result = await client.blmpop(["testKey", "testKey2"], ListDirection.LEFT, 0.1, 1L);
     * console.log(result.get("testKey")); // Output: { "testKey": ["three"] }
     * ```
     */
    public async blmpop(
        keys: string[],
        direction: ListDirection,
        timeout: number,
        count?: number,
    ): Promise<Record<string, string[]>> {
        return this.createWritePromise(
            createBLMPop(timeout, keys, direction, count),
        );
    }

    /**
     * Lists the currently active channels.
     * The command is routed to all nodes, and aggregates the response to a single array.
     *
     * @see {@link https://valkey.io/commands/pubsub-channels/|valkey.io} for more details.
     *
     * @param pattern - A glob-style pattern to match active channels.
     *                  If not provided, all active channels are returned.
     * @returns A list of currently active channels matching the given pattern.
     *          If no pattern is specified, all active channels are returned.
     *
     * @example
     * ```typescript
     * const channels = await client.pubsubChannels();
     * console.log(channels); // Output: ["channel1", "channel2"]
     *
     * const newsChannels = await client.pubsubChannels("news.*");
     * console.log(newsChannels); // Output: ["news.sports", "news.weather"]
     * ```
     */
    public async pubsubChannels(pattern?: string): Promise<string[]> {
        return this.createWritePromise(createPubSubChannels(pattern));
    }

    /**
     * Returns the number of unique patterns that are subscribed to by clients.
     *
     * Note: This is the total number of unique patterns all the clients are subscribed to,
     * not the count of clients subscribed to patterns.
     * The command is routed to all nodes, and aggregates the response to the sum of all pattern subscriptions.
     *
     * @see {@link https://valkey.io/commands/pubsub-numpat/|valkey.io} for more details.
     *
     * @returns The number of unique patterns.
     *
     * @example
     * ```typescript
     * const patternCount = await client.pubsubNumpat();
     * console.log(patternCount); // Output: 3
     * ```
     */
    public async pubsubNumPat(): Promise<number> {
        return this.createWritePromise(createPubSubNumPat());
    }

    /**
     * Returns the number of subscribers (exclusive of clients subscribed to patterns) for the specified channels.
     *
     * Note that it is valid to call this command without channels. In this case, it will just return an empty map.
     * The command is routed to all nodes, and aggregates the response to a single map of the channels and their number of subscriptions.
     *
     * @see {@link https://valkey.io/commands/pubsub-numsub/|valkey.io} for more details.
     *
     * @param channels - The list of channels to query for the number of subscribers.
     *                   If not provided, returns an empty map.
     * @returns A map where keys are the channel names and values are the number of subscribers.
     *
     * @example
     * ```typescript
     * const result1 = await client.pubsubNumsub(["channel1", "channel2"]);
     * console.log(result1); // Output: { "channel1": 3, "channel2": 5 }
     *
     * const result2 = await client.pubsubNumsub();
     * console.log(result2); // Output: {}
     * ```
     */
    public async pubsubNumSub(
        channels?: string[],
    ): Promise<Record<string, number>> {
        return this.createWritePromise(createPubSubNumSub(channels));
    }

    /**
     * @internal
     */
    protected createClientRequest(
        options: BaseClientConfiguration,
    ): connection_request.IConnectionRequest {
        const readFrom = options.readFrom
            ? this.MAP_READ_FROM_STRATEGY[options.readFrom]
            : connection_request.ReadFrom.Primary;
        const authenticationInfo =
            options.credentials !== undefined &&
            "password" in options.credentials
                ? {
                      password: options.credentials.password,
                      username: options.credentials.username,
                  }
                : undefined;
        const protocol = options.protocol as
            | connection_request.ProtocolVersion
            | undefined;
        return {
            protocol,
            clientName: options.clientName,
            addresses: options.addresses,
            tlsMode: options.useTLS
                ? connection_request.TlsMode.SecureTls
                : connection_request.TlsMode.NoTls,
            requestTimeout: options.requestTimeout,
            clusterModeEnabled: false,
            readFrom,
            authenticationInfo,
        };
    }

    /**
     * @internal
     */
    protected connectToServer(options: BaseClientConfiguration): Promise<void> {
        return new Promise((resolve, reject) => {
            this.promiseCallbackFunctions[0] = [resolve, reject];

            const message = connection_request.ConnectionRequest.create(
                this.createClientRequest(options),
            );

            this.writeOrBufferRequest(
                message,
                (
                    message: connection_request.ConnectionRequest,
                    writer: Writer,
                ) => {
                    connection_request.ConnectionRequest.encodeDelimited(
                        message,
                        writer,
                    );
                },
            );
        });
    }

    /**
     *  Terminate the client by closing all associated resources, including the socket and any active promises.
     *  All open promises will be closed with an exception.
     * @param errorMessage - If defined, this error message will be passed along with the exceptions when closing all open promises.
     */
    public close(errorMessage?: string): void {
        this.isClosed = true;
        this.promiseCallbackFunctions.forEach(([, reject]) => {
            reject(new ClosingError(errorMessage || ""));
        });

        // Handle pubsub futures
        this.pubsubFutures.forEach(([, reject]) => {
            reject(new ClosingError(errorMessage || ""));
        });
        Logger.log("info", "Client lifetime", "disposing of client");
        this.socket.end();
    }

    /**
     * @internal
     */
    protected static async __createClientInternal<
        TConnection extends BaseClient,
    >(
        options: BaseClientConfiguration,
        connectedSocket: net.Socket,
        constructor: (
            socket: net.Socket,
            options?: BaseClientConfiguration,
        ) => TConnection,
    ): Promise<TConnection> {
        const connection = constructor(connectedSocket, options);
        await connection.connectToServer(options);
        Logger.log("info", "Client lifetime", "connected to server");
        return connection;
    }

    /**
     * @internal
     */
    protected static GetSocket(path: string): Promise<net.Socket> {
        return new Promise((resolve, reject) => {
            const socket = new net.Socket();
            socket
                .connect(path)
                .once("connect", () => resolve(socket))
                .once("error", reject);
        });
    }

    /**
     * @internal
     */
    protected static async createClientInternal<TConnection extends BaseClient>(
        options: BaseClientConfiguration,
        constructor: (
            socket: net.Socket,
            options?: BaseClientConfiguration,
        ) => TConnection,
    ): Promise<TConnection> {
        const path = await StartSocketConnection();
        const socket = await this.GetSocket(path);

        try {
            return await this.__createClientInternal<TConnection>(
                options,
                socket,
                constructor,
            );
        } catch (err) {
            // Ensure socket is closed
            socket.end();
            throw err;
        }
    }
}<|MERGE_RESOLUTION|>--- conflicted
+++ resolved
@@ -208,11 +208,8 @@
     createZRevRankWithScore,
     createZScan,
     createZScore,
-<<<<<<< HEAD
     createZUnionStore,
     TimeUnit,
-=======
->>>>>>> 91fae380
 } from "./Commands";
 import {
     ClosingError,
