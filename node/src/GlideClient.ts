/**
 * Copyright Valkey GLIDE Project Contributors - SPDX Identifier: Apache-2.0
 */

import * as net from "net";
import {
    AdvancedBaseClientConfiguration,
    BaseClient,
    BaseClientConfiguration,
    Batch,
    BatchOptions,
    convertGlideRecordToRecord,
    createClientGetName,
    createClientId,
    createConfigGet,
    createConfigResetStat,
    createConfigRewrite,
    createConfigSet,
    createCustomCommand,
    createDBSize,
    createEcho,
    createFlushAll,
    createFlushDB,
    createFunctionDelete,
    createFunctionDump,
    createFunctionFlush,
    createFunctionKill,
    createFunctionList,
    createFunctionLoad,
    createFunctionRestore,
    createFunctionStats,
    createInfo,
    createLastSave,
    createLolwut,
    createPing,
    createPublish,
    createRandomKey,
    createScan,
    createScriptExists,
    createScriptFlush,
    createScriptKill,
    createSelect,
    createTime,
    createUnWatch,
    Decoder,
    DecoderOption,
    FlushMode,
    FunctionListOptions,
    FunctionListResponse,
    FunctionRestorePolicy,
    FunctionStatsFullResponse,
    GlideRecord,
    GlideReturnType,
    GlideString,
    InfoOptions,
    LolwutOptions,
    PubSubMsg,
    ScanOptions,
} from ".";
import { connection_request } from "../build-ts/ProtobufMessage";

/* eslint-disable-next-line @typescript-eslint/no-namespace */
export namespace GlideClientConfiguration {
    /**
     * Enum representing pubsub subscription modes.
     * @see {@link  https://valkey.io/docs/topics/pubsub/|Valkey PubSub Documentation} for more details.
     */
    export enum PubSubChannelModes {
        /**
         * Use exact channel names.
         */
        Exact = 0,

        /**
         * Use channel name patterns.
         */
        Pattern = 1,
    }

    export interface PubSubSubscriptions {
        /**
         * Channels and patterns by modes.
         */
        channelsAndPatterns: Partial<Record<PubSubChannelModes, Set<string>>>;

        /**
         * Optional callback to accept the incoming messages.
         */
        /* eslint-disable-next-line @typescript-eslint/no-explicit-any */
        callback?: (msg: PubSubMsg, context: any) => void;

        /**
         * Arbitrary context to pass to the callback.
         */
        /* eslint-disable-next-line @typescript-eslint/no-explicit-any */
        context?: any;
    }
}

/**
 * Configuration options for creating a {@link GlideClient | GlideClient}.
 *
 * Extends `BaseClientConfiguration` with properties specific to `GlideClient`, such as
 * reconnection strategies, and Pub/Sub subscription settings.
 *
 * @remarks
 * This configuration allows you to tailor the client's behavior when connecting to a standalone Valkey Glide server.
 *
 * - **Database Selection**: Use `databaseId` (inherited from BaseClientConfiguration) to specify which logical database to connect to.
 * - **Pub/Sub Subscriptions**: Predefine Pub/Sub channels and patterns to subscribe to upon connection establishment.
 *
 * @example
 * ```typescript
 * const config: GlideClientConfiguration = {
 *   databaseId: 1, // Inherited from BaseClientConfiguration
 *   pubsubSubscriptions: {
 *     channelsAndPatterns: {
 *       [GlideClientConfiguration.PubSubChannelModes.Pattern]: new Set(['news.*']),
 *     },
 *     callback: (msg) => {
 *       console.log(`Received message on ${msg.channel}:`, msg.payload);
 *     },
 *   },
 * };
 * ```
 */
export type GlideClientConfiguration = BaseClientConfiguration & {
    /**
     * PubSub subscriptions to be used for the client.
     * Will be applied via SUBSCRIBE/PSUBSCRIBE commands during connection establishment.
     */
    pubsubSubscriptions?: GlideClientConfiguration.PubSubSubscriptions;
    /**
     * Advanced configuration settings for the client.
     */
    advancedConfiguration?: AdvancedGlideClientConfiguration;
};

/**
 * Represents advanced configuration settings for creating a {@link GlideClient | GlideClient} used in {@link GlideClientConfiguration | GlideClientConfiguration}.
 *
 *
 * @example
 * ```typescript
 * const config: AdvancedGlideClientConfiguration = {
 *   connectionTimeout: 500, // Set the connection timeout to 500ms
 *   tlsAdvancedConfiguration: {
 *     insecure: true, // Skip TLS certificate verification (use only in development)
 *   },
 * };
 * ```
 */
export type AdvancedGlideClientConfiguration =
    AdvancedBaseClientConfiguration & {};

/**
 * Client used for connection to standalone servers.
 * Use {@link createClient} to request a client.
 *
 * @see For full documentation refer to {@link https://github.com/valkey-io/valkey-glide/wiki/NodeJS-wrapper#standalone | Valkey Glide Wiki}.
 */
export class GlideClient extends BaseClient {
    /**
     * @internal
     */
    protected createClientRequest(
        options: GlideClientConfiguration,
    ): connection_request.IConnectionRequest {
        const configuration = super.createClientRequest(options);

        this.configurePubsub(options, configuration);

        if (options.advancedConfiguration) {
            this.configureAdvancedConfigurationBase(
                options.advancedConfiguration,
                configuration,
            );
        }

        return configuration;
    }

    /**
     * Creates a new `GlideClient` instance and establishes a connection to a standalone Valkey server.
     *
     * @param options - The configuration options for the client, including server addresses, authentication credentials, TLS settings, database selection, reconnection strategy, and Pub/Sub subscriptions.
     * @returns A promise that resolves to a connected `GlideClient` instance.
     *
     * @remarks
     * Use this static method to create and connect a `GlideClient` to a standalone Valkey server.
     * The client will automatically handle connection establishment, including any authentication and TLS configurations.
     *
     * @example
     * ```typescript
     * // Connecting to a Standalone Server
     * import { GlideClient, GlideClientConfiguration } from '@valkey/valkey-glide';
     *
     * const client = await GlideClient.createClient({
     *   addresses: [
     *     { host: 'primary.example.com', port: 6379 },
     *     { host: 'replica1.example.com', port: 6379 },
     *   ],
     *   databaseId: 1,
     *   credentials: {
     *     username: 'user1',
     *     password: 'passwordA',
     *   },
     *   useTLS: true,
     *   connectionBackoff: {
     *     numberOfRetries: 5,
     *     factor: 1000,
     *     exponentBase: 2,
     *     jitter: 20,
     *   },
     *   pubsubSubscriptions: {
     *     channelsAndPatterns: {
     *       [GlideClientConfiguration.PubSubChannelModes.Exact]: new Set(['updates']),
     *     },
     *     callback: (msg) => {
     *       console.log(`Received message: ${msg.payload}`);
     *     },
     *   },
     * });
     * ```
     *
     * @remarks
     * - **Authentication**: If `credentials` are provided, the client will attempt to authenticate using the specified username and password.
     * - **TLS**: If `useTLS` is set to `true`, the client will establish a secure connection using TLS.
     *      Should match the TLS configuration of the server/cluster, otherwise the connection attempt will fail.
     *      For advanced tls configuration, please use the {@link AdvancedGlideClientConfiguration} option.
     * - **Reconnection Strategy**: The `connectionBackoff` settings define how the client will attempt to reconnect in case of disconnections.
     * - **Pub/Sub Subscriptions**: Any channels or patterns specified in `pubsubSubscriptions` will be subscribed to upon connection.
     */
    public static async createClient(
        options: GlideClientConfiguration,
    ): Promise<GlideClient> {
        return super.createClientInternal<GlideClient>(
            options,
            (socket: net.Socket, options?: GlideClientConfiguration) =>
                new GlideClient(socket, options),
        );
    }
    /**
     * @internal
     */
    static async __createClient(
        options: BaseClientConfiguration,
        connectedSocket: net.Socket,
    ): Promise<GlideClient> {
        return this.__createClientInternal(
            options,
            connectedSocket,
            (socket, options) => new GlideClient(socket, options),
        );
    }

    /**
     * Execute a batch by processing the queued commands.
     *
     * **Notes:**
     * - **Atomic Batches - Transactions:** If the transaction fails due to a `WATCH` command, `EXEC` will return `null`.
     *
     * @see {@link https://github.com/valkey-io/valkey-glide/wiki/NodeJS-wrapper#transaction|Valkey Glide Wiki} for details on Valkey Transactions.
     *
     * @param batch - A {@link Batch} object containing a list of commands to be executed.
     * @param raiseOnError - Determines how errors are handled within the batch response.
     *   - If `true`, the first the first encountered error in the batch will be raised as an exception of type {@link RequestError}
     * after all retries and reconnections have been exhausted.
     *  - If `false`, errors will be included as part of the batch response, allowing the caller to process both successful and failed commands together.
     * In this case, error details will be provided as instances of {@link RequestError} in the response list.
     * @param options - (Optional) See {@link BatchOptions} and {@link DecoderOption}.
     * @returns A list of results corresponding to the execution of each command in the transaction.
     *     If a command returns a value, it will be included in the list. If a command doesn't return a value,
     *     the list entry will be `null`.
     *     If the transaction failed due to a `WATCH` command, `exec` will return `null`.
     *
     * @see {@link https://valkey.io/docs/topics/transactions/|Valkey Transactions (Atomic Batches)} for details.
     * @see {@link https://valkey.io/docs/topics/pipelining/|Valkey Pipelines (Non-Atomic Batches)} for details.
     *
     * @example
     * ```typescript
     * // Example 1: Atomic Batch (Transaction) with Options
     * const transaction = new Batch(true) // Atomic (Transactional)
     *     .set("key", "value")
     *     .get("key");
     *
     * const result = await client.exec(transaction, false, {timeout: 1000}); // Execute the transaction with raiseOnError = false and a timeout of 1000ms
     * console.log(result); // Output: ['OK', 'value']
     * ```
     *
     * @example
     * ```typescript
     * // Example 2: Non-Atomic Batch (Pipelining) with Options
     * const pipeline = new Batch(false) // Non-Atomic (Pipelining)
     *    .set("key1", "value1")
     *    .set("key2", "value2")
     *   .get("key1")
     *   .get("key2");
     *
     * const result = await client.exec(pipeline, false, {timeout: 1000}); // Execute the pipeline with raiseOnError = false and a timeout of 1000ms
     * console.log(result); // Output: ['OK', 'OK', 'value1', 'value2']
     * ```
     */
    public async exec(
        batch: Batch,
        raiseOnError: boolean,
        options?: BatchOptions & DecoderOption,
    ): Promise<GlideReturnType[] | null> {
        return this.createWritePromise<GlideReturnType[] | null>(
            batch.commands,
            options,
            batch.isAtomic,
            raiseOnError,
        ).then((result) =>
            this.processResultWithSetCommands(result, batch.setCommandsIndexes),
        );
    }

    /** Executes a single command, without checking inputs. Every part of the command, including subcommands,
     *  should be added as a separate value in args.
     *
     * Note: An error will occur if the string decoder is used with commands that return only bytes as a response.
     *
     * @see {@link https://github.com/valkey-io/valkey-glide/wiki/General-Concepts#custom-command|Valkey Glide Wiki} for details on the restrictions and limitations of the custom command API.
     *
     * @param args - A list including the command name and arguments for the custom command.
     * @param options - (Optional) See {@link DecoderOption}.
     * @returns The executed custom command return value.
     *
     * @example
     * ```typescript
     * // Example usage of customCommand method to retrieve pub/sub clients
     * const result = await client.customCommand(["CLIENT", "LIST", "TYPE", "PUBSUB"]);
     * console.log(result); // Output: Returns a list of all pub/sub clients
     * ```
     */
    public async customCommand(
        args: GlideString[],
        options?: DecoderOption,
    ): Promise<GlideReturnType> {
        return this.createWritePromise(createCustomCommand(args), options);
    }

    /**
     * Pings the server.
     *
     * @see {@link https://valkey.io/commands/ping/|valkey.io} for details.
     *
     * @param options - (Optional) Additional parameters:
     * - (Optional) `message` : a message to include in the `PING` command.
     *   + If not provided, the server will respond with `"PONG"`.
     *   + If provided, the server will respond with a copy of the message.
     * - (Optional) `decoder`: see {@link DecoderOption}.
     * @returns `"PONG"` if `message` is not provided, otherwise return a copy of `message`.
     *
     * @example
     * ```typescript
     * // Example usage of ping method without any message
     * const result = await client.ping();
     * console.log(result); // Output: 'PONG'
     * ```
     *
     * @example
     * ```typescript
     * // Example usage of ping method with a message
     * const result = await client.ping("Hello");
     * console.log(result); // Output: 'Hello'
     * ```
     */
    public async ping(
        options?: {
            message?: GlideString;
        } & DecoderOption,
    ): Promise<GlideString> {
        return this.createWritePromise(createPing(options?.message), options);
    }

    /**
     * Gets information and statistics about the server.
     *
     * Starting from server version 7, command supports multiple section arguments.
     *
     * @see {@link https://valkey.io/commands/info/|valkey.io} for details.
     *
     * @param sections - (Optional) A list of {@link InfoOptions} values specifying which sections of information to retrieve.
     *     When no parameter is provided, {@link InfoOptions.Default|Default} is assumed.
     * @returns A string containing the information for the sections requested.
     *
     * @example
     * ```typescript
     * // Example usage of the info method with retrieving total_net_input_bytes from the result
     * const result = await client.info(new Section[] { Section.STATS });
     * console.log(someParsingFunction(result, "total_net_input_bytes")); // Output: 1
     * ```
     */
    public async info(sections?: InfoOptions[]): Promise<string> {
        return this.createWritePromise(createInfo(sections), {
            decoder: Decoder.String,
        });
    }

    /**
     * Changes the currently selected database.
     *
     * **WARNING**: This command is NOT RECOMMENDED for production use.
     * Upon reconnection, the client will revert to the database_id specified
     * in the client configuration (default: 0), NOT the database selected
     * via this command.
     *
     * **RECOMMENDED APPROACH**: Use the `databaseId` parameter in client
     * configuration instead:
     *
     * ```typescript
     * const client = await GlideClient.createClient({
     *     addresses: [{ host: "localhost", port: 6379 }],
     *     databaseId: 5  // Recommended: persists across reconnections
     * });
     * ```
     *
     * @see {@link https://valkey.io/commands/select/|valkey.io} for details.
     *
     * @param index - The index of the database to select.
     * @returns A simple `"OK"` response.
     *
     * @example
     * ```typescript
     * // Example usage of select method (NOT RECOMMENDED)
     * const result = await client.select(2);
     * console.log(result); // Output: 'OK'
     * // Note: Database selection will be lost on reconnection!
     * ```
     */
    public async select(index: number): Promise<"OK"> {
        return this.createWritePromise(createSelect(index), {
            decoder: Decoder.String,
        });
    }

    /**
     * Gets the name of the primary's connection.
     *
     * @see {@link https://valkey.io/commands/client-getname/|valkey.io} for more details.
     *
     * @param options - (Optional) See {@link DecoderOption}.
     * @returns The name of the client connection as a string if a name is set, or `null` if no name is assigned.
     *
     * @example
     * ```typescript
     * // Example usage of client_getname method
     * const result = await client.client_getname();
     * console.log(result); // Output: 'Client Name'
     * ```
     */
    public async clientGetName(
        options?: DecoderOption,
    ): Promise<GlideString | null> {
        return this.createWritePromise(createClientGetName(), options);
    }

    /**
     * Rewrites the configuration file with the current configuration.
     *
     * @see {@link https://valkey.io/commands/config-rewrite/|valkey.io} for details.
     *
     * @returns "OK" when the configuration was rewritten properly. Otherwise, an error is thrown.
     *
     * @example
     * ```typescript
     * // Example usage of configRewrite command
     * const result = await client.configRewrite();
     * console.log(result); // Output: 'OK'
     * ```
     */
    public async configRewrite(): Promise<"OK"> {
        return this.createWritePromise(createConfigRewrite(), {
            decoder: Decoder.String,
        });
    }

    /**
     * Resets the statistics reported by the server using the `INFO` and `LATENCY HISTOGRAM` commands.
     *
     * @see {@link https://valkey.io/commands/config-resetstat/|valkey.io} for details.
     *
     * @returns always "OK".
     *
     * @example
     * ```typescript
     * // Example usage of configResetStat command
     * const result = await client.configResetStat();
     * console.log(result); // Output: 'OK'
     * ```
     */
    public async configResetStat(): Promise<"OK"> {
        return this.createWritePromise(createConfigResetStat(), {
            decoder: Decoder.String,
        });
    }

    /**
     * Returns the current connection ID.
     *
     * @see {@link https://valkey.io/commands/client-id/|valkey.io} for details.
     *
     * @returns The ID of the connection.
     *
     * @example
     * ```typescript
     * const result = await client.clientId();
     * console.log("Connection id: " + result);
     * ```
     */
    public async clientId(): Promise<number> {
        return this.createWritePromise(createClientId());
    }

    /**
     * Reads the configuration parameters of the running server.
     * Starting from server version 7, command supports multiple parameters.
     *
     * @see {@link https://valkey.io/commands/config-get/|valkey.io} for details.
     *
     * @param parameters - A list of configuration parameter names to retrieve values for.
     * @param options - (Optional) See {@link DecoderOption}.
     *
     * @returns A map of values corresponding to the configuration parameters.
     *
     * @example
     * ```typescript
     * // Example usage of configGet method with multiple configuration parameters
     * const result = await client.configGet(["timeout", "maxmemory"]);
     * console.log(result); // Output: {'timeout': '1000', 'maxmemory': '1GB'}
     * ```
     */
    public async configGet(
        parameters: string[],
        options?: DecoderOption,
    ): Promise<Record<string, GlideString>> {
        return this.createWritePromise<GlideRecord<GlideString>>(
            createConfigGet(parameters),
            options,
        ).then(convertGlideRecordToRecord);
    }

    /**
     * Sets configuration parameters to the specified values.
     * Starting from server version 7, command supports multiple parameters.
     *
     * @see {@link  https://valkey.io/commands/config-set/|valkey.io} for details.
     * @param parameters - A map consisting of configuration parameters and their respective values to set.
     * @returns `"OK"` when the configuration was set properly. Otherwise an error is thrown.
     *
     * @example
     * ```typescript
     * // Example usage of configSet method to set multiple configuration parameters
     * const result = await client.configSet({ timeout: "1000", maxmemory, "1GB" });
     * console.log(result); // Output: 'OK'
     * ```
     */
    public async configSet(
        parameters: Record<string, GlideString>,
    ): Promise<"OK"> {
        return this.createWritePromise(createConfigSet(parameters), {
            decoder: Decoder.String,
        });
    }

    /**
     * Echoes the provided `message` back.
     *
     * @see {@link https://valkey.io/commands/echo|valkey.io} for more details.
     *
     * @param message - The message to be echoed back.
     * @param options - (Optional) See {@link DecoderOption}.
     * @returns The provided `message`.
     *
     * @example
     * ```typescript
     * // Example usage of the echo command
     * const echoedMessage = await client.echo("valkey-glide");
     * console.log(echoedMessage); // Output: 'valkey-glide'
     * ```
     */
    public async echo(
        message: GlideString,
        options?: DecoderOption,
    ): Promise<GlideString> {
        return this.createWritePromise(createEcho(message), options);
    }

    /**
     * Returns the server time.
     *
     * @see {@link https://valkey.io/commands/time/|valkey.io} for details.
     *
     * @returns The current server time as an `array` with two items:
     * - A Unix timestamp,
     * - The amount of microseconds already elapsed in the current second.
     *
     * @example
     * ```typescript
     * console.log(await client.time()); // Output: ['1710925775', '913580']
     * ```
     */
    public async time(): Promise<[string, string]> {
        return this.createWritePromise(createTime(), {
            decoder: Decoder.String,
        });
    }

    /**
<<<<<<< HEAD
     * Move `key` from the currently selected database to the database specified by `dbIndex`.
     *
     * @see {@link https://valkey.io/commands/move/|valkey.io} for more details.
     *
     * @param key - The key to move.
     * @param dbIndex - The index of the database to move `key` to.
     * @returns `true` if `key` was moved, or `false` if the `key` already exists in the destination
     *     database or does not exist in the source database.
     *
     * @example
     * ```typescript
     * const result = await client.move("key", 1);
     * console.log(result); // Output: true
     * ```
     */
    public async move(key: GlideString, dbIndex: number): Promise<boolean> {
        return this.createWritePromise(createMove(key, dbIndex));
=======
     * Copies the value stored at the `source` to the `destination` key. If `destinationDB` is specified,
     * the value will be copied to the database specified, otherwise the current database will be used.
     * When `replace` is true, removes the `destination` key first if it already exists, otherwise performs
     * no action.
     *
     * @see {@link https://valkey.io/commands/copy/|valkey.io} for more details.
     * @remarks Since Valkey version 6.2.0.
     *
     * @param source - The key to the source value.
     * @param destination - The key where the value should be copied to.
     * @param options - (Optional) Additional parameters:
     * - (Optional) `destinationDB`: the alternative logical database index for the destination key.
     *     If not provided, the current database will be used.
     * - (Optional) `replace`: if `true`, the `destination` key should be removed before copying the
     *     value to it. If not provided, no action will be performed if the key already exists.
     * @returns `true` if `source` was copied, `false` if the `source` was not copied.
     *
     * @example
     * ```typescript
     * const result = await client.copy("set1", "set2");
     * console.log(result); // Output: true - "set1" was copied to "set2".
     * ```
     * ```typescript
     * const result = await client.copy("set1", "set2", { replace: true });
     * console.log(result); // Output: true - "set1" was copied to "set2".
     * ```
     * ```typescript
     * const result = await client.copy("set1", "set2", { destinationDB: 1, replace: false });
     * console.log(result); // Output: true - "set1" was copied to "set2".
     * ```
     */
    public async copy(
        source: GlideString,
        destination: GlideString,
        options?: { destinationDB?: number; replace?: boolean },
    ): Promise<boolean> {
        return this.createWritePromise(
            createCopy(source, destination, options),
        );
>>>>>>> 9f01de56
    }

    /**
     * Displays a piece of generative computer art and the server version.
     *
     * @see {@link https://valkey.io/commands/lolwut/|valkey.io} for more details.
     *
     * @param options - (Optional) The LOLWUT options - see {@link LolwutOptions}.
     * @returns A piece of generative computer art along with the current server version.
     *
     * @example
     * ```typescript
     * const response = await client.lolwut({ version: 6, parameters: [40, 20] });
     * console.log(response); // Output: "Valkey ver. 7.2.3" - Indicates the current server version.
     * ```
     */
    public async lolwut(options?: LolwutOptions): Promise<string> {
        return this.createWritePromise(createLolwut(options), {
            decoder: Decoder.String,
        });
    }

    /**
     * Deletes a library and all its functions.
     *
     * @see {@link https://valkey.io/commands/function-delete/|valkey.io} for details.
     * @remarks Since Valkey version 7.0.0.
     *
     * @param libraryCode - The library name to delete.
     * @returns A simple `"OK"` response.
     *
     * @example
     * ```typescript
     * const result = await client.functionDelete("libName");
     * console.log(result); // Output: 'OK'
     * ```
     */
    public async functionDelete(libraryCode: GlideString): Promise<"OK"> {
        return this.createWritePromise(createFunctionDelete(libraryCode), {
            decoder: Decoder.String,
        });
    }

    /**
     * Loads a library to Valkey.
     *
     * @see {@link https://valkey.io/commands/function-load/|valkey.io} for details.
     * @remarks Since Valkey version 7.0.0.
     *
     * @param libraryCode - The source code that implements the library.
     * @param options - (Optional) Additional parameters:
     * - (Optional) `replace`: Whether the given library should overwrite a library with the same name if it
     *     already exists.
     * - (Optional) `decoder`: see {@link DecoderOption}.
     * @returns The library name that was loaded.
     *
     * @example
     * ```typescript
     * const code = "#!lua name=mylib \n redis.register_function('myfunc', function(keys, args) return args[1] end)";
     * const result = await client.functionLoad(code, { replace: true });
     * console.log(result); // Output: 'mylib'
     * ```
     */
    public async functionLoad(
        libraryCode: GlideString,
        options?: { replace?: boolean } & DecoderOption,
    ): Promise<GlideString> {
        return this.createWritePromise(
            createFunctionLoad(libraryCode, options?.replace),
            options,
        );
    }

    /**
     * Deletes all function libraries.
     *
     * @see {@link https://valkey.io/commands/function-flush/|valkey.io} for details.
     * @remarks Since Valkey version 7.0.0.
     *
     * @param mode - (Optional) The flushing mode, could be either {@link FlushMode.SYNC} or {@link FlushMode.ASYNC}.
     * @returns A simple `"OK"` response.
     *
     * @example
     * ```typescript
     * const result = await client.functionFlush(FlushMode.SYNC);
     * console.log(result); // Output: 'OK'
     * ```
     */
    public async functionFlush(mode?: FlushMode): Promise<"OK"> {
        return this.createWritePromise(createFunctionFlush(mode), {
            decoder: Decoder.String,
        });
    }

    /**
     * Returns information about the functions and libraries.
     *
     * @see {@link https://valkey.io/commands/function-list/|valkey.io} for details.
     * @remarks Since Valkey version 7.0.0.
     *
     * @param options - (Optional) See {@link FunctionListOptions} and {@link DecoderOption}.
     * @returns Info about all or selected libraries and their functions in {@link FunctionListResponse} format.
     *
     * @example
     * ```typescript
     * // Request info for specific library including the source code
     * const result1 = await client.functionList({ libNamePattern: "myLib*", withCode: true });
     * // Request info for all libraries
     * const result2 = await client.functionList();
     * console.log(result2); // Output:
     * // [{
     * //     "library_name": "myLib5_backup",
     * //     "engine": "LUA",
     * //     "functions": [{
     * //         "name": "myfunc",
     * //         "description": null,
     * //         "flags": [ "no-writes" ],
     * //     }],
     * //     "library_code": "#!lua name=myLib5_backup \n redis.register_function('myfunc', function(keys, args) return args[1] end)"
     * // }]
     * ```
     */
    public async functionList(
        options?: FunctionListOptions & DecoderOption,
    ): Promise<FunctionListResponse> {
        return this.createWritePromise<GlideRecord<unknown>[]>(
            createFunctionList(options),
            options,
        ).then(
            (res) =>
                res.map(convertGlideRecordToRecord) as FunctionListResponse,
        );
    }

    /**
     * Returns information about the function that's currently running and information about the
     * available execution engines.
     *
     * FUNCTION STATS runs on all nodes of the server, including primary and replicas.
     * The response includes a mapping from node address to the command response for that node.
     *
     * @see {@link https://valkey.io/commands/function-stats/|valkey.io} for details.
     * @remarks Since Valkey version 7.0.0.
     *
     * @param options - (Optional) See {@link DecoderOption}.
     * @returns A Record where the key is the node address and the value is a Record with two keys:
     *          - `"running_script"`: Information about the running script, or `null` if no script is running.
     *          - `"engines"`: Information about available engines and their stats.
     *          - see example for more details.
     * @example
     * ```typescript
     * const response = await client.functionStats();
     * console.log(response); // Example output:
     * // {
     * //     "127.0.0.1:6379": {                // Response from the primary node
     * //         "running_script": {
     * //             "name": "foo",
     * //             "command": ["FCALL", "foo", "0", "hello"],
     * //             "duration_ms": 7758
     * //         },
     * //         "engines": {
     * //             "LUA": {
     * //                 "libraries_count": 1,
     * //                 "functions_count": 1
     * //             }
     * //         }
     * //     },
     * //     "127.0.0.1:6380": {                // Response from a replica node
     * //         "running_script": null,
     * //         "engines": {
     * //             "LUA": {
     * //                 "libraries_count": 1,
     * //                 "functions_count": 1
     * //             }
     * //         }
     * //     }
     * // }
     * ```
     */
    public async functionStats(
        options?: DecoderOption,
    ): Promise<FunctionStatsFullResponse> {
        return this.createWritePromise<GlideRecord<unknown>>(
            createFunctionStats(),
            options,
        ).then(
            (res) =>
                convertGlideRecordToRecord(res) as FunctionStatsFullResponse,
        );
    }

    /**
     * Kills a function that is currently executing.
     * `FUNCTION KILL` terminates read-only functions only.
     * `FUNCTION KILL` runs on all nodes of the server, including primary and replicas.
     *
     * @see {@link https://valkey.io/commands/function-kill/|valkey.io} for details.
     * @remarks Since Valkey version 7.0.0.
     *
     * @returns `"OK"` if function is terminated. Otherwise, throws an error.
     * @example
     * ```typescript
     * await client.functionKill();
     * ```
     */
    public async functionKill(): Promise<"OK"> {
        return this.createWritePromise(createFunctionKill(), {
            decoder: Decoder.String,
        });
    }

    /**
     * Returns the serialized payload of all loaded libraries.
     *
     * @see {@link https://valkey.io/commands/function-dump/|valkey.io} for details.
     * @remarks Since Valkey version 7.0.0.
     *
     * @returns The serialized payload of all loaded libraries.
     *
     * @example
     * ```typescript
     * const data = await client.functionDump();
     * // data can be used to restore loaded functions on any Valkey instance
     * ```
     */
    public async functionDump(): Promise<Buffer> {
        return this.createWritePromise(createFunctionDump(), {
            decoder: Decoder.Bytes,
        });
    }

    /**
     * Restores libraries from the serialized payload returned by {@link functionDump}.
     *
     * @see {@link https://valkey.io/commands/function-restore/|valkey.io} for details.
     * @remarks Since Valkey version 7.0.0.
     *
     * @param payload - The serialized data from {@link functionDump}.
     * @param policy - (Optional) A policy for handling existing libraries, see {@link FunctionRestorePolicy}.
     *     {@link FunctionRestorePolicy.APPEND} is used by default.
     * @returns `"OK"`.
     *
     * @example
     * ```typescript
     * await client.functionRestore(data, FunctionRestorePolicy.FLUSH);
     * ```
     */
    public async functionRestore(
        payload: Buffer,
        policy?: FunctionRestorePolicy,
    ): Promise<"OK"> {
        return this.createWritePromise(createFunctionRestore(payload, policy), {
            decoder: Decoder.String,
        });
    }

    /**
     * Deletes all the keys of all the existing databases. This command never fails.
     *
     * @see {@link https://valkey.io/commands/flushall/|valkey.io} for more details.
     *
     * @param mode - (Optional) The flushing mode, could be either {@link FlushMode.SYNC} or {@link FlushMode.ASYNC}.
     * @returns `"OK"`.
     *
     * @example
     * ```typescript
     * const result = await client.flushall(FlushMode.SYNC);
     * console.log(result); // Output: 'OK'
     * ```
     */
    public async flushall(mode?: FlushMode): Promise<"OK"> {
        return this.createWritePromise(createFlushAll(mode), {
            decoder: Decoder.String,
        });
    }

    /**
     * Deletes all the keys of the currently selected database. This command never fails.
     *
     * @see {@link https://valkey.io/commands/flushdb/|valkey.io} for more details.
     *
     * @param mode - (Optional) The flushing mode, could be either {@link FlushMode.SYNC} or {@link FlushMode.ASYNC}.
     * @returns `"OK"`.
     *
     * @example
     * ```typescript
     * const result = await client.flushdb(FlushMode.SYNC);
     * console.log(result); // Output: 'OK'
     * ```
     */
    public async flushdb(mode?: FlushMode): Promise<"OK"> {
        return this.createWritePromise(createFlushDB(mode), {
            decoder: Decoder.String,
        });
    }

    /**
     * Returns the number of keys in the currently selected database.
     *
     * @see {@link https://valkey.io/commands/dbsize/|valkey.io} for more details.
     *
     * @returns The number of keys in the currently selected database.
     *
     * @example
     * ```typescript
     * const numKeys = await client.dbsize();
     * console.log("Number of keys in the current database: ", numKeys);
     * ```
     */
    public async dbsize(): Promise<number> {
        return this.createWritePromise(createDBSize());
    }

    /** Publish a message on pubsub channel.
     *
     * @see {@link https://valkey.io/commands/publish/|valkey.io} for more details.
     *
     * @param message - Message to publish.
     * @param channel - Channel to publish the message on.
     * @returns -  Number of subscriptions in primary node that received the message.
     * Note that this value does not include subscriptions that configured on replicas.
     *
     * @example
     * ```typescript
     * // Example usage of publish command
     * const result = await client.publish("Hi all!", "global-channel");
     * console.log(result); // Output: 1 - This message was posted to 1 subscription which is configured on primary node
     * ```
     */
    public async publish(
        message: GlideString,
        channel: GlideString,
    ): Promise<number> {
        return this.createWritePromise(createPublish(message, channel));
    }

    /**
     * Returns `UNIX TIME` of the last DB save timestamp or startup timestamp if no save
     * was made since then.
     *
     * @see {@link https://valkey.io/commands/lastsave/|valkey.io} for more details.
     *
     * @returns `UNIX TIME` of the last DB save executed with success.
     *
     * @example
     * ```typescript
     * const timestamp = await client.lastsave();
     * console.log("Last DB save was done at " + timestamp);
     * ```
     */
    public async lastsave(): Promise<number> {
        return this.createWritePromise(createLastSave());
    }

    /**
     * Returns a random existing key name from the currently selected database.
     *
     * @see {@link https://valkey.io/commands/randomkey/|valkey.io} for more details.
     * @param options - (Optional) See {@link DecoderOption}.
     * @returns A random existing key name from the currently selected database.
     *
     * @example
     * ```typescript
     * const result = await client.randomKey();
     * console.log(result); // Output: "key12" - "key12" is a random existing key name from the currently selected database.
     * ```
     */
    public async randomKey(
        options?: DecoderOption,
    ): Promise<GlideString | null> {
        return this.createWritePromise(createRandomKey(), options);
    }

    /**
     * Flushes all the previously watched keys for a transaction. Executing a transaction will
     * automatically flush all previously watched keys.
     *
     * @see {@link https://valkey.io/commands/unwatch/|valkey.io} and {@link https://valkey.io/topics/transactions/#cas|Valkey Glide Wiki} for more details.
     *
     * @returns A simple `"OK"` response.
     *
     * @example
     * ```typescript
     * let response = await client.unwatch();
     * console.log(response); // Output: "OK"
     * ```
     */
    public async unwatch(): Promise<"OK"> {
        return this.createWritePromise(createUnWatch(), {
            decoder: Decoder.String,
        });
    }

    /**
     * Checks existence of scripts in the script cache by their SHA1 digest.
     *
     * @see {@link https://valkey.io/commands/script-exists/|valkey.io} for more details.
     *
     * @param sha1s - List of SHA1 digests of the scripts to check.
     * @returns A list of boolean values indicating the existence of each script.
     *
     * @example
     * ```typescript
     * console result = await client.scriptExists(["sha1_digest1", "sha1_digest2"]);
     * console.log(result); // Output: [true, false]
     * ```
     */
    public async scriptExists(sha1s: GlideString[]): Promise<boolean[]> {
        return this.createWritePromise(createScriptExists(sha1s));
    }

    /**
     * Flushes the Lua scripts cache.
     *
     * @see {@link https://valkey.io/commands/script-flush/|valkey.io} for more details.
     *
     * @param mode - (Optional) The flushing mode, could be either {@link FlushMode.SYNC} or {@link FlushMode.ASYNC}.
     * @returns A simple `"OK"` response.
     *
     * @example
     * ```typescript
     * console result = await client.scriptFlush(FlushMode.SYNC);
     * console.log(result); // Output: "OK"
     * ```
     */
    public async scriptFlush(mode?: FlushMode): Promise<"OK"> {
        return this.createWritePromise(createScriptFlush(mode), {
            decoder: Decoder.String,
        });
    }

    /**
     * Kills the currently executing Lua script, assuming no write operation was yet performed by the script.
     *
     * @see {@link https://valkey.io/commands/script-kill/|valkey.io} for more details.
     *
     * @returns A simple `"OK"` response.
     *
     * @example
     * ```typescript
     * console result = await client.scriptKill();
     * console.log(result); // Output: "OK"
     * ```
     */
    public async scriptKill(): Promise<"OK"> {
        return this.createWritePromise(createScriptKill(), {
            decoder: Decoder.String,
        });
    }

    /**
     * Incrementally iterate over a collection of keys.
     * `SCAN` is a cursor based iterator. This means that at every call of the method,
     * the server returns an updated cursor that the user needs to use as the cursor argument in the next call.
     * An iteration starts when the cursor is set to "0", and terminates when the cursor returned by the server is "0".
     *
     * A full iteration always retrieves all the elements that were present
     * in the collection from the start to the end of a full iteration.
     * Elements that were not constantly present in the collection during a full iteration, may be returned or not.
     *
     * @see {@link https://valkey.io/commands/scan|valkey.io} for more details.
     *
     * @param cursor - The `cursor` used for iteration. For the first iteration, the cursor should be set to "0".
     * Using a non-zero cursor in the first iteration,
     * or an invalid cursor at any iteration, will lead to undefined results.
     * Using the same cursor in multiple iterations will, in case nothing changed between the iterations,
     * return the same elements multiple times.
     * If the the db has changed, it may result in undefined behavior.
     * @param options - (Optional) The options to use for the scan operation, see {@link ScanOptions} and {@link DecoderOption}.
     * @returns A List containing the next cursor value and a list of keys,
     * formatted as [cursor, [key1, key2, ...]]
     *
     * @example
     * ```typescript
     * // Example usage of scan method
     * let result = await client.scan('0');
     * console.log(result); // Output: ['17', ['key1', 'key2', 'key3', 'key4', 'key5', 'set1', 'set2', 'set3']]
     * let firstCursorResult = result[0];
     * result = await client.scan(firstCursorResult);
     * console.log(result); // Output: ['349', ['key4', 'key5', 'set1', 'hash1', 'zset1', 'list1', 'list2',
     * // 'list3', 'zset2', 'zset3', 'zset4', 'zset5', 'zset6']]
     * result = await client.scan(result[0]);
     * console.log(result); // Output: ['0', ['key6', 'key7']]
     *
     * result = await client.scan(firstCursorResult, {match: 'key*', count: 2});
     * console.log(result); // Output: ['6', ['key4', 'key5']]
     *
     * result = await client.scan("0", {type: ObjectType.Set});
     * console.log(result); // Output: ['362', ['set1', 'set2', 'set3']]
     * ```
     */
    public async scan(
        cursor: GlideString,
        options?: ScanOptions & DecoderOption,
    ): Promise<[GlideString, GlideString[]]> {
        return this.createWritePromise(createScan(cursor, options), options);
    }
}<|MERGE_RESOLUTION|>--- conflicted
+++ resolved
@@ -609,68 +609,6 @@
     }
 
     /**
-<<<<<<< HEAD
-     * Move `key` from the currently selected database to the database specified by `dbIndex`.
-     *
-     * @see {@link https://valkey.io/commands/move/|valkey.io} for more details.
-     *
-     * @param key - The key to move.
-     * @param dbIndex - The index of the database to move `key` to.
-     * @returns `true` if `key` was moved, or `false` if the `key` already exists in the destination
-     *     database or does not exist in the source database.
-     *
-     * @example
-     * ```typescript
-     * const result = await client.move("key", 1);
-     * console.log(result); // Output: true
-     * ```
-     */
-    public async move(key: GlideString, dbIndex: number): Promise<boolean> {
-        return this.createWritePromise(createMove(key, dbIndex));
-=======
-     * Copies the value stored at the `source` to the `destination` key. If `destinationDB` is specified,
-     * the value will be copied to the database specified, otherwise the current database will be used.
-     * When `replace` is true, removes the `destination` key first if it already exists, otherwise performs
-     * no action.
-     *
-     * @see {@link https://valkey.io/commands/copy/|valkey.io} for more details.
-     * @remarks Since Valkey version 6.2.0.
-     *
-     * @param source - The key to the source value.
-     * @param destination - The key where the value should be copied to.
-     * @param options - (Optional) Additional parameters:
-     * - (Optional) `destinationDB`: the alternative logical database index for the destination key.
-     *     If not provided, the current database will be used.
-     * - (Optional) `replace`: if `true`, the `destination` key should be removed before copying the
-     *     value to it. If not provided, no action will be performed if the key already exists.
-     * @returns `true` if `source` was copied, `false` if the `source` was not copied.
-     *
-     * @example
-     * ```typescript
-     * const result = await client.copy("set1", "set2");
-     * console.log(result); // Output: true - "set1" was copied to "set2".
-     * ```
-     * ```typescript
-     * const result = await client.copy("set1", "set2", { replace: true });
-     * console.log(result); // Output: true - "set1" was copied to "set2".
-     * ```
-     * ```typescript
-     * const result = await client.copy("set1", "set2", { destinationDB: 1, replace: false });
-     * console.log(result); // Output: true - "set1" was copied to "set2".
-     * ```
-     */
-    public async copy(
-        source: GlideString,
-        destination: GlideString,
-        options?: { destinationDB?: number; replace?: boolean },
-    ): Promise<boolean> {
-        return this.createWritePromise(
-            createCopy(source, destination, options),
-        );
->>>>>>> 9f01de56
-    }
-
-    /**
      * Displays a piece of generative computer art and the server version.
      *
      * @see {@link https://valkey.io/commands/lolwut/|valkey.io} for more details.
