--- conflicted
+++ resolved
@@ -646,15 +646,8 @@
      * // }
      * ```
      */
-<<<<<<< HEAD
-    public async functionStats(): Promise<FunctionStatsResponse> {
-        return this.createWritePromise(createFunctionStats(), {
-            decoder: Decoder.String,
-        });
-=======
     public async functionStats(): Promise<FunctionStatsFullResponse> {
         return this.createWritePromise(createFunctionStats());
->>>>>>> 681d3605
     }
 
     /**
