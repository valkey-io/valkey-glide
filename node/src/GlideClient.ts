--- conflicted
+++ resolved
@@ -23,11 +23,8 @@
     createEcho,
     createFlushAll,
     createFlushDB,
-<<<<<<< HEAD
     createFunctionDelete,
-=======
     createFunctionFlush,
->>>>>>> 83cec49e
     createFunctionLoad,
     createInfo,
     createLolwut,
