/**
 * Copyright Valkey GLIDE Project Contributors - SPDX Identifier: Apache-2.0
 */

import * as net from "net";
import { BaseClient, BaseClientConfiguration, ReturnType } from "./BaseClient";
import {
    InfoOptions,
    LolwutOptions,
    createClientGetName,
    createClientId,
    createConfigGet,
    createConfigResetStat,
    createConfigRewrite,
    createConfigSet,
    createCustomCommand,
    createEcho,
    createFunctionLoad,
    createInfo,
    createLolwut,
    createPing,
    createSelect,
    createTime,
} from "./Commands";
import { connection_request } from "./ProtobufMessage";
import { Transaction } from "./Transaction";

export type GlideClientConfiguration = BaseClientConfiguration & {
    /**
     * index of the logical database to connect to.
     */
    databaseId?: number;
    /**
     * Strategy used to determine how and when to reconnect, in case of connection failures.
     * The time between attempts grows exponentially, to the formula rand(0 .. factor * (exponentBase ^ N)), where N is the number of failed attempts.
     * The client will attempt to reconnect indefinitely. Once the maximum value is reached, that will remain the time between retry attempts until a
     * reconnect attempt is succesful.
     * If not set, a default backoff strategy will be used.
     */
    connectionBackoff?: {
        /**
         * Number of retry attempts that the client should perform when disconnected from the server, where the time between retries increases.
         * Once the retries have reached the maximum value, the time between retries will remain constant until a reconnect attempt is succesful.
         * Value must be an integer.
         */
        numberOfRetries: number;
        /**
         * The multiplier that will be applied to the waiting time between each retry.
         * Value must be an integer.
         */
        factor: number;
        /**
         * The exponent base configured for the strategy.
         * Value must be an integer.
         */
        exponentBase: number;
    };
};

/**
 * Client used for connection to standalone Redis servers.
 * For full documentation, see
 * https://github.com/valkey-io/valkey-glide/wiki/NodeJS-wrapper#standalone
 */
export class GlideClient extends BaseClient {
    /**
     * @internal
     */
    protected createClientRequest(
        options: GlideClientConfiguration,
    ): connection_request.IConnectionRequest {
        const configuration = super.createClientRequest(options);
        configuration.databaseId = options.databaseId;
        configuration.connectionRetryStrategy = options.connectionBackoff;
        return configuration;
    }

    public static createClient(
        options: GlideClientConfiguration,
    ): Promise<GlideClient> {
        return super.createClientInternal<GlideClient>(
            options,
            (socket: net.Socket) => new GlideClient(socket),
        );
    }

    static async __createClient(
        options: BaseClientConfiguration,
        connectedSocket: net.Socket,
    ): Promise<GlideClient> {
        return this.__createClientInternal(
            options,
            connectedSocket,
            (socket, options) => new GlideClient(socket, options),
        );
    }

    /** Execute a transaction by processing the queued commands.
     *   See https://redis.io/topics/Transactions/ for details on Redis Transactions.
     *
     * @param transaction - A Transaction object containing a list of commands to be executed.
     * @returns A list of results corresponding to the execution of each command in the transaction.
     *      If a command returns a value, it will be included in the list. If a command doesn't return a value,
     *      the list entry will be null.
     *      If the transaction failed due to a WATCH command, `exec` will return `null`.
     */
    public exec(transaction: Transaction): Promise<ReturnType[] | null> {
        return this.createWritePromise<ReturnType[] | null>(
            transaction.commands,
        ).then((result: ReturnType[] | null) => {
            return this.processResultWithSetCommands(
                result,
                transaction.setCommandsIndexes,
            );
        });
    }

    /** Executes a single command, without checking inputs. Every part of the command, including subcommands,
     *  should be added as a separate value in args.
     *
     * See the [Glide for Redis Wiki](https://github.com/valkey-io/valkey-glide/wiki/General-Concepts#custom-command)
     * for details on the restrictions and limitations of the custom command API.
     *
     * @example
     * ```typescript
     * // Example usage of customCommand method to retrieve pub/sub clients
     * const result = await client.customCommand(["CLIENT", "LIST", "TYPE", "PUBSUB"]);
     * console.log(result); // Output: Returns a list of all pub/sub clients
     * ```
     */
    public customCommand(args: string[]): Promise<ReturnType> {
        return this.createWritePromise(createCustomCommand(args));
    }

    /** Ping the Redis server.
     * See https://valkey.io/commands/ping/ for details.
     *
     * @param message - An optional message to include in the PING command.
     * If not provided, the server will respond with "PONG".
     * If provided, the server will respond with a copy of the message.
     * @returns - "PONG" if `message` is not provided, otherwise return a copy of `message`.
     *
     * @example
     * ```typescript
     * // Example usage of ping method without any message
     * const result = await client.ping();
     * console.log(result); // Output: 'PONG'
     * ```
     *
     * @example
     * ```typescript
     * // Example usage of ping method with a message
     * const result = await client.ping("Hello");
     * console.log(result); // Output: 'Hello'
     * ```
     */
    public ping(message?: string): Promise<string> {
        return this.createWritePromise(createPing(message));
    }

    /** Get information and statistics about the Redis server.
     *  See https://valkey.io/commands/info/ for details.
     *
     * @param options - A list of InfoSection values specifying which sections of information to retrieve.
     *  When no parameter is provided, the default option is assumed.
     * @returns a string containing the information for the sections requested.
     */
    public info(options?: InfoOptions[]): Promise<string> {
        return this.createWritePromise(createInfo(options));
    }

    /** Change the currently selected Redis database.
     * See https://valkey.io/commands/select/ for details.
     *
     * @param index - The index of the database to select.
     * @returns A simple OK response.
     *
     * @example
     * ```typescript
     * // Example usage of select method
     * const result = await client.select(2);
     * console.log(result); // Output: 'OK'
     * ```
     */
    public select(index: number): Promise<"OK"> {
        return this.createWritePromise(createSelect(index));
    }

    /** Get the name of the primary's connection.
     *  See https://valkey.io/commands/client-getname/ for more details.
     *
     * @returns the name of the client connection as a string if a name is set, or null if no name is assigned.
     *
     * @example
     * ```typescript
     * // Example usage of client_getname method
     * const result = await client.client_getname();
     * console.log(result); // Output: 'Client Name'
     * ```
     */
    public clientGetName(): Promise<string | null> {
        return this.createWritePromise(createClientGetName());
    }

    /** Rewrite the configuration file with the current configuration.
     * See https://valkey.io/commands/config-rewrite/ for details.
     *
     * @returns "OK" when the configuration was rewritten properly. Otherwise, an error is thrown.
     *
     * @example
     * ```typescript
     * // Example usage of configRewrite command
     * const result = await client.configRewrite();
     * console.log(result); // Output: 'OK'
     * ```
     */
    public configRewrite(): Promise<"OK"> {
        return this.createWritePromise(createConfigRewrite());
    }

    /** Resets the statistics reported by Redis using the INFO and LATENCY HISTOGRAM commands.
     * See https://valkey.io/commands/config-resetstat/ for details.
     *
     * @returns always "OK".
     *
     * @example
     * ```typescript
     * // Example usage of configResetStat command
     * const result = await client.configResetStat();
     * console.log(result); // Output: 'OK'
     * ```
     */
    public configResetStat(): Promise<"OK"> {
        return this.createWritePromise(createConfigResetStat());
    }

    /** Returns the current connection id.
     * See https://valkey.io/commands/client-id/ for details.
     *
     * @returns the id of the client.
     */
    public clientId(): Promise<number> {
        return this.createWritePromise(createClientId());
    }

    /** Reads the configuration parameters of a running Redis server.
     *  See https://valkey.io/commands/config-get/ for details.
     *
     * @param parameters - A list of configuration parameter names to retrieve values for.
     *
     * @returns A map of values corresponding to the configuration parameters.
     *
     * @example
     * ```typescript
     * // Example usage of configGet method with multiple configuration parameters
     * const result = await client.configGet(["timeout", "maxmemory"]);
     * console.log(result); // Output: {'timeout': '1000', 'maxmemory': '1GB'}
     * ```
     */
    public configGet(parameters: string[]): Promise<Record<string, string>> {
        return this.createWritePromise(createConfigGet(parameters));
    }

    /** Set configuration parameters to the specified values.
     *   See https://valkey.io/commands/config-set/ for details.
     *
     * @param parameters - A List of keyValuePairs consisting of configuration parameters and their respective values to set.
     *
     * @returns "OK" when the configuration was set properly. Otherwise an error is thrown.
     *
     * @example
     * ```typescript
     * // Example usage of configSet method to set multiple configuration parameters
     * const result = await client.configSet({ timeout: "1000", maxmemory, "1GB" });
     * console.log(result); // Output: 'OK'
     * ```
     */
    public configSet(parameters: Record<string, string>): Promise<"OK"> {
        return this.createWritePromise(createConfigSet(parameters));
    }

    /** Echoes the provided `message` back.
     * See https://valkey.io/commands/echo for more details.
     *
     * @param message - The message to be echoed back.
     * @returns The provided `message`.
     *
     * @example
     * ```typescript
     * // Example usage of the echo command
     * const echoedMessage = await client.echo("valkey-glide");
     * console.log(echoedMessage); // Output: 'valkey-glide'
     * ```
     */
    public echo(message: string): Promise<string> {
        return this.createWritePromise(createEcho(message));
    }

    /** Returns the server time
     * See https://valkey.io/commands/time/ for details.
     *
     * @returns - The current server time as a two items `array`:
     * A Unix timestamp and the amount of microseconds already elapsed in the current second.
     * The returned `array` is in a [Unix timestamp, Microseconds already elapsed] format.
     *
     * @example
     * ```typescript
     * // Example usage of time command
     * const result = await client.time();
     * console.log(result); // Output: ['1710925775', '913580']
     * ```
     */
    public time(): Promise<[string, string]> {
        return this.createWritePromise(createTime());
    }

    /**
<<<<<<< HEAD
     * Loads a library to Valkey.
     *
     * See https://valkey.io/commands/function-load/ for details.
     *
     * since Valkey version 7.0.0.
     *
     * @param libraryCode - The source code that implements the library.
     * @param replace - Whether the given library should overwrite a library with the same name if it
     *     already exists.
     * @returns The library name that was loaded.
     *
     * @example
     * ```typescript
     * // Example usage of `FUNCTION LOAD` command
     * const code = "#!lua name=mylib \n redis.register_function('myfunc', function(keys, args) return args[1] end)";
     * const result = await client.functionLoad(code, true);
     * console.log(result); // Output: 'mylib'
     * ```
     */
    public functionLoad(
        libraryCode: string,
        replace?: boolean,
    ): Promise<string> {
        return this.createWritePromise(
            createFunctionLoad(libraryCode, replace),
        );
=======
     * Displays a piece of generative computer art and the server version.
     *
     * See https://valkey.io/commands/lolwut/ for more details.
     *
     * @param options - The LOLWUT options
     * @returns A piece of generative computer art along with the current server version.
     *
     * @example
     * ```typescript
     * const response = await client.lolwut({ version: 6, parameters: [40, 20] });
     * console.log(response); // Output: "Redis ver. 7.2.3" - Indicates the current server version.
     * ```
     */
    public lolwut(options?: LolwutOptions): Promise<string> {
        return this.createWritePromise(createLolwut(options));
>>>>>>> 6baf4af5
    }
}<|MERGE_RESOLUTION|>--- conflicted
+++ resolved
@@ -315,7 +315,24 @@
     }
 
     /**
-<<<<<<< HEAD
+     * Displays a piece of generative computer art and the server version.
+     *
+     * See https://valkey.io/commands/lolwut/ for more details.
+     *
+     * @param options - The LOLWUT options
+     * @returns A piece of generative computer art along with the current server version.
+     *
+     * @example
+     * ```typescript
+     * const response = await client.lolwut({ version: 6, parameters: [40, 20] });
+     * console.log(response); // Output: "Redis ver. 7.2.3" - Indicates the current server version.
+     * ```
+     */
+    public lolwut(options?: LolwutOptions): Promise<string> {
+        return this.createWritePromise(createLolwut(options));
+    }
+
+    /**
      * Loads a library to Valkey.
      *
      * See https://valkey.io/commands/function-load/ for details.
@@ -342,22 +359,5 @@
         return this.createWritePromise(
             createFunctionLoad(libraryCode, replace),
         );
-=======
-     * Displays a piece of generative computer art and the server version.
-     *
-     * See https://valkey.io/commands/lolwut/ for more details.
-     *
-     * @param options - The LOLWUT options
-     * @returns A piece of generative computer art along with the current server version.
-     *
-     * @example
-     * ```typescript
-     * const response = await client.lolwut({ version: 6, parameters: [40, 20] });
-     * console.log(response); // Output: "Redis ver. 7.2.3" - Indicates the current server version.
-     * ```
-     */
-    public lolwut(options?: LolwutOptions): Promise<string> {
-        return this.createWritePromise(createLolwut(options));
->>>>>>> 6baf4af5
     }
 }