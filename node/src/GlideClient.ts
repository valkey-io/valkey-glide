/**
 * Copyright Valkey GLIDE Project Contributors - SPDX Identifier: Apache-2.0
 */

import * as net from "net";
import {
    BaseClient,
    BaseClientConfiguration,
    Decoder,
    DecoderOption, // eslint-disable-line @typescript-eslint/no-unused-vars
    GlideReturnType,
    GlideString,
    PubSubMsg,
    ReadFrom, // eslint-disable-line @typescript-eslint/no-unused-vars
} from "./BaseClient";
import {
    FlushMode,
    FunctionListOptions,
    FunctionListResponse,
    FunctionRestorePolicy,
    FunctionStatsFullResponse,
    InfoOptions,
    LolwutOptions,
    SortOptions,
    createClientGetName,
    createClientId,
    createConfigGet,
    createConfigResetStat,
    createConfigRewrite,
    createConfigSet,
    createCopy,
    createCustomCommand,
    createDBSize,
    createEcho,
    createFlushAll,
    createFlushDB,
    createFunctionDelete,
    createFunctionDump,
    createFunctionFlush,
    createFunctionKill,
    createFunctionList,
    createFunctionLoad,
    createFunctionRestore,
    createFunctionStats,
    createInfo,
    createLastSave,
    createLolwut,
    createMove,
    createPing,
    createPublish,
    createRandomKey,
    createSelect,
    createSort,
    createSortReadOnly,
    createTime,
    createUnWatch,
} from "./Commands";
import { connection_request } from "./ProtobufMessage";
import { Transaction } from "./Transaction";

/* eslint-disable-next-line @typescript-eslint/no-namespace */
export namespace GlideClientConfiguration {
    /**
     * Enum representing pubsub subscription modes.
     * @see {@link  https://valkey.io/docs/topics/pubsub/|Valkey PubSub Documentation} for more details.
     */
    export enum PubSubChannelModes {
        /**
         * Use exact channel names.
         */
        Exact = 0,

        /**
         * Use channel name patterns.
         */
        Pattern = 1,
    }

    export type PubSubSubscriptions = {
        /**
         * Channels and patterns by modes.
         */
        channelsAndPatterns: Partial<Record<PubSubChannelModes, Set<string>>>;

        /**
         * Optional callback to accept the incoming messages.
         */
        /* eslint-disable-next-line @typescript-eslint/no-explicit-any */
        callback?: (msg: PubSubMsg, context: any) => void;

        /**
         * Arbitrary context to pass to the callback.
         */
        /* eslint-disable-next-line @typescript-eslint/no-explicit-any */
        context?: any;
    };
}

export type GlideClientConfiguration = BaseClientConfiguration & {
    /**
     * index of the logical database to connect to.
     */
    databaseId?: number;
    /**
     * Strategy used to determine how and when to reconnect, in case of connection failures.
     * The time between attempts grows exponentially, to the formula rand(0 .. factor * (exponentBase ^ N)), where N is the number of failed attempts.
     * The client will attempt to reconnect indefinitely. Once the maximum value is reached, that will remain the time between retry attempts until a
     * reconnect attempt is succesful.
     * If not set, a default backoff strategy will be used.
     */
    connectionBackoff?: {
        /**
         * Number of retry attempts that the client should perform when disconnected from the server, where the time between retries increases.
         * Once the retries have reached the maximum value, the time between retries will remain constant until a reconnect attempt is succesful.
         * Value must be an integer.
         */
        numberOfRetries: number;
        /**
         * The multiplier that will be applied to the waiting time between each retry.
         * Value must be an integer.
         */
        factor: number;
        /**
         * The exponent base configured for the strategy.
         * Value must be an integer.
         */
        exponentBase: number;
    };
    /**
     * PubSub subscriptions to be used for the client.
     * Will be applied via SUBSCRIBE/PSUBSCRIBE commands during connection establishment.
     */
    pubsubSubscriptions?: GlideClientConfiguration.PubSubSubscriptions;
};

/**
 * Client used for connection to standalone Redis servers.
 *
 * @see For full documentation refer to {@link https://github.com/valkey-io/valkey-glide/wiki/NodeJS-wrapper#standalone|Valkey Glide Wiki}.
 */
export class GlideClient extends BaseClient {
    /**
     * @internal
     */
    protected createClientRequest(
        options: GlideClientConfiguration,
    ): connection_request.IConnectionRequest {
        const configuration = super.createClientRequest(options);
        configuration.databaseId = options.databaseId;
        configuration.connectionRetryStrategy = options.connectionBackoff;
        this.configurePubsub(options, configuration);
        return configuration;
    }

    public static async createClient(
        options: GlideClientConfiguration,
    ): Promise<GlideClient> {
        return super.createClientInternal<GlideClient>(
            options,
            (socket: net.Socket, options?: GlideClientConfiguration) =>
                new GlideClient(socket, options),
        );
    }

    static async __createClient(
        options: BaseClientConfiguration,
        connectedSocket: net.Socket,
    ): Promise<GlideClient> {
        return this.__createClientInternal(
            options,
            connectedSocket,
            (socket, options) => new GlideClient(socket, options),
        );
    }

    /**
     * Execute a transaction by processing the queued commands.
     *
     * @see {@link https://github.com/valkey-io/valkey-glide/wiki/NodeJS-wrapper#transaction|Valkey Glide Wiki} for details on Valkey Transactions.
     *
     * @param transaction - A {@link Transaction} object containing a list of commands to be executed.
     * @param options - (Optional) See {@link DecoderOption}.
     * @returns A list of results corresponding to the execution of each command in the transaction.
     *     If a command returns a value, it will be included in the list. If a command doesn't return a value,
     *     the list entry will be `null`.
     *     If the transaction failed due to a `WATCH` command, `exec` will return `null`.
     */
    public async exec(
        transaction: Transaction,
<<<<<<< HEAD
        decoder?: Decoder,
    ): Promise<GlideReturnType[] | null> {
        return this.createWritePromise<GlideReturnType[] | null>(
=======
        options?: DecoderOption,
    ): Promise<ReturnType[] | null> {
        return this.createWritePromise<ReturnType[] | null>(
>>>>>>> 9d35b306
            transaction.commands,
            options,
        ).then((result) =>
            this.processResultWithSetCommands(
                result,
                transaction.setCommandsIndexes,
            ),
        );
    }

    /** Executes a single command, without checking inputs. Every part of the command, including subcommands,
     *  should be added as a separate value in args.
     *
     * Note: An error will occur if the string decoder is used with commands that return only bytes as a response.
     *
     * @see {@link https://github.com/valkey-io/valkey-glide/wiki/General-Concepts#custom-command|Valkey Glide Wiki} for details on the restrictions and limitations of the custom command API.
     *
     * @param args - A list including the command name and arguments for the custom command.
     * @param options - (Optional) See {@link DecoderOption}.
     * @returns The executed custom command return value.
     *
     * @example
     * ```typescript
     * // Example usage of customCommand method to retrieve pub/sub clients
     * const result = await client.customCommand(["CLIENT", "LIST", "TYPE", "PUBSUB"]);
     * console.log(result); // Output: Returns a list of all pub/sub clients
     * ```
     */
    public async customCommand(
        args: GlideString[],
<<<<<<< HEAD
        decoder?: Decoder,
    ): Promise<GlideReturnType> {
        return this.createWritePromise(createCustomCommand(args), {
            decoder: decoder,
        });
=======
        options?: DecoderOption,
    ): Promise<ReturnType> {
        return this.createWritePromise(createCustomCommand(args), options);
>>>>>>> 9d35b306
    }

    /**
     * Pings the server.
     *
     * @see {@link https://valkey.io/commands/ping/|valkey.io} for details.
     *
     * @param options - (Optional) Additional parameters:
     * - (Optional) `message` : a message to include in the `PING` command.
     *   + If not provided, the server will respond with `"PONG"`.
     *   + If provided, the server will respond with a copy of the message.
     * - (Optional) `decoder`: see {@link DecoderOption}.
     * @returns `"PONG"` if `message` is not provided, otherwise return a copy of `message`.
     *
     * @example
     * ```typescript
     * // Example usage of ping method without any message
     * const result = await client.ping();
     * console.log(result); // Output: 'PONG'
     * ```
     *
     * @example
     * ```typescript
     * // Example usage of ping method with a message
     * const result = await client.ping("Hello");
     * console.log(result); // Output: 'Hello'
     * ```
     */
    public async ping(
        options?: {
            message?: GlideString;
        } & DecoderOption,
    ): Promise<GlideString> {
        return this.createWritePromise(createPing(options?.message), options);
    }

    /**
     * Gets information and statistics about the server.
     *
     * @see {@link https://valkey.io/commands/info/|valkey.io} for details.
     *
     * @param sections - (Optional) A list of {@link InfoOptions} values specifying which sections of information to retrieve.
     *     When no parameter is provided, {@link InfoOptions.Default|Default} is assumed.
     * @returns A string containing the information for the sections requested.
     */
    public async info(sections?: InfoOptions[]): Promise<string> {
        return this.createWritePromise(createInfo(sections), {
            decoder: Decoder.String,
        });
    }

    /**
     * Changes the currently selected database.
     *
     * @see {@link https://valkey.io/commands/select/|valkey.io} for details.
     *
     * @param index - The index of the database to select.
     * @returns A simple `"OK"` response.
     *
     * @example
     * ```typescript
     * // Example usage of select method
     * const result = await client.select(2);
     * console.log(result); // Output: 'OK'
     * ```
     */
    public async select(index: number): Promise<"OK"> {
        return this.createWritePromise(createSelect(index), {
            decoder: Decoder.String,
        });
    }

    /**
     * Gets the name of the primary's connection.
     *
     * @see {@link https://valkey.io/commands/client-getname/|valkey.io} for more details.
     *
     * @param options - (Optional) See {@link DecoderOption}.
     * @returns The name of the client connection as a string if a name is set, or `null` if no name is assigned.
     *
     * @example
     * ```typescript
     * // Example usage of client_getname method
     * const result = await client.client_getname();
     * console.log(result); // Output: 'Client Name'
     * ```
     */
    public async clientGetName(
        options?: DecoderOption,
    ): Promise<GlideString | null> {
        return this.createWritePromise(createClientGetName(), options);
    }

    /**
     * Rewrites the configuration file with the current configuration.
     *
     * @see {@link https://valkey.io/commands/config-rewrite/|valkey.io} for details.
     *
     * @returns "OK" when the configuration was rewritten properly. Otherwise, an error is thrown.
     *
     * @example
     * ```typescript
     * // Example usage of configRewrite command
     * const result = await client.configRewrite();
     * console.log(result); // Output: 'OK'
     * ```
     */
    public async configRewrite(): Promise<"OK"> {
        return this.createWritePromise(createConfigRewrite(), {
            decoder: Decoder.String,
        });
    }

    /**
     * Resets the statistics reported by the server using the `INFO` and `LATENCY HISTOGRAM` commands.
     *
     * @see {@link https://valkey.io/commands/config-resetstat/|valkey.io} for details.
     *
     * @returns always "OK".
     *
     * @example
     * ```typescript
     * // Example usage of configResetStat command
     * const result = await client.configResetStat();
     * console.log(result); // Output: 'OK'
     * ```
     */
    public async configResetStat(): Promise<"OK"> {
        return this.createWritePromise(createConfigResetStat(), {
            decoder: Decoder.String,
        });
    }

    /**
     * Returns the current connection ID.
     *
     * @see {@link https://valkey.io/commands/client-id/|valkey.io} for details.
     *
     * @returns The ID of the connection.
     *
     * @example
     * ```typescript
     * const result = await client.clientId();
     * console.log("Connection id: " + result);
     * ```
     */
    public async clientId(): Promise<number> {
        return this.createWritePromise(createClientId());
    }

    /**
     * Reads the configuration parameters of the running server.
     *
     * @see {@link https://valkey.io/commands/config-get/|valkey.io} for details.
     *
     * @param parameters - A list of configuration parameter names to retrieve values for.
     * @param options - (Optional) See {@link DecoderOption}.
     *
     * @returns A map of values corresponding to the configuration parameters.
     *
     * @example
     * ```typescript
     * // Example usage of configGet method with multiple configuration parameters
     * const result = await client.configGet(["timeout", "maxmemory"]);
     * console.log(result); // Output: {'timeout': '1000', 'maxmemory': '1GB'}
     * ```
     */
    public async configGet(
        parameters: string[],
        options?: DecoderOption,
    ): Promise<Record<string, GlideString>> {
        return this.createWritePromise(createConfigGet(parameters), options);
    }

    /**
     * Sets configuration parameters to the specified values.
     *
     * @see {@link  https://valkey.io/commands/config-set/|valkey.io} for details.
     * @param parameters - A map consisting of configuration parameters and their respective values to set.
     * @returns `"OK"` when the configuration was set properly. Otherwise an error is thrown.
     *
     * @example
     * ```typescript
     * // Example usage of configSet method to set multiple configuration parameters
     * const result = await client.configSet({ timeout: "1000", maxmemory, "1GB" });
     * console.log(result); // Output: 'OK'
     * ```
     */
    public async configSet(
        parameters: Record<string, GlideString>,
    ): Promise<"OK"> {
        return this.createWritePromise(createConfigSet(parameters), {
            decoder: Decoder.String,
        });
    }

    /**
     * Echoes the provided `message` back.
     *
     * @see {@link https://valkey.io/commands/echo|valkey.io} for more details.
     *
     * @param message - The message to be echoed back.
     * @param options - (Optional) See {@link DecoderOption}.
     * @returns The provided `message`.
     *
     * @example
     * ```typescript
     * // Example usage of the echo command
     * const echoedMessage = await client.echo("valkey-glide");
     * console.log(echoedMessage); // Output: 'valkey-glide'
     * ```
     */
    public async echo(
        message: GlideString,
        options?: DecoderOption,
    ): Promise<GlideString> {
        return this.createWritePromise(createEcho(message), options);
    }

    /**
     * Returns the server time.
     *
     * @see {@link https://valkey.io/commands/time/|valkey.io} for details.
     *
     * @returns The current server time as an `array` with two items:
     * - A Unix timestamp,
     * - The amount of microseconds already elapsed in the current second.
     *
     * @example
     * ```typescript
     * console.log(await client.time()); // Output: ['1710925775', '913580']
     * ```
     */
    public async time(): Promise<[string, string]> {
        return this.createWritePromise(createTime(), {
            decoder: Decoder.String,
        });
    }

    /**
     * Copies the value stored at the `source` to the `destination` key. If `destinationDB` is specified,
     * the value will be copied to the database specified, otherwise the current database will be used.
     * When `replace` is true, removes the `destination` key first if it already exists, otherwise performs
     * no action.
     *
     * @see {@link https://valkey.io/commands/copy/|valkey.io} for more details.
     * @remarks Since Valkey version 6.2.0.
     *
     * @param source - The key to the source value.
     * @param destination - The key where the value should be copied to.
     * @param destinationDB - (Optional) The alternative logical database index for the destination key.
     *     If not provided, the current database will be used.
     * @param replace - (Optional) If `true`, the `destination` key should be removed before copying the
     *     value to it. If not provided, no action will be performed if the key already exists.
     * @returns `true` if `source` was copied, `false` if the `source` was not copied.
     *
     * @example
     * ```typescript
     * const result = await client.copy("set1", "set2");
     * console.log(result); // Output: true - "set1" was copied to "set2".
     * ```
     * ```typescript
     * const result = await client.copy("set1", "set2", { replace: true });
     * console.log(result); // Output: true - "set1" was copied to "set2".
     * ```
     * ```typescript
     * const result = await client.copy("set1", "set2", { destinationDB: 1, replace: false });
     * console.log(result); // Output: true - "set1" was copied to "set2".
     * ```
     */
    public async copy(
        source: GlideString,
        destination: GlideString,
        options?: { destinationDB?: number; replace?: boolean },
    ): Promise<boolean> {
        return this.createWritePromise(
            createCopy(source, destination, options),
        );
    }

    /**
     * Move `key` from the currently selected database to the database specified by `dbIndex`.
     *
     * @see {@link https://valkey.io/commands/move/|valkey.io} for more details.
     *
     * @param key - The key to move.
     * @param dbIndex - The index of the database to move `key` to.
     * @returns `true` if `key` was moved, or `false` if the `key` already exists in the destination
     *     database or does not exist in the source database.
     *
     * @example
     * ```typescript
     * const result = await client.move("key", 1);
     * console.log(result); // Output: true
     * ```
     */
    public async move(key: GlideString, dbIndex: number): Promise<boolean> {
        return this.createWritePromise(createMove(key, dbIndex));
    }

    /**
     * Displays a piece of generative computer art and the server version.
     *
     * @see {@link https://valkey.io/commands/lolwut/|valkey.io} for more details.
     *
     * @param options - (Optional) The LOLWUT options - see {@link LolwutOptions}.
     * @returns A piece of generative computer art along with the current server version.
     *
     * @example
     * ```typescript
     * const response = await client.lolwut({ version: 6, parameters: [40, 20] });
     * console.log(response); // Output: "Redis ver. 7.2.3" - Indicates the current server version.
     * ```
     */
    public async lolwut(options?: LolwutOptions): Promise<string> {
        return this.createWritePromise(createLolwut(options), {
            decoder: Decoder.String,
        });
    }

    /**
     * Deletes a library and all its functions.
     *
     * @see {@link https://valkey.io/commands/function-delete/|valkey.io} for details.
     * @remarks Since Valkey version 7.0.0.
     *
     * @param libraryCode - The library name to delete.
     * @returns A simple `"OK"` response.
     *
     * @example
     * ```typescript
     * const result = await client.functionDelete("libName");
     * console.log(result); // Output: 'OK'
     * ```
     */
    public async functionDelete(libraryCode: GlideString): Promise<"OK"> {
        return this.createWritePromise(createFunctionDelete(libraryCode), {
            decoder: Decoder.String,
        });
    }

    /**
     * Loads a library to Valkey.
     *
     * @see {@link https://valkey.io/commands/function-load/|valkey.io} for details.
     * @remarks Since Valkey version 7.0.0.
     *
     * @param libraryCode - The source code that implements the library.
     * @param options - (Optional) Additional parameters:
     * - (Optional) `replace`: Whether the given library should overwrite a library with the same name if it
     *     already exists.
     * - (Optional) `decoder`: see {@link DecoderOption}.
     * @returns The library name that was loaded.
     *
     * @example
     * ```typescript
     * const code = "#!lua name=mylib \n redis.register_function('myfunc', function(keys, args) return args[1] end)";
     * const result = await client.functionLoad(code, true);
     * console.log(result); // Output: 'mylib'
     * ```
     */
    public async functionLoad(
        libraryCode: GlideString,
        options?: { replace?: boolean } & DecoderOption,
    ): Promise<GlideString> {
        return this.createWritePromise(
            createFunctionLoad(libraryCode, options?.replace),
            options,
        );
    }

    /**
     * Deletes all function libraries.
     *
     * @see {@link https://valkey.io/commands/function-flush/|valkey.io} for details.
     * @remarks Since Valkey version 7.0.0.
     *
     * @param mode - (Optional) The flushing mode, could be either {@link FlushMode.SYNC} or {@link FlushMode.ASYNC}.
     * @returns A simple `"OK"` response.
     *
     * @example
     * ```typescript
     * const result = await client.functionFlush(FlushMode.SYNC);
     * console.log(result); // Output: 'OK'
     * ```
     */
    public async functionFlush(mode?: FlushMode): Promise<"OK"> {
        return this.createWritePromise(createFunctionFlush(mode), {
            decoder: Decoder.String,
        });
    }

    /**
     * Returns information about the functions and libraries.
     *
     * @see {@link https://valkey.io/commands/function-list/|valkey.io} for details.
     * @remarks Since Valkey version 7.0.0.
     *
     * @param options - (Optional) See {@link FunctionListOptions} and {@link DecoderOption}.
     * @returns Info about all or selected libraries and their functions in {@link FunctionListResponse} format.
     *
     * @example
     * ```typescript
     * // Request info for specific library including the source code
     * const result1 = await client.functionList({ libNamePattern: "myLib*", withCode: true });
     * // Request info for all libraries
     * const result2 = await client.functionList();
     * console.log(result2); // Output:
     * // [{
     * //     "library_name": "myLib5_backup",
     * //     "engine": "LUA",
     * //     "functions": [{
     * //         "name": "myfunc",
     * //         "description": null,
     * //         "flags": [ "no-writes" ],
     * //     }],
     * //     "library_code": "#!lua name=myLib5_backup \n redis.register_function('myfunc', function(keys, args) return args[1] end)"
     * // }]
     * ```
     */
    public async functionList(
        options?: FunctionListOptions & DecoderOption,
    ): Promise<FunctionListResponse> {
        return this.createWritePromise(createFunctionList(options), options);
    }

    /**
     * Returns information about the function that's currently running and information about the
     * available execution engines.
     *
     * FUNCTION STATS runs on all nodes of the server, including primary and replicas.
     * The response includes a mapping from node address to the command response for that node.
     *
     * @see {@link https://valkey.io/commands/function-stats/|valkey.io} for details.
     * @remarks Since Valkey version 7.0.0.
     *
     * @param options - (Optional) See {@link DecoderOption}.
     * @returns A Record where the key is the node address and the value is a Record with two keys:
     *          - `"running_script"`: Information about the running script, or `null` if no script is running.
     *          - `"engines"`: Information about available engines and their stats.
     *          - see example for more details.
     * @example
     * ```typescript
     * const response = await client.functionStats();
     * console.log(response); // Example output:
     * // {
     * //     "127.0.0.1:6379": {                // Response from the primary node
     * //         "running_script": {
     * //             "name": "foo",
     * //             "command": ["FCALL", "foo", "0", "hello"],
     * //             "duration_ms": 7758
     * //         },
     * //         "engines": {
     * //             "LUA": {
     * //                 "libraries_count": 1,
     * //                 "functions_count": 1
     * //             }
     * //         }
     * //     },
     * //     "127.0.0.1:6380": {                // Response from a replica node
     * //         "running_script": null,
     * //         "engines": {
     * //             "LUA": {
     * //                 "libraries_count": 1,
     * //                 "functions_count": 1
     * //             }
     * //         }
     * //     }
     * // }
     * ```
     */
    public async functionStats(
        options?: DecoderOption,
    ): Promise<FunctionStatsFullResponse> {
        return this.createWritePromise(createFunctionStats(), options);
    }

    /**
     * Kills a function that is currently executing.
     * `FUNCTION KILL` terminates read-only functions only.
     * `FUNCTION KILL` runs on all nodes of the server, including primary and replicas.
     *
     * @see {@link https://valkey.io/commands/function-kill/|valkey.io} for details.
     * @remarks Since Valkey version 7.0.0.
     *
     * @returns `"OK"` if function is terminated. Otherwise, throws an error.
     * @example
     * ```typescript
     * await client.functionKill();
     * ```
     */
    public async functionKill(): Promise<"OK"> {
        return this.createWritePromise(createFunctionKill(), {
            decoder: Decoder.String,
        });
    }

    /**
     * Returns the serialized payload of all loaded libraries.
     *
     * @see {@link https://valkey.io/commands/function-dump/|valkey.io} for details.
     * @remarks Since Valkey version 7.0.0.
     *
     * @returns The serialized payload of all loaded libraries.
     *
     * @example
     * ```typescript
     * const data = await client.functionDump();
     * // data can be used to restore loaded functions on any Valkey instance
     * ```
     */
    public async functionDump(): Promise<Buffer> {
        return this.createWritePromise(createFunctionDump(), {
            decoder: Decoder.Bytes,
        });
    }

    /**
     * Restores libraries from the serialized payload returned by {@link functionDump}.
     *
     * @see {@link https://valkey.io/commands/function-restore/|valkey.io} for details.
     * @remarks Since Valkey version 7.0.0.
     *
     * @param payload - The serialized data from {@link functionDump}.
     * @param policy - (Optional) A policy for handling existing libraries, see {@link FunctionRestorePolicy}.
     *     {@link FunctionRestorePolicy.APPEND} is used by default.
     * @returns `"OK"`.
     *
     * @example
     * ```typescript
     * await client.functionRestore(data, FunctionRestorePolicy.FLUSH);
     * ```
     */
    public async functionRestore(
        payload: Buffer,
        policy?: FunctionRestorePolicy,
    ): Promise<"OK"> {
        return this.createWritePromise(createFunctionRestore(payload, policy), {
            decoder: Decoder.String,
        });
    }

    /**
     * Deletes all the keys of all the existing databases. This command never fails.
     *
     * @see {@link https://valkey.io/commands/flushall/|valkey.io} for more details.
     *
     * @param mode - (Optional) The flushing mode, could be either {@link FlushMode.SYNC} or {@link FlushMode.ASYNC}.
     * @returns `"OK"`.
     *
     * @example
     * ```typescript
     * const result = await client.flushall(FlushMode.SYNC);
     * console.log(result); // Output: 'OK'
     * ```
     */
    public async flushall(mode?: FlushMode): Promise<"OK"> {
        return this.createWritePromise(createFlushAll(mode), {
            decoder: Decoder.String,
        });
    }

    /**
     * Deletes all the keys of the currently selected database. This command never fails.
     *
     * @see {@link https://valkey.io/commands/flushdb/|valkey.io} for more details.
     *
     * @param mode - (Optional) The flushing mode, could be either {@link FlushMode.SYNC} or {@link FlushMode.ASYNC}.
     * @returns `"OK"`.
     *
     * @example
     * ```typescript
     * const result = await client.flushdb(FlushMode.SYNC);
     * console.log(result); // Output: 'OK'
     * ```
     */
    public async flushdb(mode?: FlushMode): Promise<"OK"> {
        return this.createWritePromise(createFlushDB(mode), {
            decoder: Decoder.String,
        });
    }

    /**
     * Returns the number of keys in the currently selected database.
     *
     * @see {@link https://valkey.io/commands/dbsize/|valkey.io} for more details.
     *
     * @returns The number of keys in the currently selected database.
     *
     * @example
     * ```typescript
     * const numKeys = await client.dbsize();
     * console.log("Number of keys in the current database: ", numKeys);
     * ```
     */
    public async dbsize(): Promise<number> {
        return this.createWritePromise(createDBSize());
    }

    /** Publish a message on pubsub channel.
     *
     * @see {@link https://valkey.io/commands/publish/|valkey.io} for more details.
     *
     * @param message - Message to publish.
     * @param channel - Channel to publish the message on.
     * @returns -  Number of subscriptions in primary node that received the message.
     * Note that this value does not include subscriptions that configured on replicas.
     *
     * @example
     * ```typescript
     * // Example usage of publish command
     * const result = await client.publish("Hi all!", "global-channel");
     * console.log(result); // Output: 1 - This message was posted to 1 subscription which is configured on primary node
     * ```
     */
    public async publish(
        message: GlideString,
        channel: GlideString,
    ): Promise<number> {
        return this.createWritePromise(createPublish(message, channel));
    }

    /**
     * Sorts the elements in the list, set, or sorted set at `key` and returns the result.
     *
     * The `sort` command can be used to sort elements based on different criteria and
     * apply transformations on sorted elements.
     *
     * To store the result into a new key, see {@link sortStore}.
     *
     * @see {@link https://valkey.io/commands/sort/|valkey.io} for more details.
     *
     * @param key - The key of the list, set, or sorted set to be sorted.
     * @param options - (Optional) The {@link SortOptions} and {@link DecoderOption}.
     *
     * @returns An `Array` of sorted elements.
     *
     * @example
     * ```typescript
     * await client.hset("user:1", new Map([["name", "Alice"], ["age", "30"]]));
     * await client.hset("user:2", new Map([["name", "Bob"], ["age", "25"]]));
     * await client.lpush("user_ids", ["2", "1"]);
     * const result = await client.sort("user_ids", { byPattern: "user:*->age", getPattern: ["user:*->name"] });
     * console.log(result); // Output: [ 'Bob', 'Alice' ] - Returns a list of the names sorted by age
     * ```
     */
    public async sort(
        key: GlideString,
        options?: SortOptions & DecoderOption,
    ): Promise<(GlideString | null)[]> {
        return this.createWritePromise(createSort(key, options), options);
    }

    /**
     * Sorts the elements in the list, set, or sorted set at `key` and returns the result.
     *
     * The `sortReadOnly` command can be used to sort elements based on different criteria and
     * apply transformations on sorted elements.
     *
     * This command is routed depending on the client's {@link ReadFrom} strategy.
     *
     * @see {@link https://valkey.io/commands/sort/|valkey.io} for more details.
     * @remarks Since Valkey version 7.0.0.
     *
     * @param key - The key of the list, set, or sorted set to be sorted.
     * @param options - (Optional) The {@link SortOptions} and {@link DecoderOption}.
     * @returns An `Array` of sorted elements
     *
     * @example
     * ```typescript
     * await client.hset("user:1", new Map([["name", "Alice"], ["age", "30"]]));
     * await client.hset("user:2", new Map([["name", "Bob"], ["age", "25"]]));
     * await client.lpush("user_ids", ["2", "1"]);
     * const result = await client.sortReadOnly("user_ids", { byPattern: "user:*->age", getPattern: ["user:*->name"] });
     * console.log(result); // Output: [ 'Bob', 'Alice' ] - Returns a list of the names sorted by age
     * ```
     */
    public async sortReadOnly(
        key: GlideString,
        options?: SortOptions & DecoderOption,
    ): Promise<(GlideString | null)[]> {
        return this.createWritePromise(
            createSortReadOnly(key, options),
            options,
        );
    }

    /**
     * Sorts the elements in the list, set, or sorted set at `key` and stores the result in
     * `destination`.
     *
     * The `sort` command can be used to sort elements based on different criteria and
     * apply transformations on sorted elements, and store the result in a new key.
     *
     * To get the sort result without storing it into a key, see {@link sort} or {@link sortReadOnly}.
     *
     * @see {@link https://valkey.io/commands/sort|valkey.io} for more details.
     * @remarks When in cluster mode, `destination` and `key` must map to the same hash slot.
     *
     * @param key - The key of the list, set, or sorted set to be sorted.
     * @param destination - The key where the sorted result will be stored.
     * @param options - (Optional) The {@link SortOptions}.
     * @returns The number of elements in the sorted key stored at `destination`.
     *
     * @example
     * ```typescript
     * await client.hset("user:1", new Map([["name", "Alice"], ["age", "30"]]));
     * await client.hset("user:2", new Map([["name", "Bob"], ["age", "25"]]));
     * await client.lpush("user_ids", ["2", "1"]);
     * const sortedElements = await client.sortStore("user_ids", "sortedList", { byPattern: "user:*->age", getPattern: ["user:*->name"] });
     * console.log(sortedElements); // Output: 2 - number of elements sorted and stored
     * console.log(await client.lrange("sortedList", 0, -1)); // Output: [ 'Bob', 'Alice' ] - Returns a list of the names sorted by age stored in `sortedList`
     * ```
     */
    public async sortStore(
        key: GlideString,
        destination: GlideString,
        options?: SortOptions,
    ): Promise<number> {
        return this.createWritePromise(createSort(key, options, destination));
    }

    /**
     * Returns `UNIX TIME` of the last DB save timestamp or startup timestamp if no save
     * was made since then.
     *
     * @see {@link https://valkey.io/commands/lastsave/|valkey.io} for more details.
     *
     * @returns `UNIX TIME` of the last DB save executed with success.
     *
     * @example
     * ```typescript
     * const timestamp = await client.lastsave();
     * console.log("Last DB save was done at " + timestamp);
     * ```
     */
    public async lastsave(): Promise<number> {
        return this.createWritePromise(createLastSave());
    }

    /**
     * Returns a random existing key name from the currently selected database.
     *
     * @see {@link https://valkey.io/commands/randomkey/|valkey.io} for more details.
     * @param options - (Optional) See {@link DecoderOption}.
     * @returns A random existing key name from the currently selected database.
     *
     * @example
     * ```typescript
     * const result = await client.randomKey();
     * console.log(result); // Output: "key12" - "key12" is a random existing key name from the currently selected database.
     * ```
     */
    public async randomKey(
        options?: DecoderOption,
    ): Promise<GlideString | null> {
        return this.createWritePromise(createRandomKey(), options);
    }

    /**
     * Flushes all the previously watched keys for a transaction. Executing a transaction will
     * automatically flush all previously watched keys.
     *
     * @see {@link https://valkey.io/commands/unwatch/|valkey.io} and {@link https://valkey.io/topics/transactions/#cas|Valkey Glide Wiki} for more details.
     *
     * @returns A simple `"OK"` response.
     *
     * @example
     * ```typescript
     * let response = await client.watch(["sampleKey"]);
     * console.log(response); // Output: "OK"
     * response = await client.unwatch();
     * console.log(response); // Output: "OK"
     * ```
     */
    public async unwatch(): Promise<"OK"> {
        return this.createWritePromise(createUnWatch(), {
            decoder: Decoder.String,
        });
    }
}<|MERGE_RESOLUTION|>--- conflicted
+++ resolved
@@ -187,15 +187,9 @@
      */
     public async exec(
         transaction: Transaction,
-<<<<<<< HEAD
-        decoder?: Decoder,
+        options?: DecoderOption,
     ): Promise<GlideReturnType[] | null> {
         return this.createWritePromise<GlideReturnType[] | null>(
-=======
-        options?: DecoderOption,
-    ): Promise<ReturnType[] | null> {
-        return this.createWritePromise<ReturnType[] | null>(
->>>>>>> 9d35b306
             transaction.commands,
             options,
         ).then((result) =>
@@ -226,17 +220,9 @@
      */
     public async customCommand(
         args: GlideString[],
-<<<<<<< HEAD
-        decoder?: Decoder,
+        options?: DecoderOption,
     ): Promise<GlideReturnType> {
-        return this.createWritePromise(createCustomCommand(args), {
-            decoder: decoder,
-        });
-=======
-        options?: DecoderOption,
-    ): Promise<ReturnType> {
         return this.createWritePromise(createCustomCommand(args), options);
->>>>>>> 9d35b306
     }
 
     /**
