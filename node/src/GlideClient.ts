/**
 * Copyright Valkey GLIDE Project Contributors - SPDX Identifier: Apache-2.0
 */

import * as net from "net";
import {
    BaseClient,
    BaseClientConfiguration,
    convertGlideRecordToRecord,
    Decoder,
    DecoderOption,
    GlideRecord,
    GlideString,
    PubSubMsg,
    ReadFrom, // eslint-disable-line @typescript-eslint/no-unused-vars
    ReturnType,
} from "./BaseClient";
import {
    createClientGetName,
    createClientId,
    createConfigGet,
    createConfigResetStat,
    createConfigRewrite,
    createConfigSet,
    createCopy,
    createCustomCommand,
    createDBSize,
    createEcho,
    createFlushAll,
    createFlushDB,
    createFunctionDelete,
    createFunctionDump,
    createFunctionFlush,
    createFunctionKill,
    createFunctionList,
    createFunctionLoad,
    createFunctionRestore,
    createFunctionStats,
    createInfo,
    createLastSave,
    createLolwut,
    createMove,
    createPing,
    createPublish,
    createRandomKey,
    createSelect,
    createSort,
    createSortReadOnly,
    createTime,
    createUnWatch,
    FlushMode,
    FunctionListOptions,
    FunctionListResponse,
    FunctionRestorePolicy,
    FunctionStatsFullResponse,
    InfoOptions,
    LolwutOptions,
    SortOptions,
} from "./Commands";
import { connection_request } from "./ProtobufMessage";
import { Transaction } from "./Transaction";

/* eslint-disable-next-line @typescript-eslint/no-namespace */
export namespace GlideClientConfiguration {
    /**
     * Enum representing pubsub subscription modes.
     * @see {@link  https://valkey.io/docs/topics/pubsub/|Valkey PubSub Documentation} for more details.
     */
    export enum PubSubChannelModes {
        /**
         * Use exact channel names.
         */
        Exact = 0,

        /**
         * Use channel name patterns.
         */
        Pattern = 1,
    }

    export type PubSubSubscriptions = {
        /**
         * Channels and patterns by modes.
         */
        channelsAndPatterns: Partial<Record<PubSubChannelModes, Set<string>>>;

        /**
         * Optional callback to accept the incoming messages.
         */
        /* eslint-disable-next-line @typescript-eslint/no-explicit-any */
        callback?: (msg: PubSubMsg, context: any) => void;

        /**
         * Arbitrary context to pass to the callback.
         */
        /* eslint-disable-next-line @typescript-eslint/no-explicit-any */
        context?: any;
    };
}

export type GlideClientConfiguration = BaseClientConfiguration & {
    /**
     * index of the logical database to connect to.
     */
    databaseId?: number;
    /**
     * Strategy used to determine how and when to reconnect, in case of connection failures.
     * The time between attempts grows exponentially, to the formula rand(0 .. factor * (exponentBase ^ N)), where N is the number of failed attempts.
     * The client will attempt to reconnect indefinitely. Once the maximum value is reached, that will remain the time between retry attempts until a
     * reconnect attempt is succesful.
     * If not set, a default backoff strategy will be used.
     */
    connectionBackoff?: {
        /**
         * Number of retry attempts that the client should perform when disconnected from the server, where the time between retries increases.
         * Once the retries have reached the maximum value, the time between retries will remain constant until a reconnect attempt is succesful.
         * Value must be an integer.
         */
        numberOfRetries: number;
        /**
         * The multiplier that will be applied to the waiting time between each retry.
         * Value must be an integer.
         */
        factor: number;
        /**
         * The exponent base configured for the strategy.
         * Value must be an integer.
         */
        exponentBase: number;
    };
    /**
     * PubSub subscriptions to be used for the client.
     * Will be applied via SUBSCRIBE/PSUBSCRIBE commands during connection establishment.
     */
    pubsubSubscriptions?: GlideClientConfiguration.PubSubSubscriptions;
};

/**
 * Client used for connection to standalone Redis servers.
 *
 * @see For full documentation refer to {@link https://github.com/valkey-io/valkey-glide/wiki/NodeJS-wrapper#standalone|Valkey Glide Wiki}.
 */
export class GlideClient extends BaseClient {
    /**
     * @internal
     */
    protected createClientRequest(
        options: GlideClientConfiguration,
    ): connection_request.IConnectionRequest {
        const configuration = super.createClientRequest(options);
        configuration.databaseId = options.databaseId;
        configuration.connectionRetryStrategy = options.connectionBackoff;
        this.configurePubsub(options, configuration);
        return configuration;
    }

    public static async createClient(
        options: GlideClientConfiguration,
    ): Promise<GlideClient> {
        return super.createClientInternal<GlideClient>(
            options,
            (socket: net.Socket, options?: GlideClientConfiguration) =>
                new GlideClient(socket, options),
        );
    }

    static async __createClient(
        options: BaseClientConfiguration,
        connectedSocket: net.Socket,
    ): Promise<GlideClient> {
        return this.__createClientInternal(
            options,
            connectedSocket,
            (socket, options) => new GlideClient(socket, options),
        );
    }

    /**
     * Execute a transaction by processing the queued commands.
     *
     * @see {@link https://github.com/valkey-io/valkey-glide/wiki/NodeJS-wrapper#transaction|Valkey Glide Wiki} for details on Valkey Transactions.
     *
     * @param transaction - A {@link Transaction} object containing a list of commands to be executed.
     * @param options - (Optional) See {@link DecoderOption}.
     * @returns A list of results corresponding to the execution of each command in the transaction.
     *     If a command returns a value, it will be included in the list. If a command doesn't return a value,
     *     the list entry will be `null`.
     *     If the transaction failed due to a `WATCH` command, `exec` will return `null`.
     */
    public async exec(
        transaction: Transaction,
        options?: DecoderOption,
    ): Promise<ReturnType[] | null> {
        return this.createWritePromise<ReturnType[] | null>(
            transaction.commands,
            options,
        ).then((result) =>
            this.processResultWithSetCommands(
                result,
                transaction.setCommandsIndexes,
            ),
        );
    }

    /** Executes a single command, without checking inputs. Every part of the command, including subcommands,
     *  should be added as a separate value in args.
     *
     * Note: An error will occur if the string decoder is used with commands that return only bytes as a response.
     *
     * @see {@link https://github.com/valkey-io/valkey-glide/wiki/General-Concepts#custom-command|Valkey Glide Wiki} for details on the restrictions and limitations of the custom command API.
     *
     * @param args - A list including the command name and arguments for the custom command.
     * @param options - (Optional) See {@link DecoderOption}.
     * @returns The executed custom command return value.
     *
     * @example
     * ```typescript
     * // Example usage of customCommand method to retrieve pub/sub clients
     * const result = await client.customCommand(["CLIENT", "LIST", "TYPE", "PUBSUB"]);
     * console.log(result); // Output: Returns a list of all pub/sub clients
     * ```
     */
    public async customCommand(
        args: GlideString[],
        options?: DecoderOption,
    ): Promise<ReturnType> {
        return this.createWritePromise(createCustomCommand(args), options);
    }

    /**
     * Pings the server.
     *
     * @see {@link https://valkey.io/commands/ping/|valkey.io} for details.
     *
     * @param options - (Optional) Additional parameters:
     * - (Optional) `message` : a message to include in the `PING` command.
     *   + If not provided, the server will respond with `"PONG"`.
     *   + If provided, the server will respond with a copy of the message.
     * - (Optional) `decoder`: see {@link DecoderOption}.
     * @returns `"PONG"` if `message` is not provided, otherwise return a copy of `message`.
     *
     * @example
     * ```typescript
     * // Example usage of ping method without any message
     * const result = await client.ping();
     * console.log(result); // Output: 'PONG'
     * ```
     *
     * @example
     * ```typescript
     * // Example usage of ping method with a message
     * const result = await client.ping("Hello");
     * console.log(result); // Output: 'Hello'
     * ```
     */
    public async ping(
        options?: {
            message?: GlideString;
        } & DecoderOption,
    ): Promise<GlideString> {
        return this.createWritePromise(createPing(options?.message), options);
    }

    /**
     * Gets information and statistics about the server.
     *
     * @see {@link https://valkey.io/commands/info/|valkey.io} for details.
     *
     * @param sections - (Optional) A list of {@link InfoOptions} values specifying which sections of information to retrieve.
     *     When no parameter is provided, {@link InfoOptions.Default|Default} is assumed.
     * @returns A string containing the information for the sections requested.
     */
    public async info(sections?: InfoOptions[]): Promise<string> {
        return this.createWritePromise(createInfo(sections), {
            decoder: Decoder.String,
        });
    }

    /**
     * Changes the currently selected database.
     *
     * @see {@link https://valkey.io/commands/select/|valkey.io} for details.
     *
     * @param index - The index of the database to select.
     * @returns A simple `"OK"` response.
     *
     * @example
     * ```typescript
     * // Example usage of select method
     * const result = await client.select(2);
     * console.log(result); // Output: 'OK'
     * ```
     */
    public async select(index: number): Promise<"OK"> {
        return this.createWritePromise(createSelect(index), {
            decoder: Decoder.String,
        });
    }

    /**
     * Gets the name of the primary's connection.
     *
     * @see {@link https://valkey.io/commands/client-getname/|valkey.io} for more details.
     *
     * @param options - (Optional) See {@link DecoderOption}.
     * @returns The name of the client connection as a string if a name is set, or `null` if no name is assigned.
     *
     * @example
     * ```typescript
     * // Example usage of client_getname method
     * const result = await client.client_getname();
     * console.log(result); // Output: 'Client Name'
     * ```
     */
    public async clientGetName(
        options?: DecoderOption,
    ): Promise<GlideString | null> {
        return this.createWritePromise(createClientGetName(), options);
    }

    /**
     * Rewrites the configuration file with the current configuration.
     *
     * @see {@link https://valkey.io/commands/config-rewrite/|valkey.io} for details.
     *
     * @returns "OK" when the configuration was rewritten properly. Otherwise, an error is thrown.
     *
     * @example
     * ```typescript
     * // Example usage of configRewrite command
     * const result = await client.configRewrite();
     * console.log(result); // Output: 'OK'
     * ```
     */
    public async configRewrite(): Promise<"OK"> {
        return this.createWritePromise(createConfigRewrite(), {
            decoder: Decoder.String,
        });
    }

    /**
     * Resets the statistics reported by the server using the `INFO` and `LATENCY HISTOGRAM` commands.
     *
     * @see {@link https://valkey.io/commands/config-resetstat/|valkey.io} for details.
     *
     * @returns always "OK".
     *
     * @example
     * ```typescript
     * // Example usage of configResetStat command
     * const result = await client.configResetStat();
     * console.log(result); // Output: 'OK'
     * ```
     */
    public async configResetStat(): Promise<"OK"> {
        return this.createWritePromise(createConfigResetStat(), {
            decoder: Decoder.String,
        });
    }

    /**
     * Returns the current connection ID.
     *
     * @see {@link https://valkey.io/commands/client-id/|valkey.io} for details.
     *
     * @returns The ID of the connection.
     *
     * @example
     * ```typescript
     * const result = await client.clientId();
     * console.log("Connection id: " + result);
     * ```
     */
    public async clientId(): Promise<number> {
        return this.createWritePromise(createClientId());
    }

    /**
     * Reads the configuration parameters of the running server.
     *
     * @see {@link https://valkey.io/commands/config-get/|valkey.io} for details.
     *
     * @param parameters - A list of configuration parameter names to retrieve values for.
     * @param options - (Optional) See {@link DecoderOption}.
     *
     * @returns A map of values corresponding to the configuration parameters.
     *
     * @example
     * ```typescript
     * // Example usage of configGet method with multiple configuration parameters
     * const result = await client.configGet(["timeout", "maxmemory"]);
     * console.log(result); // Output: {'timeout': '1000', 'maxmemory': '1GB'}
     * ```
     */
    public async configGet(
        parameters: string[],
        options?: DecoderOption,
    ): Promise<Record<string, GlideString>> {
<<<<<<< HEAD
        return this.createWritePromise<GlideRecord<GlideString>>(
            createConfigGet(parameters),
            {
                decoder,
            },
        ).then(convertGlideRecordToRecord);
=======
        return this.createWritePromise(createConfigGet(parameters), options);
>>>>>>> 9d35b306
    }

    /**
     * Sets configuration parameters to the specified values.
     *
     * @see {@link  https://valkey.io/commands/config-set/|valkey.io} for details.
     * @param parameters - A map consisting of configuration parameters and their respective values to set.
     * @returns `"OK"` when the configuration was set properly. Otherwise an error is thrown.
     *
     * @example
     * ```typescript
     * // Example usage of configSet method to set multiple configuration parameters
     * const result = await client.configSet({ timeout: "1000", maxmemory, "1GB" });
     * console.log(result); // Output: 'OK'
     * ```
     */
    public async configSet(
        parameters: Record<string, GlideString>,
    ): Promise<"OK"> {
        return this.createWritePromise(createConfigSet(parameters), {
            decoder: Decoder.String,
        });
    }

    /**
     * Echoes the provided `message` back.
     *
     * @see {@link https://valkey.io/commands/echo|valkey.io} for more details.
     *
     * @param message - The message to be echoed back.
     * @param options - (Optional) See {@link DecoderOption}.
     * @returns The provided `message`.
     *
     * @example
     * ```typescript
     * // Example usage of the echo command
     * const echoedMessage = await client.echo("valkey-glide");
     * console.log(echoedMessage); // Output: 'valkey-glide'
     * ```
     */
    public async echo(
        message: GlideString,
        options?: DecoderOption,
    ): Promise<GlideString> {
        return this.createWritePromise(createEcho(message), options);
    }

    /**
     * Returns the server time.
     *
     * @see {@link https://valkey.io/commands/time/|valkey.io} for details.
     *
     * @returns The current server time as an `array` with two items:
     * - A Unix timestamp,
     * - The amount of microseconds already elapsed in the current second.
     *
     * @example
     * ```typescript
     * console.log(await client.time()); // Output: ['1710925775', '913580']
     * ```
     */
    public async time(): Promise<[string, string]> {
        return this.createWritePromise(createTime(), {
            decoder: Decoder.String,
        });
    }

    /**
     * Copies the value stored at the `source` to the `destination` key. If `destinationDB` is specified,
     * the value will be copied to the database specified, otherwise the current database will be used.
     * When `replace` is true, removes the `destination` key first if it already exists, otherwise performs
     * no action.
     *
     * @see {@link https://valkey.io/commands/copy/|valkey.io} for more details.
     * @remarks Since Valkey version 6.2.0.
     *
     * @param source - The key to the source value.
     * @param destination - The key where the value should be copied to.
     * @param destinationDB - (Optional) The alternative logical database index for the destination key.
     *     If not provided, the current database will be used.
     * @param replace - (Optional) If `true`, the `destination` key should be removed before copying the
     *     value to it. If not provided, no action will be performed if the key already exists.
     * @returns `true` if `source` was copied, `false` if the `source` was not copied.
     *
     * @example
     * ```typescript
     * const result = await client.copy("set1", "set2");
     * console.log(result); // Output: true - "set1" was copied to "set2".
     * ```
     * ```typescript
     * const result = await client.copy("set1", "set2", { replace: true });
     * console.log(result); // Output: true - "set1" was copied to "set2".
     * ```
     * ```typescript
     * const result = await client.copy("set1", "set2", { destinationDB: 1, replace: false });
     * console.log(result); // Output: true - "set1" was copied to "set2".
     * ```
     */
    public async copy(
        source: GlideString,
        destination: GlideString,
        options?: { destinationDB?: number; replace?: boolean },
    ): Promise<boolean> {
        return this.createWritePromise(
            createCopy(source, destination, options),
        );
    }

    /**
     * Move `key` from the currently selected database to the database specified by `dbIndex`.
     *
     * @see {@link https://valkey.io/commands/move/|valkey.io} for more details.
     *
     * @param key - The key to move.
     * @param dbIndex - The index of the database to move `key` to.
     * @returns `true` if `key` was moved, or `false` if the `key` already exists in the destination
     *     database or does not exist in the source database.
     *
     * @example
     * ```typescript
     * const result = await client.move("key", 1);
     * console.log(result); // Output: true
     * ```
     */
    public async move(key: GlideString, dbIndex: number): Promise<boolean> {
        return this.createWritePromise(createMove(key, dbIndex));
    }

    /**
     * Displays a piece of generative computer art and the server version.
     *
     * @see {@link https://valkey.io/commands/lolwut/|valkey.io} for more details.
     *
     * @param options - (Optional) The LOLWUT options - see {@link LolwutOptions}.
     * @returns A piece of generative computer art along with the current server version.
     *
     * @example
     * ```typescript
     * const response = await client.lolwut({ version: 6, parameters: [40, 20] });
     * console.log(response); // Output: "Redis ver. 7.2.3" - Indicates the current server version.
     * ```
     */
    public async lolwut(options?: LolwutOptions): Promise<string> {
        return this.createWritePromise(createLolwut(options), {
            decoder: Decoder.String,
        });
    }

    /**
     * Deletes a library and all its functions.
     *
     * @see {@link https://valkey.io/commands/function-delete/|valkey.io} for details.
     * @remarks Since Valkey version 7.0.0.
     *
     * @param libraryCode - The library name to delete.
     * @returns A simple `"OK"` response.
     *
     * @example
     * ```typescript
     * const result = await client.functionDelete("libName");
     * console.log(result); // Output: 'OK'
     * ```
     */
    public async functionDelete(libraryCode: GlideString): Promise<"OK"> {
        return this.createWritePromise(createFunctionDelete(libraryCode), {
            decoder: Decoder.String,
        });
    }

    /**
     * Loads a library to Valkey.
     *
     * @see {@link https://valkey.io/commands/function-load/|valkey.io} for details.
     * @remarks Since Valkey version 7.0.0.
     *
     * @param libraryCode - The source code that implements the library.
     * @param options - (Optional) Additional parameters:
     * - (Optional) `replace`: Whether the given library should overwrite a library with the same name if it
     *     already exists.
     * - (Optional) `decoder`: see {@link DecoderOption}.
     * @returns The library name that was loaded.
     *
     * @example
     * ```typescript
     * const code = "#!lua name=mylib \n redis.register_function('myfunc', function(keys, args) return args[1] end)";
     * const result = await client.functionLoad(code, true);
     * console.log(result); // Output: 'mylib'
     * ```
     */
    public async functionLoad(
        libraryCode: GlideString,
        options?: { replace?: boolean } & DecoderOption,
    ): Promise<GlideString> {
        return this.createWritePromise(
            createFunctionLoad(libraryCode, options?.replace),
            options,
        );
    }

    /**
     * Deletes all function libraries.
     *
     * @see {@link https://valkey.io/commands/function-flush/|valkey.io} for details.
     * @remarks Since Valkey version 7.0.0.
     *
     * @param mode - (Optional) The flushing mode, could be either {@link FlushMode.SYNC} or {@link FlushMode.ASYNC}.
     * @returns A simple `"OK"` response.
     *
     * @example
     * ```typescript
     * const result = await client.functionFlush(FlushMode.SYNC);
     * console.log(result); // Output: 'OK'
     * ```
     */
    public async functionFlush(mode?: FlushMode): Promise<"OK"> {
        return this.createWritePromise(createFunctionFlush(mode), {
            decoder: Decoder.String,
        });
    }

    /**
     * Returns information about the functions and libraries.
     *
     * @see {@link https://valkey.io/commands/function-list/|valkey.io} for details.
     * @remarks Since Valkey version 7.0.0.
     *
     * @param options - (Optional) See {@link FunctionListOptions} and {@link DecoderOption}.
     * @returns Info about all or selected libraries and their functions in {@link FunctionListResponse} format.
     *
     * @example
     * ```typescript
     * // Request info for specific library including the source code
     * const result1 = await client.functionList({ libNamePattern: "myLib*", withCode: true });
     * // Request info for all libraries
     * const result2 = await client.functionList();
     * console.log(result2); // Output:
     * // [{
     * //     "library_name": "myLib5_backup",
     * //     "engine": "LUA",
     * //     "functions": [{
     * //         "name": "myfunc",
     * //         "description": null,
     * //         "flags": [ "no-writes" ],
     * //     }],
     * //     "library_code": "#!lua name=myLib5_backup \n redis.register_function('myfunc', function(keys, args) return args[1] end)"
     * // }]
     * ```
     */
    public async functionList(
        options?: FunctionListOptions & DecoderOption,
    ): Promise<FunctionListResponse> {
<<<<<<< HEAD
        return this.createWritePromise<GlideRecord<unknown>[]>(
            createFunctionList(options),
            options,
        ).then(
            (res) =>
                res.map(convertGlideRecordToRecord) as FunctionListResponse,
        );
=======
        return this.createWritePromise(createFunctionList(options), options);
>>>>>>> 9d35b306
    }

    /**
     * Returns information about the function that's currently running and information about the
     * available execution engines.
     *
     * FUNCTION STATS runs on all nodes of the server, including primary and replicas.
     * The response includes a mapping from node address to the command response for that node.
     *
     * @see {@link https://valkey.io/commands/function-stats/|valkey.io} for details.
     * @remarks Since Valkey version 7.0.0.
     *
     * @param options - (Optional) See {@link DecoderOption}.
     * @returns A Record where the key is the node address and the value is a Record with two keys:
     *          - `"running_script"`: Information about the running script, or `null` if no script is running.
     *          - `"engines"`: Information about available engines and their stats.
     *          - see example for more details.
     * @example
     * ```typescript
     * const response = await client.functionStats();
     * console.log(response); // Example output:
     * // {
     * //     "127.0.0.1:6379": {                // Response from the primary node
     * //         "running_script": {
     * //             "name": "foo",
     * //             "command": ["FCALL", "foo", "0", "hello"],
     * //             "duration_ms": 7758
     * //         },
     * //         "engines": {
     * //             "LUA": {
     * //                 "libraries_count": 1,
     * //                 "functions_count": 1
     * //             }
     * //         }
     * //     },
     * //     "127.0.0.1:6380": {                // Response from a replica node
     * //         "running_script": null,
     * //         "engines": {
     * //             "LUA": {
     * //                 "libraries_count": 1,
     * //                 "functions_count": 1
     * //             }
     * //         }
     * //     }
     * // }
     * ```
     */
    public async functionStats(
        options?: DecoderOption,
    ): Promise<FunctionStatsFullResponse> {
<<<<<<< HEAD
        return this.createWritePromise<GlideRecord<unknown>>(
            createFunctionStats(),
            options
        ).then(
            (res) =>
                convertGlideRecordToRecord(res) as FunctionStatsFullResponse,
        );
=======
        return this.createWritePromise(createFunctionStats(), options);
>>>>>>> 9d35b306
    }

    /**
     * Kills a function that is currently executing.
     * `FUNCTION KILL` terminates read-only functions only.
     * `FUNCTION KILL` runs on all nodes of the server, including primary and replicas.
     *
     * @see {@link https://valkey.io/commands/function-kill/|valkey.io} for details.
     * @remarks Since Valkey version 7.0.0.
     *
     * @returns `"OK"` if function is terminated. Otherwise, throws an error.
     * @example
     * ```typescript
     * await client.functionKill();
     * ```
     */
    public async functionKill(): Promise<"OK"> {
        return this.createWritePromise(createFunctionKill(), {
            decoder: Decoder.String,
        });
    }

    /**
     * Returns the serialized payload of all loaded libraries.
     *
     * @see {@link https://valkey.io/commands/function-dump/|valkey.io} for details.
     * @remarks Since Valkey version 7.0.0.
     *
     * @returns The serialized payload of all loaded libraries.
     *
     * @example
     * ```typescript
     * const data = await client.functionDump();
     * // data can be used to restore loaded functions on any Valkey instance
     * ```
     */
    public async functionDump(): Promise<Buffer> {
        return this.createWritePromise(createFunctionDump(), {
            decoder: Decoder.Bytes,
        });
    }

    /**
     * Restores libraries from the serialized payload returned by {@link functionDump}.
     *
     * @see {@link https://valkey.io/commands/function-restore/|valkey.io} for details.
     * @remarks Since Valkey version 7.0.0.
     *
     * @param payload - The serialized data from {@link functionDump}.
     * @param policy - (Optional) A policy for handling existing libraries, see {@link FunctionRestorePolicy}.
     *     {@link FunctionRestorePolicy.APPEND} is used by default.
     * @returns `"OK"`.
     *
     * @example
     * ```typescript
     * await client.functionRestore(data, FunctionRestorePolicy.FLUSH);
     * ```
     */
    public async functionRestore(
        payload: Buffer,
        policy?: FunctionRestorePolicy,
    ): Promise<"OK"> {
        return this.createWritePromise(createFunctionRestore(payload, policy), {
            decoder: Decoder.String,
        });
    }

    /**
     * Deletes all the keys of all the existing databases. This command never fails.
     *
     * @see {@link https://valkey.io/commands/flushall/|valkey.io} for more details.
     *
     * @param mode - (Optional) The flushing mode, could be either {@link FlushMode.SYNC} or {@link FlushMode.ASYNC}.
     * @returns `"OK"`.
     *
     * @example
     * ```typescript
     * const result = await client.flushall(FlushMode.SYNC);
     * console.log(result); // Output: 'OK'
     * ```
     */
    public async flushall(mode?: FlushMode): Promise<"OK"> {
        return this.createWritePromise(createFlushAll(mode), {
            decoder: Decoder.String,
        });
    }

    /**
     * Deletes all the keys of the currently selected database. This command never fails.
     *
     * @see {@link https://valkey.io/commands/flushdb/|valkey.io} for more details.
     *
     * @param mode - (Optional) The flushing mode, could be either {@link FlushMode.SYNC} or {@link FlushMode.ASYNC}.
     * @returns `"OK"`.
     *
     * @example
     * ```typescript
     * const result = await client.flushdb(FlushMode.SYNC);
     * console.log(result); // Output: 'OK'
     * ```
     */
    public async flushdb(mode?: FlushMode): Promise<"OK"> {
        return this.createWritePromise(createFlushDB(mode), {
            decoder: Decoder.String,
        });
    }

    /**
     * Returns the number of keys in the currently selected database.
     *
     * @see {@link https://valkey.io/commands/dbsize/|valkey.io} for more details.
     *
     * @returns The number of keys in the currently selected database.
     *
     * @example
     * ```typescript
     * const numKeys = await client.dbsize();
     * console.log("Number of keys in the current database: ", numKeys);
     * ```
     */
    public async dbsize(): Promise<number> {
        return this.createWritePromise(createDBSize());
    }

    /** Publish a message on pubsub channel.
     *
     * @see {@link https://valkey.io/commands/publish/|valkey.io} for more details.
     *
     * @param message - Message to publish.
     * @param channel - Channel to publish the message on.
     * @returns -  Number of subscriptions in primary node that received the message.
     * Note that this value does not include subscriptions that configured on replicas.
     *
     * @example
     * ```typescript
     * // Example usage of publish command
     * const result = await client.publish("Hi all!", "global-channel");
     * console.log(result); // Output: 1 - This message was posted to 1 subscription which is configured on primary node
     * ```
     */
    public async publish(
        message: GlideString,
        channel: GlideString,
    ): Promise<number> {
        return this.createWritePromise(createPublish(message, channel));
    }

    /**
     * Sorts the elements in the list, set, or sorted set at `key` and returns the result.
     *
     * The `sort` command can be used to sort elements based on different criteria and
     * apply transformations on sorted elements.
     *
     * To store the result into a new key, see {@link sortStore}.
     *
     * @see {@link https://valkey.io/commands/sort/|valkey.io} for more details.
     *
     * @param key - The key of the list, set, or sorted set to be sorted.
     * @param options - (Optional) The {@link SortOptions} and {@link DecoderOption}.
     *
     * @returns An `Array` of sorted elements.
     *
     * @example
     * ```typescript
     * await client.hset("user:1", new Map([["name", "Alice"], ["age", "30"]]));
     * await client.hset("user:2", new Map([["name", "Bob"], ["age", "25"]]));
     * await client.lpush("user_ids", ["2", "1"]);
     * const result = await client.sort("user_ids", { byPattern: "user:*->age", getPattern: ["user:*->name"] });
     * console.log(result); // Output: [ 'Bob', 'Alice' ] - Returns a list of the names sorted by age
     * ```
     */
    public async sort(
        key: GlideString,
        options?: SortOptions & DecoderOption,
    ): Promise<(GlideString | null)[]> {
        return this.createWritePromise(createSort(key, options), options);
    }

    /**
     * Sorts the elements in the list, set, or sorted set at `key` and returns the result.
     *
     * The `sortReadOnly` command can be used to sort elements based on different criteria and
     * apply transformations on sorted elements.
     *
     * This command is routed depending on the client's {@link ReadFrom} strategy.
     *
     * @see {@link https://valkey.io/commands/sort/|valkey.io} for more details.
     * @remarks Since Valkey version 7.0.0.
     *
     * @param key - The key of the list, set, or sorted set to be sorted.
     * @param options - (Optional) The {@link SortOptions} and {@link DecoderOption}.
     * @returns An `Array` of sorted elements
     *
     * @example
     * ```typescript
     * await client.hset("user:1", new Map([["name", "Alice"], ["age", "30"]]));
     * await client.hset("user:2", new Map([["name", "Bob"], ["age", "25"]]));
     * await client.lpush("user_ids", ["2", "1"]);
     * const result = await client.sortReadOnly("user_ids", { byPattern: "user:*->age", getPattern: ["user:*->name"] });
     * console.log(result); // Output: [ 'Bob', 'Alice' ] - Returns a list of the names sorted by age
     * ```
     */
    public async sortReadOnly(
        key: GlideString,
        options?: SortOptions & DecoderOption,
    ): Promise<(GlideString | null)[]> {
        return this.createWritePromise(
            createSortReadOnly(key, options),
            options,
        );
    }

    /**
     * Sorts the elements in the list, set, or sorted set at `key` and stores the result in
     * `destination`.
     *
     * The `sort` command can be used to sort elements based on different criteria and
     * apply transformations on sorted elements, and store the result in a new key.
     *
     * To get the sort result without storing it into a key, see {@link sort} or {@link sortReadOnly}.
     *
     * @see {@link https://valkey.io/commands/sort|valkey.io} for more details.
     * @remarks When in cluster mode, `destination` and `key` must map to the same hash slot.
     *
     * @param key - The key of the list, set, or sorted set to be sorted.
     * @param destination - The key where the sorted result will be stored.
     * @param options - (Optional) The {@link SortOptions}.
     * @returns The number of elements in the sorted key stored at `destination`.
     *
     * @example
     * ```typescript
     * await client.hset("user:1", new Map([["name", "Alice"], ["age", "30"]]));
     * await client.hset("user:2", new Map([["name", "Bob"], ["age", "25"]]));
     * await client.lpush("user_ids", ["2", "1"]);
     * const sortedElements = await client.sortStore("user_ids", "sortedList", { byPattern: "user:*->age", getPattern: ["user:*->name"] });
     * console.log(sortedElements); // Output: 2 - number of elements sorted and stored
     * console.log(await client.lrange("sortedList", 0, -1)); // Output: [ 'Bob', 'Alice' ] - Returns a list of the names sorted by age stored in `sortedList`
     * ```
     */
    public async sortStore(
        key: GlideString,
        destination: GlideString,
        options?: SortOptions,
    ): Promise<number> {
        return this.createWritePromise(createSort(key, options, destination));
    }

    /**
     * Returns `UNIX TIME` of the last DB save timestamp or startup timestamp if no save
     * was made since then.
     *
     * @see {@link https://valkey.io/commands/lastsave/|valkey.io} for more details.
     *
     * @returns `UNIX TIME` of the last DB save executed with success.
     *
     * @example
     * ```typescript
     * const timestamp = await client.lastsave();
     * console.log("Last DB save was done at " + timestamp);
     * ```
     */
    public async lastsave(): Promise<number> {
        return this.createWritePromise(createLastSave());
    }

    /**
     * Returns a random existing key name from the currently selected database.
     *
     * @see {@link https://valkey.io/commands/randomkey/|valkey.io} for more details.
     * @param options - (Optional) See {@link DecoderOption}.
     * @returns A random existing key name from the currently selected database.
     *
     * @example
     * ```typescript
     * const result = await client.randomKey();
     * console.log(result); // Output: "key12" - "key12" is a random existing key name from the currently selected database.
     * ```
     */
    public async randomKey(
        options?: DecoderOption,
    ): Promise<GlideString | null> {
        return this.createWritePromise(createRandomKey(), options);
    }

    /**
     * Flushes all the previously watched keys for a transaction. Executing a transaction will
     * automatically flush all previously watched keys.
     *
     * @see {@link https://valkey.io/commands/unwatch/|valkey.io} and {@link https://valkey.io/topics/transactions/#cas|Valkey Glide Wiki} for more details.
     *
     * @returns A simple `"OK"` response.
     *
     * @example
     * ```typescript
     * let response = await client.watch(["sampleKey"]);
     * console.log(response); // Output: "OK"
     * response = await client.unwatch();
     * console.log(response); // Output: "OK"
     * ```
     */
    public async unwatch(): Promise<"OK"> {
        return this.createWritePromise(createUnWatch(), {
            decoder: Decoder.String,
        });
    }
}<|MERGE_RESOLUTION|>--- conflicted
+++ resolved
@@ -396,16 +396,10 @@
         parameters: string[],
         options?: DecoderOption,
     ): Promise<Record<string, GlideString>> {
-<<<<<<< HEAD
         return this.createWritePromise<GlideRecord<GlideString>>(
             createConfigGet(parameters),
-            {
-                decoder,
-            },
+            options,
         ).then(convertGlideRecordToRecord);
-=======
-        return this.createWritePromise(createConfigGet(parameters), options);
->>>>>>> 9d35b306
     }
 
     /**
@@ -657,7 +651,6 @@
     public async functionList(
         options?: FunctionListOptions & DecoderOption,
     ): Promise<FunctionListResponse> {
-<<<<<<< HEAD
         return this.createWritePromise<GlideRecord<unknown>[]>(
             createFunctionList(options),
             options,
@@ -665,9 +658,6 @@
             (res) =>
                 res.map(convertGlideRecordToRecord) as FunctionListResponse,
         );
-=======
-        return this.createWritePromise(createFunctionList(options), options);
->>>>>>> 9d35b306
     }
 
     /**
@@ -718,17 +708,13 @@
     public async functionStats(
         options?: DecoderOption,
     ): Promise<FunctionStatsFullResponse> {
-<<<<<<< HEAD
         return this.createWritePromise<GlideRecord<unknown>>(
             createFunctionStats(),
-            options
+            options,
         ).then(
             (res) =>
                 convertGlideRecordToRecord(res) as FunctionStatsFullResponse,
         );
-=======
-        return this.createWritePromise(createFunctionStats(), options);
->>>>>>> 9d35b306
     }
 
     /**
