/**
 * Copyright Valkey GLIDE Project Contributors - SPDX Identifier: Apache-2.0
 */

import * as net from "net";
import {
    BaseClient,
    BaseClientConfiguration,
    PubSubMsg,
    ReturnType,
} from "./BaseClient";
import {
    FlushMode,
    InfoOptions,
    LolwutOptions,
    createClientGetName,
    createClientId,
    createConfigGet,
    createConfigResetStat,
    createConfigRewrite,
    createConfigSet,
    createCustomCommand,
    createDBSize,
    createEcho,
<<<<<<< HEAD
    createFunctionLoad,
=======
    createFlushAll,
>>>>>>> bc0e1b1f
    createInfo,
    createLolwut,
    createPing,
    createPublish,
    createSelect,
    createTime,
} from "./Commands";
import { connection_request } from "./ProtobufMessage";
import { Transaction } from "./Transaction";

/* eslint-disable-next-line @typescript-eslint/no-namespace */
export namespace GlideClientConfiguration {
    /**
     * Enum representing pubsub subscription modes.
     * See [Valkey PubSub Documentation](https://valkey.io/docs/topics/pubsub/) for more details.
     */
    export enum PubSubChannelModes {
        /**
         * Use exact channel names.
         */
        Exact = 0,

        /**
         * Use channel name patterns.
         */
        Pattern = 1,
    }

    export type PubSubSubscriptions = {
        /**
         * Channels and patterns by modes.
         */
        channelsAndPatterns: Partial<Record<PubSubChannelModes, Set<string>>>;

        /**
         * Optional callback to accept the incoming messages.
         */
        /* eslint-disable-next-line @typescript-eslint/no-explicit-any */
        callback?: (msg: PubSubMsg, context: any) => void;

        /**
         * Arbitrary context to pass to the callback.
         */
        /* eslint-disable-next-line @typescript-eslint/no-explicit-any */
        context?: any;
    };
}

export type GlideClientConfiguration = BaseClientConfiguration & {
    /**
     * index of the logical database to connect to.
     */
    databaseId?: number;
    /**
     * Strategy used to determine how and when to reconnect, in case of connection failures.
     * The time between attempts grows exponentially, to the formula rand(0 .. factor * (exponentBase ^ N)), where N is the number of failed attempts.
     * The client will attempt to reconnect indefinitely. Once the maximum value is reached, that will remain the time between retry attempts until a
     * reconnect attempt is succesful.
     * If not set, a default backoff strategy will be used.
     */
    connectionBackoff?: {
        /**
         * Number of retry attempts that the client should perform when disconnected from the server, where the time between retries increases.
         * Once the retries have reached the maximum value, the time between retries will remain constant until a reconnect attempt is succesful.
         * Value must be an integer.
         */
        numberOfRetries: number;
        /**
         * The multiplier that will be applied to the waiting time between each retry.
         * Value must be an integer.
         */
        factor: number;
        /**
         * The exponent base configured for the strategy.
         * Value must be an integer.
         */
        exponentBase: number;
    };
    /**
     * PubSub subscriptions to be used for the client.
     * Will be applied via SUBSCRIBE/PSUBSCRIBE commands during connection establishment.
     */
    pubsubSubscriptions?: GlideClientConfiguration.PubSubSubscriptions;
};

/**
 * Client used for connection to standalone Redis servers.
 * For full documentation, see
 * https://github.com/valkey-io/valkey-glide/wiki/NodeJS-wrapper#standalone
 */
export class GlideClient extends BaseClient {
    /**
     * @internal
     */
    protected createClientRequest(
        options: GlideClientConfiguration,
    ): connection_request.IConnectionRequest {
        const configuration = super.createClientRequest(options);
        configuration.databaseId = options.databaseId;
        configuration.connectionRetryStrategy = options.connectionBackoff;
        this.configurePubsub(options, configuration);
        return configuration;
    }

    public static createClient(
        options: GlideClientConfiguration,
    ): Promise<GlideClient> {
        return super.createClientInternal<GlideClient>(
            options,
            (socket: net.Socket, options?: GlideClientConfiguration) =>
                new GlideClient(socket, options),
        );
    }

    static async __createClient(
        options: BaseClientConfiguration,
        connectedSocket: net.Socket,
    ): Promise<GlideClient> {
        return this.__createClientInternal(
            options,
            connectedSocket,
            (socket, options) => new GlideClient(socket, options),
        );
    }

    /** Execute a transaction by processing the queued commands.
     *   See https://redis.io/topics/Transactions/ for details on Redis Transactions.
     *
     * @param transaction - A Transaction object containing a list of commands to be executed.
     * @returns A list of results corresponding to the execution of each command in the transaction.
     *      If a command returns a value, it will be included in the list. If a command doesn't return a value,
     *      the list entry will be null.
     *      If the transaction failed due to a WATCH command, `exec` will return `null`.
     */
    public exec(transaction: Transaction): Promise<ReturnType[] | null> {
        return this.createWritePromise<ReturnType[] | null>(
            transaction.commands,
        ).then((result: ReturnType[] | null) => {
            return this.processResultWithSetCommands(
                result,
                transaction.setCommandsIndexes,
            );
        });
    }

    /** Executes a single command, without checking inputs. Every part of the command, including subcommands,
     *  should be added as a separate value in args.
     *
     * See the [Glide for Redis Wiki](https://github.com/valkey-io/valkey-glide/wiki/General-Concepts#custom-command)
     * for details on the restrictions and limitations of the custom command API.
     *
     * @example
     * ```typescript
     * // Example usage of customCommand method to retrieve pub/sub clients
     * const result = await client.customCommand(["CLIENT", "LIST", "TYPE", "PUBSUB"]);
     * console.log(result); // Output: Returns a list of all pub/sub clients
     * ```
     */
    public customCommand(args: string[]): Promise<ReturnType> {
        return this.createWritePromise(createCustomCommand(args));
    }

    /** Ping the Redis server.
     * See https://valkey.io/commands/ping/ for details.
     *
     * @param message - An optional message to include in the PING command.
     * If not provided, the server will respond with "PONG".
     * If provided, the server will respond with a copy of the message.
     * @returns - "PONG" if `message` is not provided, otherwise return a copy of `message`.
     *
     * @example
     * ```typescript
     * // Example usage of ping method without any message
     * const result = await client.ping();
     * console.log(result); // Output: 'PONG'
     * ```
     *
     * @example
     * ```typescript
     * // Example usage of ping method with a message
     * const result = await client.ping("Hello");
     * console.log(result); // Output: 'Hello'
     * ```
     */
    public ping(message?: string): Promise<string> {
        return this.createWritePromise(createPing(message));
    }

    /** Get information and statistics about the Redis server.
     *  See https://valkey.io/commands/info/ for details.
     *
     * @param options - A list of InfoSection values specifying which sections of information to retrieve.
     *  When no parameter is provided, the default option is assumed.
     * @returns a string containing the information for the sections requested.
     */
    public info(options?: InfoOptions[]): Promise<string> {
        return this.createWritePromise(createInfo(options));
    }

    /** Change the currently selected Redis database.
     * See https://valkey.io/commands/select/ for details.
     *
     * @param index - The index of the database to select.
     * @returns A simple OK response.
     *
     * @example
     * ```typescript
     * // Example usage of select method
     * const result = await client.select(2);
     * console.log(result); // Output: 'OK'
     * ```
     */
    public select(index: number): Promise<"OK"> {
        return this.createWritePromise(createSelect(index));
    }

    /** Get the name of the primary's connection.
     *  See https://valkey.io/commands/client-getname/ for more details.
     *
     * @returns the name of the client connection as a string if a name is set, or null if no name is assigned.
     *
     * @example
     * ```typescript
     * // Example usage of client_getname method
     * const result = await client.client_getname();
     * console.log(result); // Output: 'Client Name'
     * ```
     */
    public clientGetName(): Promise<string | null> {
        return this.createWritePromise(createClientGetName());
    }

    /** Rewrite the configuration file with the current configuration.
     * See https://valkey.io/commands/config-rewrite/ for details.
     *
     * @returns "OK" when the configuration was rewritten properly. Otherwise, an error is thrown.
     *
     * @example
     * ```typescript
     * // Example usage of configRewrite command
     * const result = await client.configRewrite();
     * console.log(result); // Output: 'OK'
     * ```
     */
    public configRewrite(): Promise<"OK"> {
        return this.createWritePromise(createConfigRewrite());
    }

    /** Resets the statistics reported by Redis using the INFO and LATENCY HISTOGRAM commands.
     * See https://valkey.io/commands/config-resetstat/ for details.
     *
     * @returns always "OK".
     *
     * @example
     * ```typescript
     * // Example usage of configResetStat command
     * const result = await client.configResetStat();
     * console.log(result); // Output: 'OK'
     * ```
     */
    public configResetStat(): Promise<"OK"> {
        return this.createWritePromise(createConfigResetStat());
    }

    /** Returns the current connection id.
     * See https://valkey.io/commands/client-id/ for details.
     *
     * @returns the id of the client.
     */
    public clientId(): Promise<number> {
        return this.createWritePromise(createClientId());
    }

    /** Reads the configuration parameters of a running Redis server.
     *  See https://valkey.io/commands/config-get/ for details.
     *
     * @param parameters - A list of configuration parameter names to retrieve values for.
     *
     * @returns A map of values corresponding to the configuration parameters.
     *
     * @example
     * ```typescript
     * // Example usage of configGet method with multiple configuration parameters
     * const result = await client.configGet(["timeout", "maxmemory"]);
     * console.log(result); // Output: {'timeout': '1000', 'maxmemory': '1GB'}
     * ```
     */
    public configGet(parameters: string[]): Promise<Record<string, string>> {
        return this.createWritePromise(createConfigGet(parameters));
    }

    /** Set configuration parameters to the specified values.
     *   See https://valkey.io/commands/config-set/ for details.
     *
     * @param parameters - A List of keyValuePairs consisting of configuration parameters and their respective values to set.
     *
     * @returns "OK" when the configuration was set properly. Otherwise an error is thrown.
     *
     * @example
     * ```typescript
     * // Example usage of configSet method to set multiple configuration parameters
     * const result = await client.configSet({ timeout: "1000", maxmemory, "1GB" });
     * console.log(result); // Output: 'OK'
     * ```
     */
    public configSet(parameters: Record<string, string>): Promise<"OK"> {
        return this.createWritePromise(createConfigSet(parameters));
    }

    /** Echoes the provided `message` back.
     * See https://valkey.io/commands/echo for more details.
     *
     * @param message - The message to be echoed back.
     * @returns The provided `message`.
     *
     * @example
     * ```typescript
     * // Example usage of the echo command
     * const echoedMessage = await client.echo("valkey-glide");
     * console.log(echoedMessage); // Output: 'valkey-glide'
     * ```
     */
    public echo(message: string): Promise<string> {
        return this.createWritePromise(createEcho(message));
    }

    /** Returns the server time
     * See https://valkey.io/commands/time/ for details.
     *
     * @returns - The current server time as a two items `array`:
     * A Unix timestamp and the amount of microseconds already elapsed in the current second.
     * The returned `array` is in a [Unix timestamp, Microseconds already elapsed] format.
     *
     * @example
     * ```typescript
     * // Example usage of time command
     * const result = await client.time();
     * console.log(result); // Output: ['1710925775', '913580']
     * ```
     */
    public time(): Promise<[string, string]> {
        return this.createWritePromise(createTime());
    }

    /**
     * Displays a piece of generative computer art and the server version.
     *
     * See https://valkey.io/commands/lolwut/ for more details.
     *
     * @param options - The LOLWUT options
     * @returns A piece of generative computer art along with the current server version.
     *
     * @example
     * ```typescript
     * const response = await client.lolwut({ version: 6, parameters: [40, 20] });
     * console.log(response); // Output: "Redis ver. 7.2.3" - Indicates the current server version.
     * ```
     */
    public lolwut(options?: LolwutOptions): Promise<string> {
        return this.createWritePromise(createLolwut(options));
    }

    /**
<<<<<<< HEAD
     * Loads a library to Valkey.
     *
     * See https://valkey.io/commands/function-load/ for details.
     *
     * since Valkey version 7.0.0.
     *
     * @param libraryCode - The source code that implements the library.
     * @param replace - Whether the given library should overwrite a library with the same name if it
     *     already exists.
     * @returns The library name that was loaded.
     *
     * @example
     * ```typescript
     * const code = "#!lua name=mylib \n redis.register_function('myfunc', function(keys, args) return args[1] end)";
     * const result = await client.functionLoad(code, true);
     * console.log(result); // Output: 'mylib'
     * ```
     */
    public functionLoad(
        libraryCode: string,
        replace?: boolean,
    ): Promise<string> {
        return this.createWritePromise(
            createFunctionLoad(libraryCode, replace),
        );
=======
     * Deletes all the keys of all the existing databases. This command never fails.
     * The command will be routed to all primary nodes.
     *
     * See https://valkey.io/commands/flushall/ for more details.
     *
     * @param mode - The flushing mode, could be either {@link FlushMode.SYNC} or {@link FlushMode.ASYNC}.
     * @returns `OK`.
     *
     * @example
     * ```typescript
     * const result = await client.flushall(FlushMode.SYNC);
     * console.log(result); // Output: 'OK'
     * ```
     */
    public flushall(mode?: FlushMode): Promise<string> {
        if (mode) {
            return this.createWritePromise(createFlushAll(mode));
        } else {
            return this.createWritePromise(createFlushAll());
        }
    }

    /**
     * Returns the number of keys in the currently selected database.
     *
     * See https://valkey.io/commands/dbsize/ for more details.
     *
     * @returns The number of keys in the currently selected database.
     *
     * @example
     * ```typescript
     * const numKeys = await client.dbsize();
     * console.log("Number of keys in the current database: ", numKeys);
     * ```
     */
    public dbsize(): Promise<number> {
        return this.createWritePromise(createDBSize());
    }

    /** Publish a message on pubsub channel.
     * See https://valkey.io/commands/publish for more details.
     *
     * @param message - Message to publish.
     * @param channel - Channel to publish the message on.
     * @returns -  Number of subscriptions in primary node that received the message.
     * Note that this value does not include subscriptions that configured on replicas.
     *
     * @example
     * ```typescript
     * // Example usage of publish command
     * const result = await client.publish("Hi all!", "global-channel");
     * console.log(result); // Output: 1 - This message was posted to 1 subscription which is configured on primary node
     * ```
     */
    public publish(message: string, channel: string): Promise<number> {
        return this.createWritePromise(createPublish(message, channel));
>>>>>>> bc0e1b1f
    }
}<|MERGE_RESOLUTION|>--- conflicted
+++ resolved
@@ -22,11 +22,8 @@
     createCustomCommand,
     createDBSize,
     createEcho,
-<<<<<<< HEAD
     createFunctionLoad,
-=======
     createFlushAll,
->>>>>>> bc0e1b1f
     createInfo,
     createLolwut,
     createPing,
@@ -390,7 +387,6 @@
     }
 
     /**
-<<<<<<< HEAD
      * Loads a library to Valkey.
      *
      * See https://valkey.io/commands/function-load/ for details.
@@ -416,7 +412,9 @@
         return this.createWritePromise(
             createFunctionLoad(libraryCode, replace),
         );
-=======
+    }
+
+    /**
      * Deletes all the keys of all the existing databases. This command never fails.
      * The command will be routed to all primary nodes.
      *
@@ -473,6 +471,5 @@
      */
     public publish(message: string, channel: string): Promise<number> {
         return this.createWritePromise(createPublish(message, channel));
->>>>>>> bc0e1b1f
     }
 }