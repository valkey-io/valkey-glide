/**
 * Copyright Valkey GLIDE Project Contributors - SPDX Identifier: Apache-2.0
 */

import { createLeakedStringVec, MAX_REQUEST_ARGS_LEN } from "glide-rs";
import Long from "long";

import {
    BaseClient, // eslint-disable-line @typescript-eslint/no-unused-vars
    convertRecordToGlideRecord,
    GlideRecord,
    GlideString,
    HashDataType,
    SortedSetDataType,
} from "./BaseClient";
/* eslint-disable-next-line @typescript-eslint/no-unused-vars */
import { GlideClient } from "./GlideClient";
/* eslint-disable-next-line @typescript-eslint/no-unused-vars */
import { GlideClusterClient } from "./GlideClusterClient";
import { command_request } from "./ProtobufMessage";

import RequestType = command_request.RequestType;

function isLargeCommand(args: GlideString[]) {
    let lenSum = 0;

    for (const arg of args) {
        lenSum += arg.length;

        if (lenSum >= MAX_REQUEST_ARGS_LEN) {
            return true;
        }
    }

    return false;
}

/**
 * Convert a string array into Uint8Array[]
 */
function toBuffersArray(args: GlideString[]) {
    const argsBytes: Uint8Array[] = [];

    for (const arg of args) {
        if (typeof arg == "string") {
            argsBytes.push(Buffer.from(arg));
        } else {
            argsBytes.push(arg);
        }
    }

    return argsBytes;
}

/**
 * @internal
 */
export function parseInfoResponse(response: string): Record<string, string> {
    const lines = response.split("\n");
    const parsedResponse: Record<string, string> = {};

    for (const line of lines) {
        // Ignore lines that start with '#'
        if (!line.startsWith("#")) {
            const [key, value] = line.trim().split(":");
            parsedResponse[key] = value;
        }
    }

    return parsedResponse;
}

function createCommand(
    requestType: command_request.RequestType,
    args: GlideString[],
): command_request.Command {
    const singleCommand = command_request.Command.create({
        requestType,
    });

    const argsBytes = toBuffersArray(args);

    if (isLargeCommand(args)) {
        // pass as a pointer
        const pointerArr = createLeakedStringVec(argsBytes);
        const pointer = new Long(pointerArr[0], pointerArr[1]);
        singleCommand.argsVecPointer = pointer;
    } else {
        singleCommand.argsArray = command_request.Command.ArgsArray.create({
            args: argsBytes,
        });
    }

    return singleCommand;
}

/**
 * @internal
 */
export function createGet(key: GlideString): command_request.Command {
    return createCommand(RequestType.Get, [key]);
}

/**
 * @internal
 */
export function createGetDel(key: GlideString): command_request.Command {
    return createCommand(RequestType.GetDel, [key]);
}

/**
 * @internal
 */
export function createGetRange(
    key: GlideString,
    start: number,
    end: number,
): command_request.Command {
    return createCommand(RequestType.GetRange, [
        key,
        start.toString(),
        end.toString(),
    ]);
}

export interface SetOptions {
    /**
     *  `onlyIfDoesNotExist` - Only set the key if it does not already exist.
     * Equivalent to `NX` in the Redis API. `onlyIfExists` - Only set the key if
     * it already exist. Equivalent to `EX` in the Redis API. if `conditional` is
     * not set the value will be set regardless of prior value existence. If value
     * isn't set because of the condition, return null.
     */
    conditionalSet?: "onlyIfExists" | "onlyIfDoesNotExist";
    /**
     * Return the old string stored at key, or nil if key did not exist. An error
     * is returned and SET aborted if the value stored at key is not a string.
     * Equivalent to `GET` in the Redis API.
     */
    returnOldValue?: boolean;
    /**
     * If not set, no expiry time will be set for the value.
     */
    expiry?: /**
     * Retain the time to live associated with the key. Equivalent to
     * `KEEPTTL` in the Redis API.
     */
    | "keepExisting"
        | {
              type: TimeUnit;
              count: number;
          };
}

/**
 * @internal
 */
export function createSet(
    key: GlideString,
    value: GlideString,
    options?: SetOptions,
): command_request.Command {
    const args = [key, value];

    if (options) {
        if (options.conditionalSet === "onlyIfExists") {
            args.push("XX");
        } else if (options.conditionalSet === "onlyIfDoesNotExist") {
            args.push("NX");
        }

        if (options.returnOldValue) {
            args.push("GET");
        }

        if (options.expiry) {
            if (
                options.expiry !== "keepExisting" &&
                !Number.isInteger(options.expiry.count)
            ) {
                throw new Error(
                    `Received expiry '${JSON.stringify(
                        options.expiry,
                    )}'. Count must be an integer`,
                );
            }

            if (options.expiry === "keepExisting") {
                args.push("KEEPTTL");
            } else {
                args.push(options.expiry.type, options.expiry.count.toString());
            }
        }
    }

    return createCommand(RequestType.Set, args);
}

/**
 * INFO option: a specific section of information:
 * When no parameter is provided, the default option is assumed.
 */
export enum InfoOptions {
    /**
     * SERVER: General information about the Redis server
     */
    Server = "server",
    /**
     * CLIENTS: Client connections section
     */
    Clients = "clients",
    /**
     * MEMORY: Memory consumption related information
     */
    Memory = "memory",
    /**
     * PERSISTENCE: RDB and AOF related information
     */
    Persistence = "persistence",
    /**
     * STATS: General statistics
     */
    Stats = "stats",
    /**
     * REPLICATION: Master/replica replication information
     */
    Replication = "replication",
    /**
     * CPU: CPU consumption statistics
     */
    Cpu = "cpu",
    /**
     * COMMANDSTATS: Redis command statistics
     */
    Commandstats = "commandstats",
    /**
     * LATENCYSTATS: Redis command latency percentile distribution statistics
     */
    Latencystats = "latencystats",
    /**
     * SENTINEL: Redis Sentinel section (only applicable to Sentinel instances)
     */
    Sentinel = "sentinel",
    /**
     * CLUSTER: Redis Cluster section
     */
    Cluster = "cluster",
    /**
     * MODULES: Modules section
     */
    Modules = "modules",
    /**
     * KEYSPACE: Database related statistics
     */
    Keyspace = "keyspace",
    /**
     * ERRORSTATS: Redis error statistics
     */
    Errorstats = "errorstats",
    /**
     * ALL: Return all sections (excluding module generated ones)
     */
    All = "all",
    /**
     * DEFAULT: Return only the default set of sections
     */
    Default = "default",
    /**
     * EVERYTHING: Includes all and modules
     */
    Everything = "everything",
}

/**
 * @internal
 */
export function createPing(str?: GlideString): command_request.Command {
    const args: GlideString[] = str == undefined ? [] : [str];
    return createCommand(RequestType.Ping, args);
}

/**
 * @internal
 */
export function createInfo(options?: InfoOptions[]): command_request.Command {
    const args: string[] = options == undefined ? [] : options;
    return createCommand(RequestType.Info, args);
}

/**
 * @internal
 */
export function createDel(keys: GlideString[]): command_request.Command {
    return createCommand(RequestType.Del, keys);
}

/**
 * @internal
 */
export function createSelect(index: number): command_request.Command {
    return createCommand(RequestType.Select, [index.toString()]);
}

/**
 * @internal
 */
export function createClientGetName(): command_request.Command {
    return createCommand(RequestType.ClientGetName, []);
}

/**
 * @internal
 */
export function createConfigRewrite(): command_request.Command {
    return createCommand(RequestType.ConfigRewrite, []);
}

/**
 * @internal
 */
export function createConfigResetStat(): command_request.Command {
    return createCommand(RequestType.ConfigResetStat, []);
}

/**
 * @internal
 */
export function createMGet(keys: GlideString[]): command_request.Command {
    return createCommand(RequestType.MGet, keys);
}

/**
 * @internal
 */
export function createMSet(
    keysAndValues: GlideRecord<GlideString>,
): command_request.Command {
    return createCommand(
        RequestType.MSet,
        keysAndValues.flatMap((e) => [e.key, e.value]),
    );
}

/**
 * @internal
 */
export function createMSetNX(
    keysAndValues: GlideRecord<GlideString>,
): command_request.Command {
    return createCommand(
        RequestType.MSetNX,
        keysAndValues.flatMap((e) => [e.key, e.value]),
    );
}

/**
 * @internal
 */
export function createIncr(key: GlideString): command_request.Command {
    return createCommand(RequestType.Incr, [key]);
}

/**
 * @internal
 */
export function createIncrBy(
    key: GlideString,
    amount: number,
): command_request.Command {
    return createCommand(RequestType.IncrBy, [key, amount.toString()]);
}

/**
 * @internal
 */
export function createIncrByFloat(
    key: GlideString,
    amount: number,
): command_request.Command {
    return createCommand(RequestType.IncrByFloat, [key, amount.toString()]);
}

/**
 * @internal
 */
export function createClientId(): command_request.Command {
    return createCommand(RequestType.ClientId, []);
}

/**
 * @internal
 */
export function createConfigGet(parameters: string[]): command_request.Command {
    return createCommand(RequestType.ConfigGet, parameters);
}

/**
 * @internal
 */
export function createConfigSet(
    parameters: Record<string, GlideString>,
): command_request.Command {
    return createCommand(
        RequestType.ConfigSet,
        Object.entries(parameters).flat(),
    );
}

/**
 * @internal
 */
export function createHGet(
    key: GlideString,
    field: GlideString,
): command_request.Command {
    return createCommand(RequestType.HGet, [key, field]);
}

/**
 * This function converts an input from {@link HashDataType} or `Record` types to `HashDataType`.
 *
 * @param fieldsAndValues - field names and their values.
 * @returns HashDataType array containing field names and their values.
 */
export function convertFieldsAndValuesToHashDataType(
    fieldsAndValues: HashDataType | Record<string, GlideString>,
): HashDataType {
    if (!Array.isArray(fieldsAndValues)) {
        return Object.entries(fieldsAndValues).map(([field, value]) => {
            return { field, value };
        });
    }

    return fieldsAndValues;
}

/**
 * @internal
 */
export function createHSet(
    key: GlideString,
    fieldValueList: HashDataType,
): command_request.Command {
    return createCommand(
        RequestType.HSet,
        [key].concat(
            fieldValueList
                .map((fieldValueObject) => [
                    fieldValueObject.field,
                    fieldValueObject.value,
                ])
                .flat(),
        ),
    );
}

/**
 * @internal
 */
export function createHKeys(key: GlideString): command_request.Command {
    return createCommand(RequestType.HKeys, [key]);
}

/**
 * @internal
 */
export function createHSetNX(
    key: GlideString,
    field: GlideString,
    value: GlideString,
): command_request.Command {
    return createCommand(RequestType.HSetNX, [key, field, value]);
}

/**
 * @internal
 */
export function createDecr(key: GlideString): command_request.Command {
    return createCommand(RequestType.Decr, [key]);
}

/**
 * @internal
 */
export function createDecrBy(
    key: GlideString,
    amount: number,
): command_request.Command {
    return createCommand(RequestType.DecrBy, [key, amount.toString()]);
}

/**
 * Enumeration defining the bitwise operation to use in the {@link BaseClient.bitop|bitop} command. Specifies the
 * bitwise operation to perform between the passed in keys.
 */
export enum BitwiseOperation {
    AND = "AND",
    OR = "OR",
    XOR = "XOR",
    NOT = "NOT",
}

/**
 * @internal
 */
export function createBitOp(
    operation: BitwiseOperation,
    destination: GlideString,
    keys: GlideString[],
): command_request.Command {
    return createCommand(RequestType.BitOp, [operation, destination, ...keys]);
}

/**
 * @internal
 */
export function createGetBit(
    key: GlideString,
    offset: number,
): command_request.Command {
    return createCommand(RequestType.GetBit, [key, offset.toString()]);
}

/**
 * @internal
 */
export function createSetBit(
    key: GlideString,
    offset: number,
    value: number,
): command_request.Command {
    return createCommand(RequestType.SetBit, [
        key,
        offset.toString(),
        value.toString(),
    ]);
}

/**
 * Represents a signed or unsigned argument encoding for the {@link BaseClient.bitfield|bitfield} or
 * {@link BaseClient.bitfieldReadOnly|bitfieldReadOnly} commands.
 */
export interface BitEncoding {
    /**
     * Returns the encoding as a string argument to be used in the {@link BaseClient.bitfield|bitfield} or
     * {@link BaseClient.bitfieldReadOnly|bitfieldReadOnly} commands.
     *
     * @returns The encoding as a string argument.
     */
    toArg(): string;
}

/**
 * Represents a signed argument encoding.
 */
export class SignedEncoding implements BitEncoding {
    private static readonly SIGNED_ENCODING_PREFIX = "i";
    private readonly encoding: string;

    /**
     * Creates an instance of SignedEncoding.
     *
     * @param encodingLength - The bit size of the encoding. Must be less than 65 bits long.
     */
    constructor(encodingLength: number) {
        this.encoding = `${SignedEncoding.SIGNED_ENCODING_PREFIX}${encodingLength.toString()}`;
    }

    public toArg(): string {
        return this.encoding;
    }
}

/**
 * Represents an unsigned argument encoding.
 */
export class UnsignedEncoding implements BitEncoding {
    private static readonly UNSIGNED_ENCODING_PREFIX = "u";
    private readonly encoding: string;

    /**
     * Creates an instance of UnsignedEncoding.
     *
     * @param encodingLength - The bit size of the encoding. Must be less than 64 bits long.
     */
    constructor(encodingLength: number) {
        this.encoding = `${UnsignedEncoding.UNSIGNED_ENCODING_PREFIX}${encodingLength.toString()}`;
    }

    public toArg(): string {
        return this.encoding;
    }
}

/**
 * Represents an offset for an array of bits for the {@link BaseClient.bitfield|bitfield} or
 * {@link BaseClient.bitfieldReadOnly|bitfieldReadOnly} commands.
 */
export interface BitFieldOffset {
    /**
     * Returns the offset as a string argument to be used in the {@link BaseClient.bitfield|bitfield} or
     * {@link BaseClient.bitfieldReadOnly|bitfieldReadOnly} commands.
     *
     * @returns The offset as a string argument.
     */
    toArg(): string;
}

/**
 * Represents an offset in an array of bits for the {@link BaseClient.bitfield|bitfield} or
 * {@link BaseClient.bitfieldReadOnly|bitfieldReadOnly} commands.
 *
 * For example, if we have the binary `01101001` with offset of 1 for an unsigned encoding of size 4, then the value
 * is 13 from `0(1101)001`.
 */
export class BitOffset implements BitFieldOffset {
    private readonly offset: string;

    /**
     * Creates an instance of BitOffset.
     *
     * @param offset - The bit index offset in the array of bits. Must be greater than or equal to 0.
     */
    constructor(offset: number) {
        this.offset = offset.toString();
    }

    public toArg(): string {
        return this.offset;
    }
}

/**
 * Represents an offset in an array of bits for the {@link BaseClient.bitfield|bitfield} or
 * {@link BaseClient.bitfieldReadOnly|bitfieldReadOnly} commands. The bit offset index is calculated as the numerical
 * value of the offset multiplied by the encoding value.
 *
 * For example, if we have the binary 01101001 with offset multiplier of 1 for an unsigned encoding of size 4, then the
 * value is 9 from `0110(1001)`.
 */
export class BitOffsetMultiplier implements BitFieldOffset {
    private static readonly OFFSET_MULTIPLIER_PREFIX = "#";
    private readonly offset: string;

    /**
     * Creates an instance of BitOffsetMultiplier.
     *
     * @param offset - The offset in the array of bits, which will be multiplied by the encoding value to get the final
     *      bit index offset.
     */
    constructor(offset: number) {
        this.offset = `${BitOffsetMultiplier.OFFSET_MULTIPLIER_PREFIX}${offset.toString()}`;
    }

    public toArg(): string {
        return this.offset;
    }
}

/**
 * Represents subcommands for the {@link BaseClient.bitfield|bitfield} or
 * {@link BaseClient.bitfieldReadOnly|bitfieldReadOnly} commands.
 */
export interface BitFieldSubCommands {
    /**
     * Returns the subcommand as a list of string arguments to be used in the {@link BaseClient.bitfield|bitfield} or
     * {@link BaseClient.bitfieldReadOnly|bitfieldReadOnly} commands.
     *
     * @returns The subcommand as a list of string arguments.
     */
    toArgs(): string[];
}

/**
 * Represents the "GET" subcommand for getting a value in the binary representation of the string stored in `key`.
 */
export class BitFieldGet implements BitFieldSubCommands {
    private static readonly GET_COMMAND_STRING = "GET";
    private readonly encoding: BitEncoding;
    private readonly offset: BitFieldOffset;

    /**
     * Creates an instance of BitFieldGet.
     *
     * @param encoding - The bit encoding for the subcommand.
     * @param offset - The offset in the array of bits from which to get the value.
     */
    constructor(encoding: BitEncoding, offset: BitFieldOffset) {
        this.encoding = encoding;
        this.offset = offset;
    }

    toArgs(): string[] {
        return [
            BitFieldGet.GET_COMMAND_STRING,
            this.encoding.toArg(),
            this.offset.toArg(),
        ];
    }
}

/**
 * Represents the "SET" subcommand for setting bits in the binary representation of the string stored in `key`.
 */
export class BitFieldSet implements BitFieldSubCommands {
    private static readonly SET_COMMAND_STRING = "SET";
    private readonly encoding: BitEncoding;
    private readonly offset: BitFieldOffset;
    private readonly value: number;

    /**
     * Creates an instance of BitFieldSet
     *
     * @param encoding - The bit encoding for the subcommand.
     * @param offset - The offset in the array of bits where the value will be set.
     * @param value - The value to set the bits in the binary value to.
     */
    constructor(encoding: BitEncoding, offset: BitFieldOffset, value: number) {
        this.encoding = encoding;
        this.offset = offset;
        this.value = value;
    }

    toArgs(): string[] {
        return [
            BitFieldSet.SET_COMMAND_STRING,
            this.encoding.toArg(),
            this.offset.toArg(),
            this.value.toString(),
        ];
    }
}

/**
 * Represents the "INCRBY" subcommand for increasing or decreasing bits in the binary representation of the string
 * stored in `key`.
 */
export class BitFieldIncrBy implements BitFieldSubCommands {
    private static readonly INCRBY_COMMAND_STRING = "INCRBY";
    private readonly encoding: BitEncoding;
    private readonly offset: BitFieldOffset;
    private readonly increment: number;

    /**
     * Creates an instance of BitFieldIncrBy
     *
     * @param encoding - The bit encoding for the subcommand.
     * @param offset - The offset in the array of bits where the value will be incremented.
     * @param increment - The value to increment the bits in the binary value by.
     */
    constructor(
        encoding: BitEncoding,
        offset: BitFieldOffset,
        increment: number,
    ) {
        this.encoding = encoding;
        this.offset = offset;
        this.increment = increment;
    }

    toArgs(): string[] {
        return [
            BitFieldIncrBy.INCRBY_COMMAND_STRING,
            this.encoding.toArg(),
            this.offset.toArg(),
            this.increment.toString(),
        ];
    }
}

/**
 * Enumeration specifying bit overflow controls for the {@link BaseClient.bitfield|bitfield} command.
 */
export enum BitOverflowControl {
    /**
     * Performs modulo when overflows occur with unsigned encoding. When overflows occur with signed encoding, the value
     * restarts at the most negative value. When underflows occur with signed encoding, the value restarts at the most
     * positive value.
     */
    WRAP = "WRAP",
    /**
     * Underflows remain set to the minimum value, and overflows remain set to the maximum value.
     */
    SAT = "SAT",
    /**
     * Returns `None` when overflows occur.
     */
    FAIL = "FAIL",
}

/**
 * Represents the "OVERFLOW" subcommand that determines the result of the "SET" or "INCRBY"
 * {@link BaseClient.bitfield|bitfield} subcommands when an underflow or overflow occurs.
 */
export class BitFieldOverflow implements BitFieldSubCommands {
    private static readonly OVERFLOW_COMMAND_STRING = "OVERFLOW";
    private readonly overflowControl: BitOverflowControl;

    /**
     * Creates an instance of BitFieldOverflow.
     *
     * @param overflowControl - The desired overflow behavior.
     */
    constructor(overflowControl: BitOverflowControl) {
        this.overflowControl = overflowControl;
    }

    toArgs(): string[] {
        return [BitFieldOverflow.OVERFLOW_COMMAND_STRING, this.overflowControl];
    }
}

/**
 * @internal
 */
export function createBitField(
    key: GlideString,
    subcommands: BitFieldSubCommands[],
    readOnly = false,
): command_request.Command {
    const requestType = readOnly
        ? RequestType.BitFieldReadOnly
        : RequestType.BitField;
    let args: GlideString[] = [key];

    for (const subcommand of subcommands) {
        args = args.concat(subcommand.toArgs());
    }

    return createCommand(requestType, args);
}

/**
 * @internal
 */
export function createHDel(
    key: GlideString,
    fields: GlideString[],
): command_request.Command {
    return createCommand(RequestType.HDel, [key].concat(fields));
}

/**
 * @internal
 */
export function createHMGet(
    key: GlideString,
    fields: GlideString[],
): command_request.Command {
    return createCommand(RequestType.HMGet, [key].concat(fields));
}

/**
 * @internal
 */
export function createHExists(
    key: GlideString,
    field: GlideString,
): command_request.Command {
    return createCommand(RequestType.HExists, [key, field]);
}

/**
 * @internal
 */
export function createHGetAll(key: GlideString): command_request.Command {
    return createCommand(RequestType.HGetAll, [key]);
}

/**
 * @internal
 */
export function createLPush(
    key: GlideString,
    elements: GlideString[],
): command_request.Command {
    return createCommand(RequestType.LPush, [key].concat(elements));
}

/**
 * @internal
 */
export function createLPushX(
    key: GlideString,
    elements: GlideString[],
): command_request.Command {
    return createCommand(RequestType.LPushX, [key].concat(elements));
}

/**
 * @internal
 */
export function createLPop(
    key: GlideString,
    count?: number,
): command_request.Command {
    const args: GlideString[] =
        count == undefined ? [key] : [key, count.toString()];
    return createCommand(RequestType.LPop, args);
}

/**
 * @internal
 */
export function createLRange(
    key: GlideString,
    start: number,
    end: number,
): command_request.Command {
    return createCommand(RequestType.LRange, [
        key,
        start.toString(),
        end.toString(),
    ]);
}

/**
 * @internal
 */
export function createLLen(key: GlideString): command_request.Command {
    return createCommand(RequestType.LLen, [key]);
}

/**
 * Enumeration representing element popping or adding direction for the List Based Commands.
 */
export enum ListDirection {
    /**
     * Represents the option that elements should be popped from or added to the left side of a list.
     */
    LEFT = "LEFT",
    /**
     * Represents the option that elements should be popped from or added to the right side of a list.
     */
    RIGHT = "RIGHT",
}

/**
 * @internal
 */
export function createLMove(
    source: GlideString,
    destination: GlideString,
    whereFrom: ListDirection,
    whereTo: ListDirection,
): command_request.Command {
    return createCommand(RequestType.LMove, [
        source,
        destination,
        whereFrom,
        whereTo,
    ]);
}

/**
 * @internal
 */
export function createBLMove(
    source: GlideString,
    destination: GlideString,
    whereFrom: ListDirection,
    whereTo: ListDirection,
    timeout: number,
): command_request.Command {
    return createCommand(RequestType.BLMove, [
        source,
        destination,
        whereFrom,
        whereTo,
        timeout.toString(),
    ]);
}

/**
 * @internal
 */
export function createLSet(
    key: GlideString,
    index: number,
    element: GlideString,
): command_request.Command {
    return createCommand(RequestType.LSet, [key, index.toString(), element]);
}

/**
 * @internal
 */
export function createLTrim(
    key: GlideString,
    start: number,
    end: number,
): command_request.Command {
    return createCommand(RequestType.LTrim, [
        key,
        start.toString(),
        end.toString(),
    ]);
}

/**
 * @internal
 */
export function createLRem(
    key: GlideString,
    count: number,
    element: GlideString,
): command_request.Command {
    return createCommand(RequestType.LRem, [key, count.toString(), element]);
}

/**
 * @internal
 */
export function createRPush(
    key: GlideString,
    elements: GlideString[],
): command_request.Command {
    return createCommand(RequestType.RPush, [key].concat(elements));
}

/**
 * @internal
 */
export function createRPushX(
    key: GlideString,
    elements: GlideString[],
): command_request.Command {
    return createCommand(RequestType.RPushX, [key].concat(elements));
}

/**
 * @internal
 */
export function createRPop(
    key: GlideString,
    count?: number,
): command_request.Command {
    const args: GlideString[] =
        count == undefined ? [key] : [key, count.toString()];
    return createCommand(RequestType.RPop, args);
}

/**
 * @internal
 */
export function createSAdd(
    key: GlideString,
    members: GlideString[],
): command_request.Command {
    return createCommand(RequestType.SAdd, [key].concat(members));
}

/**
 * @internal
 */
export function createSRem(
    key: GlideString,
    members: GlideString[],
): command_request.Command {
    return createCommand(RequestType.SRem, [key].concat(members));
}

/**
 * @internal
 */
export function createSScan(
    key: GlideString,
    cursor: GlideString,
    options?: BaseScanOptions,
): command_request.Command {
    let args: GlideString[] = [key, cursor];

    if (options) {
        args = args.concat(convertBaseScanOptionsToArgsArray(options));
    }

    return createCommand(RequestType.SScan, args);
}

/**
 * @internal
 */
export function createSMembers(key: GlideString): command_request.Command {
    return createCommand(RequestType.SMembers, [key]);
}

/**
 *
 * @internal
 */
export function createSMove(
    source: GlideString,
    destination: GlideString,
    member: GlideString,
): command_request.Command {
    return createCommand(RequestType.SMove, [source, destination, member]);
}

/**
 * @internal
 */
export function createSCard(key: GlideString): command_request.Command {
    return createCommand(RequestType.SCard, [key]);
}

/**
 * @internal
 */
export function createSInter(keys: GlideString[]): command_request.Command {
    return createCommand(RequestType.SInter, keys);
}

/**
 * @internal
 */
export function createSInterCard(
    keys: GlideString[],
    limit?: number,
): command_request.Command {
    let args: GlideString[] = keys;
    args.unshift(keys.length.toString());

    if (limit != undefined) {
        args = args.concat(["LIMIT", limit.toString()]);
    }

    return createCommand(RequestType.SInterCard, args);
}

/**
 * @internal
 */
export function createSInterStore(
    destination: GlideString,
    keys: GlideString[],
): command_request.Command {
    return createCommand(RequestType.SInterStore, [destination].concat(keys));
}

/**
 * @internal
 */
export function createSDiff(keys: GlideString[]): command_request.Command {
    return createCommand(RequestType.SDiff, keys);
}

/**
 * @internal
 */
export function createSDiffStore(
    destination: GlideString,
    keys: GlideString[],
): command_request.Command {
    return createCommand(RequestType.SDiffStore, [destination].concat(keys));
}

/**
 * @internal
 */
export function createSUnion(keys: GlideString[]): command_request.Command {
    return createCommand(RequestType.SUnion, keys);
}

/**
 * @internal
 */
export function createSUnionStore(
    destination: GlideString,
    keys: GlideString[],
): command_request.Command {
    return createCommand(RequestType.SUnionStore, [destination].concat(keys));
}

/**
 * @internal
 */
export function createSIsMember(
    key: GlideString,
    member: GlideString,
): command_request.Command {
    return createCommand(RequestType.SIsMember, [key, member]);
}

/**
 * @internal
 */
export function createSMIsMember(
    key: GlideString,
    members: GlideString[],
): command_request.Command {
    return createCommand(RequestType.SMIsMember, [key].concat(members));
}

/**
 * @internal
 */
export function createSPop(
    key: GlideString,
    count?: number,
): command_request.Command {
    const args: GlideString[] =
        count == undefined ? [key] : [key, count.toString()];
    return createCommand(RequestType.SPop, args);
}

/**
 * @internal
 */
export function createSRandMember(
    key: GlideString,
    count?: number,
): command_request.Command {
    const args: GlideString[] =
        count == undefined ? [key] : [key, count.toString()];
    return createCommand(RequestType.SRandMember, args);
}

/**
 * @internal
 */
export function createCustomCommand(args: GlideString[]) {
    return createCommand(RequestType.CustomCommand, args);
}

/**
 * @internal
 */
export function createHIncrBy(
    key: GlideString,
    field: GlideString,
    amount: number,
): command_request.Command {
    return createCommand(RequestType.HIncrBy, [key, field, amount.toString()]);
}

/**
 * @internal
 */
export function createHIncrByFloat(
    key: GlideString,
    field: GlideString,
    amount: number,
): command_request.Command {
    return createCommand(RequestType.HIncrByFloat, [
        key,
        field,
        amount.toString(),
    ]);
}

/**
 * @internal
 */
export function createHLen(key: GlideString): command_request.Command {
    return createCommand(RequestType.HLen, [key]);
}

/**
 * @internal
 */
export function createHVals(key: GlideString): command_request.Command {
    return createCommand(RequestType.HVals, [key]);
}

/**
 * @internal
 */
export function createExists(keys: GlideString[]): command_request.Command {
    return createCommand(RequestType.Exists, keys);
}

/**
 * @internal
 */
export function createUnlink(keys: GlideString[]): command_request.Command {
    return createCommand(RequestType.Unlink, keys);
}

export enum ExpireOptions {
    /**
     * `HasNoExpiry` - Sets expiry only when the key has no expiry.
     */
    HasNoExpiry = "NX",
    /**
     * `HasExistingExpiry` - Sets expiry only when the key has an existing expiry.
     */
    HasExistingExpiry = "XX",
    /**
     * `NewExpiryGreaterThanCurrent` - Sets expiry only when the new expiry is
     * greater than current one.
     */
    NewExpiryGreaterThanCurrent = "GT",
    /**
     * `NewExpiryLessThanCurrent` - Sets expiry only when the new expiry is less
     * than current one.
     */
    NewExpiryLessThanCurrent = "LT",
}

/**
 * @internal
 */
export function createExpire(
    key: GlideString,
    seconds: number,
    option?: ExpireOptions,
): command_request.Command {
    const args =
        option == undefined
            ? [key, seconds.toString()]
            : [key, seconds.toString(), option];
    return createCommand(RequestType.Expire, args);
}

/**
 * @internal
 */
export function createExpireAt(
    key: GlideString,
    unixSeconds: number,
    option?: ExpireOptions,
): command_request.Command {
    const args =
        option == undefined
            ? [key, unixSeconds.toString()]
            : [key, unixSeconds.toString(), option];
    return createCommand(RequestType.ExpireAt, args);
}

/**
 * @internal
 */
export function createExpireTime(key: GlideString): command_request.Command {
    return createCommand(RequestType.ExpireTime, [key]);
}

/**
 * @internal
 */
export function createPExpire(
    key: GlideString,
    milliseconds: number,
    option?: ExpireOptions,
): command_request.Command {
    const args =
        option == undefined
            ? [key, milliseconds.toString()]
            : [key, milliseconds.toString(), option];
    return createCommand(RequestType.PExpire, args);
}

/**
 * @internal
 */
export function createPExpireAt(
    key: GlideString,
    unixMilliseconds: number,
    option?: ExpireOptions,
): command_request.Command {
    const args =
        option == undefined
            ? [key, unixMilliseconds.toString()]
            : [key, unixMilliseconds.toString(), option];
    return createCommand(RequestType.PExpireAt, args);
}

/**
 * @internal
 */
export function createPExpireTime(key: GlideString): command_request.Command {
    return createCommand(RequestType.PExpireTime, [key]);
}

/**
 * @internal
 */
export function createTTL(key: GlideString): command_request.Command {
    return createCommand(RequestType.TTL, [key]);
}

/**
 * Options for updating elements of a sorted set key.
 */
export enum UpdateByScore {
    /** Only update existing elements if the new score is less than the current score. */
    LESS_THAN = "LT",
    /** Only update existing elements if the new score is greater than the current score. */
    GREATER_THAN = "GT",
}

export interface ZAddOptions {
    /**
     * Options for handling existing members.
     */
    conditionalChange?: ConditionalChange;
    /**
     * Options for updating scores.
     */
    updateOptions?: UpdateByScore;
    /**
     * Modify the return value from the number of new elements added, to the total number of elements changed.
     */
    changed?: boolean;
}

/**
 * @internal
 * Convert input from `Record` to `SortedSetDataType` to ensure the only one type.
 */
export function convertElementsAndScores(
    membersAndScores: SortedSetDataType | Record<string, number>,
): SortedSetDataType {
    if (!Array.isArray(membersAndScores)) {
        // convert Record<string, number> to SortedSetDataType
        return Object.entries(membersAndScores).map((element) => {
            return { element: element[0], score: element[1] };
        });
    }

    return membersAndScores;
}

/**
 * @internal
 */
export function createZAdd(
    key: GlideString,
    membersAndScores: SortedSetDataType,
    options?: ZAddOptions,
    incr = false,
): command_request.Command {
    const args = [key];

    if (options) {
        if (options.conditionalChange) {
            if (
                options.conditionalChange ===
                    ConditionalChange.ONLY_IF_DOES_NOT_EXIST &&
                options.updateOptions
            ) {
                throw new Error(
                    `The GT, LT, and NX options are mutually exclusive. Cannot choose both ${options.updateOptions} and NX.`,
                );
            }

            args.push(options.conditionalChange);
        }

        if (options.updateOptions) {
            args.push(options.updateOptions);
        }

        if (options.changed) {
            args.push("CH");
        }
    }

    if (incr) {
        args.push("INCR");
    }

    membersAndScores.forEach((p) => args.push(p.score.toString(), p.element));
    return createCommand(RequestType.ZAdd, args);
}

/**
 * `KeyWeight` - pair of variables represents a weighted key for the `ZINTERSTORE` and `ZUNIONSTORE` sorted sets commands.
 */
export type KeyWeight = [GlideString, number];
/**
 * `AggregationType` - representing aggregation types for `ZINTERSTORE` and `ZUNIONSTORE` sorted set commands.
 */
export type AggregationType = "SUM" | "MIN" | "MAX";

/**
 * @internal
 */
export function createZInterstore(
    destination: GlideString,
    keys: GlideString[] | KeyWeight[],
    aggregationType?: AggregationType,
): command_request.Command {
    const args = createZCmdArgs(keys, {
        aggregationType,
        withScores: false,
        destination,
    });
    return createCommand(RequestType.ZInterStore, args);
}

/**
 * @internal
 */
export function createZInter(
    keys: GlideString[] | KeyWeight[],
    aggregationType?: AggregationType,
    withScores?: boolean,
): command_request.Command {
    const args = createZCmdArgs(keys, { aggregationType, withScores });
    return createCommand(RequestType.ZInter, args);
}

/**
 * @internal
 */
export function createZUnion(
    keys: GlideString[] | KeyWeight[],
    aggregationType?: AggregationType,
    withScores?: boolean,
): command_request.Command {
    const args = createZCmdArgs(keys, { aggregationType, withScores });
    return createCommand(RequestType.ZUnion, args);
}

/**
 * @internal
 * Helper function for Zcommands (ZInter, ZinterStore, ZUnion..) that arranges arguments in the server's required order.
 */
function createZCmdArgs(
    keys: GlideString[] | KeyWeight[],
    options: {
        aggregationType?: AggregationType;
        withScores?: boolean;
        destination?: GlideString;
    },
): GlideString[] {
    const args = [];

    const destination = options.destination;

    if (destination) {
        args.push(destination);
    }

    args.push(keys.length.toString());

    if (!Array.isArray(keys[0])) {
        // KeyWeight is an array
        args.push(...(keys as GlideString[]));
    } else {
        const weightsKeys = keys.map(([key]) => key);
        args.push(...(weightsKeys as GlideString[]));
        const weights = keys.map(([, weight]) => weight.toString());
        args.push("WEIGHTS", ...weights);
    }

    const aggregationType = options.aggregationType;

    if (aggregationType) {
        args.push("AGGREGATE", aggregationType);
    }

    if (options.withScores) {
        args.push("WITHSCORES");
    }

    return args;
}

/**
 * @internal
 */
export function createZRem(
    key: GlideString,
    members: GlideString[],
): command_request.Command {
    return createCommand(RequestType.ZRem, [key].concat(members));
}

/**
 * @internal
 */
export function createZCard(key: GlideString): command_request.Command {
    return createCommand(RequestType.ZCard, [key]);
}

/**
 * @internal
 */
export function createZInterCard(
    keys: GlideString[],
    limit?: number,
): command_request.Command {
    const args = keys;
    args.unshift(keys.length.toString());

    if (limit != undefined) {
        args.push("LIMIT", limit.toString());
    }

    return createCommand(RequestType.ZInterCard, args);
}

/**
 * @internal
 */
export function createZDiff(keys: GlideString[]): command_request.Command {
    const args = keys;
    args.unshift(keys.length.toString());
    return createCommand(RequestType.ZDiff, args);
}

/**
 * @internal
 */
export function createZDiffWithScores(
    keys: GlideString[],
): command_request.Command {
    const args = keys;
    args.unshift(keys.length.toString());
    args.push("WITHSCORES");
    return createCommand(RequestType.ZDiff, args);
}

/**
 * @internal
 */
export function createZDiffStore(
    destination: GlideString,
    keys: GlideString[],
): command_request.Command {
    const args = [destination, keys.length.toString(), ...keys];
    return createCommand(RequestType.ZDiffStore, args);
}

/**
 * @internal
 */
export function createZScore(
    key: GlideString,
    member: GlideString,
): command_request.Command {
    return createCommand(RequestType.ZScore, [key, member]);
}

/**
 * @internal
 */
export function createZUnionStore(
    destination: GlideString,
    keys: GlideString[] | KeyWeight[],
    aggregationType?: AggregationType,
): command_request.Command {
    const args = createZCmdArgs(keys, { destination, aggregationType });
    return createCommand(RequestType.ZUnionStore, args);
}

/**
 * @internal
 */
export function createZMScore(
    key: GlideString,
    members: GlideString[],
): command_request.Command {
    return createCommand(RequestType.ZMScore, [key, ...members]);
}

export enum InfBoundary {
    /**
     * Positive infinity bound.
     */
    PositiveInfinity = "+",
    /**
     * Negative infinity bound.
     */
    NegativeInfinity = "-",
}

/**
 * Defines the boundaries of a range.
 */
export type Boundary<T> =
    /**
     *  Represents an lower/upper boundary.
     */
    | InfBoundary
    /**
     *  Represents a specific boundary.
     */
    | {
          /**
           * The comparison value.
           */
          value: T;
          /**
           * Whether the value is inclusive. Defaults to `true`.
           */
          isInclusive?: boolean;
      };

/**
 * Represents a range by index (rank) in a sorted set.
 * The `start` and `end` arguments represent zero-based indexes.
 */
export interface RangeByIndex {
    /**
     * The start index of the range.
     */
    start: number;
    /**
     * The end index of the range.
     */
    end: number;
}

/**
 * Represents a range by score or a range by lex in a sorted set.
 * The `start` and `end` arguments represent score boundaries.
 */
interface SortedSetRange<T> {
    /**
     * The start boundary.
     */
    start: Boundary<T>;
    /**
     * The end boundary.
     */
    end: Boundary<T>;
    /**
     * The limit argument for a range query.
     * Represents a limit argument for a range query in a sorted set to
     * be used in [ZRANGE](https://valkey.io/commands/zrange) command.
     *
     * The optional LIMIT argument can be used to obtain a sub-range from the
     * matching elements (similar to SELECT LIMIT offset, count in SQL).
     */
    limit?: {
        /**
         * The offset from the start of the range.
         */
        offset: number;
        /**
         * The number of elements to include in the range.
         * A negative count returns all elements from the offset.
         */
        count: number;
    };
}

export type RangeByScore = SortedSetRange<number> & { type: "byScore" };
export type RangeByLex = SortedSetRange<GlideString> & { type: "byLex" };

/** Returns a string representation of a score boundary as a command argument. */
function getScoreBoundaryArg(score: Boundary<number>): string {
    if (typeof score === "string") {
        // InfBoundary
        return score + "inf";
    }

    if (score.isInclusive == false) {
        return "(" + score.value.toString();
    }

    return score.value.toString();
}

/** Returns a string representation of a lex boundary as a command argument. */
function getLexBoundaryArg(score: Boundary<GlideString>): GlideString {
    if (typeof score === "string") {
        // InfBoundary
        return score;
    }

    if (score.isInclusive == false) {
        return typeof score.value === "string"
            ? "(" + score.value
            : Buffer.concat([Buffer.from("("), score.value]);
    }

    return typeof score.value === "string"
        ? "[" + score.value
        : Buffer.concat([Buffer.from("["), score.value]);
}

/** Returns a string representation of a stream boundary as a command argument. */
function getStreamBoundaryArg(boundary: Boundary<string>): string {
    if (typeof boundary === "string") {
        // InfBoundary
        return boundary;
    }

    if (boundary.isInclusive == false) {
        return "(" + boundary.value.toString();
    }

    return boundary.value.toString();
}

function createZRangeArgs(
    key: GlideString,
    rangeQuery: RangeByScore | RangeByLex | RangeByIndex,
    reverse: boolean,
    withScores: boolean,
): GlideString[] {
    const args: GlideString[] = [key];

    if (typeof rangeQuery.start != "number") {
        rangeQuery = rangeQuery as RangeByScore | RangeByLex;

        if (rangeQuery.type == "byLex") {
            args.push(
                getLexBoundaryArg(rangeQuery.start),
                getLexBoundaryArg(rangeQuery.end),
                "BYLEX",
            );
        } else {
            args.push(
                getScoreBoundaryArg(rangeQuery.start),
                getScoreBoundaryArg(rangeQuery.end),
                "BYSCORE",
            );
        }
    } else {
        args.push(rangeQuery.start.toString());
        args.push(rangeQuery.end.toString());
    }

    if (reverse) {
        args.push("REV");
    }

    if ("limit" in rangeQuery && rangeQuery.limit !== undefined) {
        args.push(
            "LIMIT",
            String(rangeQuery.limit.offset),
            String(rangeQuery.limit.count),
        );
    }

    if (withScores) {
        args.push("WITHSCORES");
    }

    return args;
}

/**
 * @internal
 */
export function createZCount(
    key: GlideString,
    minScore: Boundary<number>,
    maxScore: Boundary<number>,
): command_request.Command {
    const args = [
        key,
        getScoreBoundaryArg(minScore),
        getScoreBoundaryArg(maxScore),
    ];
    return createCommand(RequestType.ZCount, args);
}

/**
 * @internal
 */
export function createZRange(
    key: GlideString,
    rangeQuery: RangeByIndex | RangeByScore | RangeByLex,
    reverse = false,
): command_request.Command {
    const args = createZRangeArgs(key, rangeQuery, reverse, false);
    return createCommand(RequestType.ZRange, args);
}

/**
 * @internal
 */
export function createZRangeWithScores(
    key: GlideString,
    rangeQuery: RangeByIndex | RangeByScore | RangeByLex,
    reverse = false,
): command_request.Command {
    const args = createZRangeArgs(key, rangeQuery, reverse, true);
    return createCommand(RequestType.ZRange, args);
}

/**
 * @internal
 */
export function createZRangeStore(
    destination: GlideString,
    source: GlideString,
    rangeQuery: RangeByIndex | RangeByScore | RangeByLex,
    reverse = false,
): command_request.Command {
    const args = [
        destination,
        ...createZRangeArgs(source, rangeQuery, reverse, false),
    ];
    return createCommand(RequestType.ZRangeStore, args);
}

/**
 * @internal
 */
export function createType(key: GlideString): command_request.Command {
    return createCommand(RequestType.Type, [key]);
}

/**
 * @internal
 */
export function createStrlen(key: GlideString): command_request.Command {
    return createCommand(RequestType.Strlen, [key]);
}

/**
 * @internal
 */
export function createLIndex(
    key: GlideString,
    index: number,
): command_request.Command {
    return createCommand(RequestType.LIndex, [key, index.toString()]);
}

/**
 * Defines where to insert new elements into a list.
 */
export enum InsertPosition {
    /**
     * Insert new element before the pivot.
     */
    Before = "before",
    /**
     * Insert new element after the pivot.
     */
    After = "after",
}

/**
 * @internal
 */
export function createLInsert(
    key: GlideString,
    position: InsertPosition,
    pivot: GlideString,
    element: GlideString,
): command_request.Command {
    return createCommand(RequestType.LInsert, [key, position, pivot, element]);
}

/**
 * @internal
 */
export function createZPopMin(
    key: GlideString,
    count?: number,
): command_request.Command {
    const args = count == undefined ? [key] : [key, count.toString()];
    return createCommand(RequestType.ZPopMin, args);
}

/**
 * @internal
 */
export function createZPopMax(
    key: GlideString,
    count?: number,
): command_request.Command {
    const args = count == undefined ? [key] : [key, count.toString()];
    return createCommand(RequestType.ZPopMax, args);
}

/**
 * @internal
 */
export function createEcho(message: GlideString): command_request.Command {
    return createCommand(RequestType.Echo, [message]);
}

/**
 * @internal
 */
export function createPTTL(key: GlideString): command_request.Command {
    return createCommand(RequestType.PTTL, [key]);
}

/**
 * @internal
 */
export function createZRemRangeByRank(
    key: GlideString,
    start: number,
    end: number,
): command_request.Command {
    return createCommand(RequestType.ZRemRangeByRank, [
        key,
        start.toString(),
        end.toString(),
    ]);
}

/**
 * @internal
 */
export function createZRemRangeByLex(
    key: GlideString,
    minLex: Boundary<GlideString>,
    maxLex: Boundary<GlideString>,
): command_request.Command {
    const args = [key, getLexBoundaryArg(minLex), getLexBoundaryArg(maxLex)];
    return createCommand(RequestType.ZRemRangeByLex, args);
}

/**
 * @internal
 */
export function createZRemRangeByScore(
    key: GlideString,
    minScore: Boundary<number>,
    maxScore: Boundary<number>,
): command_request.Command {
    const args = [
        key,
        getScoreBoundaryArg(minScore),
        getScoreBoundaryArg(maxScore),
    ];
    return createCommand(RequestType.ZRemRangeByScore, args);
}

/** @internal */
export function createPersist(key: GlideString): command_request.Command {
    return createCommand(RequestType.Persist, [key]);
}

/**
 * @internal
 */
export function createZLexCount(
    key: GlideString,
    minLex: Boundary<GlideString>,
    maxLex: Boundary<GlideString>,
): command_request.Command {
    const args = [key, getLexBoundaryArg(minLex), getLexBoundaryArg(maxLex)];
    return createCommand(RequestType.ZLexCount, args);
}

/** @internal */
export function createZRank(
    key: GlideString,
    member: GlideString,
    withScores?: boolean,
): command_request.Command {
    const args = [key, member];

    if (withScores) {
        args.push("WITHSCORE");
    }

    return createCommand(RequestType.ZRank, args);
}

export type StreamTrimOptions = (
    | {
          /**
           * Trim the stream according to entry ID.
           * Equivalent to `MINID` in the Redis API.
           */
          method: "minid";
          threshold: GlideString;
      }
    | {
          /**
           * Trim the stream according to length.
           * Equivalent to `MAXLEN` in the Redis API.
           */
          method: "maxlen";
          threshold: number;
      }
) & {
    /**
     * If `true`, the stream will be trimmed exactly. Equivalent to `=` in the
     * Redis API. Otherwise the stream will be trimmed in a near-exact manner,
     * which is more efficient, equivalent to `~` in the Redis API.
     */
    exact: boolean;
    /**
     * If set, sets the maximal amount of entries that will be deleted.
     */
    limit?: number;
};

export interface StreamAddOptions {
    /**
     * If set, the new entry will be added with this ID.
     */
    id?: string;
    /**
     * If set to `false`, a new stream won't be created if no stream matches the
     * given key. Equivalent to `NOMKSTREAM` in the Redis API.
     */
    makeStream?: boolean;
    /**
     * If set, the add operation will also trim the older entries in the stream.
     */
    trim?: StreamTrimOptions;
}

function addTrimOptions(options: StreamTrimOptions, args: GlideString[]) {
    if (options.method === "maxlen") {
        args.push("MAXLEN");
    } else if (options.method === "minid") {
        args.push("MINID");
    }

    if (options.exact) {
        args.push("=");
    } else {
        args.push("~");
    }

    if (options.method === "maxlen") {
        args.push(options.threshold.toString());
    } else if (options.method === "minid") {
        args.push(options.threshold);
    }

    if (options.limit) {
        args.push("LIMIT");
        args.push(options.limit.toString());
    }
}

/**
 * @internal
 */
export function createXAdd(
    key: GlideString,
    values: [GlideString, GlideString][],
    options?: StreamAddOptions,
): command_request.Command {
    const args = [key];

    if (options?.makeStream === false) {
        args.push("NOMKSTREAM");
    }

    if (options?.trim) {
        addTrimOptions(options.trim, args);
    }

    if (options?.id) {
        args.push(options.id);
    } else {
        args.push("*");
    }

    values.forEach(([field, value]) => {
        args.push(field);
        args.push(value);
    });

    return createCommand(RequestType.XAdd, args);
}

/**
 * @internal
 */
export function createXDel(
    key: GlideString,
    ids: GlideString[],
): command_request.Command {
    return createCommand(RequestType.XDel, [key, ...ids]);
}

/**
 * @internal
 */
export function createXTrim(
    key: GlideString,
    options: StreamTrimOptions,
): command_request.Command {
    const args = [key];
    addTrimOptions(options, args);
    return createCommand(RequestType.XTrim, args);
}

/**
 * @internal
 */
export function createXRange(
    key: GlideString,
    start: Boundary<string>,
    end: Boundary<string>,
    count?: number,
): command_request.Command {
    const args = [key, getStreamBoundaryArg(start), getStreamBoundaryArg(end)];

    if (count !== undefined) {
        args.push("COUNT");
        args.push(count.toString());
    }

    return createCommand(RequestType.XRange, args);
}

/**
 * @internal
 */
export function createXRevRange(
    key: GlideString,
    start: Boundary<string>,
    end: Boundary<string>,
    count?: number,
): command_request.Command {
    const args = [key, getStreamBoundaryArg(start), getStreamBoundaryArg(end)];

    if (count !== undefined) {
        args.push("COUNT");
        args.push(count.toString());
    }

    return createCommand(RequestType.XRevRange, args);
}

/**
 * @internal
 */
export function createXGroupCreateConsumer(
    key: GlideString,
    groupName: GlideString,
    consumerName: GlideString,
): command_request.Command {
    return createCommand(RequestType.XGroupCreateConsumer, [
        key,
        groupName,
        consumerName,
    ]);
}

/**
 * @internal
 */
export function createXGroupDelConsumer(
    key: GlideString,
    groupName: GlideString,
    consumerName: GlideString,
): command_request.Command {
    return createCommand(RequestType.XGroupDelConsumer, [
        key,
        groupName,
        consumerName,
    ]);
}

/**
 * @internal
 */
export function createTime(): command_request.Command {
    return createCommand(RequestType.Time, []);
}

/**
 * @internal
 */
export function createPublish(
    message: GlideString,
    channel: GlideString,
    sharded = false,
): command_request.Command {
    const request = sharded ? RequestType.SPublish : RequestType.Publish;
    return createCommand(request, [channel, message]);
}

/**
 * @internal
 */
export function createBRPop(
    keys: GlideString[],
    timeout: number,
): command_request.Command {
    const args = [...keys, timeout.toString()];
    return createCommand(RequestType.BRPop, args);
}

/**
 * @internal
 */
export function createBLPop(
    keys: GlideString[],
    timeout: number,
): command_request.Command {
    const args = [...keys, timeout.toString()];
    return createCommand(RequestType.BLPop, args);
}

/**
 * @internal
 */
export function createFCall(
    func: GlideString,
    keys: GlideString[],
    args: GlideString[],
): command_request.Command {
    const params: GlideString[] = [
        func,
        keys.length.toString(),
        ...keys,
        ...args,
    ];
    return createCommand(RequestType.FCall, params);
}

/**
 * @internal
 */
export function createFCallReadOnly(
    func: GlideString,
    keys: GlideString[],
    args: GlideString[],
): command_request.Command {
    const params: GlideString[] = [
        func,
        keys.length.toString(),
        ...keys,
        ...args,
    ];
    return createCommand(RequestType.FCallReadOnly, params);
}

/**
 * @internal
 */
export function createFunctionDelete(
    libraryCode: GlideString,
): command_request.Command {
    return createCommand(RequestType.FunctionDelete, [libraryCode]);
}

/**
 * @internal
 */
export function createFunctionFlush(mode?: FlushMode): command_request.Command {
    if (mode) {
        return createCommand(RequestType.FunctionFlush, [mode.toString()]);
    } else {
        return createCommand(RequestType.FunctionFlush, []);
    }
}

/**
 * @internal
 */
export function createFunctionLoad(
    libraryCode: GlideString,
    replace?: boolean,
): command_request.Command {
    const args = replace ? ["REPLACE", libraryCode] : [libraryCode];
    return createCommand(RequestType.FunctionLoad, args);
}

/** Optional arguments for `FUNCTION LIST` command. */
export interface FunctionListOptions {
    /** A wildcard pattern for matching library names. */
    libNamePattern?: GlideString;
    /** Specifies whether to request the library code from the server or not. */
    withCode?: boolean;
}

/** Type of the response of `FUNCTION LIST` command. */
export type FunctionListResponse = Record<
    string,
    GlideString | Record<string, GlideString | null | GlideString[]>[]
>[];

/**
 * @internal
 */
export function createFunctionList(
    options?: FunctionListOptions,
): command_request.Command {
    const args: GlideString[] = [];

    if (options) {
        if (options.libNamePattern) {
            args.push("LIBRARYNAME", options.libNamePattern);
        }

        if (options.withCode) {
            args.push("WITHCODE");
        }
    }

    return createCommand(RequestType.FunctionList, args);
}

/** Response for `FUNCTION STATS` command on a single node.
 *  The response is a map with 2 keys:
 *  1. Information about the current running function/script (or null if none).
 *  2. Details about the execution engines.
 */
export type FunctionStatsSingleResponse = Record<
    string,
    | null
    | Record<string, GlideString | GlideString[] | number> // Running function/script information
    | Record<string, Record<string, number>> // Execution engines information
>;

/** Full response for `FUNCTION STATS` command across multiple nodes.
 *  It maps node addresses to the per-node response.
 */
export type FunctionStatsFullResponse = Record<
    string, // Node address
    FunctionStatsSingleResponse
>;

/** @internal */
export function createFunctionStats(): command_request.Command {
    return createCommand(RequestType.FunctionStats, []);
}

/** @internal */
export function createFunctionKill(): command_request.Command {
    return createCommand(RequestType.FunctionKill, []);
}

/** @internal */
export function createFunctionDump(): command_request.Command {
    return createCommand(RequestType.FunctionDump, []);
}

/**
 * Option for `FUNCTION RESTORE` command: {@link GlideClient.functionRestore} and
 * {@link GlideClusterClient.functionRestore}.
 *
 * @see {@link https://valkey.io/commands/function-restore/"|valkey.io} for more details.
 */
export enum FunctionRestorePolicy {
    /**
     * Appends the restored libraries to the existing libraries and aborts on collision. This is the
     * default policy.
     */
    APPEND = "APPEND",
    /** Deletes all existing libraries before restoring the payload. */
    FLUSH = "FLUSH",
    /**
     * Appends the restored libraries to the existing libraries, replacing any existing ones in case
     * of name collisions. Note that this policy doesn't prevent function name collisions, only
     * libraries.
     */
    REPLACE = "REPLACE",
}

/** @internal */
export function createFunctionRestore(
    data: Buffer,
    policy?: FunctionRestorePolicy,
): command_request.Command {
    return createCommand(
        RequestType.FunctionRestore,
        policy ? [data, policy] : [data],
    );
}

/**
 * Represents offsets specifying a string interval to analyze in the {@link BaseClient.bitcount|bitcount} command. The offsets are
 * zero-based indexes, with `0` being the first index of the string, `1` being the next index and so on.
 * The offsets can also be negative numbers indicating offsets starting at the end of the string, with `-1` being
 * the last index of the string, `-2` being the penultimate, and so on.
 *
 * See https://valkey.io/commands/bitcount/ for more details.
 */
export interface BitOffsetOptions {
    /** The starting offset index. */
    start: number;
    /** The ending offset index. Optional since Valkey version 8.0 and above.
     * If not provided, it will default to the end of the string
     */
    end?: number;
    /**
     * The index offset type. This option can only be specified if you are using server version 7.0.0 or above.
     * Could be either {@link BitmapIndexType.BYTE} or {@link BitmapIndexType.BIT}.
     * If no index type is provided, the indexes will be assumed to be byte indexes.
     */
    indexType?: BitmapIndexType;
}

/**
 * @internal
 */
export function createBitCount(
    key: GlideString,
    options?: BitOffsetOptions,
): command_request.Command {
    const args = [key];

    if (options) {
        args.push(options.start.toString());
        if (options.end !== undefined) args.push(options.end.toString());
        if (options.indexType) args.push(options.indexType);
    }

    return createCommand(RequestType.BitCount, args);
}

/**
 * Enumeration specifying if index arguments are BYTE indexes or BIT indexes.
 * Can be specified in {@link BitOffsetOptions}, which is an optional argument to the {@link BaseClient.bitcount|bitcount} command.
 * Can also be specified as an optional argument to the {@link BaseClient.bitposInverval|bitposInterval} command.
 *
 * since - Valkey version 7.0.0.
 */
export enum BitmapIndexType {
    /** Specifies that provided indexes are byte indexes. */
    BYTE = "BYTE",
    /** Specifies that provided indexes are bit indexes. */
    BIT = "BIT",
}

/**
 * @internal
 */
export function createBitPos(
    key: GlideString,
    bit: number,
    start?: number,
    end?: number,
    indexType?: BitmapIndexType,
): command_request.Command {
    const args: GlideString[] = [key, bit.toString()];

    if (start !== undefined) {
        args.push(start.toString());
    }

    if (end !== undefined) {
        args.push(end.toString());
    }

    if (indexType) {
        args.push(indexType);
    }

    return createCommand(RequestType.BitPos, args);
}

/**
 * Defines flushing mode for {@link GlideClient.flushall}, {@link GlideClusterClient.flushall},
 *      {@link GlideClient.functionFlush}, {@link GlideClusterClient.functionFlush},
 *      {@link GlideClient.flushdb} and {@link GlideClusterClient.flushdb} commands.
 *
 * See https://valkey.io/commands/flushall/ and https://valkey.io/commands/flushdb/ for details.
 */
export enum FlushMode {
    /**
     * Flushes synchronously.
     *
     * since Valkey version 6.2.0.
     */
    SYNC = "SYNC",
    /** Flushes asynchronously. */
    ASYNC = "ASYNC",
}

/**
 * @internal
 * This function converts an input from Record or GlideRecord types to GlideRecord.
 *
 * @param record - input record in either Record or GlideRecord types.
 * @returns same data in GlideRecord type.
 */
export function convertKeysAndEntries(
    record: Record<string, GlideString> | GlideRecord<GlideString>,
): GlideRecord<GlideString> {
    if (!Array.isArray(record)) {
        return convertRecordToGlideRecord(record);
    }

    return record;
}

/** Optional arguments for {@link BaseClient.xread|xread} command. */
export interface StreamReadOptions {
    /**
     * If set, the read request will block for the set amount of milliseconds or
     * until the server has the required number of entries. A value of `0` will block indefinitely.
     * Equivalent to `BLOCK` in the Redis API.
     */
    block?: number;
    /**
     * The maximal number of elements requested.
     * Equivalent to `COUNT` in the Redis API.
     */
    count?: number;
}

/** Optional arguments for {@link BaseClient.xreadgroup|xreadgroup} command. */
export type StreamReadGroupOptions = StreamReadOptions & {
    /**
     * If set, messages are not added to the Pending Entries List (PEL). This is equivalent to
     * acknowledging the message when it is read.
     */
    noAck?: boolean;
};

/** @internal */
function addReadOptions(options?: StreamReadOptions): GlideString[] {
    const args = [];

    if (options?.count !== undefined) {
        args.push("COUNT");
        args.push(options.count.toString());
    }

    if (options?.block !== undefined) {
        args.push("BLOCK");
        args.push(options.block.toString());
    }

    return args;
}

/** @internal */
function addStreamsArgs(keys_and_ids: GlideRecord<GlideString>): GlideString[] {
    return [
        "STREAMS",
        ...keys_and_ids.map((e) => e.key),
        ...keys_and_ids.map((e) => e.value),
    ];
}

/**
 * @internal
 */
export function createXRead(
    keys_and_ids: GlideRecord<GlideString>,
    options?: StreamReadOptions,
): command_request.Command {
    const args = addReadOptions(options);
    args.push(...addStreamsArgs(keys_and_ids));
    return createCommand(RequestType.XRead, args);
}

/** @internal */
export function createXReadGroup(
    group: GlideString,
    consumer: GlideString,
    keys_and_ids: GlideRecord<GlideString>,
    options?: StreamReadGroupOptions,
): command_request.Command {
    const args: GlideString[] = ["GROUP", group, consumer];

    if (options) {
        args.push(...addReadOptions(options));
        if (options.noAck) args.push("NOACK");
    }

    args.push(...addStreamsArgs(keys_and_ids));

    return createCommand(RequestType.XReadGroup, args);
}

/**
<<<<<<< HEAD
=======
 * Represents a the return type for XInfo Stream in the response
 */
// TODO: change return type to be compatible with GlideString
export type ReturnTypeXinfoStream = Record<
    string,
    | StreamEntries
    | Record<string, StreamEntries | Record<string, StreamEntries>[]>[]
>;

/**
 * Represents an array of Stream Entires in the response
 */
export type StreamEntries = string | number | (string | number | string[])[][];

/**
>>>>>>> 2af1e9be
 * @internal
 */
export function createXInfoStream(
    key: GlideString,
    options: boolean | number,
): command_request.Command {
    const args: GlideString[] = [key];

    if (options != false) {
        args.push("FULL");

        if (typeof options === "number") {
            args.push("COUNT");
            args.push(options.toString());
        }
    }

    return createCommand(RequestType.XInfoStream, args);
}

/** @internal */
export function createXInfoGroups(key: string): command_request.Command {
    return createCommand(RequestType.XInfoGroups, [key]);
}

/**
 * @internal
 */
export function createXLen(key: GlideString): command_request.Command {
    return createCommand(RequestType.XLen, [key]);
}

/** Optional arguments for {@link BaseClient.xpendingWithOptions|xpending}. */
export interface StreamPendingOptions {
    /** Filter pending entries by their idle time - in milliseconds. Available since Valkey 6.2.0. */
    minIdleTime?: number;
    /** Starting stream ID bound for range. Exclusive range is available since Valkey 6.2.0. */
    start: Boundary<string>;
    /** Ending stream ID bound for range. Exclusive range is available since Valkey 6.2.0. */
    end: Boundary<string>;
    /** Limit the number of messages returned. */
    count: number;
    /** Filter pending entries by consumer. */
    consumer?: GlideString;
}

/** @internal */
export function createXPending(
    key: GlideString,
    group: GlideString,
    options?: StreamPendingOptions,
): command_request.Command {
    const args = [key, group];

    if (options) {
        if (options.minIdleTime !== undefined)
            args.push("IDLE", options.minIdleTime.toString());
        args.push(
            getStreamBoundaryArg(options.start),
            getStreamBoundaryArg(options.end),
            options.count.toString(),
        );
        if (options.consumer) args.push(options.consumer);
    }

    return createCommand(RequestType.XPending, args);
}

/** @internal */
export function createXInfoConsumers(
    key: GlideString,
    group: GlideString,
): command_request.Command {
    return createCommand(RequestType.XInfoConsumers, [key, group]);
}

/** Optional parameters for {@link BaseClient.xclaim|xclaim} command. */
export interface StreamClaimOptions {
    /**
     * Set the idle time (last time it was delivered) of the message in milliseconds. If `idle`
     * is not specified, an `idle` of `0` is assumed, that is, the time count is reset
     * because the message now has a new owner trying to process it.
     */
    idle?: number; // in milliseconds

    /**
     * This is the same as {@link idle} but instead of a relative amount of milliseconds, it sets the
     * idle time to a specific Unix time (in milliseconds). This is useful in order to rewrite the AOF
     * file generating `XCLAIM` commands.
     */
    idleUnixTime?: number; // in unix-time milliseconds

    /**
     * Set the retry counter to the specified value. This counter is incremented every time a message
     * is delivered again. Normally {@link BaseClient.xclaim|xclaim} does not alter this counter,
     * which is just served to clients when the {@link BaseClient.xpending|xpending} command is called:
     * this way clients can detect anomalies, like messages that are never processed for some reason
     * after a big number of delivery attempts.
     */
    retryCount?: number;

    /**
     * Creates the pending message entry in the PEL even if certain specified IDs are not already in
     * the PEL assigned to a different client. However, the message must exist in the stream,
     * otherwise the IDs of non-existing messages are ignored.
     */
    isForce?: boolean;
}

/** @internal */
export function createXClaim(
    key: GlideString,
    group: GlideString,
    consumer: GlideString,
    minIdleTime: number,
    ids: GlideString[],
    options?: StreamClaimOptions,
    justId?: boolean,
): command_request.Command {
    const args = [key, group, consumer, minIdleTime.toString(), ...ids];

    if (options) {
        if (options.idle !== undefined)
            args.push("IDLE", options.idle.toString());
        if (options.idleUnixTime !== undefined)
            args.push("TIME", options.idleUnixTime.toString());
        if (options.retryCount !== undefined)
            args.push("RETRYCOUNT", options.retryCount.toString());
        if (options.isForce) args.push("FORCE");
    }

    if (justId) args.push("JUSTID");
    return createCommand(RequestType.XClaim, args);
}

/** @internal */
export function createXAutoClaim(
    key: GlideString,
    group: GlideString,
    consumer: GlideString,
    minIdleTime: number,
    start: GlideString,
    count?: number,
    justId?: boolean,
): command_request.Command {
    const args = [
        key,
        group,
        consumer,
        minIdleTime.toString(),
        start.toString(),
    ];
    if (count !== undefined) args.push("COUNT", count.toString());
    if (justId) args.push("JUSTID");
    return createCommand(RequestType.XAutoClaim, args);
}

/**
 * Optional arguments for {@link BaseClient.xgroupCreate|xgroupCreate}.
 *
 * See https://valkey.io/commands/xgroup-create/ for more details.
 */
export interface StreamGroupOptions {
    /**
     * If `true`and the stream doesn't exist, creates a new stream with a length of `0`.
     */
    mkStream?: boolean;
    /**
     * An arbitrary ID (that isn't the first ID, last ID, or the zero `"0-0"`. Use it to
     * find out how many entries are between the arbitrary ID (excluding it) and the stream's last
     * entry.
     *
     * since Valkey version 7.0.0.
     */
    entriesRead?: string;
}

/**
 * @internal
 */
export function createXGroupCreate(
    key: GlideString,
    groupName: GlideString,
    id: GlideString,
    options?: StreamGroupOptions,
): command_request.Command {
    const args: GlideString[] = [key, groupName, id];

    if (options) {
        if (options.mkStream) {
            args.push("MKSTREAM");
        }

        if (options.entriesRead) {
            args.push("ENTRIESREAD");
            args.push(options.entriesRead);
        }
    }

    return createCommand(RequestType.XGroupCreate, args);
}

/**
 * @internal
 */
export function createXGroupDestroy(
    key: GlideString,
    groupName: GlideString,
): command_request.Command {
    return createCommand(RequestType.XGroupDestroy, [key, groupName]);
}

/**
 * @internal
 */
export function createRename(
    key: GlideString,
    newKey: GlideString,
): command_request.Command {
    return createCommand(RequestType.Rename, [key, newKey]);
}

/**
 * @internal
 */
export function createRenameNX(
    key: GlideString,
    newKey: GlideString,
): command_request.Command {
    return createCommand(RequestType.RenameNX, [key, newKey]);
}

/**
 * @internal
 */
export function createPfAdd(
    key: GlideString,
    elements: GlideString[],
): command_request.Command {
    const args = [key, ...elements];
    return createCommand(RequestType.PfAdd, args);
}

/**
 * @internal
 */
export function createPfCount(keys: GlideString[]): command_request.Command {
    return createCommand(RequestType.PfCount, keys);
}

/**
 * @internal
 */
export function createPfMerge(
    destination: GlideString,
    sourceKey: GlideString[],
): command_request.Command {
    return createCommand(RequestType.PfMerge, [destination, ...sourceKey]);
}

/**
 * @internal
 */
export function createObjectEncoding(
    key: GlideString,
): command_request.Command {
    return createCommand(RequestType.ObjectEncoding, [key]);
}

/**
 * @internal
 */
export function createObjectFreq(key: GlideString): command_request.Command {
    return createCommand(RequestType.ObjectFreq, [key]);
}

/**
 * @internal
 */
export function createObjectIdletime(
    key: GlideString,
): command_request.Command {
    return createCommand(RequestType.ObjectIdleTime, [key]);
}

/**
 * @internal
 */
export function createObjectRefcount(
    key: GlideString,
): command_request.Command {
    return createCommand(RequestType.ObjectRefCount, [key]);
}

/** Additional parameters for `LOLWUT` command. */
export interface LolwutOptions {
    /**
     * An optional argument that can be used to specify the version of computer art to generate.
     */
    version?: number;
    /**
     * An optional argument that can be used to specify the output:
     * - For version `5`, those are length of the line, number of squares per row, and number of squares per column.
     * - For version `6`, those are number of columns and number of lines.
     */
    parameters?: number[];
}

/**
 * @internal
 */
export function createLolwut(options?: LolwutOptions): command_request.Command {
    const args: string[] = [];

    if (options) {
        if (options.version !== undefined) {
            args.push("VERSION", options.version.toString());
        }

        if (options.parameters !== undefined) {
            args.push(...options.parameters.map((param) => param.toString()));
        }
    }

    return createCommand(RequestType.Lolwut, args);
}

/**
 * @internal
 */
export function createFlushAll(mode?: FlushMode): command_request.Command {
    if (mode) {
        return createCommand(RequestType.FlushAll, [mode.toString()]);
    } else {
        return createCommand(RequestType.FlushAll, []);
    }
}

/**
 * @internal
 */
export function createFlushDB(mode?: FlushMode): command_request.Command {
    if (mode) {
        return createCommand(RequestType.FlushDB, [mode.toString()]);
    } else {
        return createCommand(RequestType.FlushDB, []);
    }
}

/**
 * @internal
 */
export function createCopy(
    source: GlideString,
    destination: GlideString,
    options?: { destinationDB?: number; replace?: boolean },
): command_request.Command {
    let args = [source, destination];

    if (options) {
        if (options.destinationDB !== undefined) {
            args = args.concat("DB", options.destinationDB.toString());
        }

        if (options.replace) {
            args.push("REPLACE");
        }
    }

    return createCommand(RequestType.Copy, args);
}

/**
 * @internal
 */
export function createMove(
    key: GlideString,
    dbIndex: number,
): command_request.Command {
    return createCommand(RequestType.Move, [key, dbIndex.toString()]);
}

/**
 * @internal
 */
export function createDump(key: GlideString): command_request.Command {
    return createCommand(RequestType.Dump, [key]);
}

/**
 * Optional arguments for `RESTORE` command.
 *
 * @See {@link https://valkey.io/commands/restore/|valkey.io} for details.
 * @remarks `IDLETIME` and `FREQ` modifiers cannot be set at the same time.
 */
export interface RestoreOptions {
    /**
     * Set to `true` to replace the key if it exists.
     */
    replace?: boolean;
    /**
     * Set to `true` to specify that `ttl` argument of {@link BaseClient.restore} represents
     * an absolute Unix timestamp (in milliseconds).
     */
    absttl?: boolean;
    /**
     * Set the `IDLETIME` option with object idletime to the given key.
     */
    idletime?: number;
    /**
     * Set the `FREQ` option with object frequency to the given key.
     */
    frequency?: number;
}

/**
 * @internal
 */
export function createRestore(
    key: GlideString,
    ttl: number,
    value: GlideString,
    options?: RestoreOptions,
): command_request.Command {
    const args: GlideString[] = [key, ttl.toString(), value];

    if (options) {
        if (options.idletime !== undefined && options.frequency !== undefined) {
            throw new Error(
                `syntax error: both IDLETIME and FREQ cannot be set at the same time.`,
            );
        }

        if (options.replace) {
            args.push("REPLACE");
        }

        if (options.absttl) {
            args.push("ABSTTL");
        }

        if (options.idletime !== undefined) {
            args.push("IDLETIME", options.idletime.toString());
        }

        if (options.frequency !== undefined) {
            args.push("FREQ", options.frequency.toString());
        }
    }

    return createCommand(RequestType.Restore, args);
}

/**
 * Optional arguments to LPOS command.
 *
 * See https://valkey.io/commands/lpos/ for more details.
 */
export interface LPosOptions {
    /** The rank of the match to return. */
    rank?: number;
    /** The specific number of matching indices from a list. */
    count?: number;
    /** The maximum number of comparisons to make between the element and the items in the list. */
    maxLength?: number;
}

/**
 * @internal
 */
export function createLPos(
    key: GlideString,
    element: GlideString,
    options?: LPosOptions,
): command_request.Command {
    const args: GlideString[] = [key, element];

    if (options) {
        if (options.rank !== undefined) {
            args.push("RANK");
            args.push(options.rank.toString());
        }

        if (options.count !== undefined) {
            args.push("COUNT");
            args.push(options.count.toString());
        }

        if (options.maxLength !== undefined) {
            args.push("MAXLEN");
            args.push(options.maxLength.toString());
        }
    }

    return createCommand(RequestType.LPos, args);
}

/**
 * @internal
 */
export function createDBSize(): command_request.Command {
    return createCommand(RequestType.DBSize, []);
}

/**
 * An optional condition to the {@link BaseClient.geoadd | geoadd},
 * {@link BaseClient.zadd | zadd} and {@link BaseClient.set | set} commands.
 */
export enum ConditionalChange {
    /**
     * Only update elements that already exist. Don't add new elements. Equivalent to `XX` in the Valkey API.
     */
    ONLY_IF_EXISTS = "XX",

    /**
     * Only add new elements. Don't update already existing elements. Equivalent to `NX` in the Valkey API.
     */
    ONLY_IF_DOES_NOT_EXIST = "NX",
}

/**
 * Represents a geographic position defined by longitude and latitude.
 * The exact limits, as specified by `EPSG:900913 / EPSG:3785 / OSGEO:41001` are the
 * following:
 *
 *   Valid longitudes are from `-180` to `180` degrees.
 *   Valid latitudes are from `-85.05112878` to `85.05112878` degrees.
 */
export interface GeospatialData {
    /** The longitude coordinate. */
    longitude: number;
    /** The latitude coordinate. */
    latitude: number;
}

/**
 * Optional arguments for the GeoAdd command.
 *
 * See https://valkey.io/commands/geoadd/ for more details.
 */
export interface GeoAddOptions {
    /** Options for handling existing members. See {@link ConditionalChange}. */
    updateMode?: ConditionalChange;
    /** If `true`, returns the count of changed elements instead of new elements added. */
    changed?: boolean;
}

/**
 * @internal
 */
export function createGeoAdd(
    key: GlideString,
    membersToGeospatialData: Map<GlideString, GeospatialData>,
    options?: GeoAddOptions,
): command_request.Command {
    let args: GlideString[] = [key];

    if (options) {
        if (options.updateMode) {
            args.push(options.updateMode);
        }

        if (options.changed) {
            args.push("CH");
        }
    }

    membersToGeospatialData.forEach((coord, member) => {
        args = args.concat(
            coord.longitude.toString(),
            coord.latitude.toString(),
            member,
        );
    });
    return createCommand(RequestType.GeoAdd, args);
}

/** Enumeration representing distance units options. */
export enum GeoUnit {
    /** Represents distance in meters. */
    METERS = "m",
    /** Represents distance in kilometers. */
    KILOMETERS = "km",
    /** Represents distance in miles. */
    MILES = "mi",
    /** Represents distance in feet. */
    FEET = "ft",
}

/**
 * @internal
 */
export function createGeoPos(
    key: GlideString,
    members: GlideString[],
): command_request.Command {
    return createCommand(RequestType.GeoPos, [key].concat(members));
}

/**
 * @internal
 */
export function createGeoDist(
    key: GlideString,
    member1: GlideString,
    member2: GlideString,
    geoUnit?: GeoUnit,
): command_request.Command {
    const args = [key, member1, member2];

    if (geoUnit) {
        args.push(geoUnit);
    }

    return createCommand(RequestType.GeoDist, args);
}

/**
 * @internal
 */
export function createGeoHash(
    key: GlideString,
    members: GlideString[],
): command_request.Command {
    const args = [key].concat(members);
    return createCommand(RequestType.GeoHash, args);
}

/**
 * Optional parameters for {@link BaseClient.geosearch|geosearch} command which defines what should be included in the
 * search results and how results should be ordered and limited.
 */
export type GeoSearchResultOptions = GeoSearchCommonResultOptions & {
    /** Include the coordinate of the returned items. */
    withCoord?: boolean;
    /**
     * Include the distance of the returned items from the specified center point.
     * The distance is returned in the same unit as specified for the `searchBy` argument.
     */
    withDist?: boolean;
    /** Include the geohash of the returned items. */
    withHash?: boolean;
};

/**
 * Optional parameters for {@link BaseClient.geosearchstore|geosearchstore} command which defines what should be included in the
 * search results and how results should be ordered and limited.
 */
export type GeoSearchStoreResultOptions = GeoSearchCommonResultOptions & {
    /**
     * Determines what is stored as the sorted set score. Defaults to `false`.
     * - If set to `false`, the geohash of the location will be stored as the sorted set score.
     * - If set to `true`, the distance from the center of the shape (circle or box) will be stored as the sorted set score. The distance is represented as a floating-point number in the same unit specified for that shape.
     */
    storeDist?: boolean;
};

interface GeoSearchCommonResultOptions {
    /** Indicates the order the result should be sorted in. */
    sortOrder?: SortOrder;
    /** Indicates the number of matches the result should be limited to. */
    count?: number;
    /** Whether to allow returning as enough matches are found. This requires `count` parameter to be set. */
    isAny?: boolean;
}

/** Defines the sort order for nested results. */
export enum SortOrder {
    /** Sort by ascending order. */
    ASC = "ASC",
    /** Sort by descending order. */
    DESC = "DESC",
}

export type GeoSearchShape = GeoCircleShape | GeoBoxShape;

/** Circle search shape defined by the radius value and measurement unit. */
export interface GeoCircleShape {
    /** The radius to search by. */
    radius: number;
    /** The measurement unit of the radius. */
    unit: GeoUnit;
}

/** Rectangle search shape defined by the width and height and measurement unit. */
export interface GeoBoxShape {
    /** The width of the rectangle to search by. */
    width: number;
    /** The height of the rectangle to search by. */
    height: number;
    /** The measurement unit of the width and height. */
    unit: GeoUnit;
}

export type SearchOrigin = CoordOrigin | MemberOrigin;

/** The search origin represented by a {@link GeospatialData} position. */
export interface CoordOrigin {
    /** The pivot location to search from. */
    position: GeospatialData;
}

/** The search origin represented by an existing member. */
export interface MemberOrigin {
    /** Member (location) name stored in the sorted set to use as a search pivot. */
    member: GlideString;
}

/** @internal */
export function createGeoSearch(
    key: GlideString,
    searchFrom: SearchOrigin,
    searchBy: GeoSearchShape,
    resultOptions?: GeoSearchResultOptions,
): command_request.Command {
    const args = [key].concat(
        convertGeoSearchOptionsToArgs(searchFrom, searchBy, resultOptions),
    );
    return createCommand(RequestType.GeoSearch, args);
}

/** @internal */
export function createGeoSearchStore(
    destination: GlideString,
    source: GlideString,
    searchFrom: SearchOrigin,
    searchBy: GeoSearchShape,
    resultOptions?: GeoSearchStoreResultOptions,
): command_request.Command {
    const args = [destination, source].concat(
        convertGeoSearchOptionsToArgs(searchFrom, searchBy, resultOptions),
    );
    return createCommand(RequestType.GeoSearchStore, args);
}

function convertGeoSearchOptionsToArgs(
    searchFrom: SearchOrigin,
    searchBy: GeoSearchShape,
    resultOptions?: GeoSearchCommonResultOptions,
): GlideString[] {
    let args: GlideString[] = [];

    if ("position" in searchFrom) {
        args = args.concat(
            "FROMLONLAT",
            searchFrom.position.longitude.toString(),
            searchFrom.position.latitude.toString(),
        );
    } else {
        args = args.concat("FROMMEMBER", searchFrom.member);
    }

    if ("radius" in searchBy) {
        args = args.concat(
            "BYRADIUS",
            searchBy.radius.toString(),
            searchBy.unit,
        );
    } else {
        args = args.concat(
            "BYBOX",
            searchBy.width.toString(),
            searchBy.height.toString(),
            searchBy.unit,
        );
    }

    if (resultOptions) {
        if (
            "withCoord" in resultOptions &&
            (resultOptions as GeoSearchResultOptions).withCoord
        )
            args.push("WITHCOORD");
        if (
            "withDist" in resultOptions &&
            (resultOptions as GeoSearchResultOptions).withDist
        )
            args.push("WITHDIST");
        if (
            "withHash" in resultOptions &&
            (resultOptions as GeoSearchResultOptions).withHash
        )
            args.push("WITHHASH");
        if (
            "storeDist" in resultOptions &&
            (resultOptions as GeoSearchStoreResultOptions).storeDist
        )
            args.push("STOREDIST");

        if (resultOptions.count) {
            args.push("COUNT", resultOptions.count?.toString());

            if (resultOptions.isAny) args.push("ANY");
        }

        if (resultOptions.sortOrder) args.push(resultOptions.sortOrder);
    }

    return args;
}

/**
 * @internal
 */
export function createZRevRank(
    key: GlideString,
    member: GlideString,
): command_request.Command {
    return createCommand(RequestType.ZRevRank, [key, member]);
}

/**
 * @internal
 */
export function createZRevRankWithScore(
    key: GlideString,
    member: GlideString,
): command_request.Command {
    return createCommand(RequestType.ZRevRank, [key, member, "WITHSCORE"]);
}

/**
 * Mandatory option for zmpop.
 * Defines which elements to pop from the sorted set.
 */
export enum ScoreFilter {
    /** Pop elements with the highest scores. */
    MAX = "MAX",
    /** Pop elements with the lowest scores. */
    MIN = "MIN",
}

/**
 * @internal
 */
export function createZMPop(
    keys: GlideString[],
    modifier: ScoreFilter,
    count?: number,
): command_request.Command {
    const args = keys;
    args.unshift(keys.length.toString());
    args.push(modifier);

    if (count !== undefined) {
        args.push("COUNT");
        args.push(count.toString());
    }

    return createCommand(RequestType.ZMPop, args);
}

/**
 * @internal
 */
export function createBZMPop(
    keys: GlideString[],
    modifier: ScoreFilter,
    timeout: number,
    count?: number,
): command_request.Command {
    const args = [
        timeout.toString(),
        keys.length.toString(),
        ...keys,
        modifier,
    ];

    if (count !== undefined) {
        args.push("COUNT");
        args.push(count.toString());
    }

    return createCommand(RequestType.BZMPop, args);
}

/**
 * @internal
 */
export function createZIncrBy(
    key: GlideString,
    increment: number,
    member: GlideString,
): command_request.Command {
    return createCommand(RequestType.ZIncrBy, [
        key,
        increment.toString(),
        member,
    ]);
}

/**
 * Optional arguments to {@link GlideClient.sort|sort}, {@link GlideClient.sortStore|sortStore} and {@link GlideClient.sortReadOnly|sortReadOnly} commands.
 *
 * See https://valkey.io/commands/sort/ for more details.
 */
export type SortOptions = SortBaseOptions & {
    /**
     * A pattern to sort by external keys instead of by the elements stored at the key themselves. The
     * pattern should contain an asterisk (*) as a placeholder for the element values, where the value
     * from the key replaces the asterisk to create the key name. For example, if `key`
     * contains IDs of objects, `byPattern` can be used to sort these IDs based on an
     * attribute of the objects, like their weights or timestamps.
     */
    byPattern?: GlideString;

    /**
     * A pattern used to retrieve external keys' values, instead of the elements at `key`.
     * The pattern should contain an asterisk (`*`) as a placeholder for the element values, where the
     * value from `key` replaces the asterisk to create the `key` name. This
     * allows the sorted elements to be transformed based on the related keys values. For example, if
     * `key` contains IDs of users, `getPatterns` can be used to retrieve
     * specific attributes of these users, such as their names or email addresses. E.g., if
     * `getPatterns` is `name_*`, the command will return the values of the keys
     * `name_<element>` for each sorted element. Multiple `getPatterns`
     * arguments can be provided to retrieve multiple attributes. The special value `#` can
     * be used to include the actual element from `key` being sorted. If not provided, only
     * the sorted elements themselves are returned.
     */
    getPatterns?: GlideString[];
};

interface SortBaseOptions {
    /**
     * Limiting the range of the query by setting offset and result count. See {@link Limit} class for
     * more information.
     */
    limit?: Limit;

    /** Options for sorting order of elements. */
    orderBy?: SortOrder;

    /**
     * When `true`, sorts elements lexicographically. When `false` (default),
     * sorts elements numerically. Use this when the list, set, or sorted set contains string values
     * that cannot be converted into double precision floating point numbers.
     */
    isAlpha?: boolean;
}

/**
 * Optional arguments to {@link GlideClusterClient.sort|sort}, {@link GlideClusterClient.sortStore|sortStore} and {@link GlideClusterClient.sortReadOnly|sortReadOnly} commands.
 *
 * See https://valkey.io/commands/sort/ for more details.
 */
export type SortClusterOptions = SortBaseOptions;

/**
 * The `LIMIT` argument is commonly used to specify a subset of results from the
 * matching elements, similar to the `LIMIT` clause in SQL (e.g., `SELECT LIMIT offset, count`).
 */
export interface Limit {
    /** The starting position of the range, zero based. */
    offset: number;
    /** The maximum number of elements to include in the range. A negative count returns all elements from the offset. */
    count: number;
}

/** @internal */
export function createSort(
    key: GlideString,
    options?: SortOptions,
    destination?: GlideString,
): command_request.Command {
    return createSortImpl(RequestType.Sort, key, options, destination);
}

/** @internal */
export function createSortReadOnly(
    key: GlideString,
    options?: SortOptions,
): command_request.Command {
    return createSortImpl(RequestType.SortReadOnly, key, options);
}

/** @internal */
function createSortImpl(
    cmd: RequestType,
    key: GlideString,
    options?: SortOptions,
    destination?: GlideString,
): command_request.Command {
    const args = [key];

    if (options) {
        if (options.limit) {
            args.push(
                "LIMIT",
                options.limit.offset.toString(),
                options.limit.count.toString(),
            );
        }

        if (options.orderBy) {
            args.push(options.orderBy);
        }

        if (options.isAlpha) {
            args.push("ALPHA");
        }

        if (options.byPattern) {
            args.push("BY", options.byPattern);
        }

        if (options.getPatterns) {
            options.getPatterns.forEach((p) => args.push("GET", p));
        }
    }

    if (destination) args.push("STORE", destination);

    return createCommand(cmd, args);
}

/**
 * @internal
 */
export function createHStrlen(
    key: GlideString,
    field: GlideString,
): command_request.Command {
    return createCommand(RequestType.HStrlen, [key, field]);
}

/** @internal */
export function createHRandField(
    key: GlideString,
    count?: number,
    withValues?: boolean,
): command_request.Command {
    const args = [key];
    if (count !== undefined) args.push(count.toString());
    if (withValues) args.push("WITHVALUES");
    return createCommand(RequestType.HRandField, args);
}

/**
 * @internal
 */
export function createHScan(
    key: GlideString,
    cursor: string,
    options?: HScanOptions,
): command_request.Command {
    let args: GlideString[] = [key, cursor];

    if (options) {
        args = args.concat(convertBaseScanOptionsToArgsArray(options));

        if (options.noValues) {
            args.push("NOVALUES");
        }
    }

    return createCommand(RequestType.HScan, args);
}

/**
 * @internal
 */
export function createZRandMember(
    key: GlideString,
    count?: number,
    withscores?: boolean,
): command_request.Command {
    const args = [key];

    if (count !== undefined) {
        args.push(count.toString());
    }

    if (withscores) {
        args.push("WITHSCORES");
    }

    return createCommand(RequestType.ZRandMember, args);
}

/** @internal */
export function createLastSave(): command_request.Command {
    return createCommand(RequestType.LastSave, []);
}

/** @internal */
export function createLCS(
    key1: GlideString,
    key2: GlideString,
    options?: {
        len?: boolean;
        idx?: { withMatchLen?: boolean; minMatchLen?: number };
    },
): command_request.Command {
    const args = [key1, key2];

    if (options) {
        if (options.len) args.push("LEN");
        else if (options.idx) {
            args.push("IDX");
            if (options.idx.withMatchLen) args.push("WITHMATCHLEN");
            if (options.idx.minMatchLen !== undefined)
                args.push("MINMATCHLEN", options.idx.minMatchLen.toString());
        }
    }

    return createCommand(RequestType.LCS, args);
}

/**
 * @internal
 */
export function createTouch(keys: GlideString[]): command_request.Command {
    return createCommand(RequestType.Touch, keys);
}

/** @internal */
export function createRandomKey(): command_request.Command {
    return createCommand(RequestType.RandomKey, []);
}

/** @internal */
export function createWatch(keys: GlideString[]): command_request.Command {
    return createCommand(RequestType.Watch, keys);
}

/** @internal */
export function createUnWatch(): command_request.Command {
    return createCommand(RequestType.UnWatch, []);
}

/** @internal */
export function createWait(
    numreplicas: number,
    timeout: number,
): command_request.Command {
    return createCommand(RequestType.Wait, [
        numreplicas.toString(),
        timeout.toString(),
    ]);
}

/**
 * This base class represents the common set of optional arguments for the SCAN family of commands.
 * Concrete implementations of this class are tied to specific SCAN commands (`SCAN`, `SSCAN`).
 */
export interface BaseScanOptions {
    /**
     * The match filter is applied to the result of the command and will only include
     * strings that match the pattern specified. If the sorted set is large enough for scan commands to return
     * only a subset of the sorted set then there could be a case where the result is empty although there are
     * items that match the pattern specified. This is due to the default `COUNT` being `10` which indicates
     * that it will only fetch and match `10` items from the list.
     */
    match?: GlideString;
    /**
     * `COUNT` is a just a hint for the command for how many elements to fetch from the
     * sorted set. `COUNT` could be ignored until the sorted set is large enough for the `SCAN` commands to
     * represent the results as compact single-allocation packed encoding.
     */
    readonly count?: number;
}

/**
 * Options specific to the ZSCAN command, extending from the base scan options.
 */
export type ZScanOptions = BaseScanOptions & {
    /**
     * If true, the scores are not included in the results.
     * Supported from Valkey 8.0.0 and above.
     */
    readonly noScores?: boolean;
};

/**
 * Options specific to the HSCAN command, extending from the base scan options.
 */
export type HScanOptions = BaseScanOptions & {
    /**
     * If true, the values of the fields are not included in the results.
     * Supported from Valkey 8.0.0 and above.
     */
    readonly noValues?: boolean;
};

/**
 * @internal
 */
function convertBaseScanOptionsToArgsArray(
    options: BaseScanOptions,
): GlideString[] {
    const args: GlideString[] = [];

    if (options.match) {
        args.push("MATCH", options.match);
    }

    if (options.count !== undefined) {
        args.push("COUNT", options.count.toString());
    }

    return args;
}

/**
 * @internal
 */
export function createZScan(
    key: GlideString,
    cursor: string,
    options?: ZScanOptions,
): command_request.Command {
    let args = [key, cursor];

    if (options) {
        args = args.concat(convertBaseScanOptionsToArgsArray(options));

        if (options.noScores) {
            args.push("NOSCORES");
        }
    }

    return createCommand(RequestType.ZScan, args);
}

/** @internal */
export function createSetRange(
    key: GlideString,
    offset: number,
    value: GlideString,
): command_request.Command {
    return createCommand(RequestType.SetRange, [key, offset.toString(), value]);
}

/** @internal */
export function createAppend(
    key: GlideString,
    value: GlideString,
): command_request.Command {
    return createCommand(RequestType.Append, [key, value]);
}

/**
 * @internal
 */
export function createLMPop(
    keys: GlideString[],
    direction: ListDirection,
    count?: number,
): command_request.Command {
    const args: GlideString[] = [keys.length.toString(), ...keys, direction];

    if (count !== undefined) {
        args.push("COUNT");
        args.push(count.toString());
    }

    return createCommand(RequestType.LMPop, args);
}

/**
 * @internal
 */
export function createBLMPop(
    keys: GlideString[],
    direction: ListDirection,
    timeout: number,
    count?: number,
): command_request.Command {
    const args: GlideString[] = [
        timeout.toString(),
        keys.length.toString(),
        ...keys,
        direction,
    ];

    if (count !== undefined) {
        args.push("COUNT");
        args.push(count.toString());
    }

    return createCommand(RequestType.BLMPop, args);
}

/**
 * @internal
 */
export function createPubSubChannels(
    pattern?: GlideString,
): command_request.Command {
    return createCommand(RequestType.PubSubChannels, pattern ? [pattern] : []);
}

/**
 * @internal
 */
export function createPubSubNumPat(): command_request.Command {
    return createCommand(RequestType.PubSubNumPat, []);
}

/**
 * @internal
 */
export function createPubSubNumSub(
    channels?: GlideString[],
): command_request.Command {
    return createCommand(RequestType.PubSubNumSub, channels ? channels : []);
}

/**
 * @internal
 */
export function createPubsubShardChannels(
    pattern?: GlideString,
): command_request.Command {
    return createCommand(RequestType.PubSubSChannels, pattern ? [pattern] : []);
}

/**
 * @internal
 */
export function createPubSubShardNumSub(
    channels?: GlideString[],
): command_request.Command {
    return createCommand(RequestType.PubSubSNumSub, channels ? channels : []);
}

/**
 * @internal
 */
export function createBZPopMax(
    keys: GlideString[],
    timeout: number,
): command_request.Command {
    return createCommand(RequestType.BZPopMax, [...keys, timeout.toString()]);
}

/**
 * @internal
 */
export function createBZPopMin(
    keys: GlideString[],
    timeout: number,
): command_request.Command {
    return createCommand(RequestType.BZPopMin, [...keys, timeout.toString()]);
}

/**
 * Time unit representation which is used in optional arguments for {@link BaseClient.getex|getex} and {@link BaseClient.set|set} command.
 */
export enum TimeUnit {
    /**
     * Set the specified expire time, in seconds. Equivalent to
     * `EX` in the VALKEY API.
     */
    Seconds = "EX",
    /**
     * Set the specified expire time, in milliseconds. Equivalent
     * to `PX` in the VALKEY API.
     */
    Milliseconds = "PX",
    /**
     * Set the specified Unix time at which the key will expire,
     * in seconds. Equivalent to `EXAT` in the VALKEY API.
     */
    UnixSeconds = "EXAT",
    /**
     * Set the specified Unix time at which the key will expire,
     * in milliseconds. Equivalent to `PXAT` in the VALKEY API.
     */
    UnixMilliseconds = "PXAT",
}

/**
 * @internal
 */
export function createGetEx(
    key: GlideString,
    options?: "persist" | { type: TimeUnit; duration: number },
): command_request.Command {
    const args = [key];

    if (options) {
        if (options !== "persist" && !Number.isInteger(options.duration)) {
            throw new Error(
                `Received expiry '${JSON.stringify(
                    options.duration,
                )}'. Count must be an integer`,
            );
        }

        if (options === "persist") {
            args.push("PERSIST");
        } else {
            args.push(options.type, options.duration.toString());
        }
    }

    return createCommand(RequestType.GetEx, args);
}

/**
 * @internal
 */
export function createXAck(
    key: GlideString,
    group: GlideString,
    ids: GlideString[],
): command_request.Command {
    return createCommand(RequestType.XAck, [key, group, ...ids]);
}

/**
 * @internal
 */
export function createXGroupSetid(
    key: GlideString,
    groupName: GlideString,
    id: GlideString,
    entriesRead?: number,
): command_request.Command {
    const args = [key, groupName, id];

    if (entriesRead !== undefined) {
        args.push("ENTRIESREAD");
        args.push(entriesRead.toString());
    }

    return createCommand(RequestType.XGroupSetId, args);
}<|MERGE_RESOLUTION|>--- conflicted
+++ resolved
@@ -2652,24 +2652,6 @@
 }
 
 /**
-<<<<<<< HEAD
-=======
- * Represents a the return type for XInfo Stream in the response
- */
-// TODO: change return type to be compatible with GlideString
-export type ReturnTypeXinfoStream = Record<
-    string,
-    | StreamEntries
-    | Record<string, StreamEntries | Record<string, StreamEntries>[]>[]
->;
-
-/**
- * Represents an array of Stream Entires in the response
- */
-export type StreamEntries = string | number | (string | number | string[])[][];
-
-/**
->>>>>>> 2af1e9be
  * @internal
  */
 export function createXInfoStream(
