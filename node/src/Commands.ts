/**
 * Copyright Valkey GLIDE Project Contributors - SPDX Identifier: Apache-2.0
 */

import { createLeakedStringVec, MAX_REQUEST_ARGS_LEN } from "glide-rs";
import Long from "long";

/* eslint-disable-next-line @typescript-eslint/no-unused-vars */
import { BaseClient } from "src/BaseClient";
/* eslint-disable-next-line @typescript-eslint/no-unused-vars */
import { GlideClient } from "src/GlideClient";
/* eslint-disable-next-line @typescript-eslint/no-unused-vars */
import { GlideClusterClient } from "src/GlideClusterClient";
import { command_request } from "./ProtobufMessage";

import RequestType = command_request.RequestType;

function isLargeCommand(args: BulkString[]) {
    let lenSum = 0;

    for (const arg of args) {
        lenSum += arg.length;

        if (lenSum >= MAX_REQUEST_ARGS_LEN) {
            return true;
        }
    }

    return false;
}

type BulkString = string | Uint8Array;

/**
 * Convert a string array into Uint8Array[]
 */
function toBuffersArray(args: BulkString[]) {
    const argsBytes: Uint8Array[] = [];

    for (const arg of args) {
        if (typeof arg == "string") {
            argsBytes.push(Buffer.from(arg));
        } else {
            argsBytes.push(arg);
        }
    }

    return argsBytes;
}

/**
 * @internal
 */
export function parseInfoResponse(response: string): Record<string, string> {
    const lines = response.split("\n");
    const parsedResponse: Record<string, string> = {};

    for (const line of lines) {
        // Ignore lines that start with '#'
        if (!line.startsWith("#")) {
            const [key, value] = line.trim().split(":");
            parsedResponse[key] = value;
        }
    }

    return parsedResponse;
}

function createCommand(
    requestType: command_request.RequestType,
    args: BulkString[],
): command_request.Command {
    const singleCommand = command_request.Command.create({
        requestType,
    });

    const argsBytes = toBuffersArray(args);

    if (isLargeCommand(args)) {
        // pass as a pointer
        const pointerArr = createLeakedStringVec(argsBytes);
        const pointer = new Long(pointerArr[0], pointerArr[1]);
        singleCommand.argsVecPointer = pointer;
    } else {
        singleCommand.argsArray = command_request.Command.ArgsArray.create({
            args: argsBytes,
        });
    }

    return singleCommand;
}

/**
 * @internal
 */
export function createGet(key: string): command_request.Command {
    return createCommand(RequestType.Get, [key]);
}

/**
 * @internal
 */
export function createGetDel(key: string): command_request.Command {
    return createCommand(RequestType.GetDel, [key]);
}

export type SetOptions = {
    /**
     *  `onlyIfDoesNotExist` - Only set the key if it does not already exist.
     * Equivalent to `NX` in the Redis API. `onlyIfExists` - Only set the key if
     * it already exist. Equivalent to `EX` in the Redis API. if `conditional` is
     * not set the value will be set regardless of prior value existence. If value
     * isn't set because of the condition, return null.
     */
    conditionalSet?: "onlyIfExists" | "onlyIfDoesNotExist";
    /**
     * Return the old string stored at key, or nil if key did not exist. An error
     * is returned and SET aborted if the value stored at key is not a string.
     * Equivalent to `GET` in the Redis API.
     */
    returnOldValue?: boolean;
    /**
     * If not set, no expiry time will be set for the value.
     */
    expiry?: /**
     * Retain the time to live associated with the key. Equivalent to
     * `KEEPTTL` in the Redis API.
     */
    | "keepExisting"
        | {
              type: /**
               * Set the specified expire time, in seconds. Equivalent to
               * `EX` in the Redis API.
               */
              | "seconds"
                  /**
                   * Set the specified expire time, in milliseconds. Equivalent
                   * to `PX` in the Redis API.
                   */
                  | "milliseconds"
                  /**
                   * Set the specified Unix time at which the key will expire,
                   * in seconds. Equivalent to `EXAT` in the Redis API.
                   */
                  | "unixSeconds"
                  /**
                   * Set the specified Unix time at which the key will expire,
                   * in milliseconds. Equivalent to `PXAT` in the Redis API.
                   */
                  | "unixMilliseconds";
              count: number;
          };
};

/**
 * @internal
 */
export function createSet(
    key: BulkString,
    value: BulkString,
    options?: SetOptions,
): command_request.Command {
    const args = [key, value];

    if (options) {
        if (options.conditionalSet === "onlyIfExists") {
            args.push("XX");
        } else if (options.conditionalSet === "onlyIfDoesNotExist") {
            args.push("NX");
        }

        if (options.returnOldValue) {
            args.push("GET");
        }

        if (
            options.expiry &&
            options.expiry !== "keepExisting" &&
            !Number.isInteger(options.expiry.count)
        ) {
            throw new Error(
                `Received expiry '${JSON.stringify(
                    options.expiry,
                )}'. Count must be an integer`,
            );
        }

        if (options.expiry === "keepExisting") {
            args.push("KEEPTTL");
        } else if (options.expiry?.type === "seconds") {
            args.push("EX", options.expiry.count.toString());
        } else if (options.expiry?.type === "milliseconds") {
            args.push("PX", options.expiry.count.toString());
        } else if (options.expiry?.type === "unixSeconds") {
            args.push("EXAT", options.expiry.count.toString());
        } else if (options.expiry?.type === "unixMilliseconds") {
            args.push("PXAT", options.expiry.count.toString());
        }
    }

    return createCommand(RequestType.Set, args);
}

/**
 * INFO option: a specific section of information:
 * When no parameter is provided, the default option is assumed.
 */
export enum InfoOptions {
    /**
     * SERVER: General information about the Redis server
     */
    Server = "server",
    /**
     * CLIENTS: Client connections section
     */
    Clients = "clients",
    /**
     * MEMORY: Memory consumption related information
     */
    Memory = "memory",
    /**
     * PERSISTENCE: RDB and AOF related information
     */
    Persistence = "persistence",
    /**
     * STATS: General statistics
     */
    Stats = "stats",
    /**
     * REPLICATION: Master/replica replication information
     */
    Replication = "replication",
    /**
     * CPU: CPU consumption statistics
     */
    Cpu = "cpu",
    /**
     * COMMANDSTATS: Redis command statistics
     */
    Commandstats = "commandstats",
    /**
     * LATENCYSTATS: Redis command latency percentile distribution statistics
     */
    Latencystats = "latencystats",
    /**
     * SENTINEL: Redis Sentinel section (only applicable to Sentinel instances)
     */
    Sentinel = "sentinel",
    /**
     * CLUSTER: Redis Cluster section
     */
    Cluster = "cluster",
    /**
     * MODULES: Modules section
     */
    Modules = "modules",
    /**
     * KEYSPACE: Database related statistics
     */
    Keyspace = "keyspace",
    /**
     * ERRORSTATS: Redis error statistics
     */
    Errorstats = "errorstats",
    /**
     * ALL: Return all sections (excluding module generated ones)
     */
    All = "all",
    /**
     * DEFAULT: Return only the default set of sections
     */
    Default = "default",
    /**
     * EVERYTHING: Includes all and modules
     */
    Everything = "everything",
}

/**
 * @internal
 */
export function createPing(str?: string): command_request.Command {
    const args: string[] = str == undefined ? [] : [str];
    return createCommand(RequestType.Ping, args);
}

/**
 * @internal
 */
export function createInfo(options?: InfoOptions[]): command_request.Command {
    const args: string[] = options == undefined ? [] : options;
    return createCommand(RequestType.Info, args);
}

/**
 * @internal
 */
export function createDel(keys: string[]): command_request.Command {
    return createCommand(RequestType.Del, keys);
}

/**
 * @internal
 */
export function createSelect(index: number): command_request.Command {
    return createCommand(RequestType.Select, [index.toString()]);
}

/**
 * @internal
 */
export function createClientGetName(): command_request.Command {
    return createCommand(RequestType.ClientGetName, []);
}

/**
 * @internal
 */
export function createConfigRewrite(): command_request.Command {
    return createCommand(RequestType.ConfigRewrite, []);
}

/**
 * @internal
 */
export function createConfigResetStat(): command_request.Command {
    return createCommand(RequestType.ConfigResetStat, []);
}

/**
 * @internal
 */
export function createMGet(keys: string[]): command_request.Command {
    return createCommand(RequestType.MGet, keys);
}

/**
 * @internal
 */
export function createMSet(
    keyValueMap: Record<string, string>,
): command_request.Command {
    return createCommand(RequestType.MSet, Object.entries(keyValueMap).flat());
}

/**
 * @internal
 */
export function createMSetNX(
    keyValueMap: Record<string, string>,
): command_request.Command {
    return createCommand(
        RequestType.MSetNX,
        Object.entries(keyValueMap).flat(),
    );
}

/**
 * @internal
 */
export function createIncr(key: string): command_request.Command {
    return createCommand(RequestType.Incr, [key]);
}

/**
 * @internal
 */
export function createIncrBy(
    key: string,
    amount: number,
): command_request.Command {
    return createCommand(RequestType.IncrBy, [key, amount.toString()]);
}

/**
 * @internal
 */
export function createIncrByFloat(
    key: string,
    amount: number,
): command_request.Command {
    return createCommand(RequestType.IncrByFloat, [key, amount.toString()]);
}

/**
 * @internal
 */
export function createClientId(): command_request.Command {
    return createCommand(RequestType.ClientId, []);
}

/**
 * @internal
 */
export function createConfigGet(parameters: string[]): command_request.Command {
    return createCommand(RequestType.ConfigGet, parameters);
}

/**
 * @internal
 */
export function createConfigSet(
    parameters: Record<string, string>,
): command_request.Command {
    return createCommand(
        RequestType.ConfigSet,
        Object.entries(parameters).flat(),
    );
}

/**
 * @internal
 */
export function createHGet(
    key: string,
    field: string,
): command_request.Command {
    return createCommand(RequestType.HGet, [key, field]);
}

/**
 * @internal
 */
export function createHSet(
    key: string,
    fieldValueMap: Record<string, string>,
): command_request.Command {
    return createCommand(
        RequestType.HSet,
        [key].concat(Object.entries(fieldValueMap).flat()),
    );
}

/**
 * @internal
 */
export function createHSetNX(
    key: string,
    field: string,
    value: string,
): command_request.Command {
    return createCommand(RequestType.HSetNX, [key, field, value]);
}

/**
 * @internal
 */
export function createDecr(key: string): command_request.Command {
    return createCommand(RequestType.Decr, [key]);
}

/**
 * @internal
 */
export function createDecrBy(
    key: string,
    amount: number,
): command_request.Command {
    return createCommand(RequestType.DecrBy, [key, amount.toString()]);
}

/**
 * Enumeration defining the bitwise operation to use in the {@link BaseClient.bitop|bitop} command. Specifies the
 * bitwise operation to perform between the passed in keys.
 */
export enum BitwiseOperation {
    AND = "AND",
    OR = "OR",
    XOR = "XOR",
    NOT = "NOT",
}

/**
 * @internal
 */
export function createBitOp(
    operation: BitwiseOperation,
    destination: string,
    keys: string[],
): command_request.Command {
    return createCommand(RequestType.BitOp, [operation, destination, ...keys]);
}

/**
 * @internal
 */
export function createGetBit(
    key: string,
    offset: number,
): command_request.Command {
    return createCommand(RequestType.GetBit, [key, offset.toString()]);
}

/**
 * @internal
 */
export function createSetBit(
    key: string,
    offset: number,
    value: number,
): command_request.Command {
    return createCommand(RequestType.SetBit, [
        key,
        offset.toString(),
        value.toString(),
    ]);
}

/**
 * Represents a signed or unsigned argument encoding for the {@link BaseClient.bitfield|bitfield} or
 * {@link BaseClient.bitfieldReadOnly|bitfieldReadOnly} commands.
 */
export interface BitEncoding {
    /**
     * Returns the encoding as a string argument to be used in the {@link BaseClient.bitfield|bitfield} or
     * {@link BaseClient.bitfieldReadOnly|bitfieldReadOnly} commands.
     *
     * @returns The encoding as a string argument.
     */
    toArg(): string;
}

/**
 * Represents a signed argument encoding.
 */
export class SignedEncoding implements BitEncoding {
    private static readonly SIGNED_ENCODING_PREFIX = "i";
    private readonly encoding: string;

    /**
     * Creates an instance of SignedEncoding.
     *
     * @param encodingLength - The bit size of the encoding. Must be less than 65 bits long.
     */
    constructor(encodingLength: number) {
        this.encoding = `${SignedEncoding.SIGNED_ENCODING_PREFIX}${encodingLength.toString()}`;
    }

    public toArg(): string {
        return this.encoding;
    }
}

/**
 * Represents an unsigned argument encoding.
 */
export class UnsignedEncoding implements BitEncoding {
    private static readonly UNSIGNED_ENCODING_PREFIX = "u";
    private readonly encoding: string;

    /**
     * Creates an instance of UnsignedEncoding.
     *
     * @param encodingLength - The bit size of the encoding. Must be less than 64 bits long.
     */
    constructor(encodingLength: number) {
        this.encoding = `${UnsignedEncoding.UNSIGNED_ENCODING_PREFIX}${encodingLength.toString()}`;
    }

    public toArg(): string {
        return this.encoding;
    }
}

/**
 * Represents an offset for an array of bits for the {@link BaseClient.bitfield|bitfield} or
 * {@link BaseClient.bitfieldReadOnly|bitfieldReadOnly} commands.
 */
export interface BitFieldOffset {
    /**
     * Returns the offset as a string argument to be used in the {@link BaseClient.bitfield|bitfield} or
     * {@link BaseClient.bitfieldReadOnly|bitfieldReadOnly} commands.
     *
     * @returns The offset as a string argument.
     */
    toArg(): string;
}

/**
 * Represents an offset in an array of bits for the {@link BaseClient.bitfield|bitfield} or
 * {@link BaseClient.bitfieldReadOnly|bitfieldReadOnly} commands.
 *
 * For example, if we have the binary `01101001` with offset of 1 for an unsigned encoding of size 4, then the value
 * is 13 from `0(1101)001`.
 */
export class BitOffset implements BitFieldOffset {
    private readonly offset: string;

    /**
     * Creates an instance of BitOffset.
     *
     * @param offset - The bit index offset in the array of bits. Must be greater than or equal to 0.
     */
    constructor(offset: number) {
        this.offset = offset.toString();
    }

    public toArg(): string {
        return this.offset;
    }
}

/**
 * Represents an offset in an array of bits for the {@link BaseClient.bitfield|bitfield} or
 * {@link BaseClient.bitfieldReadOnly|bitfieldReadOnly} commands. The bit offset index is calculated as the numerical
 * value of the offset multiplied by the encoding value.
 *
 * For example, if we have the binary 01101001 with offset multiplier of 1 for an unsigned encoding of size 4, then the
 * value is 9 from `0110(1001)`.
 */
export class BitOffsetMultiplier implements BitFieldOffset {
    private static readonly OFFSET_MULTIPLIER_PREFIX = "#";
    private readonly offset: string;

    /**
     * Creates an instance of BitOffsetMultiplier.
     *
     * @param offset - The offset in the array of bits, which will be multiplied by the encoding value to get the final
     *      bit index offset.
     */
    constructor(offset: number) {
        this.offset = `${BitOffsetMultiplier.OFFSET_MULTIPLIER_PREFIX}${offset.toString()}`;
    }

    public toArg(): string {
        return this.offset;
    }
}

/**
 * Represents subcommands for the {@link BaseClient.bitfield|bitfield} or
 * {@link BaseClient.bitfieldReadOnly|bitfieldReadOnly} commands.
 */
export interface BitFieldSubCommands {
    /**
     * Returns the subcommand as a list of string arguments to be used in the {@link BaseClient.bitfield|bitfield} or
     * {@link BaseClient.bitfieldReadOnly|bitfieldReadOnly} commands.
     *
     * @returns The subcommand as a list of string arguments.
     */
    toArgs(): string[];
}

/**
 * Represents the "GET" subcommand for getting a value in the binary representation of the string stored in `key`.
 */
export class BitFieldGet implements BitFieldSubCommands {
    private static readonly GET_COMMAND_STRING = "GET";
    private readonly encoding: BitEncoding;
    private readonly offset: BitFieldOffset;

    /**
     * Creates an instance of BitFieldGet.
     *
     * @param encoding - The bit encoding for the subcommand.
     * @param offset - The offset in the array of bits from which to get the value.
     */
    constructor(encoding: BitEncoding, offset: BitFieldOffset) {
        this.encoding = encoding;
        this.offset = offset;
    }

    toArgs(): string[] {
        return [
            BitFieldGet.GET_COMMAND_STRING,
            this.encoding.toArg(),
            this.offset.toArg(),
        ];
    }
}

/**
 * Represents the "SET" subcommand for setting bits in the binary representation of the string stored in `key`.
 */
export class BitFieldSet implements BitFieldSubCommands {
    private static readonly SET_COMMAND_STRING = "SET";
    private readonly encoding: BitEncoding;
    private readonly offset: BitFieldOffset;
    private readonly value: number;

    /**
     * Creates an instance of BitFieldSet
     *
     * @param encoding - The bit encoding for the subcommand.
     * @param offset - The offset in the array of bits where the value will be set.
     * @param value - The value to set the bits in the binary value to.
     */
    constructor(encoding: BitEncoding, offset: BitFieldOffset, value: number) {
        this.encoding = encoding;
        this.offset = offset;
        this.value = value;
    }

    toArgs(): string[] {
        return [
            BitFieldSet.SET_COMMAND_STRING,
            this.encoding.toArg(),
            this.offset.toArg(),
            this.value.toString(),
        ];
    }
}

/**
 * Represents the "INCRBY" subcommand for increasing or decreasing bits in the binary representation of the string
 * stored in `key`.
 */
export class BitFieldIncrBy implements BitFieldSubCommands {
    private static readonly INCRBY_COMMAND_STRING = "INCRBY";
    private readonly encoding: BitEncoding;
    private readonly offset: BitFieldOffset;
    private readonly increment: number;

    /**
     * Creates an instance of BitFieldIncrBy
     *
     * @param encoding - The bit encoding for the subcommand.
     * @param offset - The offset in the array of bits where the value will be incremented.
     * @param increment - The value to increment the bits in the binary value by.
     */
    constructor(
        encoding: BitEncoding,
        offset: BitFieldOffset,
        increment: number,
    ) {
        this.encoding = encoding;
        this.offset = offset;
        this.increment = increment;
    }

    toArgs(): string[] {
        return [
            BitFieldIncrBy.INCRBY_COMMAND_STRING,
            this.encoding.toArg(),
            this.offset.toArg(),
            this.increment.toString(),
        ];
    }
}

/**
 * Enumeration specifying bit overflow controls for the {@link BaseClient.bitfield|bitfield} command.
 */
export enum BitOverflowControl {
    /**
     * Performs modulo when overflows occur with unsigned encoding. When overflows occur with signed encoding, the value
     * restarts at the most negative value. When underflows occur with signed encoding, the value restarts at the most
     * positive value.
     */
    WRAP = "WRAP",
    /**
     * Underflows remain set to the minimum value, and overflows remain set to the maximum value.
     */
    SAT = "SAT",
    /**
     * Returns `None` when overflows occur.
     */
    FAIL = "FAIL",
}

/**
 * Represents the "OVERFLOW" subcommand that determines the result of the "SET" or "INCRBY"
 * {@link BaseClient.bitfield|bitfield} subcommands when an underflow or overflow occurs.
 */
export class BitFieldOverflow implements BitFieldSubCommands {
    private static readonly OVERFLOW_COMMAND_STRING = "OVERFLOW";
    private readonly overflowControl: BitOverflowControl;

    /**
     * Creates an instance of BitFieldOverflow.
     *
     * @param overflowControl - The desired overflow behavior.
     */
    constructor(overflowControl: BitOverflowControl) {
        this.overflowControl = overflowControl;
    }

    toArgs(): string[] {
        return [BitFieldOverflow.OVERFLOW_COMMAND_STRING, this.overflowControl];
    }
}

/**
 * @internal
 */
export function createBitField(
    key: string,
    subcommands: BitFieldSubCommands[],
    readOnly: boolean = false,
): command_request.Command {
    const requestType = readOnly
        ? RequestType.BitFieldReadOnly
        : RequestType.BitField;
    let args: string[] = [key];

    for (const subcommand of subcommands) {
        args = args.concat(subcommand.toArgs());
    }

    return createCommand(requestType, args);
}

/**
 * @internal
 */
export function createHDel(
    key: string,
    fields: string[],
): command_request.Command {
    return createCommand(RequestType.HDel, [key].concat(fields));
}

/**
 * @internal
 */
export function createHMGet(
    key: string,
    fields: string[],
): command_request.Command {
    return createCommand(RequestType.HMGet, [key].concat(fields));
}

/**
 * @internal
 */
export function createHExists(
    key: string,
    field: string,
): command_request.Command {
    return createCommand(RequestType.HExists, [key, field]);
}

/**
 * @internal
 */
export function createHGetAll(key: string): command_request.Command {
    return createCommand(RequestType.HGetAll, [key]);
}

/**
 * @internal
 */
export function createLPush(
    key: string,
    elements: string[],
): command_request.Command {
    return createCommand(RequestType.LPush, [key].concat(elements));
}

/**
 * @internal
 */
export function createLPushX(
    key: string,
    elements: string[],
): command_request.Command {
    return createCommand(RequestType.LPushX, [key].concat(elements));
}

/**
 * @internal
 */
export function createLPop(
    key: string,
    count?: number,
): command_request.Command {
    const args: string[] = count == undefined ? [key] : [key, count.toString()];
    return createCommand(RequestType.LPop, args);
}

/**
 * @internal
 */
export function createLRange(
    key: string,
    start: number,
    end: number,
): command_request.Command {
    return createCommand(RequestType.LRange, [
        key,
        start.toString(),
        end.toString(),
    ]);
}

/**
 * @internal
 */
export function createLLen(key: string): command_request.Command {
    return createCommand(RequestType.LLen, [key]);
}

/**
 * Enumeration representing element popping or adding direction for the List Based Commands.
 */
export enum ListDirection {
    /**
     * Represents the option that elements should be popped from or added to the left side of a list.
     */
    LEFT = "LEFT",
    /**
     * Represents the option that elements should be popped from or added to the right side of a list.
     */
    RIGHT = "RIGHT",
}

/**
 * @internal
 */
export function createLMove(
    source: string,
    destination: string,
    whereFrom: ListDirection,
    whereTo: ListDirection,
): command_request.Command {
    return createCommand(RequestType.LMove, [
        source,
        destination,
        whereFrom,
        whereTo,
    ]);
}

/**
 * @internal
 */
export function createBLMove(
    source: string,
    destination: string,
    whereFrom: ListDirection,
    whereTo: ListDirection,
    timeout: number,
): command_request.Command {
    return createCommand(RequestType.BLMove, [
        source,
        destination,
        whereFrom,
        whereTo,
        timeout.toString(),
    ]);
}

/**
 * @internal
 */
export function createLSet(
    key: string,
    index: number,
    element: string,
): command_request.Command {
    return createCommand(RequestType.LSet, [key, index.toString(), element]);
}

/**
 * @internal
 */
export function createLTrim(
    key: string,
    start: number,
    end: number,
): command_request.Command {
    return createCommand(RequestType.LTrim, [
        key,
        start.toString(),
        end.toString(),
    ]);
}

/**
 * @internal
 */
export function createLRem(
    key: string,
    count: number,
    element: string,
): command_request.Command {
    return createCommand(RequestType.LRem, [key, count.toString(), element]);
}

/**
 * @internal
 */
export function createRPush(
    key: string,
    elements: string[],
): command_request.Command {
    return createCommand(RequestType.RPush, [key].concat(elements));
}

/**
 * @internal
 */
export function createRPushX(
    key: string,
    elements: string[],
): command_request.Command {
    return createCommand(RequestType.RPushX, [key].concat(elements));
}

/**
 * @internal
 */
export function createRPop(
    key: string,
    count?: number,
): command_request.Command {
    const args: string[] = count == undefined ? [key] : [key, count.toString()];
    return createCommand(RequestType.RPop, args);
}

/**
 * @internal
 */
export function createSAdd(
    key: string,
    members: string[],
): command_request.Command {
    return createCommand(RequestType.SAdd, [key].concat(members));
}

/**
 * @internal
 */
export function createSRem(
    key: string,
    members: string[],
): command_request.Command {
    return createCommand(RequestType.SRem, [key].concat(members));
}

/**
 * @internal
 */
export function createSMembers(key: string): command_request.Command {
    return createCommand(RequestType.SMembers, [key]);
}

/**
 *
 * @internal
 */
export function createSMove(
    source: string,
    destination: string,
    member: string,
): command_request.Command {
    return createCommand(RequestType.SMove, [source, destination, member]);
}

/**
 * @internal
 */
export function createSCard(key: string): command_request.Command {
    return createCommand(RequestType.SCard, [key]);
}

/**
 * @internal
 */
export function createSInter(keys: string[]): command_request.Command {
    return createCommand(RequestType.SInter, keys);
}

/**
 * @internal
 */
export function createSInterCard(
    keys: string[],
    limit?: number,
): command_request.Command {
    let args: string[] = keys;
    args.unshift(keys.length.toString());

    if (limit != undefined) {
        args = args.concat(["LIMIT", limit.toString()]);
    }

    return createCommand(RequestType.SInterCard, args);
}

/**
 * @internal
 */
export function createSInterStore(
    destination: string,
    keys: string[],
): command_request.Command {
    return createCommand(RequestType.SInterStore, [destination].concat(keys));
}

/**
 * @internal
 */
export function createSDiff(keys: string[]): command_request.Command {
    return createCommand(RequestType.SDiff, keys);
}

/**
 * @internal
 */
export function createSDiffStore(
    destination: string,
    keys: string[],
): command_request.Command {
    return createCommand(RequestType.SDiffStore, [destination].concat(keys));
}

/**
 * @internal
 */
export function createSUnion(keys: string[]): command_request.Command {
    return createCommand(RequestType.SUnion, keys);
}

/**
 * @internal
 */
export function createSUnionStore(
    destination: string,
    keys: string[],
): command_request.Command {
    return createCommand(RequestType.SUnionStore, [destination].concat(keys));
}

/**
 * @internal
 */
export function createSIsMember(
    key: string,
    member: string,
): command_request.Command {
    return createCommand(RequestType.SIsMember, [key, member]);
}

/**
 * @internal
 */
export function createSMIsMember(
    key: string,
    members: string[],
): command_request.Command {
    return createCommand(RequestType.SMIsMember, [key].concat(members));
}

/**
 * @internal
 */
export function createSPop(
    key: string,
    count?: number,
): command_request.Command {
    const args: string[] = count == undefined ? [key] : [key, count.toString()];
    return createCommand(RequestType.SPop, args);
}

/**
 * @internal
 */
export function createCustomCommand(args: string[]) {
    return createCommand(RequestType.CustomCommand, args);
}

/**
 * @internal
 */
export function createHIncrBy(
    key: string,
    field: string,
    amount: number,
): command_request.Command {
    return createCommand(RequestType.HIncrBy, [key, field, amount.toString()]);
}

/**
 * @internal
 */
export function createHIncrByFloat(
    key: string,
    field: string,
    amount: number,
): command_request.Command {
    return createCommand(RequestType.HIncrByFloat, [
        key,
        field,
        amount.toString(),
    ]);
}

/**
 * @internal
 */
export function createHLen(key: string): command_request.Command {
    return createCommand(RequestType.HLen, [key]);
}

/**
 * @internal
 */
export function createHVals(key: string): command_request.Command {
    return createCommand(RequestType.HVals, [key]);
}

/**
 * @internal
 */
export function createExists(keys: string[]): command_request.Command {
    return createCommand(RequestType.Exists, keys);
}

/**
 * @internal
 */
export function createUnlink(keys: string[]): command_request.Command {
    return createCommand(RequestType.Unlink, keys);
}

export enum ExpireOptions {
    /**
     * `HasNoExpiry` - Sets expiry only when the key has no expiry.
     */
    HasNoExpiry = "NX",
    /**
     * `HasExistingExpiry` - Sets expiry only when the key has an existing expiry.
     */
    HasExistingExpiry = "XX",
    /**
     * `NewExpiryGreaterThanCurrent` - Sets expiry only when the new expiry is
     * greater than current one.
     */
    NewExpiryGreaterThanCurrent = "GT",
    /**
     * `NewExpiryLessThanCurrent` - Sets expiry only when the new expiry is less
     * than current one.
     */
    NewExpiryLessThanCurrent = "LT",
}

/**
 * @internal
 */
export function createExpire(
    key: string,
    seconds: number,
    option?: ExpireOptions,
): command_request.Command {
    const args: string[] =
        option == undefined
            ? [key, seconds.toString()]
            : [key, seconds.toString(), option];
    return createCommand(RequestType.Expire, args);
}

/**
 * @internal
 */
export function createExpireAt(
    key: string,
    unixSeconds: number,
    option?: ExpireOptions,
): command_request.Command {
    const args: string[] =
        option == undefined
            ? [key, unixSeconds.toString()]
            : [key, unixSeconds.toString(), option];
    return createCommand(RequestType.ExpireAt, args);
}

/**
 * @internal
 */
export function createPExpire(
    key: string,
    milliseconds: number,
    option?: ExpireOptions,
): command_request.Command {
    const args: string[] =
        option == undefined
            ? [key, milliseconds.toString()]
            : [key, milliseconds.toString(), option];
    return createCommand(RequestType.PExpire, args);
}

/**
 * @internal
 */
export function createPExpireAt(
    key: string,
    unixMilliseconds: number,
    option?: ExpireOptions,
): command_request.Command {
    const args: string[] =
        option == undefined
            ? [key, unixMilliseconds.toString()]
            : [key, unixMilliseconds.toString(), option];
    return createCommand(RequestType.PExpireAt, args);
}

/**
 * @internal
 */
export function createTTL(key: string): command_request.Command {
    return createCommand(RequestType.TTL, [key]);
}

/**
 * Options for updating elements of a sorted set key.
 */
export enum UpdateByScore {
    /** Only update existing elements if the new score is less than the current score. */
    LESS_THAN = "LT",
    /** Only update existing elements if the new score is greater than the current score. */
    GREATER_THAN = "GT",
}

export type ZAddOptions = {
    /**
     * Options for handling existing members.
     */
    conditionalChange?: ConditionalChange;
    /**
     * Options for updating scores.
     */
    updateOptions?: UpdateByScore;
    /**
     * Modify the return value from the number of new elements added, to the total number of elements changed.
     */
    changed?: boolean;
};

/**
 * @internal
 */
export function createZAdd(
    key: string,
    membersScoresMap: Record<string, number>,
    options?: ZAddOptions,
    incr: boolean = false,
): command_request.Command {
    let args = [key];

    if (options) {
        if (options.conditionalChange) {
            if (
                options.conditionalChange ===
                    ConditionalChange.ONLY_IF_DOES_NOT_EXIST &&
                options.updateOptions
            ) {
                throw new Error(
                    `The GT, LT, and NX options are mutually exclusive. Cannot choose both ${options.updateOptions} and NX.`,
                );
            }

            args.push(options.conditionalChange);
        }

        if (options.updateOptions) {
            args.push(options.updateOptions);
        }

        if (options.changed) {
            args.push("CH");
        }
    }

    if (incr) {
        args.push("INCR");
    }

    args = args.concat(
        Object.entries(membersScoresMap).flatMap(([key, value]) => [
            value.toString(),
            key,
        ]),
    );
    return createCommand(RequestType.ZAdd, args);
}

/**
 * `KeyWeight` - pair of variables represents a weighted key for the `ZINTERSTORE` and `ZUNIONSTORE` sorted sets commands.
 */
export type KeyWeight = [string, number];
/**
 * `AggregationType` - representing aggregation types for `ZINTERSTORE` and `ZUNIONSTORE` sorted set commands.
 */
export type AggregationType = "SUM" | "MIN" | "MAX";

/**
 * @internal
 */
export function createZInterstore(
    destination: string,
    keys: string[] | KeyWeight[],
    aggregationType?: AggregationType,
): command_request.Command {
    const args = createZCmdStoreArgs(destination, keys, aggregationType);
    return createCommand(RequestType.ZInterStore, args);
}

function createZCmdStoreArgs(
    destination: string,
    keys: string[] | KeyWeight[],
    aggregationType?: AggregationType,
): string[] {
    const args: string[] = [destination, keys.length.toString()];

    if (typeof keys[0] === "string") {
        args.push(...(keys as string[]));
    } else {
        const weightsKeys = keys.map(([key]) => key);
        args.push(...(weightsKeys as string[]));
        const weights = keys.map(([, weight]) => weight.toString());
        args.push("WEIGHTS", ...weights);
    }

    if (aggregationType) {
        args.push("AGGREGATE", aggregationType);
    }

    return args;
}

/**
 * @internal
 */
export function createZRem(
    key: string,
    members: string[],
): command_request.Command {
    return createCommand(RequestType.ZRem, [key].concat(members));
}

/**
 * @internal
 */
export function createZCard(key: string): command_request.Command {
    return createCommand(RequestType.ZCard, [key]);
}

/**
 * @internal
 */
export function createZInterCard(
    keys: string[],
    limit?: number,
): command_request.Command {
    let args: string[] = keys;
    args.unshift(keys.length.toString());

    if (limit != undefined) {
        args = args.concat(["LIMIT", limit.toString()]);
    }

    return createCommand(RequestType.ZInterCard, args);
}

/**
 * @internal
 */
export function createZDiff(keys: string[]): command_request.Command {
    const args: string[] = keys;
    args.unshift(keys.length.toString());
    return createCommand(RequestType.ZDiff, args);
}

/**
 * @internal
 */
export function createZDiffWithScores(keys: string[]): command_request.Command {
    const args: string[] = keys;
    args.unshift(keys.length.toString());
    args.push("WITHSCORES");
    return createCommand(RequestType.ZDiff, args);
}

/**
 * @internal
 */
export function createZDiffStore(
    destination: string,
    keys: string[],
): command_request.Command {
    const args: string[] = [destination, keys.length.toString(), ...keys];
    return createCommand(RequestType.ZDiffStore, args);
}

/**
 * @internal
 */
export function createZScore(
    key: string,
    member: string,
): command_request.Command {
    return createCommand(RequestType.ZScore, [key, member]);
}

/**
 * @internal
 */
export function createZMScore(
    key: string,
    members: string[],
): command_request.Command {
    return createCommand(RequestType.ZMScore, [key, ...members]);
}

export type ScoreBoundary<T> =
    /**
     * Positive infinity bound for sorted set.
     */
    | `positiveInfinity`
    /**
     * Negative infinity bound for sorted set.
     */
    | `negativeInfinity`
    /**
     *  Represents a specific numeric score boundary in a sorted set.
     */
    | {
          /**
           * The score value.
           */
          value: T;
          /**
           * Whether the score value is inclusive. Defaults to True.
           */
          isInclusive?: boolean;
      };

/**
 * Represents a range by index (rank) in a sorted set.
 * The `start` and `stop` arguments represent zero-based indexes.
 */
export type RangeByIndex = {
    /**
     *  The start index of the range.
     */
    start: number;
    /**
     * The stop index of the range.
     */
    stop: number;
};

/**
 * Represents a range by score or a range by lex in a sorted set.
 * The `start` and `stop` arguments represent score boundaries.
 */
type SortedSetRange<T> = {
    /**
     * The start boundary.
     */
    start: ScoreBoundary<T>;
    /**
     * The stop boundary.
     */
    stop: ScoreBoundary<T>;
    /**
     * The limit argument for a range query.
     * Represents a limit argument for a range query in a sorted set to
     * be used in [ZRANGE](https://valkey.io/commands/zrange) command.
     *
     * The optional LIMIT argument can be used to obtain a sub-range from the
     * matching elements (similar to SELECT LIMIT offset, count in SQL).
     */
    limit?: {
        /**
         * The offset from the start of the range.
         */
        offset: number;
        /**
         * The number of elements to include in the range.
         * A negative count returns all elements from the offset.
         */
        count: number;
    };
};

export type RangeByScore = SortedSetRange<number> & { type: "byScore" };
export type RangeByLex = SortedSetRange<string> & { type: "byLex" };

/**
 * Returns a string representation of a score boundary in Redis protocol format.
 * @param score - The score boundary object containing value and inclusivity
 *     information.
 * @param isLex - Indicates whether to return lexical representation for
 *     positive/negative infinity.
 * @returns A string representation of the score boundary in Redis protocol
 *     format.
 */
function getScoreBoundaryArg(
    score: ScoreBoundary<number> | ScoreBoundary<string>,
    isLex: boolean = false,
): string {
    if (score == "positiveInfinity") {
        return isLex ? "+" : "+inf";
    } else if (score == "negativeInfinity") {
        return isLex ? "-" : "-inf";
    }

    if (score.isInclusive == false) {
        return "(" + score.value.toString();
    }

    const value = isLex ? "[" + score.value.toString() : score.value.toString();
    return value;
}

function createZRangeArgs(
    key: string,
    rangeQuery: RangeByScore | RangeByLex | RangeByIndex,
    reverse: boolean,
    withScores: boolean,
): string[] {
    const args: string[] = [key];

    if (typeof rangeQuery.start != "number") {
        rangeQuery = rangeQuery as RangeByScore | RangeByLex;
        const isLex = rangeQuery.type == "byLex";
        args.push(getScoreBoundaryArg(rangeQuery.start, isLex));
        args.push(getScoreBoundaryArg(rangeQuery.stop, isLex));
        args.push(isLex == true ? "BYLEX" : "BYSCORE");
    } else {
        args.push(rangeQuery.start.toString());
        args.push(rangeQuery.stop.toString());
    }

    if (reverse) {
        args.push("REV");
    }

    if ("limit" in rangeQuery && rangeQuery.limit !== undefined) {
        args.push(
            "LIMIT",
            String(rangeQuery.limit.offset),
            String(rangeQuery.limit.count),
        );
    }

    if (withScores) {
        args.push("WITHSCORES");
    }

    return args;
}

/**
 * @internal
 */
export function createZCount(
    key: string,
    minScore: ScoreBoundary<number>,
    maxScore: ScoreBoundary<number>,
): command_request.Command {
    const args = [key];
    args.push(getScoreBoundaryArg(minScore));
    args.push(getScoreBoundaryArg(maxScore));
    return createCommand(RequestType.ZCount, args);
}

/**
 * @internal
 */
export function createZRange(
    key: string,
    rangeQuery: RangeByIndex | RangeByScore | RangeByLex,
    reverse: boolean = false,
): command_request.Command {
    const args = createZRangeArgs(key, rangeQuery, reverse, false);
    return createCommand(RequestType.ZRange, args);
}

/**
 * @internal
 */
export function createZRangeWithScores(
    key: string,
    rangeQuery: RangeByIndex | RangeByScore | RangeByLex,
    reverse: boolean = false,
): command_request.Command {
    const args = createZRangeArgs(key, rangeQuery, reverse, true);
    return createCommand(RequestType.ZRange, args);
}

/**
 * @internal
 */
export function createType(key: string): command_request.Command {
    return createCommand(RequestType.Type, [key]);
}

/**
 * @internal
 */
export function createStrlen(key: string): command_request.Command {
    return createCommand(RequestType.Strlen, [key]);
}

/**
 * @internal
 */
export function createLIndex(
    key: string,
    index: number,
): command_request.Command {
    return createCommand(RequestType.LIndex, [key, index.toString()]);
}

/**
 * Defines where to insert new elements into a list.
 */
export enum InsertPosition {
    /**
     * Insert new element before the pivot.
     */
    Before = "before",
    /**
     * Insert new element after the pivot.
     */
    After = "after",
}

/**
 * @internal
 */
export function createLInsert(
    key: string,
    position: InsertPosition,
    pivot: string,
    element: string,
): command_request.Command {
    return createCommand(RequestType.LInsert, [key, position, pivot, element]);
}

/**
 * @internal
 */
export function createZPopMin(
    key: string,
    count?: number,
): command_request.Command {
    const args: string[] = count == undefined ? [key] : [key, count.toString()];
    return createCommand(RequestType.ZPopMin, args);
}

/**
 * @internal
 */
export function createZPopMax(
    key: string,
    count?: number,
): command_request.Command {
    const args: string[] = count == undefined ? [key] : [key, count.toString()];
    return createCommand(RequestType.ZPopMax, args);
}

/**
 * @internal
 */
export function createEcho(message: string): command_request.Command {
    return createCommand(RequestType.Echo, [message]);
}

/**
 * @internal
 */
export function createPTTL(key: string): command_request.Command {
    return createCommand(RequestType.PTTL, [key]);
}

/**
 * @internal
 */
export function createZRemRangeByRank(
    key: string,
    start: number,
    stop: number,
): command_request.Command {
    return createCommand(RequestType.ZRemRangeByRank, [
        key,
        start.toString(),
        stop.toString(),
    ]);
}

/**
 * @internal
 */
export function createZRemRangeByScore(
    key: string,
    minScore: ScoreBoundary<number>,
    maxScore: ScoreBoundary<number>,
): command_request.Command {
    const args = [key];
    args.push(getScoreBoundaryArg(minScore));
    args.push(getScoreBoundaryArg(maxScore));
    return createCommand(RequestType.ZRemRangeByScore, args);
}

export function createPersist(key: string): command_request.Command {
    return createCommand(RequestType.Persist, [key]);
}

export function createZRank(
    key: string,
    member: string,
    withScores?: boolean,
): command_request.Command {
    const args = [key, member];

    if (withScores) {
        args.push("WITHSCORE");
    }

    return createCommand(RequestType.ZRank, args);
}

export type StreamTrimOptions = (
    | {
          /**
           * Trim the stream according to entry ID.
           * Equivalent to `MINID` in the Redis API.
           */
          method: "minid";
          threshold: string;
      }
    | {
          /**
           * Trim the stream according to length.
           * Equivalent to `MAXLEN` in the Redis API.
           */
          method: "maxlen";
          threshold: number;
      }
) & {
    /**
     * If `true`, the stream will be trimmed exactly. Equivalent to `=` in the
     * Redis API. Otherwise the stream will be trimmed in a near-exact manner,
     * which is more efficient, equivalent to `~` in the Redis API.
     */
    exact: boolean;
    /**
     * If set, sets the maximal amount of entries that will be deleted.
     */
    limit?: number;
};

export type StreamAddOptions = {
    /**
     * If set, the new entry will be added with this ID.
     */
    id?: string;
    /**
     * If set to `false`, a new stream won't be created if no stream matches the
     * given key. Equivalent to `NOMKSTREAM` in the Redis API.
     */
    makeStream?: boolean;
    /**
     * If set, the add operation will also trim the older entries in the stream.
     */
    trim?: StreamTrimOptions;
};

function addTrimOptions(options: StreamTrimOptions, args: string[]) {
    if (options.method === "maxlen") {
        args.push("MAXLEN");
    } else if (options.method === "minid") {
        args.push("MINID");
    }

    if (options.exact) {
        args.push("=");
    } else {
        args.push("~");
    }

    if (options.method === "maxlen") {
        args.push(options.threshold.toString());
    } else if (options.method === "minid") {
        args.push(options.threshold);
    }

    if (options.limit) {
        args.push("LIMIT");
        args.push(options.limit.toString());
    }
}

export function createXAdd(
    key: string,
    values: [string, string][],
    options?: StreamAddOptions,
): command_request.Command {
    const args = [key];

    if (options?.makeStream === false) {
        args.push("NOMKSTREAM");
    }

    if (options?.trim) {
        addTrimOptions(options.trim, args);
    }

    if (options?.id) {
        args.push(options.id);
    } else {
        args.push("*");
    }

    values.forEach(([field, value]) => {
        args.push(field);
        args.push(value);
    });

    return createCommand(RequestType.XAdd, args);
}

/**
 * @internal
 */
export function createXTrim(
    key: string,
    options: StreamTrimOptions,
): command_request.Command {
    const args = [key];
    addTrimOptions(options, args);
    return createCommand(RequestType.XTrim, args);
}

/**
 * @internal
 */
export function createTime(): command_request.Command {
    return createCommand(RequestType.Time, []);
}

/**
 * @internal
 */
export function createPublish(
    message: string,
    channel: string,
    sharded: boolean = false,
): command_request.Command {
    const request = sharded ? RequestType.SPublish : RequestType.Publish;
    return createCommand(request, [channel, message]);
}

/**
 * @internal
 */
export function createBRPop(
    keys: string[],
    timeout: number,
): command_request.Command {
    const args = [...keys, timeout.toString()];
    return createCommand(RequestType.BRPop, args);
}

/**
 * @internal
 */
export function createBLPop(
    keys: string[],
    timeout: number,
): command_request.Command {
    const args = [...keys, timeout.toString()];
    return createCommand(RequestType.BLPop, args);
}

/**
 * @internal
 */
export function createFCall(
    func: string,
    keys: string[],
    args: string[],
): command_request.Command {
    let params: string[] = [];
    params = params.concat(func, keys.length.toString(), keys, args);
    return createCommand(RequestType.FCall, params);
}

/**
 * @internal
 */
export function createFCallReadOnly(
    func: string,
    keys: string[],
    args: string[],
): command_request.Command {
    let params: string[] = [];
    params = params.concat(func, keys.length.toString(), keys, args);
    return createCommand(RequestType.FCallReadOnly, params);
}

/**
 * @internal
 */
export function createFunctionDelete(
    libraryCode: string,
): command_request.Command {
    return createCommand(RequestType.FunctionDelete, [libraryCode]);
}

/**
 * @internal
 */
export function createFunctionFlush(mode?: FlushMode): command_request.Command {
    if (mode) {
        return createCommand(RequestType.FunctionFlush, [mode.toString()]);
    } else {
        return createCommand(RequestType.FunctionFlush, []);
    }
}

/**
 * @internal
 */
export function createFunctionLoad(
    libraryCode: string,
    replace?: boolean,
): command_request.Command {
    const args = replace ? ["REPLACE", libraryCode] : [libraryCode];
    return createCommand(RequestType.FunctionLoad, args);
}

/** Optional arguments for `FUNCTION LIST` command. */
export type FunctionListOptions = {
    /** A wildcard pattern for matching library names. */
    libNamePattern?: string;
    /** Specifies whether to request the library code from the server or not. */
    withCode?: boolean;
};

/** Type of the response of `FUNCTION LIST` command. */
export type FunctionListResponse = Record<
    string,
    string | Record<string, string | string[]>[]
>[];

/**
 * @internal
 */
export function createFunctionList(
    options?: FunctionListOptions,
): command_request.Command {
    const args: string[] = [];

    if (options) {
        if (options.libNamePattern) {
            args.push("LIBRARYNAME", options.libNamePattern);
        }

        if (options.withCode) {
            args.push("WITHCODE");
        }
    }

    return createCommand(RequestType.FunctionList, args);
}

/**
 * Represents offsets specifying a string interval to analyze in the {@link BaseClient.bitcount|bitcount} command. The offsets are
 * zero-based indexes, with `0` being the first index of the string, `1` being the next index and so on.
 * The offsets can also be negative numbers indicating offsets starting at the end of the string, with `-1` being
 * the last index of the string, `-2` being the penultimate, and so on.
 *
 * See https://valkey.io/commands/bitcount/ for more details.
 */
export type BitOffsetOptions = {
    /** The starting offset index. */
    start: number;
    /** The ending offset index. */
    end: number;
    /**
     * The index offset type. This option can only be specified if you are using server version 7.0.0 or above.
     * Could be either {@link BitmapIndexType.BYTE} or {@link BitmapIndexType.BIT}.
     * If no index type is provided, the indexes will be assumed to be byte indexes.
     */
    indexType?: BitmapIndexType;
};

/**
 * @internal
 */
export function createBitCount(
    key: string,
    options?: BitOffsetOptions,
): command_request.Command {
    const args = [key];

    if (options) {
        args.push(options.start.toString());
        args.push(options.end.toString());
        if (options.indexType) args.push(options.indexType);
    }

    return createCommand(RequestType.BitCount, args);
}

/**
 * Enumeration specifying if index arguments are BYTE indexes or BIT indexes.
 * Can be specified in {@link BitOffsetOptions}, which is an optional argument to the {@link BaseClient.bitcount|bitcount} command.
 * Can also be specified as an optional argument to the {@link BaseClient.bitposInverval|bitposInterval} command.
 *
 * since - Valkey version 7.0.0.
 */
export enum BitmapIndexType {
    /** Specifies that provided indexes are byte indexes. */
    BYTE = "BYTE",
    /** Specifies that provided indexes are bit indexes. */
    BIT = "BIT",
}

/**
 * @internal
 */
export function createBitPos(
    key: string,
    bit: number,
    start?: number,
    end?: number,
    indexType?: BitmapIndexType,
): command_request.Command {
    const args = [key, bit.toString()];

    if (start !== undefined) {
        args.push(start.toString());
    }

    if (end !== undefined) {
        args.push(end.toString());
    }

    if (indexType) {
        args.push(indexType);
    }

    return createCommand(RequestType.BitPos, args);
}

/**
 * Defines flushing mode for {@link GlideClient.flushall}, {@link GlideClusterClient.flushall},
 *      {@link GlideClient.functionFlush}, {@link GlideClusterClient.functionFlush},
 *      {@link GlideClient.flushdb} and {@link GlideClusterClient.flushdb} commands.
 *
 * See https://valkey.io/commands/flushall/ and https://valkey.io/commands/flushdb/ for details.
 */
export enum FlushMode {
    /**
     * Flushes synchronously.
     *
     * since Valkey version 6.2.0.
     */
    SYNC = "SYNC",
    /** Flushes asynchronously. */
    ASYNC = "ASYNC",
}

export type StreamReadOptions = {
    /**
     * If set, the read request will block for the set amount of milliseconds or
     * until the server has the required number of entries. Equivalent to `BLOCK`
     * in the Redis API.
     */
    block?: number;
    /**
     * The maximal number of elements requested.
     * Equivalent to `COUNT` in the Redis API.
     */
    count?: number;
};

function addReadOptions(options: StreamReadOptions, args: string[]) {
    if (options.count !== undefined) {
        args.push("COUNT");
        args.push(options.count.toString());
    }

    if (options.block !== undefined) {
        args.push("BLOCK");
        args.push(options.block.toString());
    }
}

function addStreamsArgs(keys_and_ids: Record<string, string>, args: string[]) {
    args.push("STREAMS");

    const pairs = Object.entries(keys_and_ids);

    for (const [key] of pairs) {
        args.push(key);
    }

    for (const [, id] of pairs) {
        args.push(id);
    }
}

/**
 * @internal
 */
export function createXRead(
    keys_and_ids: Record<string, string>,
    options?: StreamReadOptions,
): command_request.Command {
    const args: string[] = [];

    if (options) {
        addReadOptions(options, args);
    }

    addStreamsArgs(keys_and_ids, args);

    return createCommand(RequestType.XRead, args);
}

/**
 * @internal
 */
export function createXLen(key: string): command_request.Command {
    return createCommand(RequestType.XLen, [key]);
}

/**
 * @internal
 */
export function createRename(
    key: string,
    newKey: string,
): command_request.Command {
    return createCommand(RequestType.Rename, [key, newKey]);
}

/**
 * @internal
 */
export function createRenameNX(
    key: string,
    newKey: string,
): command_request.Command {
    return createCommand(RequestType.RenameNX, [key, newKey]);
}

/**
 * @internal
 */
export function createPfAdd(
    key: string,
    elements: string[],
): command_request.Command {
    const args = [key, ...elements];
    return createCommand(RequestType.PfAdd, args);
}

/**
 * @internal
 */
export function createPfCount(keys: string[]): command_request.Command {
    return createCommand(RequestType.PfCount, keys);
}

/**
 * @internal
 */
export function createObjectEncoding(key: string): command_request.Command {
    return createCommand(RequestType.ObjectEncoding, [key]);
}

/**
 * @internal
 */
export function createObjectFreq(key: string): command_request.Command {
    return createCommand(RequestType.ObjectFreq, [key]);
}

/**
 * @internal
 */
export function createObjectIdletime(key: string): command_request.Command {
    return createCommand(RequestType.ObjectIdleTime, [key]);
}

/**
 * @internal
 */
export function createObjectRefcount(key: string): command_request.Command {
    return createCommand(RequestType.ObjectRefCount, [key]);
}

export type LolwutOptions = {
    /**
     * An optional argument that can be used to specify the version of computer art to generate.
     */
    version?: number;
    /**
     * An optional argument that can be used to specify the output:
     *  For version `5`, those are length of the line, number of squares per row, and number of squares per column.
     *  For version `6`, those are number of columns and number of lines.
     */
    parameters?: number[];
};

/**
 * @internal
 */
export function createLolwut(options?: LolwutOptions): command_request.Command {
    const args: string[] = [];

    if (options) {
        if (options.version !== undefined) {
            args.push("VERSION", options.version.toString());
        }

        if (options.parameters !== undefined) {
            args.push(...options.parameters.map((param) => param.toString()));
        }
    }

    return createCommand(RequestType.Lolwut, args);
}

/**
 * @internal
 */
export function createFlushAll(mode?: FlushMode): command_request.Command {
    if (mode) {
        return createCommand(RequestType.FlushAll, [mode.toString()]);
    } else {
        return createCommand(RequestType.FlushAll, []);
    }
}

/**
 * @internal
 */
export function createFlushDB(mode?: FlushMode): command_request.Command {
    if (mode) {
        return createCommand(RequestType.FlushDB, [mode.toString()]);
    } else {
        return createCommand(RequestType.FlushDB, []);
    }
}

/**
 *
 * @internal
 */
export function createCopy(
    source: string,
    destination: string,
    options?: { destinationDB?: number; replace?: boolean },
): command_request.Command {
    let args: string[] = [source, destination];

    if (options) {
        if (options.destinationDB !== undefined) {
            args = args.concat("DB", options.destinationDB.toString());
        }

        if (options.replace) {
            args.push("REPLACE");
        }
    }

    return createCommand(RequestType.Copy, args);
}

/**
 * Optional arguments to LPOS command.
 *
 * See https://valkey.io/commands/lpos/ for more details.
 */
export type LPosOptions = {
    /** The rank of the match to return. */
    rank?: number;
    /** The specific number of matching indices from a list. */
    count?: number;
    /** The maximum number of comparisons to make between the element and the items in the list. */
    maxLength?: number;
};

/**
 * @internal
 */
export function createLPos(
    key: string,
    element: string,
    options?: LPosOptions,
): command_request.Command {
    const args: string[] = [key, element];

    if (options) {
        if (options.rank !== undefined) {
            args.push("RANK");
            args.push(options.rank.toString());
        }

        if (options.count !== undefined) {
            args.push("COUNT");
            args.push(options.count.toString());
        }

        if (options.maxLength !== undefined) {
            args.push("MAXLEN");
            args.push(options.maxLength.toString());
        }
    }

    return createCommand(RequestType.LPos, args);
}

/**
 * @internal
 */
export function createDBSize(): command_request.Command {
    return createCommand(RequestType.DBSize, []);
}

/**
 * An optional condition to the {@link BaseClient.geoadd} command.
 */
export enum ConditionalChange {
    /**
     * Only update elements that already exist. Don't add new elements. Equivalent to `XX` in the Valkey API.
     */
    ONLY_IF_EXISTS = "XX",

    /**
     * Only add new elements. Don't update already existing elements. Equivalent to `NX` in the Valkey API.
     */
    ONLY_IF_DOES_NOT_EXIST = "NX",
}

/**
 * Represents a geographic position defined by longitude and latitude.
 * The exact limits, as specified by `EPSG:900913 / EPSG:3785 / OSGEO:41001` are the
 * following:
 *
 *   Valid longitudes are from `-180` to `180` degrees.
 *   Valid latitudes are from `-85.05112878` to `85.05112878` degrees.
 */
export type GeospatialData = {
    /** The longitude coordinate. */
    longitude: number;
    /** The latitude coordinate. */
    latitude: number;
};

/**
 * Optional arguments for the GeoAdd command.
 *
 * See https://valkey.io/commands/geoadd/ for more details.
 */
export type GeoAddOptions = {
    /** Options for handling existing members. See {@link ConditionalChange}. */
    updateMode?: ConditionalChange;
    /** If `true`, returns the count of changed elements instead of new elements added. */
    changed?: boolean;
};

/**
 * @internal
 */
export function createGeoAdd(
    key: string,
    membersToGeospatialData: Map<string, GeospatialData>,
    options?: GeoAddOptions,
): command_request.Command {
    let args: string[] = [key];

    if (options) {
        if (options.updateMode) {
            args.push(options.updateMode);
        }

        if (options.changed) {
            args.push("CH");
        }
    }

    membersToGeospatialData.forEach((coord, member) => {
        args = args.concat(
            coord.longitude.toString(),
            coord.latitude.toString(),
            member,
        );
    });
    return createCommand(RequestType.GeoAdd, args);
}

/** Enumeration representing distance units options. */
export enum GeoUnit {
    /** Represents distance in meters. */
    METERS = "m",
    /** Represents distance in kilometers. */
    KILOMETERS = "km",
    /** Represents distance in miles. */
    MILES = "mi",
    /** Represents distance in feet. */
    FEET = "ft",
}

/**
 * @internal
 */
export function createGeoPos(
    key: string,
    members: string[],
): command_request.Command {
    return createCommand(RequestType.GeoPos, [key].concat(members));
}

/**
 * @internal
 */
export function createGeoDist(
    key: string,
    member1: string,
    member2: string,
    geoUnit?: GeoUnit,
): command_request.Command {
    const args: string[] = [key, member1, member2];

    if (geoUnit) {
        args.push(geoUnit);
    }

    return createCommand(RequestType.GeoDist, args);
}

/**
 * @internal
 */
export function createGeoHash(
    key: string,
    members: string[],
): command_request.Command {
    const args: string[] = [key].concat(members);
    return createCommand(RequestType.GeoHash, args);
}

/**
 * Optional parameters for {@link BaseClient.geosearch|geosearch} command which defines what should be included in the
 * search results and how results should be ordered and limited.
 */
export type GeoSearchResultOptions = {
    /** Include the coordinate of the returned items. */
    withCoord?: boolean;
    /**
     * Include the distance of the returned items from the specified center point.
     * The distance is returned in the same unit as specified for the `searchBy` argument.
     */
    withDist?: boolean;
    /** Include the geohash of the returned items. */
    withHash?: boolean;
    /** Indicates the order the result should be sorted in. */
    sortOrder?: SortOrder;
    /** Indicates the number of matches the result should be limited to. */
    count?: number;
    /** Whether to allow returning as enough matches are found. This requires `count` parameter to be set. */
    isAny?: boolean;
};

/** Defines the sort order for nested results. */
export enum SortOrder {
    /** Sort by ascending order. */
    ASC = "ASC",
    /** Sort by descending order. */
    DESC = "DESC",
}

export type GeoSearchShape = GeoCircleShape | GeoBoxShape;

/** Circle search shape defined by the radius value and measurement unit. */
export type GeoCircleShape = {
    /** The radius to search by. */
    radius: number;
    /** The measurement unit of the radius. */
    unit: GeoUnit;
};

/** Rectangle search shape defined by the width and height and measurement unit. */
export type GeoBoxShape = {
    /** The width of the rectangle to search by. */
    width: number;
    /** The height of the rectangle to search by. */
    height: number;
    /** The measurement unit of the width and height. */
    unit: GeoUnit;
};

export type SearchOrigin = CoordOrigin | MemberOrigin;

/** The search origin represented by a {@link GeospatialData} position. */
export type CoordOrigin = {
    /** The pivot location to search from. */
    position: GeospatialData;
};

/** The search origin represented by an existing member. */
export type MemberOrigin = {
    /** Member (location) name stored in the sorted set to use as a search pivot. */
    member: string;
};

/**
 * @internal
 */
export function createGeoSearch(
    key: string,
    searchFrom: SearchOrigin,
    searchBy: GeoSearchShape,
    resultOptions?: GeoSearchResultOptions,
): command_request.Command {
    let args: string[] = [key];

    if ("position" in searchFrom) {
        args = args.concat(
            "FROMLONLAT",
            searchFrom.position.longitude.toString(),
            searchFrom.position.latitude.toString(),
        );
    } else {
        args = args.concat("FROMMEMBER", searchFrom.member);
    }

    if ("radius" in searchBy) {
        args = args.concat(
            "BYRADIUS",
            searchBy.radius.toString(),
            searchBy.unit,
        );
    } else {
        args = args.concat(
            "BYBOX",
            searchBy.width.toString(),
            searchBy.height.toString(),
            searchBy.unit,
        );
    }

    if (resultOptions) {
        if (resultOptions.withCoord) args.push("WITHCOORD");
        if (resultOptions.withDist) args.push("WITHDIST");
        if (resultOptions.withHash) args.push("WITHHASH");

        if (resultOptions.count) {
            args.push("COUNT", resultOptions.count?.toString());

            if (resultOptions.isAny) args.push("ANY");
        }

        if (resultOptions.sortOrder) args.push(resultOptions.sortOrder);
    }

    return createCommand(RequestType.GeoSearch, args);
}

/**
 * @internal
 */
export function createZRevRank(
    key: string,
    member: string,
): command_request.Command {
    return createCommand(RequestType.ZRevRank, [key, member]);
}

/**
 * @internal
 */
export function createZRevRankWithScore(
    key: string,
    member: string,
): command_request.Command {
    return createCommand(RequestType.ZRevRank, [key, member, "WITHSCORE"]);
}

/**
 * Mandatory option for zmpop.
 * Defines which elements to pop from the sorted set.
 */
export enum ScoreFilter {
    /** Pop elements with the highest scores. */
    MAX = "MAX",
    /** Pop elements with the lowest scores. */
    MIN = "MIN",
}

/**
 * @internal
 */
export function createZMPop(
    keys: string[],
    modifier: ScoreFilter,
    count?: number,
): command_request.Command {
    const args: string[] = [keys.length.toString()].concat(keys);
    args.push(modifier);

    if (count !== undefined) {
        args.push("COUNT");
        args.push(count.toString());
    }

    return createCommand(RequestType.ZMPop, args);
}

/**
 * @internal
 */
export function createBZMPop(
    keys: string[],
    modifier: ScoreFilter,
    timeout: number,
    count?: number,
): command_request.Command {
    const args: string[] = [
        timeout.toString(),
        keys.length.toString(),
        ...keys,
        modifier,
    ];

    if (count !== undefined) {
        args.push("COUNT");
        args.push(count.toString());
    }

    return createCommand(RequestType.BZMPop, args);
}

/**
 * @internal
 */
export function createZIncrBy(
    key: string,
    increment: number,
    member: string,
): command_request.Command {
    return createCommand(RequestType.ZIncrBy, [
        key,
        increment.toString(),
        member,
    ]);
}

/**
 * @internal
 */
export function createHStrlen(
    key: string,
    field: string,
): command_request.Command {
    return createCommand(RequestType.HStrlen, [key, field]);
}

/**
 * @internal
 */
export function createZRandMember(
    key: string,
    count?: number,
    withscores?: boolean,
): command_request.Command {
    const args = [key];

    if (count !== undefined) {
        args.push(count.toString());
    }

    if (withscores) {
        args.push("WITHSCORES");
    }

    return createCommand(RequestType.ZRandMember, args);
}

/** @internal */
<<<<<<< HEAD
export function createLastSave(): command_request.Command {
    return createCommand(RequestType.LastSave, []);
=======
export function createLCS(
    key1: string,
    key2: string,
    options?: {
        len?: boolean;
        idx?: { withMatchLen?: boolean; minMatchLen?: number };
    },
): command_request.Command {
    const args = [key1, key2];

    if (options) {
        if (options.len) args.push("LEN");
        else if (options.idx) {
            args.push("IDX");
            if (options.idx.withMatchLen) args.push("WITHMATCHLEN");
            if (options.idx.minMatchLen !== undefined)
                args.push("MINMATCHLEN", options.idx.minMatchLen.toString());
        }
    }

    return createCommand(RequestType.LCS, args);
>>>>>>> 1a898cf6
}<|MERGE_RESOLUTION|>--- conflicted
+++ resolved
@@ -2778,10 +2778,11 @@
 }
 
 /** @internal */
-<<<<<<< HEAD
 export function createLastSave(): command_request.Command {
     return createCommand(RequestType.LastSave, []);
-=======
+}
+
+/** @internal */
 export function createLCS(
     key1: string,
     key2: string,
@@ -2803,5 +2804,4 @@
     }
 
     return createCommand(RequestType.LCS, args);
->>>>>>> 1a898cf6
 }