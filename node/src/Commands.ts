--- conflicted
+++ resolved
@@ -1983,7 +1983,6 @@
 }
 
 /**
-<<<<<<< HEAD
  *
  * @internal
  */
@@ -2005,7 +2004,8 @@
 
     return createCommand(RequestType.Copy, args);
 }
-=======
+
+/**
  * Optional arguments to LPOS command.
  *
  * See https://valkey.io/commands/lpos/ for more details.
@@ -2018,7 +2018,6 @@
     /** The maximum number of comparisons to make between the element and the items in the list. */
     maxLength?: number;
 };
->>>>>>> cc1c2e6d
 
 /**
  * @internal
