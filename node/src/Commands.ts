--- conflicted
+++ resolved
@@ -2251,7 +2251,6 @@
 }
 
 /**
-<<<<<<< HEAD
  * Optional arguments to {@link GlideClient.sort|sort}, {@link GlideClient.sortStore|sortStore} and {@link GlideClient.sortReadOnly|sortReadOnly} commands.
  *
  * See https://valkey.io/commands/sort/ and https://valkey.io/commands/sort_ro/ for more details.
@@ -2387,7 +2386,9 @@
     if (destination) args.push("STORE", destination);
 
     return createCommand(cmd, args);
-=======
+}
+
+/**
  * @internal
  */
 export function createHStrlen(
@@ -2395,5 +2396,4 @@
     field: string,
 ): command_request.Command {
     return createCommand(RequestType.HStrlen, [key, field]);
->>>>>>> 0672ea3f
 }