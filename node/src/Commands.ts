/**
 * Copyright Valkey GLIDE Project Contributors - SPDX Identifier: Apache-2.0
 */

import { createLeakedStringVec, MAX_REQUEST_ARGS_LEN } from "glide-rs";
import Long from "long";

/* eslint-disable-next-line @typescript-eslint/no-unused-vars */
import { BaseClient } from "src/BaseClient";
/* eslint-disable-next-line @typescript-eslint/no-unused-vars */
import { GlideClient } from "src/GlideClient";
/* eslint-disable-next-line @typescript-eslint/no-unused-vars */
import { GlideClusterClient } from "src/GlideClusterClient";
import { command_request } from "./ProtobufMessage";

import RequestType = command_request.RequestType;

function isLargeCommand(args: BulkString[]) {
    let lenSum = 0;

    for (const arg of args) {
        lenSum += arg.length;

        if (lenSum >= MAX_REQUEST_ARGS_LEN) {
            return true;
        }
    }

    return false;
}

type BulkString = string | Uint8Array;

/**
 * Convert a string array into Uint8Array[]
 */
function toBuffersArray(args: BulkString[]) {
    const argsBytes: Uint8Array[] = [];

    for (const arg of args) {
        if (typeof arg == "string") {
            argsBytes.push(Buffer.from(arg));
        } else {
            argsBytes.push(arg);
        }
    }

    return argsBytes;
}

/**
 * @internal
 */
export function parseInfoResponse(response: string): Record<string, string> {
    const lines = response.split("\n");
    const parsedResponse: Record<string, string> = {};

    for (const line of lines) {
        // Ignore lines that start with '#'
        if (!line.startsWith("#")) {
            const [key, value] = line.trim().split(":");
            parsedResponse[key] = value;
        }
    }

    return parsedResponse;
}

function createCommand(
    requestType: command_request.RequestType,
    args: BulkString[],
): command_request.Command {
    const singleCommand = command_request.Command.create({
        requestType,
    });

    const argsBytes = toBuffersArray(args);

    if (isLargeCommand(args)) {
        // pass as a pointer
        const pointerArr = createLeakedStringVec(argsBytes);
        const pointer = new Long(pointerArr[0], pointerArr[1]);
        singleCommand.argsVecPointer = pointer;
    } else {
        singleCommand.argsArray = command_request.Command.ArgsArray.create({
            args: argsBytes,
        });
    }

    return singleCommand;
}

/**
 * @internal
 */
export function createGet(key: string): command_request.Command {
    return createCommand(RequestType.Get, [key]);
}

/**
 * @internal
 */
export function createGetDel(key: string): command_request.Command {
    return createCommand(RequestType.GetDel, [key]);
}

export type SetOptions = {
    /**
     *  `onlyIfDoesNotExist` - Only set the key if it does not already exist.
     * Equivalent to `NX` in the Redis API. `onlyIfExists` - Only set the key if
     * it already exist. Equivalent to `EX` in the Redis API. if `conditional` is
     * not set the value will be set regardless of prior value existence. If value
     * isn't set because of the condition, return null.
     */
    conditionalSet?: "onlyIfExists" | "onlyIfDoesNotExist";
    /**
     * Return the old string stored at key, or nil if key did not exist. An error
     * is returned and SET aborted if the value stored at key is not a string.
     * Equivalent to `GET` in the Redis API.
     */
    returnOldValue?: boolean;
    /**
     * If not set, no expiry time will be set for the value.
     */
    expiry?: /**
     * Retain the time to live associated with the key. Equivalent to
     * `KEEPTTL` in the Redis API.
     */
    | "keepExisting"
        | {
              type: /**
               * Set the specified expire time, in seconds. Equivalent to
               * `EX` in the Redis API.
               */
              | "seconds"
                  /**
                   * Set the specified expire time, in milliseconds. Equivalent
                   * to `PX` in the Redis API.
                   */
                  | "milliseconds"
                  /**
                   * Set the specified Unix time at which the key will expire,
                   * in seconds. Equivalent to `EXAT` in the Redis API.
                   */
                  | "unixSeconds"
                  /**
                   * Set the specified Unix time at which the key will expire,
                   * in milliseconds. Equivalent to `PXAT` in the Redis API.
                   */
                  | "unixMilliseconds";
              count: number;
          };
};

/**
 * @internal
 */
export function createSet(
    key: BulkString,
    value: BulkString,
    options?: SetOptions,
): command_request.Command {
    const args = [key, value];

    if (options) {
        if (options.conditionalSet === "onlyIfExists") {
            args.push("XX");
        } else if (options.conditionalSet === "onlyIfDoesNotExist") {
            args.push("NX");
        }

        if (options.returnOldValue) {
            args.push("GET");
        }

        if (
            options.expiry &&
            options.expiry !== "keepExisting" &&
            !Number.isInteger(options.expiry.count)
        ) {
            throw new Error(
                `Received expiry '${JSON.stringify(
                    options.expiry,
                )}'. Count must be an integer`,
            );
        }

        if (options.expiry === "keepExisting") {
            args.push("KEEPTTL");
        } else if (options.expiry?.type === "seconds") {
            args.push("EX", options.expiry.count.toString());
        } else if (options.expiry?.type === "milliseconds") {
            args.push("PX", options.expiry.count.toString());
        } else if (options.expiry?.type === "unixSeconds") {
            args.push("EXAT", options.expiry.count.toString());
        } else if (options.expiry?.type === "unixMilliseconds") {
            args.push("PXAT", options.expiry.count.toString());
        }
    }

    return createCommand(RequestType.Set, args);
}

/**
 * INFO option: a specific section of information:
 * When no parameter is provided, the default option is assumed.
 */
export enum InfoOptions {
    /**
     * SERVER: General information about the Redis server
     */
    Server = "server",
    /**
     * CLIENTS: Client connections section
     */
    Clients = "clients",
    /**
     * MEMORY: Memory consumption related information
     */
    Memory = "memory",
    /**
     * PERSISTENCE: RDB and AOF related information
     */
    Persistence = "persistence",
    /**
     * STATS: General statistics
     */
    Stats = "stats",
    /**
     * REPLICATION: Master/replica replication information
     */
    Replication = "replication",
    /**
     * CPU: CPU consumption statistics
     */
    Cpu = "cpu",
    /**
     * COMMANDSTATS: Redis command statistics
     */
    Commandstats = "commandstats",
    /**
     * LATENCYSTATS: Redis command latency percentile distribution statistics
     */
    Latencystats = "latencystats",
    /**
     * SENTINEL: Redis Sentinel section (only applicable to Sentinel instances)
     */
    Sentinel = "sentinel",
    /**
     * CLUSTER: Redis Cluster section
     */
    Cluster = "cluster",
    /**
     * MODULES: Modules section
     */
    Modules = "modules",
    /**
     * KEYSPACE: Database related statistics
     */
    Keyspace = "keyspace",
    /**
     * ERRORSTATS: Redis error statistics
     */
    Errorstats = "errorstats",
    /**
     * ALL: Return all sections (excluding module generated ones)
     */
    All = "all",
    /**
     * DEFAULT: Return only the default set of sections
     */
    Default = "default",
    /**
     * EVERYTHING: Includes all and modules
     */
    Everything = "everything",
}

/**
 * @internal
 */
export function createPing(str?: string): command_request.Command {
    const args: string[] = str == undefined ? [] : [str];
    return createCommand(RequestType.Ping, args);
}

/**
 * @internal
 */
export function createInfo(options?: InfoOptions[]): command_request.Command {
    const args: string[] = options == undefined ? [] : options;
    return createCommand(RequestType.Info, args);
}

/**
 * @internal
 */
export function createDel(keys: string[]): command_request.Command {
    return createCommand(RequestType.Del, keys);
}

/**
 * @internal
 */
export function createSelect(index: number): command_request.Command {
    return createCommand(RequestType.Select, [index.toString()]);
}

/**
 * @internal
 */
export function createClientGetName(): command_request.Command {
    return createCommand(RequestType.ClientGetName, []);
}

/**
 * @internal
 */
export function createConfigRewrite(): command_request.Command {
    return createCommand(RequestType.ConfigRewrite, []);
}

/**
 * @internal
 */
export function createConfigResetStat(): command_request.Command {
    return createCommand(RequestType.ConfigResetStat, []);
}

/**
 * @internal
 */
export function createMGet(keys: string[]): command_request.Command {
    return createCommand(RequestType.MGet, keys);
}

/**
 * @internal
 */
export function createMSet(
    keyValueMap: Record<string, string>,
): command_request.Command {
    return createCommand(RequestType.MSet, Object.entries(keyValueMap).flat());
}

/**
 * @internal
 */
export function createMSetNX(
    keyValueMap: Record<string, string>,
): command_request.Command {
    return createCommand(
        RequestType.MSetNX,
        Object.entries(keyValueMap).flat(),
    );
}

/**
 * @internal
 */
export function createIncr(key: string): command_request.Command {
    return createCommand(RequestType.Incr, [key]);
}

/**
 * @internal
 */
export function createIncrBy(
    key: string,
    amount: number,
): command_request.Command {
    return createCommand(RequestType.IncrBy, [key, amount.toString()]);
}

/**
 * @internal
 */
export function createIncrByFloat(
    key: string,
    amount: number,
): command_request.Command {
    return createCommand(RequestType.IncrByFloat, [key, amount.toString()]);
}

/**
 * @internal
 */
export function createClientId(): command_request.Command {
    return createCommand(RequestType.ClientId, []);
}

/**
 * @internal
 */
export function createConfigGet(parameters: string[]): command_request.Command {
    return createCommand(RequestType.ConfigGet, parameters);
}

/**
 * @internal
 */
export function createConfigSet(
    parameters: Record<string, string>,
): command_request.Command {
    return createCommand(
        RequestType.ConfigSet,
        Object.entries(parameters).flat(),
    );
}

/**
 * @internal
 */
export function createHGet(
    key: string,
    field: string,
): command_request.Command {
    return createCommand(RequestType.HGet, [key, field]);
}

/**
 * @internal
 */
export function createHSet(
    key: string,
    fieldValueMap: Record<string, string>,
): command_request.Command {
    return createCommand(
        RequestType.HSet,
        [key].concat(Object.entries(fieldValueMap).flat()),
    );
}

/**
 * @internal
 */
export function createHSetNX(
    key: string,
    field: string,
    value: string,
): command_request.Command {
    return createCommand(RequestType.HSetNX, [key, field, value]);
}

/**
 * @internal
 */
export function createDecr(key: string): command_request.Command {
    return createCommand(RequestType.Decr, [key]);
}

/**
 * @internal
 */
export function createDecrBy(
    key: string,
    amount: number,
): command_request.Command {
    return createCommand(RequestType.DecrBy, [key, amount.toString()]);
}

/**
 * Enumeration defining the bitwise operation to use in the {@link BaseClient.bitop|bitop} command. Specifies the
 * bitwise operation to perform between the passed in keys.
 */
export enum BitwiseOperation {
    AND = "AND",
    OR = "OR",
    XOR = "XOR",
    NOT = "NOT",
}

/**
 * @internal
 */
export function createBitOp(
    operation: BitwiseOperation,
    destination: string,
    keys: string[],
): command_request.Command {
    return createCommand(RequestType.BitOp, [operation, destination, ...keys]);
}

/**
 * @internal
 */
export function createGetBit(
    key: string,
    offset: number,
): command_request.Command {
    return createCommand(RequestType.GetBit, [key, offset.toString()]);
}

/**
 * @internal
 */
export function createSetBit(
    key: string,
    offset: number,
    value: number,
): command_request.Command {
    return createCommand(RequestType.SetBit, [
        key,
        offset.toString(),
        value.toString(),
    ]);
}

/**
 * Represents a signed or unsigned argument encoding for the {@link BaseClient.bitfield|bitfield} or
 * {@link BaseClient.bitfieldReadOnly|bitfieldReadOnly} commands.
 */
export interface BitEncoding {
    /**
     * Returns the encoding as a string argument to be used in the {@link BaseClient.bitfield|bitfield} or
     * {@link BaseClient.bitfieldReadOnly|bitfieldReadOnly} commands.
     *
     * @returns The encoding as a string argument.
     */
    toArg(): string;
}

/**
 * Represents a signed argument encoding.
 */
export class SignedEncoding implements BitEncoding {
    private static readonly SIGNED_ENCODING_PREFIX = "i";
    private readonly encoding: string;

    /**
     * Creates an instance of SignedEncoding.
     *
     * @param encodingLength - The bit size of the encoding. Must be less than 65 bits long.
     */
    constructor(encodingLength: number) {
        this.encoding = `${SignedEncoding.SIGNED_ENCODING_PREFIX}${encodingLength.toString()}`;
    }

    public toArg(): string {
        return this.encoding;
    }
}

/**
 * Represents an unsigned argument encoding.
 */
export class UnsignedEncoding implements BitEncoding {
    private static readonly UNSIGNED_ENCODING_PREFIX = "u";
    private readonly encoding: string;

    /**
     * Creates an instance of UnsignedEncoding.
     *
     * @param encodingLength - The bit size of the encoding. Must be less than 64 bits long.
     */
    constructor(encodingLength: number) {
        this.encoding = `${UnsignedEncoding.UNSIGNED_ENCODING_PREFIX}${encodingLength.toString()}`;
    }

    public toArg(): string {
        return this.encoding;
    }
}

/**
 * Represents an offset for an array of bits for the {@link BaseClient.bitfield|bitfield} or
 * {@link BaseClient.bitfieldReadOnly|bitfieldReadOnly} commands.
 */
export interface BitFieldOffset {
    /**
     * Returns the offset as a string argument to be used in the {@link BaseClient.bitfield|bitfield} or
     * {@link BaseClient.bitfieldReadOnly|bitfieldReadOnly} commands.
     *
     * @returns The offset as a string argument.
     */
    toArg(): string;
}

/**
 * Represents an offset in an array of bits for the {@link BaseClient.bitfield|bitfield} or
 * {@link BaseClient.bitfieldReadOnly|bitfieldReadOnly} commands.
 *
 * For example, if we have the binary `01101001` with offset of 1 for an unsigned encoding of size 4, then the value
 * is 13 from `0(1101)001`.
 */
export class BitOffset implements BitFieldOffset {
    private readonly offset: string;

    /**
     * Creates an instance of BitOffset.
     *
     * @param offset - The bit index offset in the array of bits. Must be greater than or equal to 0.
     */
    constructor(offset: number) {
        this.offset = offset.toString();
    }

    public toArg(): string {
        return this.offset;
    }
}

/**
 * Represents an offset in an array of bits for the {@link BaseClient.bitfield|bitfield} or
 * {@link BaseClient.bitfieldReadOnly|bitfieldReadOnly} commands. The bit offset index is calculated as the numerical
 * value of the offset multiplied by the encoding value.
 *
 * For example, if we have the binary 01101001 with offset multiplier of 1 for an unsigned encoding of size 4, then the
 * value is 9 from `0110(1001)`.
 */
export class BitOffsetMultiplier implements BitFieldOffset {
    private static readonly OFFSET_MULTIPLIER_PREFIX = "#";
    private readonly offset: string;

    /**
     * Creates an instance of BitOffsetMultiplier.
     *
     * @param offset - The offset in the array of bits, which will be multiplied by the encoding value to get the final
     *      bit index offset.
     */
    constructor(offset: number) {
        this.offset = `${BitOffsetMultiplier.OFFSET_MULTIPLIER_PREFIX}${offset.toString()}`;
    }

    public toArg(): string {
        return this.offset;
    }
}

/**
 * Represents subcommands for the {@link BaseClient.bitfield|bitfield} or
 * {@link BaseClient.bitfieldReadOnly|bitfieldReadOnly} commands.
 */
export interface BitFieldSubCommands {
    /**
     * Returns the subcommand as a list of string arguments to be used in the {@link BaseClient.bitfield|bitfield} or
     * {@link BaseClient.bitfieldReadOnly|bitfieldReadOnly} commands.
     *
     * @returns The subcommand as a list of string arguments.
     */
    toArgs(): string[];
}

/**
 * Represents the "GET" subcommand for getting a value in the binary representation of the string stored in `key`.
 */
export class BitFieldGet implements BitFieldSubCommands {
    private static readonly GET_COMMAND_STRING = "GET";
    private readonly encoding: BitEncoding;
    private readonly offset: BitFieldOffset;

    /**
     * Creates an instance of BitFieldGet.
     *
     * @param encoding - The bit encoding for the subcommand.
     * @param offset - The offset in the array of bits from which to get the value.
     */
    constructor(encoding: BitEncoding, offset: BitFieldOffset) {
        this.encoding = encoding;
        this.offset = offset;
    }

    toArgs(): string[] {
        return [
            BitFieldGet.GET_COMMAND_STRING,
            this.encoding.toArg(),
            this.offset.toArg(),
        ];
    }
}

/**
 * Represents the "SET" subcommand for setting bits in the binary representation of the string stored in `key`.
 */
export class BitFieldSet implements BitFieldSubCommands {
    private static readonly SET_COMMAND_STRING = "SET";
    private readonly encoding: BitEncoding;
    private readonly offset: BitFieldOffset;
    private readonly value: number;

    /**
     * Creates an instance of BitFieldSet
     *
     * @param encoding - The bit encoding for the subcommand.
     * @param offset - The offset in the array of bits where the value will be set.
     * @param value - The value to set the bits in the binary value to.
     */
    constructor(encoding: BitEncoding, offset: BitFieldOffset, value: number) {
        this.encoding = encoding;
        this.offset = offset;
        this.value = value;
    }

    toArgs(): string[] {
        return [
            BitFieldSet.SET_COMMAND_STRING,
            this.encoding.toArg(),
            this.offset.toArg(),
            this.value.toString(),
        ];
    }
}

/**
 * Represents the "INCRBY" subcommand for increasing or decreasing bits in the binary representation of the string
 * stored in `key`.
 */
export class BitFieldIncrBy implements BitFieldSubCommands {
    private static readonly INCRBY_COMMAND_STRING = "INCRBY";
    private readonly encoding: BitEncoding;
    private readonly offset: BitFieldOffset;
    private readonly increment: number;

    /**
     * Creates an instance of BitFieldIncrBy
     *
     * @param encoding - The bit encoding for the subcommand.
     * @param offset - The offset in the array of bits where the value will be incremented.
     * @param increment - The value to increment the bits in the binary value by.
     */
    constructor(
        encoding: BitEncoding,
        offset: BitFieldOffset,
        increment: number,
    ) {
        this.encoding = encoding;
        this.offset = offset;
        this.increment = increment;
    }

    toArgs(): string[] {
        return [
            BitFieldIncrBy.INCRBY_COMMAND_STRING,
            this.encoding.toArg(),
            this.offset.toArg(),
            this.increment.toString(),
        ];
    }
}

/**
 * Enumeration specifying bit overflow controls for the {@link BaseClient.bitfield|bitfield} command.
 */
export enum BitOverflowControl {
    /**
     * Performs modulo when overflows occur with unsigned encoding. When overflows occur with signed encoding, the value
     * restarts at the most negative value. When underflows occur with signed encoding, the value restarts at the most
     * positive value.
     */
    WRAP = "WRAP",
    /**
     * Underflows remain set to the minimum value, and overflows remain set to the maximum value.
     */
    SAT = "SAT",
    /**
     * Returns `None` when overflows occur.
     */
    FAIL = "FAIL",
}

/**
 * Represents the "OVERFLOW" subcommand that determines the result of the "SET" or "INCRBY"
 * {@link BaseClient.bitfield|bitfield} subcommands when an underflow or overflow occurs.
 */
export class BitFieldOverflow implements BitFieldSubCommands {
    private static readonly OVERFLOW_COMMAND_STRING = "OVERFLOW";
    private readonly overflowControl: BitOverflowControl;

    /**
     * Creates an instance of BitFieldOverflow.
     *
     * @param overflowControl - The desired overflow behavior.
     */
    constructor(overflowControl: BitOverflowControl) {
        this.overflowControl = overflowControl;
    }

    toArgs(): string[] {
        return [BitFieldOverflow.OVERFLOW_COMMAND_STRING, this.overflowControl];
    }
}

/**
 * @internal
 */
export function createBitField(
    key: string,
    subcommands: BitFieldSubCommands[],
    readOnly: boolean = false,
): command_request.Command {
    const requestType = readOnly
        ? RequestType.BitFieldReadOnly
        : RequestType.BitField;
    let args: string[] = [key];

    for (const subcommand of subcommands) {
        args = args.concat(subcommand.toArgs());
    }

    return createCommand(requestType, args);
}

/**
 * @internal
 */
export function createHDel(
    key: string,
    fields: string[],
): command_request.Command {
    return createCommand(RequestType.HDel, [key].concat(fields));
}

/**
 * @internal
 */
export function createHMGet(
    key: string,
    fields: string[],
): command_request.Command {
    return createCommand(RequestType.HMGet, [key].concat(fields));
}

/**
 * @internal
 */
export function createHExists(
    key: string,
    field: string,
): command_request.Command {
    return createCommand(RequestType.HExists, [key, field]);
}

/**
 * @internal
 */
export function createHGetAll(key: string): command_request.Command {
    return createCommand(RequestType.HGetAll, [key]);
}

/**
 * @internal
 */
export function createLPush(
    key: string,
    elements: string[],
): command_request.Command {
    return createCommand(RequestType.LPush, [key].concat(elements));
}

/**
 * @internal
 */
export function createLPushX(
    key: string,
    elements: string[],
): command_request.Command {
    return createCommand(RequestType.LPushX, [key].concat(elements));
}

/**
 * @internal
 */
export function createLPop(
    key: string,
    count?: number,
): command_request.Command {
    const args: string[] = count == undefined ? [key] : [key, count.toString()];
    return createCommand(RequestType.LPop, args);
}

/**
 * @internal
 */
export function createLRange(
    key: string,
    start: number,
    end: number,
): command_request.Command {
    return createCommand(RequestType.LRange, [
        key,
        start.toString(),
        end.toString(),
    ]);
}

/**
 * @internal
 */
export function createLLen(key: string): command_request.Command {
    return createCommand(RequestType.LLen, [key]);
}

/**
 * Enumeration representing element popping or adding direction for the List Based Commands.
 */
export enum ListDirection {
    /**
     * Represents the option that elements should be popped from or added to the left side of a list.
     */
    LEFT = "LEFT",
    /**
     * Represents the option that elements should be popped from or added to the right side of a list.
     */
    RIGHT = "RIGHT",
}

/**
 * @internal
 */
export function createLMove(
    source: string,
    destination: string,
    whereFrom: ListDirection,
    whereTo: ListDirection,
): command_request.Command {
    return createCommand(RequestType.LMove, [
        source,
        destination,
        whereFrom,
        whereTo,
    ]);
}

/**
 * @internal
 */
export function createBLMove(
    source: string,
    destination: string,
    whereFrom: ListDirection,
    whereTo: ListDirection,
    timeout: number,
): command_request.Command {
    return createCommand(RequestType.BLMove, [
        source,
        destination,
        whereFrom,
        whereTo,
        timeout.toString(),
    ]);
}

/**
 * @internal
 */
export function createLSet(
    key: string,
    index: number,
    element: string,
): command_request.Command {
    return createCommand(RequestType.LSet, [key, index.toString(), element]);
}

/**
 * @internal
 */
export function createLTrim(
    key: string,
    start: number,
    end: number,
): command_request.Command {
    return createCommand(RequestType.LTrim, [
        key,
        start.toString(),
        end.toString(),
    ]);
}

/**
 * @internal
 */
export function createLRem(
    key: string,
    count: number,
    element: string,
): command_request.Command {
    return createCommand(RequestType.LRem, [key, count.toString(), element]);
}

/**
 * @internal
 */
export function createRPush(
    key: string,
    elements: string[],
): command_request.Command {
    return createCommand(RequestType.RPush, [key].concat(elements));
}

/**
 * @internal
 */
export function createRPushX(
    key: string,
    elements: string[],
): command_request.Command {
    return createCommand(RequestType.RPushX, [key].concat(elements));
}

/**
 * @internal
 */
export function createRPop(
    key: string,
    count?: number,
): command_request.Command {
    const args: string[] = count == undefined ? [key] : [key, count.toString()];
    return createCommand(RequestType.RPop, args);
}

/**
 * @internal
 */
export function createSAdd(
    key: string,
    members: string[],
): command_request.Command {
    return createCommand(RequestType.SAdd, [key].concat(members));
}

/**
 * @internal
 */
export function createSRem(
    key: string,
    members: string[],
): command_request.Command {
    return createCommand(RequestType.SRem, [key].concat(members));
}

/**
 * @internal
 */
export function createSMembers(key: string): command_request.Command {
    return createCommand(RequestType.SMembers, [key]);
}

/**
 *
 * @internal
 */
export function createSMove(
    source: string,
    destination: string,
    member: string,
): command_request.Command {
    return createCommand(RequestType.SMove, [source, destination, member]);
}

/**
 * @internal
 */
export function createSCard(key: string): command_request.Command {
    return createCommand(RequestType.SCard, [key]);
}

/**
 * @internal
 */
export function createSInter(keys: string[]): command_request.Command {
    return createCommand(RequestType.SInter, keys);
}

/**
 * @internal
 */
export function createSInterCard(
    keys: string[],
    limit?: number,
): command_request.Command {
    let args: string[] = keys;
    args.unshift(keys.length.toString());

    if (limit != undefined) {
        args = args.concat(["LIMIT", limit.toString()]);
    }

    return createCommand(RequestType.SInterCard, args);
}

/**
 * @internal
 */
export function createSInterStore(
    destination: string,
    keys: string[],
): command_request.Command {
    return createCommand(RequestType.SInterStore, [destination].concat(keys));
}

/**
 * @internal
 */
export function createSDiff(keys: string[]): command_request.Command {
    return createCommand(RequestType.SDiff, keys);
}

/**
 * @internal
 */
export function createSDiffStore(
    destination: string,
    keys: string[],
): command_request.Command {
    return createCommand(RequestType.SDiffStore, [destination].concat(keys));
}

/**
 * @internal
 */
export function createSUnion(keys: string[]): command_request.Command {
    return createCommand(RequestType.SUnion, keys);
}

/**
 * @internal
 */
export function createSUnionStore(
    destination: string,
    keys: string[],
): command_request.Command {
    return createCommand(RequestType.SUnionStore, [destination].concat(keys));
}

/**
 * @internal
 */
export function createSIsMember(
    key: string,
    member: string,
): command_request.Command {
    return createCommand(RequestType.SIsMember, [key, member]);
}

/**
 * @internal
 */
export function createSMIsMember(
    key: string,
    members: string[],
): command_request.Command {
    return createCommand(RequestType.SMIsMember, [key].concat(members));
}

/**
 * @internal
 */
export function createSPop(
    key: string,
    count?: number,
): command_request.Command {
    const args: string[] = count == undefined ? [key] : [key, count.toString()];
    return createCommand(RequestType.SPop, args);
}

/**
 * @internal
 */
export function createCustomCommand(args: string[]) {
    return createCommand(RequestType.CustomCommand, args);
}

/**
 * @internal
 */
export function createHIncrBy(
    key: string,
    field: string,
    amount: number,
): command_request.Command {
    return createCommand(RequestType.HIncrBy, [key, field, amount.toString()]);
}

/**
 * @internal
 */
export function createHIncrByFloat(
    key: string,
    field: string,
    amount: number,
): command_request.Command {
    return createCommand(RequestType.HIncrByFloat, [
        key,
        field,
        amount.toString(),
    ]);
}

/**
 * @internal
 */
export function createHLen(key: string): command_request.Command {
    return createCommand(RequestType.HLen, [key]);
}

/**
 * @internal
 */
export function createHVals(key: string): command_request.Command {
    return createCommand(RequestType.HVals, [key]);
}

/**
 * @internal
 */
export function createExists(keys: string[]): command_request.Command {
    return createCommand(RequestType.Exists, keys);
}

/**
 * @internal
 */
export function createUnlink(keys: string[]): command_request.Command {
    return createCommand(RequestType.Unlink, keys);
}

export enum ExpireOptions {
    /**
     * `HasNoExpiry` - Sets expiry only when the key has no expiry.
     */
    HasNoExpiry = "NX",
    /**
     * `HasExistingExpiry` - Sets expiry only when the key has an existing expiry.
     */
    HasExistingExpiry = "XX",
    /**
     * `NewExpiryGreaterThanCurrent` - Sets expiry only when the new expiry is
     * greater than current one.
     */
    NewExpiryGreaterThanCurrent = "GT",
    /**
     * `NewExpiryLessThanCurrent` - Sets expiry only when the new expiry is less
     * than current one.
     */
    NewExpiryLessThanCurrent = "LT",
}

/**
 * @internal
 */
export function createExpire(
    key: string,
    seconds: number,
    option?: ExpireOptions,
): command_request.Command {
    const args: string[] =
        option == undefined
            ? [key, seconds.toString()]
            : [key, seconds.toString(), option];
    return createCommand(RequestType.Expire, args);
}

/**
 * @internal
 */
export function createExpireAt(
    key: string,
    unixSeconds: number,
    option?: ExpireOptions,
): command_request.Command {
    const args: string[] =
        option == undefined
            ? [key, unixSeconds.toString()]
            : [key, unixSeconds.toString(), option];
    return createCommand(RequestType.ExpireAt, args);
}

/**
 * @internal
 */
export function createPExpire(
    key: string,
    milliseconds: number,
    option?: ExpireOptions,
): command_request.Command {
    const args: string[] =
        option == undefined
            ? [key, milliseconds.toString()]
            : [key, milliseconds.toString(), option];
    return createCommand(RequestType.PExpire, args);
}

/**
 * @internal
 */
export function createPExpireAt(
    key: string,
    unixMilliseconds: number,
    option?: ExpireOptions,
): command_request.Command {
    const args: string[] =
        option == undefined
            ? [key, unixMilliseconds.toString()]
            : [key, unixMilliseconds.toString(), option];
    return createCommand(RequestType.PExpireAt, args);
}

/**
 * @internal
 */
export function createTTL(key: string): command_request.Command {
    return createCommand(RequestType.TTL, [key]);
}

/**
 * Options for updating elements of a sorted set key.
 */
export enum UpdateByScore {
    /** Only update existing elements if the new score is less than the current score. */
    LESS_THAN = "LT",
    /** Only update existing elements if the new score is greater than the current score. */
    GREATER_THAN = "GT",
}

export type ZAddOptions = {
    /**
     * Options for handling existing members.
     */
    conditionalChange?: ConditionalChange;
    /**
     * Options for updating scores.
     */
    updateOptions?: UpdateByScore;
    /**
     * Modify the return value from the number of new elements added, to the total number of elements changed.
     */
    changed?: boolean;
};

/**
 * @internal
 */
export function createZAdd(
    key: string,
    membersScoresMap: Record<string, number>,
    options?: ZAddOptions,
    incr: boolean = false,
): command_request.Command {
    let args = [key];

    if (options) {
        if (options.conditionalChange) {
            if (
                options.conditionalChange ===
                    ConditionalChange.ONLY_IF_DOES_NOT_EXIST &&
                options.updateOptions
            ) {
                throw new Error(
                    `The GT, LT, and NX options are mutually exclusive. Cannot choose both ${options.updateOptions} and NX.`,
                );
            }

            args.push(options.conditionalChange);
        }

        if (options.updateOptions) {
            args.push(options.updateOptions);
        }

        if (options.changed) {
            args.push("CH");
        }
    }

    if (incr) {
        args.push("INCR");
    }

    args = args.concat(
        Object.entries(membersScoresMap).flatMap(([key, value]) => [
            value.toString(),
            key,
        ]),
    );
    return createCommand(RequestType.ZAdd, args);
}

/**
 * `KeyWeight` - pair of variables represents a weighted key for the `ZINTERSTORE` and `ZUNIONSTORE` sorted sets commands.
 */
export type KeyWeight = [string, number];
/**
 * `AggregationType` - representing aggregation types for `ZINTERSTORE` and `ZUNIONSTORE` sorted set commands.
 */
export type AggregationType = "SUM" | "MIN" | "MAX";

/**
 * @internal
 */
export function createZInterstore(
    destination: string,
    keys: string[] | KeyWeight[],
    aggregationType?: AggregationType,
): command_request.Command {
    const args = createZCmdStoreArgs(destination, keys, aggregationType);
    return createCommand(RequestType.ZInterStore, args);
}

function createZCmdStoreArgs(
    destination: string,
    keys: string[] | KeyWeight[],
    aggregationType?: AggregationType,
): string[] {
    const args: string[] = [destination, keys.length.toString()];

    if (typeof keys[0] === "string") {
        args.push(...(keys as string[]));
    } else {
        const weightsKeys = keys.map(([key]) => key);
        args.push(...(weightsKeys as string[]));
        const weights = keys.map(([, weight]) => weight.toString());
        args.push("WEIGHTS", ...weights);
    }

    if (aggregationType) {
        args.push("AGGREGATE", aggregationType);
    }

    return args;
}

/**
 * @internal
 */
export function createZRem(
    key: string,
    members: string[],
): command_request.Command {
    return createCommand(RequestType.ZRem, [key].concat(members));
}

/**
 * @internal
 */
export function createZCard(key: string): command_request.Command {
    return createCommand(RequestType.ZCard, [key]);
}

/**
 * @internal
 */
export function createZInterCard(
    keys: string[],
    limit?: number,
): command_request.Command {
    let args: string[] = keys;
    args.unshift(keys.length.toString());

    if (limit != undefined) {
        args = args.concat(["LIMIT", limit.toString()]);
    }

    return createCommand(RequestType.ZInterCard, args);
}

/**
 * @internal
 */
export function createZDiff(keys: string[]): command_request.Command {
    const args: string[] = keys;
    args.unshift(keys.length.toString());
    return createCommand(RequestType.ZDiff, args);
}

/**
 * @internal
 */
export function createZDiffWithScores(keys: string[]): command_request.Command {
    const args: string[] = keys;
    args.unshift(keys.length.toString());
    args.push("WITHSCORES");
    return createCommand(RequestType.ZDiff, args);
}

/**
 * @internal
 */
export function createZDiffStore(
    destination: string,
    keys: string[],
): command_request.Command {
    const args: string[] = [destination, keys.length.toString(), ...keys];
    return createCommand(RequestType.ZDiffStore, args);
}

/**
 * @internal
 */
export function createZScore(
    key: string,
    member: string,
): command_request.Command {
    return createCommand(RequestType.ZScore, [key, member]);
}

/**
 * @internal
 */
export function createZMScore(
    key: string,
    members: string[],
): command_request.Command {
    return createCommand(RequestType.ZMScore, [key, ...members]);
}

export enum InfScoreBoundary {
    /**
     * Positive infinity bound for sorted set.
     */
    PositiveInfinity = "+",
    /**
     * Negative infinity bound for sorted set.
     */
    NegativeInfinity = "-",
}

/**
 * Defines where to insert new elements into a list.
 */
export type ScoreBoundary<T> =
    /**
     *  Represents an lower/upper boundary in a sorted set.
     */
    | InfScoreBoundary
    /**
     *  Represents a specific numeric score boundary in a sorted set.
     */
    | {
          /**
           * The score value.
           */
          value: T;
          /**
           * Whether the score value is inclusive. Defaults to True.
           */
          isInclusive?: boolean;
      };

/**
 * Represents a range by index (rank) in a sorted set.
 * The `start` and `stop` arguments represent zero-based indexes.
 */
export type RangeByIndex = {
    /**
     *  The start index of the range.
     */
    start: number;
    /**
     * The stop index of the range.
     */
    stop: number;
};

/**
 * Represents a range by score or a range by lex in a sorted set.
 * The `start` and `stop` arguments represent score boundaries.
 */
type SortedSetRange<T> = {
    /**
     * The start boundary.
     */
    start: ScoreBoundary<T>;
    /**
     * The stop boundary.
     */
    stop: ScoreBoundary<T>;
    /**
     * The limit argument for a range query.
     * Represents a limit argument for a range query in a sorted set to
     * be used in [ZRANGE](https://valkey.io/commands/zrange) command.
     *
     * The optional LIMIT argument can be used to obtain a sub-range from the
     * matching elements (similar to SELECT LIMIT offset, count in SQL).
     */
    limit?: {
        /**
         * The offset from the start of the range.
         */
        offset: number;
        /**
         * The number of elements to include in the range.
         * A negative count returns all elements from the offset.
         */
        count: number;
    };
};

export type RangeByScore = SortedSetRange<number> & { type: "byScore" };
export type RangeByLex = SortedSetRange<string> & { type: "byLex" };

/**
 * Returns a string representation of a score boundary in Redis protocol format.
 * @param score - The score boundary object containing value and inclusivity
 *     information.
 * @param isLex - Indicates whether to return lexical representation for
 *     positive/negative infinity.
 * @returns A string representation of the score boundary in Redis protocol
 *     format.
 */
function getScoreBoundaryArg(
    score: ScoreBoundary<number> | ScoreBoundary<string>,
    isLex: boolean = false,
): string {
    if (score == InfScoreBoundary.PositiveInfinity) {
        return (
            InfScoreBoundary.PositiveInfinity.toString() + (isLex ? "" : "inf")
        );
    }

    if (score == InfScoreBoundary.NegativeInfinity) {
        return (
            InfScoreBoundary.NegativeInfinity.toString() + (isLex ? "" : "inf")
        );
    }

    if (score.isInclusive == false) {
        return "(" + score.value.toString();
    }

    const value = isLex ? "[" + score.value.toString() : score.value.toString();
    return value;
}

function createZRangeArgs(
    key: string,
    rangeQuery: RangeByScore | RangeByLex | RangeByIndex,
    reverse: boolean,
    withScores: boolean,
): string[] {
    const args: string[] = [key];

    if (typeof rangeQuery.start != "number") {
        rangeQuery = rangeQuery as RangeByScore | RangeByLex;
        const isLex = rangeQuery.type == "byLex";
        args.push(getScoreBoundaryArg(rangeQuery.start, isLex));
        args.push(getScoreBoundaryArg(rangeQuery.stop, isLex));
        args.push(isLex == true ? "BYLEX" : "BYSCORE");
    } else {
        args.push(rangeQuery.start.toString());
        args.push(rangeQuery.stop.toString());
    }

    if (reverse) {
        args.push("REV");
    }

    if ("limit" in rangeQuery && rangeQuery.limit !== undefined) {
        args.push(
            "LIMIT",
            String(rangeQuery.limit.offset),
            String(rangeQuery.limit.count),
        );
    }

    if (withScores) {
        args.push("WITHSCORES");
    }

    return args;
}

/**
 * @internal
 */
export function createZCount(
    key: string,
    minScore: ScoreBoundary<number>,
    maxScore: ScoreBoundary<number>,
): command_request.Command {
    const args = [key];
    args.push(getScoreBoundaryArg(minScore));
    args.push(getScoreBoundaryArg(maxScore));
    return createCommand(RequestType.ZCount, args);
}

/**
 * @internal
 */
export function createZRange(
    key: string,
    rangeQuery: RangeByIndex | RangeByScore | RangeByLex,
    reverse: boolean = false,
): command_request.Command {
    const args = createZRangeArgs(key, rangeQuery, reverse, false);
    return createCommand(RequestType.ZRange, args);
}

/**
 * @internal
 */
export function createZRangeWithScores(
    key: string,
    rangeQuery: RangeByIndex | RangeByScore | RangeByLex,
    reverse: boolean = false,
): command_request.Command {
    const args = createZRangeArgs(key, rangeQuery, reverse, true);
    return createCommand(RequestType.ZRange, args);
}

/**
 * @internal
 */
export function createType(key: string): command_request.Command {
    return createCommand(RequestType.Type, [key]);
}

/**
 * @internal
 */
export function createStrlen(key: string): command_request.Command {
    return createCommand(RequestType.Strlen, [key]);
}

/**
 * @internal
 */
export function createLIndex(
    key: string,
    index: number,
): command_request.Command {
    return createCommand(RequestType.LIndex, [key, index.toString()]);
}

/**
 * Defines where to insert new elements into a list.
 */
export enum InsertPosition {
    /**
     * Insert new element before the pivot.
     */
    Before = "before",
    /**
     * Insert new element after the pivot.
     */
    After = "after",
}

/**
 * @internal
 */
export function createLInsert(
    key: string,
    position: InsertPosition,
    pivot: string,
    element: string,
): command_request.Command {
    return createCommand(RequestType.LInsert, [key, position, pivot, element]);
}

/**
 * @internal
 */
export function createZPopMin(
    key: string,
    count?: number,
): command_request.Command {
    const args: string[] = count == undefined ? [key] : [key, count.toString()];
    return createCommand(RequestType.ZPopMin, args);
}

/**
 * @internal
 */
export function createZPopMax(
    key: string,
    count?: number,
): command_request.Command {
    const args: string[] = count == undefined ? [key] : [key, count.toString()];
    return createCommand(RequestType.ZPopMax, args);
}

/**
 * @internal
 */
export function createEcho(message: string): command_request.Command {
    return createCommand(RequestType.Echo, [message]);
}

/**
 * @internal
 */
export function createPTTL(key: string): command_request.Command {
    return createCommand(RequestType.PTTL, [key]);
}

/**
 * @internal
 */
export function createZRemRangeByRank(
    key: string,
    start: number,
    stop: number,
): command_request.Command {
    return createCommand(RequestType.ZRemRangeByRank, [
        key,
        start.toString(),
        stop.toString(),
    ]);
}

/**
 * @internal
 */
export function createZRemRangeByLex(
    key: string,
    minLex: ScoreBoundary<string>,
    maxLex: ScoreBoundary<string>,
): command_request.Command {
    const args = [
        key,
        getScoreBoundaryArg(minLex, true),
        getScoreBoundaryArg(maxLex, true),
    ];
    return createCommand(RequestType.ZRemRangeByLex, args);
}

/**
 * @internal
 */
export function createZRemRangeByScore(
    key: string,
    minScore: ScoreBoundary<number>,
    maxScore: ScoreBoundary<number>,
): command_request.Command {
    const args = [key];
    args.push(getScoreBoundaryArg(minScore));
    args.push(getScoreBoundaryArg(maxScore));
    return createCommand(RequestType.ZRemRangeByScore, args);
}

export function createPersist(key: string): command_request.Command {
    return createCommand(RequestType.Persist, [key]);
}

/**
 * @internal
 */
export function createZLexCount(
    key: string,
    minLex: ScoreBoundary<string>,
    maxLex: ScoreBoundary<string>,
): command_request.Command {
    const args = [
        key,
        getScoreBoundaryArg(minLex, true),
        getScoreBoundaryArg(maxLex, true),
    ];
    return createCommand(RequestType.ZLexCount, args);
}

export function createZRank(
    key: string,
    member: string,
    withScores?: boolean,
): command_request.Command {
    const args = [key, member];

    if (withScores) {
        args.push("WITHSCORE");
    }

    return createCommand(RequestType.ZRank, args);
}

export type StreamTrimOptions = (
    | {
          /**
           * Trim the stream according to entry ID.
           * Equivalent to `MINID` in the Redis API.
           */
          method: "minid";
          threshold: string;
      }
    | {
          /**
           * Trim the stream according to length.
           * Equivalent to `MAXLEN` in the Redis API.
           */
          method: "maxlen";
          threshold: number;
      }
) & {
    /**
     * If `true`, the stream will be trimmed exactly. Equivalent to `=` in the
     * Redis API. Otherwise the stream will be trimmed in a near-exact manner,
     * which is more efficient, equivalent to `~` in the Redis API.
     */
    exact: boolean;
    /**
     * If set, sets the maximal amount of entries that will be deleted.
     */
    limit?: number;
};

export type StreamAddOptions = {
    /**
     * If set, the new entry will be added with this ID.
     */
    id?: string;
    /**
     * If set to `false`, a new stream won't be created if no stream matches the
     * given key. Equivalent to `NOMKSTREAM` in the Redis API.
     */
    makeStream?: boolean;
    /**
     * If set, the add operation will also trim the older entries in the stream.
     */
    trim?: StreamTrimOptions;
};

function addTrimOptions(options: StreamTrimOptions, args: string[]) {
    if (options.method === "maxlen") {
        args.push("MAXLEN");
    } else if (options.method === "minid") {
        args.push("MINID");
    }

    if (options.exact) {
        args.push("=");
    } else {
        args.push("~");
    }

    if (options.method === "maxlen") {
        args.push(options.threshold.toString());
    } else if (options.method === "minid") {
        args.push(options.threshold);
    }

    if (options.limit) {
        args.push("LIMIT");
        args.push(options.limit.toString());
    }
}

/**
 * @internal
 */
export function createXAdd(
    key: string,
    values: [string, string][],
    options?: StreamAddOptions,
): command_request.Command {
    const args = [key];

    if (options?.makeStream === false) {
        args.push("NOMKSTREAM");
    }

    if (options?.trim) {
        addTrimOptions(options.trim, args);
    }

    if (options?.id) {
        args.push(options.id);
    } else {
        args.push("*");
    }

    values.forEach(([field, value]) => {
        args.push(field);
        args.push(value);
    });

    return createCommand(RequestType.XAdd, args);
}

/**
 * @internal
 */
export function createXDel(
    key: string,
    ids: string[],
): command_request.Command {
    return createCommand(RequestType.XDel, [key, ...ids]);
}

/**
 * @internal
 */
export function createXTrim(
    key: string,
    options: StreamTrimOptions,
): command_request.Command {
    const args = [key];
    addTrimOptions(options, args);
    return createCommand(RequestType.XTrim, args);
}

/**
 * @internal
 */
export function createTime(): command_request.Command {
    return createCommand(RequestType.Time, []);
}

/**
 * @internal
 */
export function createPublish(
    message: string,
    channel: string,
    sharded: boolean = false,
): command_request.Command {
    const request = sharded ? RequestType.SPublish : RequestType.Publish;
    return createCommand(request, [channel, message]);
}

/**
 * @internal
 */
export function createBRPop(
    keys: string[],
    timeout: number,
): command_request.Command {
    const args = [...keys, timeout.toString()];
    return createCommand(RequestType.BRPop, args);
}

/**
 * @internal
 */
export function createBLPop(
    keys: string[],
    timeout: number,
): command_request.Command {
    const args = [...keys, timeout.toString()];
    return createCommand(RequestType.BLPop, args);
}

/**
 * @internal
 */
export function createFCall(
    func: string,
    keys: string[],
    args: string[],
): command_request.Command {
    let params: string[] = [];
    params = params.concat(func, keys.length.toString(), keys, args);
    return createCommand(RequestType.FCall, params);
}

/**
 * @internal
 */
export function createFCallReadOnly(
    func: string,
    keys: string[],
    args: string[],
): command_request.Command {
    let params: string[] = [];
    params = params.concat(func, keys.length.toString(), keys, args);
    return createCommand(RequestType.FCallReadOnly, params);
}

/**
 * @internal
 */
export function createFunctionDelete(
    libraryCode: string,
): command_request.Command {
    return createCommand(RequestType.FunctionDelete, [libraryCode]);
}

/**
 * @internal
 */
export function createFunctionFlush(mode?: FlushMode): command_request.Command {
    if (mode) {
        return createCommand(RequestType.FunctionFlush, [mode.toString()]);
    } else {
        return createCommand(RequestType.FunctionFlush, []);
    }
}

/**
 * @internal
 */
export function createFunctionLoad(
    libraryCode: string,
    replace?: boolean,
): command_request.Command {
    const args = replace ? ["REPLACE", libraryCode] : [libraryCode];
    return createCommand(RequestType.FunctionLoad, args);
}

/** Optional arguments for `FUNCTION LIST` command. */
export type FunctionListOptions = {
    /** A wildcard pattern for matching library names. */
    libNamePattern?: string;
    /** Specifies whether to request the library code from the server or not. */
    withCode?: boolean;
};

/** Type of the response of `FUNCTION LIST` command. */
export type FunctionListResponse = Record<
    string,
    string | Record<string, string | string[]>[]
>[];

/**
 * @internal
 */
export function createFunctionList(
    options?: FunctionListOptions,
): command_request.Command {
    const args: string[] = [];

    if (options) {
        if (options.libNamePattern) {
            args.push("LIBRARYNAME", options.libNamePattern);
        }

        if (options.withCode) {
            args.push("WITHCODE");
        }
    }

    return createCommand(RequestType.FunctionList, args);
}

/**
 * Represents offsets specifying a string interval to analyze in the {@link BaseClient.bitcount|bitcount} command. The offsets are
 * zero-based indexes, with `0` being the first index of the string, `1` being the next index and so on.
 * The offsets can also be negative numbers indicating offsets starting at the end of the string, with `-1` being
 * the last index of the string, `-2` being the penultimate, and so on.
 *
 * See https://valkey.io/commands/bitcount/ for more details.
 */
export type BitOffsetOptions = {
    /** The starting offset index. */
    start: number;
    /** The ending offset index. */
    end: number;
    /**
     * The index offset type. This option can only be specified if you are using server version 7.0.0 or above.
     * Could be either {@link BitmapIndexType.BYTE} or {@link BitmapIndexType.BIT}.
     * If no index type is provided, the indexes will be assumed to be byte indexes.
     */
    indexType?: BitmapIndexType;
};

/**
 * @internal
 */
export function createBitCount(
    key: string,
    options?: BitOffsetOptions,
): command_request.Command {
    const args = [key];

    if (options) {
        args.push(options.start.toString());
        args.push(options.end.toString());
        if (options.indexType) args.push(options.indexType);
    }

    return createCommand(RequestType.BitCount, args);
}

/**
 * Enumeration specifying if index arguments are BYTE indexes or BIT indexes.
 * Can be specified in {@link BitOffsetOptions}, which is an optional argument to the {@link BaseClient.bitcount|bitcount} command.
 * Can also be specified as an optional argument to the {@link BaseClient.bitposInverval|bitposInterval} command.
 *
 * since - Valkey version 7.0.0.
 */
export enum BitmapIndexType {
    /** Specifies that provided indexes are byte indexes. */
    BYTE = "BYTE",
    /** Specifies that provided indexes are bit indexes. */
    BIT = "BIT",
}

/**
 * @internal
 */
export function createBitPos(
    key: string,
    bit: number,
    start?: number,
    end?: number,
    indexType?: BitmapIndexType,
): command_request.Command {
    const args = [key, bit.toString()];

    if (start !== undefined) {
        args.push(start.toString());
    }

    if (end !== undefined) {
        args.push(end.toString());
    }

    if (indexType) {
        args.push(indexType);
    }

    return createCommand(RequestType.BitPos, args);
}

/**
 * Defines flushing mode for {@link GlideClient.flushall}, {@link GlideClusterClient.flushall},
 *      {@link GlideClient.functionFlush}, {@link GlideClusterClient.functionFlush},
 *      {@link GlideClient.flushdb} and {@link GlideClusterClient.flushdb} commands.
 *
 * See https://valkey.io/commands/flushall/ and https://valkey.io/commands/flushdb/ for details.
 */
export enum FlushMode {
    /**
     * Flushes synchronously.
     *
     * since Valkey version 6.2.0.
     */
    SYNC = "SYNC",
    /** Flushes asynchronously. */
    ASYNC = "ASYNC",
}

export type StreamReadOptions = {
    /**
     * If set, the read request will block for the set amount of milliseconds or
     * until the server has the required number of entries. Equivalent to `BLOCK`
     * in the Redis API.
     */
    block?: number;
    /**
     * The maximal number of elements requested.
     * Equivalent to `COUNT` in the Redis API.
     */
    count?: number;
};

function addReadOptions(options: StreamReadOptions, args: string[]) {
    if (options.count !== undefined) {
        args.push("COUNT");
        args.push(options.count.toString());
    }

    if (options.block !== undefined) {
        args.push("BLOCK");
        args.push(options.block.toString());
    }
}

function addStreamsArgs(keys_and_ids: Record<string, string>, args: string[]) {
    args.push("STREAMS");

    const pairs = Object.entries(keys_and_ids);

    for (const [key] of pairs) {
        args.push(key);
    }

    for (const [, id] of pairs) {
        args.push(id);
    }
}

/**
 * @internal
 */
export function createXRead(
    keys_and_ids: Record<string, string>,
    options?: StreamReadOptions,
): command_request.Command {
    const args: string[] = [];

    if (options) {
        addReadOptions(options, args);
    }

    addStreamsArgs(keys_and_ids, args);

    return createCommand(RequestType.XRead, args);
}

/**
 * @internal
 */
export function createXLen(key: string): command_request.Command {
    return createCommand(RequestType.XLen, [key]);
}

/**
 * @internal
 */
export function createRename(
    key: string,
    newKey: string,
): command_request.Command {
    return createCommand(RequestType.Rename, [key, newKey]);
}

/**
 * @internal
 */
export function createRenameNX(
    key: string,
    newKey: string,
): command_request.Command {
    return createCommand(RequestType.RenameNX, [key, newKey]);
}

/**
 * @internal
 */
export function createPfAdd(
    key: string,
    elements: string[],
): command_request.Command {
    const args = [key, ...elements];
    return createCommand(RequestType.PfAdd, args);
}

/**
 * @internal
 */
export function createPfCount(keys: string[]): command_request.Command {
    return createCommand(RequestType.PfCount, keys);
}

/**
 * @internal
 */
export function createPfMerge(
    destination: string,
    sourceKey: string[],
): command_request.Command {
    return createCommand(RequestType.PfMerge, [destination, ...sourceKey]);
}

/**
 * @internal
 */
export function createObjectEncoding(key: string): command_request.Command {
    return createCommand(RequestType.ObjectEncoding, [key]);
}

/**
 * @internal
 */
export function createObjectFreq(key: string): command_request.Command {
    return createCommand(RequestType.ObjectFreq, [key]);
}

/**
 * @internal
 */
export function createObjectIdletime(key: string): command_request.Command {
    return createCommand(RequestType.ObjectIdleTime, [key]);
}

/**
 * @internal
 */
export function createObjectRefcount(key: string): command_request.Command {
    return createCommand(RequestType.ObjectRefCount, [key]);
}

export type LolwutOptions = {
    /**
     * An optional argument that can be used to specify the version of computer art to generate.
     */
    version?: number;
    /**
     * An optional argument that can be used to specify the output:
     *  For version `5`, those are length of the line, number of squares per row, and number of squares per column.
     *  For version `6`, those are number of columns and number of lines.
     */
    parameters?: number[];
};

/**
 * @internal
 */
export function createLolwut(options?: LolwutOptions): command_request.Command {
    const args: string[] = [];

    if (options) {
        if (options.version !== undefined) {
            args.push("VERSION", options.version.toString());
        }

        if (options.parameters !== undefined) {
            args.push(...options.parameters.map((param) => param.toString()));
        }
    }

    return createCommand(RequestType.Lolwut, args);
}

/**
 * @internal
 */
export function createFlushAll(mode?: FlushMode): command_request.Command {
    if (mode) {
        return createCommand(RequestType.FlushAll, [mode.toString()]);
    } else {
        return createCommand(RequestType.FlushAll, []);
    }
}

/**
 * @internal
 */
export function createFlushDB(mode?: FlushMode): command_request.Command {
    if (mode) {
        return createCommand(RequestType.FlushDB, [mode.toString()]);
    } else {
        return createCommand(RequestType.FlushDB, []);
    }
}

/**
 *
 * @internal
 */
export function createCopy(
    source: string,
    destination: string,
    options?: { destinationDB?: number; replace?: boolean },
): command_request.Command {
    let args: string[] = [source, destination];

    if (options) {
        if (options.destinationDB !== undefined) {
            args = args.concat("DB", options.destinationDB.toString());
        }

        if (options.replace) {
            args.push("REPLACE");
        }
    }

    return createCommand(RequestType.Copy, args);
}

/**
 * Optional arguments to LPOS command.
 *
 * See https://valkey.io/commands/lpos/ for more details.
 */
export type LPosOptions = {
    /** The rank of the match to return. */
    rank?: number;
    /** The specific number of matching indices from a list. */
    count?: number;
    /** The maximum number of comparisons to make between the element and the items in the list. */
    maxLength?: number;
};

/**
 * @internal
 */
export function createLPos(
    key: string,
    element: string,
    options?: LPosOptions,
): command_request.Command {
    const args: string[] = [key, element];

    if (options) {
        if (options.rank !== undefined) {
            args.push("RANK");
            args.push(options.rank.toString());
        }

        if (options.count !== undefined) {
            args.push("COUNT");
            args.push(options.count.toString());
        }

        if (options.maxLength !== undefined) {
            args.push("MAXLEN");
            args.push(options.maxLength.toString());
        }
    }

    return createCommand(RequestType.LPos, args);
}

/**
 * @internal
 */
export function createDBSize(): command_request.Command {
    return createCommand(RequestType.DBSize, []);
}

/**
 * An optional condition to the {@link BaseClient.geoadd} command.
 */
export enum ConditionalChange {
    /**
     * Only update elements that already exist. Don't add new elements. Equivalent to `XX` in the Valkey API.
     */
    ONLY_IF_EXISTS = "XX",

    /**
     * Only add new elements. Don't update already existing elements. Equivalent to `NX` in the Valkey API.
     */
    ONLY_IF_DOES_NOT_EXIST = "NX",
}

/**
 * Represents a geographic position defined by longitude and latitude.
 * The exact limits, as specified by `EPSG:900913 / EPSG:3785 / OSGEO:41001` are the
 * following:
 *
 *   Valid longitudes are from `-180` to `180` degrees.
 *   Valid latitudes are from `-85.05112878` to `85.05112878` degrees.
 */
export type GeospatialData = {
    /** The longitude coordinate. */
    longitude: number;
    /** The latitude coordinate. */
    latitude: number;
};

/**
 * Optional arguments for the GeoAdd command.
 *
 * See https://valkey.io/commands/geoadd/ for more details.
 */
export type GeoAddOptions = {
    /** Options for handling existing members. See {@link ConditionalChange}. */
    updateMode?: ConditionalChange;
    /** If `true`, returns the count of changed elements instead of new elements added. */
    changed?: boolean;
};

/**
 * @internal
 */
export function createGeoAdd(
    key: string,
    membersToGeospatialData: Map<string, GeospatialData>,
    options?: GeoAddOptions,
): command_request.Command {
    let args: string[] = [key];

    if (options) {
        if (options.updateMode) {
            args.push(options.updateMode);
        }

        if (options.changed) {
            args.push("CH");
        }
    }

    membersToGeospatialData.forEach((coord, member) => {
        args = args.concat(
            coord.longitude.toString(),
            coord.latitude.toString(),
            member,
        );
    });
    return createCommand(RequestType.GeoAdd, args);
}

/** Enumeration representing distance units options. */
export enum GeoUnit {
    /** Represents distance in meters. */
    METERS = "m",
    /** Represents distance in kilometers. */
    KILOMETERS = "km",
    /** Represents distance in miles. */
    MILES = "mi",
    /** Represents distance in feet. */
    FEET = "ft",
}

/**
 * @internal
 */
export function createGeoPos(
    key: string,
    members: string[],
): command_request.Command {
    return createCommand(RequestType.GeoPos, [key].concat(members));
}

/**
 * @internal
 */
export function createGeoDist(
    key: string,
    member1: string,
    member2: string,
    geoUnit?: GeoUnit,
): command_request.Command {
    const args: string[] = [key, member1, member2];

    if (geoUnit) {
        args.push(geoUnit);
    }

    return createCommand(RequestType.GeoDist, args);
}

/**
 * @internal
 */
export function createGeoHash(
    key: string,
    members: string[],
): command_request.Command {
    const args: string[] = [key].concat(members);
    return createCommand(RequestType.GeoHash, args);
}

/**
 * Optional parameters for {@link BaseClient.geosearch|geosearch} command which defines what should be included in the
 * search results and how results should be ordered and limited.
 */
export type GeoSearchResultOptions = {
    /** Include the coordinate of the returned items. */
    withCoord?: boolean;
    /**
     * Include the distance of the returned items from the specified center point.
     * The distance is returned in the same unit as specified for the `searchBy` argument.
     */
    withDist?: boolean;
    /** Include the geohash of the returned items. */
    withHash?: boolean;
    /** Indicates the order the result should be sorted in. */
    sortOrder?: SortOrder;
    /** Indicates the number of matches the result should be limited to. */
    count?: number;
    /** Whether to allow returning as enough matches are found. This requires `count` parameter to be set. */
    isAny?: boolean;
};

/** Defines the sort order for nested results. */
export enum SortOrder {
    /** Sort by ascending order. */
    ASC = "ASC",
    /** Sort by descending order. */
    DESC = "DESC",
}

export type GeoSearchShape = GeoCircleShape | GeoBoxShape;

/** Circle search shape defined by the radius value and measurement unit. */
export type GeoCircleShape = {
    /** The radius to search by. */
    radius: number;
    /** The measurement unit of the radius. */
    unit: GeoUnit;
};

/** Rectangle search shape defined by the width and height and measurement unit. */
export type GeoBoxShape = {
    /** The width of the rectangle to search by. */
    width: number;
    /** The height of the rectangle to search by. */
    height: number;
    /** The measurement unit of the width and height. */
    unit: GeoUnit;
};

export type SearchOrigin = CoordOrigin | MemberOrigin;

/** The search origin represented by a {@link GeospatialData} position. */
export type CoordOrigin = {
    /** The pivot location to search from. */
    position: GeospatialData;
};

/** The search origin represented by an existing member. */
export type MemberOrigin = {
    /** Member (location) name stored in the sorted set to use as a search pivot. */
    member: string;
};

/**
 * @internal
 */
export function createGeoSearch(
    key: string,
    searchFrom: SearchOrigin,
    searchBy: GeoSearchShape,
    resultOptions?: GeoSearchResultOptions,
): command_request.Command {
    let args: string[] = [key];

    if ("position" in searchFrom) {
        args = args.concat(
            "FROMLONLAT",
            searchFrom.position.longitude.toString(),
            searchFrom.position.latitude.toString(),
        );
    } else {
        args = args.concat("FROMMEMBER", searchFrom.member);
    }

    if ("radius" in searchBy) {
        args = args.concat(
            "BYRADIUS",
            searchBy.radius.toString(),
            searchBy.unit,
        );
    } else {
        args = args.concat(
            "BYBOX",
            searchBy.width.toString(),
            searchBy.height.toString(),
            searchBy.unit,
        );
    }

    if (resultOptions) {
        if (resultOptions.withCoord) args.push("WITHCOORD");
        if (resultOptions.withDist) args.push("WITHDIST");
        if (resultOptions.withHash) args.push("WITHHASH");

        if (resultOptions.count) {
            args.push("COUNT", resultOptions.count?.toString());

            if (resultOptions.isAny) args.push("ANY");
        }

        if (resultOptions.sortOrder) args.push(resultOptions.sortOrder);
    }

    return createCommand(RequestType.GeoSearch, args);
}

/**
 * @internal
 */
export function createZRevRank(
    key: string,
    member: string,
): command_request.Command {
    return createCommand(RequestType.ZRevRank, [key, member]);
}

/**
 * @internal
 */
export function createZRevRankWithScore(
    key: string,
    member: string,
): command_request.Command {
    return createCommand(RequestType.ZRevRank, [key, member, "WITHSCORE"]);
}

/**
 * Mandatory option for zmpop.
 * Defines which elements to pop from the sorted set.
 */
export enum ScoreFilter {
    /** Pop elements with the highest scores. */
    MAX = "MAX",
    /** Pop elements with the lowest scores. */
    MIN = "MIN",
}

/**
 * @internal
 */
export function createZMPop(
    keys: string[],
    modifier: ScoreFilter,
    count?: number,
): command_request.Command {
    const args: string[] = [keys.length.toString()].concat(keys);
    args.push(modifier);

    if (count !== undefined) {
        args.push("COUNT");
        args.push(count.toString());
    }

    return createCommand(RequestType.ZMPop, args);
}

/**
 * @internal
 */
export function createBZMPop(
    keys: string[],
    modifier: ScoreFilter,
    timeout: number,
    count?: number,
): command_request.Command {
    const args: string[] = [
        timeout.toString(),
        keys.length.toString(),
        ...keys,
        modifier,
    ];

    if (count !== undefined) {
        args.push("COUNT");
        args.push(count.toString());
    }

    return createCommand(RequestType.BZMPop, args);
}

/**
 * @internal
 */
export function createZIncrBy(
    key: string,
    increment: number,
    member: string,
): command_request.Command {
    return createCommand(RequestType.ZIncrBy, [
        key,
        increment.toString(),
        member,
    ]);
}

/**
 * Optional arguments to {@link GlideClient.sort|sort}, {@link GlideClient.sortStore|sortStore} and {@link GlideClient.sortReadOnly|sortReadOnly} commands.
 *
 * See https://valkey.io/commands/sort/ for more details.
 */
export type SortOptions = SortBaseOptions & {
    /**
     * A pattern to sort by external keys instead of by the elements stored at the key themselves. The
     * pattern should contain an asterisk (*) as a placeholder for the element values, where the value
     * from the key replaces the asterisk to create the key name. For example, if `key`
     * contains IDs of objects, `byPattern` can be used to sort these IDs based on an
     * attribute of the objects, like their weights or timestamps.
     */
    byPattern?: string;

    /**
     * A pattern used to retrieve external keys' values, instead of the elements at `key`.
     * The pattern should contain an asterisk (`*`) as a placeholder for the element values, where the
     * value from `key` replaces the asterisk to create the `key` name. This
     * allows the sorted elements to be transformed based on the related keys values. For example, if
     * `key` contains IDs of users, `getPatterns` can be used to retrieve
     * specific attributes of these users, such as their names or email addresses. E.g., if
     * `getPatterns` is `name_*`, the command will return the values of the keys
     * `name_<element>` for each sorted element. Multiple `getPatterns`
     * arguments can be provided to retrieve multiple attributes. The special value `#` can
     * be used to include the actual element from `key` being sorted. If not provided, only
     * the sorted elements themselves are returned.
     */
    getPatterns?: string[];
};

type SortBaseOptions = {
    /**
     * Limiting the range of the query by setting offset and result count. See {@link Limit} class for
     * more information.
     */
    limit?: Limit;

    /** Options for sorting order of elements. */
    orderBy?: SortOrder;

    /**
     * When `true`, sorts elements lexicographically. When `false` (default),
     * sorts elements numerically. Use this when the list, set, or sorted set contains string values
     * that cannot be converted into double precision floating point numbers.
     */
    isAlpha?: boolean;
};

/**
 * Optional arguments to {@link GlideClusterClient.sort|sort}, {@link GlideClusterClient.sortStore|sortStore} and {@link GlideClusterClient.sortReadOnly|sortReadOnly} commands.
 *
 * See https://valkey.io/commands/sort/ for more details.
 */
export type SortClusterOptions = SortBaseOptions;

/**
 * The `LIMIT` argument is commonly used to specify a subset of results from the
 * matching elements, similar to the `LIMIT` clause in SQL (e.g., `SELECT LIMIT offset, count`).
 */
export type Limit = {
    /** The starting position of the range, zero based. */
    offset: number;
    /** The maximum number of elements to include in the range. A negative count returns all elements from the offset. */
    count: number;
};

/** @internal */
export function createSort(
    key: string,
    options?: SortOptions,
    destination?: string,
): command_request.Command {
    return createSortImpl(RequestType.Sort, key, options, destination);
}

/** @internal */
export function createSortReadOnly(
    key: string,
    options?: SortOptions,
): command_request.Command {
    return createSortImpl(RequestType.SortReadOnly, key, options);
}

/** @internal */
function createSortImpl(
    cmd: RequestType,
    key: string,
    options?: SortOptions,
    destination?: string,
): command_request.Command {
    const args: string[] = [key];

    if (options) {
        if (options.limit) {
            args.push(
                "LIMIT",
                options.limit.offset.toString(),
                options.limit.count.toString(),
            );
        }

        if (options.orderBy) {
            args.push(options.orderBy);
        }

        if (options.isAlpha) {
            args.push("ALPHA");
        }

        if (options.byPattern) {
            args.push("BY", options.byPattern);
        }

        if (options.getPatterns) {
            options.getPatterns.forEach((p) => args.push("GET", p));
        }
    }

    if (destination) args.push("STORE", destination);

    return createCommand(cmd, args);
}

/**
 * @internal
 */
export function createHStrlen(
    key: string,
    field: string,
): command_request.Command {
    return createCommand(RequestType.HStrlen, [key, field]);
}

/**
 * @internal
 */
export function createZRandMember(
    key: string,
    count?: number,
    withscores?: boolean,
): command_request.Command {
    const args = [key];

    if (count !== undefined) {
        args.push(count.toString());
    }

    if (withscores) {
        args.push("WITHSCORES");
    }

    return createCommand(RequestType.ZRandMember, args);
}

/** @internal */
export function createLastSave(): command_request.Command {
    return createCommand(RequestType.LastSave, []);
}

/** @internal */
export function createLCS(
    key1: string,
    key2: string,
    options?: {
        len?: boolean;
        idx?: { withMatchLen?: boolean; minMatchLen?: number };
    },
): command_request.Command {
    const args = [key1, key2];

    if (options) {
        if (options.len) args.push("LEN");
        else if (options.idx) {
            args.push("IDX");
            if (options.idx.withMatchLen) args.push("WITHMATCHLEN");
            if (options.idx.minMatchLen !== undefined)
                args.push("MINMATCHLEN", options.idx.minMatchLen.toString());
        }
    }

    return createCommand(RequestType.LCS, args);
}

/**
 * @internal
 */
export function createTouch(keys: string[]): command_request.Command {
    return createCommand(RequestType.Touch, keys);
}

/** @internal */
export function createRandomKey(): command_request.Command {
    return createCommand(RequestType.RandomKey, []);
}

<<<<<<< HEAD
/** @internal */
export function createWatch(keys: string[]): command_request.Command {
    return createCommand(RequestType.Watch, keys);
}

/** @internal */
export function createUnWatch(): command_request.Command {
    return createCommand(RequestType.UnWatch, []);
=======
/**
 * This base class represents the common set of optional arguments for the SCAN family of commands.
 * Concrete implementations of this class are tied to specific SCAN commands (SCAN, HSCAN, SSCAN,
 * and ZSCAN).
 */
export type BaseScanOptions = {
    /**
     * The match filter is applied to the result of the command and will only include
     * strings that match the pattern specified. If the sorted set is large enough for scan commands to return
     * only a subset of the sorted set then there could be a case where the result is empty although there are
     * items that match the pattern specified. This is due to the default `COUNT` being `10` which indicates
     * that it will only fetch and match `10` items from the list.
     */
    readonly match?: string;
    /**
     * `COUNT` is a just a hint for the command for how many elements to fetch from the
     * sorted set. `COUNT` could be ignored until the sorted set is large enough for the `SCAN` commands to
     * represent the results as compact single-allocation packed encoding.
     */
    readonly count?: number;
};

/**
 * @internal
 */
export function createZScan(
    key: string,
    cursor: string,
    options?: BaseScanOptions,
): command_request.Command {
    let args: string[] = [key, cursor];

    if (options) {
        if (options.match) {
            args = args.concat("MATCH", options.match);
        }

        if (options.count !== undefined) {
            args = args.concat("COUNT", options.count.toString());
        }
    }

    return createCommand(RequestType.ZScan, args);
}

/** @internal */
export function createSetRange(
    key: string,
    offset: number,
    value: string,
): command_request.Command {
    return createCommand(RequestType.SetRange, [key, offset.toString(), value]);
>>>>>>> 5ae81cc0
}<|MERGE_RESOLUTION|>--- conflicted
+++ resolved
@@ -3013,7 +3013,6 @@
     return createCommand(RequestType.RandomKey, []);
 }
 
-<<<<<<< HEAD
 /** @internal */
 export function createWatch(keys: string[]): command_request.Command {
     return createCommand(RequestType.Watch, keys);
@@ -3022,7 +3021,8 @@
 /** @internal */
 export function createUnWatch(): command_request.Command {
     return createCommand(RequestType.UnWatch, []);
-=======
+}
+
 /**
  * This base class represents the common set of optional arguments for the SCAN family of commands.
  * Concrete implementations of this class are tied to specific SCAN commands (SCAN, HSCAN, SSCAN,
@@ -3075,5 +3075,4 @@
     value: string,
 ): command_request.Command {
     return createCommand(RequestType.SetRange, [key, offset.toString(), value]);
->>>>>>> 5ae81cc0
 }