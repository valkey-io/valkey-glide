--- conflicted
+++ resolved
@@ -1198,11 +1198,8 @@
 /**
  * @internal
  */
-<<<<<<< HEAD
 export function createCustomCommand(args: string[]) {
-=======
 export function createCustomCommand(args: GlideString[]) {
->>>>>>> e4e39ddb
     return createCommand(RequestType.CustomCommand, args);
 }
 
@@ -1671,8 +1668,6 @@
     if (typeof score === "string") {
         // InfScoreBoundary
         return score;
-<<<<<<< HEAD
-=======
     }
 
     if (score.isInclusive == false) {
@@ -1689,14 +1684,12 @@
     if (typeof score === "string") {
         // InfScoreBoundary
         return score;
->>>>>>> e4e39ddb
     }
 
     if (score.isInclusive == false) {
         return "(" + score.value.toString();
     }
 
-<<<<<<< HEAD
     return "[" + score.value.toString();
 }
 
@@ -1712,9 +1705,7 @@
     if (score.isInclusive == false) {
         return "(" + score.value.toString();
     }
-
-=======
->>>>>>> e4e39ddb
+      
     return score.value.toString();
 }
 
