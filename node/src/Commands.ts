/**
 * Copyright Valkey GLIDE Project Contributors - SPDX Identifier: Apache-2.0
 */

import { createLeakedStringVec, MAX_REQUEST_ARGS_LEN } from "glide-rs";
import Long from "long";

/* eslint-disable-next-line @typescript-eslint/no-unused-vars */
import { BaseClient, Decoder } from "src/BaseClient";
/* eslint-disable-next-line @typescript-eslint/no-unused-vars */
import { GlideClient } from "src/GlideClient";
/* eslint-disable-next-line @typescript-eslint/no-unused-vars */
import { GlideClusterClient } from "src/GlideClusterClient";
import { GlideString } from "./BaseClient";
import { command_request } from "./ProtobufMessage";

import RequestType = command_request.RequestType;

function isLargeCommand(args: GlideString[]) {
    let lenSum = 0;

    for (const arg of args) {
        lenSum += arg.length;

        if (lenSum >= MAX_REQUEST_ARGS_LEN) {
            return true;
        }
    }

    return false;
}

/**
 * Convert a string array into Uint8Array[]
 */
function toBuffersArray(args: GlideString[]) {
    const argsBytes: Uint8Array[] = [];

    for (const arg of args) {
        if (typeof arg == "string") {
            argsBytes.push(Buffer.from(arg));
        } else {
            argsBytes.push(arg);
        }
    }

    return argsBytes;
}

/**
 * @internal
 */
export function parseInfoResponse(response: string): Record<string, string> {
    const lines = response.split("\n");
    const parsedResponse: Record<string, string> = {};

    for (const line of lines) {
        // Ignore lines that start with '#'
        if (!line.startsWith("#")) {
            const [key, value] = line.trim().split(":");
            parsedResponse[key] = value;
        }
    }

    return parsedResponse;
}

function createCommand(
    requestType: command_request.RequestType,
    args: GlideString[],
): command_request.Command {
    const singleCommand = command_request.Command.create({
        requestType,
    });

    const argsBytes = toBuffersArray(args);

    if (isLargeCommand(args)) {
        // pass as a pointer
        const pointerArr = createLeakedStringVec(argsBytes);
        const pointer = new Long(pointerArr[0], pointerArr[1]);
        singleCommand.argsVecPointer = pointer;
    } else {
        singleCommand.argsArray = command_request.Command.ArgsArray.create({
            args: argsBytes,
        });
    }

    return singleCommand;
}

/**
 * @internal
 */
export function createGet(key: string): command_request.Command {
    return createCommand(RequestType.Get, [key]);
}

/**
 * @internal
 */
export function createGetDel(key: string): command_request.Command {
    return createCommand(RequestType.GetDel, [key]);
}

/**
 * @internal
 */
export function createGetRange(
    key: string,
    start: number,
    end: number,
): command_request.Command {
    return createCommand(RequestType.GetRange, [
        key,
        start.toString(),
        end.toString(),
    ]);
}

export type SetOptions = {
    /**
     *  `onlyIfDoesNotExist` - Only set the key if it does not already exist.
     * Equivalent to `NX` in the Redis API. `onlyIfExists` - Only set the key if
     * it already exist. Equivalent to `EX` in the Redis API. if `conditional` is
     * not set the value will be set regardless of prior value existence. If value
     * isn't set because of the condition, return null.
     */
    conditionalSet?: "onlyIfExists" | "onlyIfDoesNotExist";
    /**
     * Return the old string stored at key, or nil if key did not exist. An error
     * is returned and SET aborted if the value stored at key is not a string.
     * Equivalent to `GET` in the Redis API.
     */
    returnOldValue?: boolean;
    /**
     * If not set, no expiry time will be set for the value.
     */
    expiry?: /**
     * Retain the time to live associated with the key. Equivalent to
     * `KEEPTTL` in the Redis API.
     */
    | "keepExisting"
        | {
              type: TimeUnit;
              count: number;
          };
};

/**
 * @internal
 */
export function createSet(
    key: GlideString,
    value: GlideString,
    options?: SetOptions,
): command_request.Command {
    const args = [key, value];

    if (options) {
        if (options.conditionalSet === "onlyIfExists") {
            args.push("XX");
        } else if (options.conditionalSet === "onlyIfDoesNotExist") {
            args.push("NX");
        }

        if (options.returnOldValue) {
            args.push("GET");
        }

        if (options.expiry) {
            if (
                options.expiry !== "keepExisting" &&
                !Number.isInteger(options.expiry.count)
            ) {
                throw new Error(
                    `Received expiry '${JSON.stringify(
                        options.expiry,
                    )}'. Count must be an integer`,
                );
            }

            if (options.expiry === "keepExisting") {
                args.push("KEEPTTL");
            } else {
                args.push(options.expiry.type, options.expiry.count.toString());
            }
        }
    }

    return createCommand(RequestType.Set, args);
}

/**
 * INFO option: a specific section of information:
 * When no parameter is provided, the default option is assumed.
 */
export enum InfoOptions {
    /**
     * SERVER: General information about the Redis server
     */
    Server = "server",
    /**
     * CLIENTS: Client connections section
     */
    Clients = "clients",
    /**
     * MEMORY: Memory consumption related information
     */
    Memory = "memory",
    /**
     * PERSISTENCE: RDB and AOF related information
     */
    Persistence = "persistence",
    /**
     * STATS: General statistics
     */
    Stats = "stats",
    /**
     * REPLICATION: Master/replica replication information
     */
    Replication = "replication",
    /**
     * CPU: CPU consumption statistics
     */
    Cpu = "cpu",
    /**
     * COMMANDSTATS: Redis command statistics
     */
    Commandstats = "commandstats",
    /**
     * LATENCYSTATS: Redis command latency percentile distribution statistics
     */
    Latencystats = "latencystats",
    /**
     * SENTINEL: Redis Sentinel section (only applicable to Sentinel instances)
     */
    Sentinel = "sentinel",
    /**
     * CLUSTER: Redis Cluster section
     */
    Cluster = "cluster",
    /**
     * MODULES: Modules section
     */
    Modules = "modules",
    /**
     * KEYSPACE: Database related statistics
     */
    Keyspace = "keyspace",
    /**
     * ERRORSTATS: Redis error statistics
     */
    Errorstats = "errorstats",
    /**
     * ALL: Return all sections (excluding module generated ones)
     */
    All = "all",
    /**
     * DEFAULT: Return only the default set of sections
     */
    Default = "default",
    /**
     * EVERYTHING: Includes all and modules
     */
    Everything = "everything",
}

/**
 * @internal
 */
export function createPing(str?: string): command_request.Command {
    const args: string[] = str == undefined ? [] : [str];
    return createCommand(RequestType.Ping, args);
}

/**
 * @internal
 */
export function createInfo(options?: InfoOptions[]): command_request.Command {
    const args: string[] = options == undefined ? [] : options;
    return createCommand(RequestType.Info, args);
}

/**
 * @internal
 */
export function createDel(keys: string[]): command_request.Command {
    return createCommand(RequestType.Del, keys);
}

/**
 * @internal
 */
export function createSelect(index: number): command_request.Command {
    return createCommand(RequestType.Select, [index.toString()]);
}

/**
 * @internal
 */
export function createClientGetName(): command_request.Command {
    return createCommand(RequestType.ClientGetName, []);
}

/**
 * @internal
 */
export function createConfigRewrite(): command_request.Command {
    return createCommand(RequestType.ConfigRewrite, []);
}

/**
 * @internal
 */
export function createConfigResetStat(): command_request.Command {
    return createCommand(RequestType.ConfigResetStat, []);
}

/**
 * @internal
 */
export function createMGet(keys: string[]): command_request.Command {
    return createCommand(RequestType.MGet, keys);
}

/**
 * @internal
 */
export function createMSet(
    keyValueMap: Record<string, string>,
): command_request.Command {
    return createCommand(RequestType.MSet, Object.entries(keyValueMap).flat());
}

/**
 * @internal
 */
export function createMSetNX(
    keyValueMap: Record<string, string>,
): command_request.Command {
    return createCommand(
        RequestType.MSetNX,
        Object.entries(keyValueMap).flat(),
    );
}

/**
 * @internal
 */
export function createIncr(key: string): command_request.Command {
    return createCommand(RequestType.Incr, [key]);
}

/**
 * @internal
 */
export function createIncrBy(
    key: string,
    amount: number,
): command_request.Command {
    return createCommand(RequestType.IncrBy, [key, amount.toString()]);
}

/**
 * @internal
 */
export function createIncrByFloat(
    key: string,
    amount: number,
): command_request.Command {
    return createCommand(RequestType.IncrByFloat, [key, amount.toString()]);
}

/**
 * @internal
 */
export function createClientId(): command_request.Command {
    return createCommand(RequestType.ClientId, []);
}

/**
 * @internal
 */
export function createConfigGet(parameters: string[]): command_request.Command {
    return createCommand(RequestType.ConfigGet, parameters);
}

/**
 * @internal
 */
export function createConfigSet(
    parameters: Record<string, string>,
): command_request.Command {
    return createCommand(
        RequestType.ConfigSet,
        Object.entries(parameters).flat(),
    );
}

/**
 * @internal
 */
export function createHGet(
    key: string,
    field: string,
): command_request.Command {
    return createCommand(RequestType.HGet, [key, field]);
}

/**
 * @internal
 */
export function createHSet(
    key: string,
    fieldValueMap: Record<string, string>,
): command_request.Command {
    return createCommand(
        RequestType.HSet,
        [key].concat(Object.entries(fieldValueMap).flat()),
    );
}

/**
 * @internal
 */
export function createHSetNX(
    key: string,
    field: string,
    value: string,
): command_request.Command {
    return createCommand(RequestType.HSetNX, [key, field, value]);
}

/**
 * @internal
 */
export function createDecr(key: string): command_request.Command {
    return createCommand(RequestType.Decr, [key]);
}

/**
 * @internal
 */
export function createDecrBy(
    key: string,
    amount: number,
): command_request.Command {
    return createCommand(RequestType.DecrBy, [key, amount.toString()]);
}

/**
 * Enumeration defining the bitwise operation to use in the {@link BaseClient.bitop|bitop} command. Specifies the
 * bitwise operation to perform between the passed in keys.
 */
export enum BitwiseOperation {
    AND = "AND",
    OR = "OR",
    XOR = "XOR",
    NOT = "NOT",
}

/**
 * @internal
 */
export function createBitOp(
    operation: BitwiseOperation,
    destination: string,
    keys: string[],
): command_request.Command {
    return createCommand(RequestType.BitOp, [operation, destination, ...keys]);
}

/**
 * @internal
 */
export function createGetBit(
    key: string,
    offset: number,
): command_request.Command {
    return createCommand(RequestType.GetBit, [key, offset.toString()]);
}

/**
 * @internal
 */
export function createSetBit(
    key: string,
    offset: number,
    value: number,
): command_request.Command {
    return createCommand(RequestType.SetBit, [
        key,
        offset.toString(),
        value.toString(),
    ]);
}

/**
 * Represents a signed or unsigned argument encoding for the {@link BaseClient.bitfield|bitfield} or
 * {@link BaseClient.bitfieldReadOnly|bitfieldReadOnly} commands.
 */
export interface BitEncoding {
    /**
     * Returns the encoding as a string argument to be used in the {@link BaseClient.bitfield|bitfield} or
     * {@link BaseClient.bitfieldReadOnly|bitfieldReadOnly} commands.
     *
     * @returns The encoding as a string argument.
     */
    toArg(): string;
}

/**
 * Represents a signed argument encoding.
 */
export class SignedEncoding implements BitEncoding {
    private static readonly SIGNED_ENCODING_PREFIX = "i";
    private readonly encoding: string;

    /**
     * Creates an instance of SignedEncoding.
     *
     * @param encodingLength - The bit size of the encoding. Must be less than 65 bits long.
     */
    constructor(encodingLength: number) {
        this.encoding = `${SignedEncoding.SIGNED_ENCODING_PREFIX}${encodingLength.toString()}`;
    }

    public toArg(): string {
        return this.encoding;
    }
}

/**
 * Represents an unsigned argument encoding.
 */
export class UnsignedEncoding implements BitEncoding {
    private static readonly UNSIGNED_ENCODING_PREFIX = "u";
    private readonly encoding: string;

    /**
     * Creates an instance of UnsignedEncoding.
     *
     * @param encodingLength - The bit size of the encoding. Must be less than 64 bits long.
     */
    constructor(encodingLength: number) {
        this.encoding = `${UnsignedEncoding.UNSIGNED_ENCODING_PREFIX}${encodingLength.toString()}`;
    }

    public toArg(): string {
        return this.encoding;
    }
}

/**
 * Represents an offset for an array of bits for the {@link BaseClient.bitfield|bitfield} or
 * {@link BaseClient.bitfieldReadOnly|bitfieldReadOnly} commands.
 */
export interface BitFieldOffset {
    /**
     * Returns the offset as a string argument to be used in the {@link BaseClient.bitfield|bitfield} or
     * {@link BaseClient.bitfieldReadOnly|bitfieldReadOnly} commands.
     *
     * @returns The offset as a string argument.
     */
    toArg(): string;
}

/**
 * Represents an offset in an array of bits for the {@link BaseClient.bitfield|bitfield} or
 * {@link BaseClient.bitfieldReadOnly|bitfieldReadOnly} commands.
 *
 * For example, if we have the binary `01101001` with offset of 1 for an unsigned encoding of size 4, then the value
 * is 13 from `0(1101)001`.
 */
export class BitOffset implements BitFieldOffset {
    private readonly offset: string;

    /**
     * Creates an instance of BitOffset.
     *
     * @param offset - The bit index offset in the array of bits. Must be greater than or equal to 0.
     */
    constructor(offset: number) {
        this.offset = offset.toString();
    }

    public toArg(): string {
        return this.offset;
    }
}

/**
 * Represents an offset in an array of bits for the {@link BaseClient.bitfield|bitfield} or
 * {@link BaseClient.bitfieldReadOnly|bitfieldReadOnly} commands. The bit offset index is calculated as the numerical
 * value of the offset multiplied by the encoding value.
 *
 * For example, if we have the binary 01101001 with offset multiplier of 1 for an unsigned encoding of size 4, then the
 * value is 9 from `0110(1001)`.
 */
export class BitOffsetMultiplier implements BitFieldOffset {
    private static readonly OFFSET_MULTIPLIER_PREFIX = "#";
    private readonly offset: string;

    /**
     * Creates an instance of BitOffsetMultiplier.
     *
     * @param offset - The offset in the array of bits, which will be multiplied by the encoding value to get the final
     *      bit index offset.
     */
    constructor(offset: number) {
        this.offset = `${BitOffsetMultiplier.OFFSET_MULTIPLIER_PREFIX}${offset.toString()}`;
    }

    public toArg(): string {
        return this.offset;
    }
}

/**
 * Represents subcommands for the {@link BaseClient.bitfield|bitfield} or
 * {@link BaseClient.bitfieldReadOnly|bitfieldReadOnly} commands.
 */
export interface BitFieldSubCommands {
    /**
     * Returns the subcommand as a list of string arguments to be used in the {@link BaseClient.bitfield|bitfield} or
     * {@link BaseClient.bitfieldReadOnly|bitfieldReadOnly} commands.
     *
     * @returns The subcommand as a list of string arguments.
     */
    toArgs(): string[];
}

/**
 * Represents the "GET" subcommand for getting a value in the binary representation of the string stored in `key`.
 */
export class BitFieldGet implements BitFieldSubCommands {
    private static readonly GET_COMMAND_STRING = "GET";
    private readonly encoding: BitEncoding;
    private readonly offset: BitFieldOffset;

    /**
     * Creates an instance of BitFieldGet.
     *
     * @param encoding - The bit encoding for the subcommand.
     * @param offset - The offset in the array of bits from which to get the value.
     */
    constructor(encoding: BitEncoding, offset: BitFieldOffset) {
        this.encoding = encoding;
        this.offset = offset;
    }

    toArgs(): string[] {
        return [
            BitFieldGet.GET_COMMAND_STRING,
            this.encoding.toArg(),
            this.offset.toArg(),
        ];
    }
}

/**
 * Represents the "SET" subcommand for setting bits in the binary representation of the string stored in `key`.
 */
export class BitFieldSet implements BitFieldSubCommands {
    private static readonly SET_COMMAND_STRING = "SET";
    private readonly encoding: BitEncoding;
    private readonly offset: BitFieldOffset;
    private readonly value: number;

    /**
     * Creates an instance of BitFieldSet
     *
     * @param encoding - The bit encoding for the subcommand.
     * @param offset - The offset in the array of bits where the value will be set.
     * @param value - The value to set the bits in the binary value to.
     */
    constructor(encoding: BitEncoding, offset: BitFieldOffset, value: number) {
        this.encoding = encoding;
        this.offset = offset;
        this.value = value;
    }

    toArgs(): string[] {
        return [
            BitFieldSet.SET_COMMAND_STRING,
            this.encoding.toArg(),
            this.offset.toArg(),
            this.value.toString(),
        ];
    }
}

/**
 * Represents the "INCRBY" subcommand for increasing or decreasing bits in the binary representation of the string
 * stored in `key`.
 */
export class BitFieldIncrBy implements BitFieldSubCommands {
    private static readonly INCRBY_COMMAND_STRING = "INCRBY";
    private readonly encoding: BitEncoding;
    private readonly offset: BitFieldOffset;
    private readonly increment: number;

    /**
     * Creates an instance of BitFieldIncrBy
     *
     * @param encoding - The bit encoding for the subcommand.
     * @param offset - The offset in the array of bits where the value will be incremented.
     * @param increment - The value to increment the bits in the binary value by.
     */
    constructor(
        encoding: BitEncoding,
        offset: BitFieldOffset,
        increment: number,
    ) {
        this.encoding = encoding;
        this.offset = offset;
        this.increment = increment;
    }

    toArgs(): string[] {
        return [
            BitFieldIncrBy.INCRBY_COMMAND_STRING,
            this.encoding.toArg(),
            this.offset.toArg(),
            this.increment.toString(),
        ];
    }
}

/**
 * Enumeration specifying bit overflow controls for the {@link BaseClient.bitfield|bitfield} command.
 */
export enum BitOverflowControl {
    /**
     * Performs modulo when overflows occur with unsigned encoding. When overflows occur with signed encoding, the value
     * restarts at the most negative value. When underflows occur with signed encoding, the value restarts at the most
     * positive value.
     */
    WRAP = "WRAP",
    /**
     * Underflows remain set to the minimum value, and overflows remain set to the maximum value.
     */
    SAT = "SAT",
    /**
     * Returns `None` when overflows occur.
     */
    FAIL = "FAIL",
}

/**
 * Represents the "OVERFLOW" subcommand that determines the result of the "SET" or "INCRBY"
 * {@link BaseClient.bitfield|bitfield} subcommands when an underflow or overflow occurs.
 */
export class BitFieldOverflow implements BitFieldSubCommands {
    private static readonly OVERFLOW_COMMAND_STRING = "OVERFLOW";
    private readonly overflowControl: BitOverflowControl;

    /**
     * Creates an instance of BitFieldOverflow.
     *
     * @param overflowControl - The desired overflow behavior.
     */
    constructor(overflowControl: BitOverflowControl) {
        this.overflowControl = overflowControl;
    }

    toArgs(): string[] {
        return [BitFieldOverflow.OVERFLOW_COMMAND_STRING, this.overflowControl];
    }
}

/**
 * @internal
 */
export function createBitField(
    key: string,
    subcommands: BitFieldSubCommands[],
    readOnly: boolean = false,
): command_request.Command {
    const requestType = readOnly
        ? RequestType.BitFieldReadOnly
        : RequestType.BitField;
    let args: string[] = [key];

    for (const subcommand of subcommands) {
        args = args.concat(subcommand.toArgs());
    }

    return createCommand(requestType, args);
}

/**
 * @internal
 */
export function createHDel(
    key: string,
    fields: string[],
): command_request.Command {
    return createCommand(RequestType.HDel, [key].concat(fields));
}

/**
 * @internal
 */
export function createHMGet(
    key: string,
    fields: string[],
): command_request.Command {
    return createCommand(RequestType.HMGet, [key].concat(fields));
}

/**
 * @internal
 */
export function createHExists(
    key: string,
    field: string,
): command_request.Command {
    return createCommand(RequestType.HExists, [key, field]);
}

/**
 * @internal
 */
export function createHGetAll(key: string): command_request.Command {
    return createCommand(RequestType.HGetAll, [key]);
}

/**
 * @internal
 */
export function createLPush(
    key: string,
    elements: string[],
): command_request.Command {
    return createCommand(RequestType.LPush, [key].concat(elements));
}

/**
 * @internal
 */
export function createLPushX(
    key: string,
    elements: string[],
): command_request.Command {
    return createCommand(RequestType.LPushX, [key].concat(elements));
}

/**
 * @internal
 */
export function createLPop(
    key: string,
    count?: number,
): command_request.Command {
    const args: string[] = count == undefined ? [key] : [key, count.toString()];
    return createCommand(RequestType.LPop, args);
}

/**
 * @internal
 */
export function createLRange(
    key: string,
    start: number,
    end: number,
): command_request.Command {
    return createCommand(RequestType.LRange, [
        key,
        start.toString(),
        end.toString(),
    ]);
}

/**
 * @internal
 */
export function createLLen(key: string): command_request.Command {
    return createCommand(RequestType.LLen, [key]);
}

/**
 * Enumeration representing element popping or adding direction for the List Based Commands.
 */
export enum ListDirection {
    /**
     * Represents the option that elements should be popped from or added to the left side of a list.
     */
    LEFT = "LEFT",
    /**
     * Represents the option that elements should be popped from or added to the right side of a list.
     */
    RIGHT = "RIGHT",
}

/**
 * @internal
 */
export function createLMove(
    source: string,
    destination: string,
    whereFrom: ListDirection,
    whereTo: ListDirection,
): command_request.Command {
    return createCommand(RequestType.LMove, [
        source,
        destination,
        whereFrom,
        whereTo,
    ]);
}

/**
 * @internal
 */
export function createBLMove(
    source: string,
    destination: string,
    whereFrom: ListDirection,
    whereTo: ListDirection,
    timeout: number,
): command_request.Command {
    return createCommand(RequestType.BLMove, [
        source,
        destination,
        whereFrom,
        whereTo,
        timeout.toString(),
    ]);
}

/**
 * @internal
 */
export function createLSet(
    key: string,
    index: number,
    element: string,
): command_request.Command {
    return createCommand(RequestType.LSet, [key, index.toString(), element]);
}

/**
 * @internal
 */
export function createLTrim(
    key: string,
    start: number,
    end: number,
): command_request.Command {
    return createCommand(RequestType.LTrim, [
        key,
        start.toString(),
        end.toString(),
    ]);
}

/**
 * @internal
 */
export function createLRem(
    key: string,
    count: number,
    element: string,
): command_request.Command {
    return createCommand(RequestType.LRem, [key, count.toString(), element]);
}

/**
 * @internal
 */
export function createRPush(
    key: string,
    elements: string[],
): command_request.Command {
    return createCommand(RequestType.RPush, [key].concat(elements));
}

/**
 * @internal
 */
export function createRPushX(
    key: string,
    elements: string[],
): command_request.Command {
    return createCommand(RequestType.RPushX, [key].concat(elements));
}

/**
 * @internal
 */
export function createRPop(
    key: string,
    count?: number,
): command_request.Command {
    const args: string[] = count == undefined ? [key] : [key, count.toString()];
    return createCommand(RequestType.RPop, args);
}

/**
 * @internal
 */
export function createSAdd(
    key: string,
    members: string[],
): command_request.Command {
    return createCommand(RequestType.SAdd, [key].concat(members));
}

/**
 * @internal
 */
export function createSRem(
    key: string,
    members: string[],
): command_request.Command {
    return createCommand(RequestType.SRem, [key].concat(members));
}

/**
 * @internal
 */
export function createSMembers(key: string): command_request.Command {
    return createCommand(RequestType.SMembers, [key]);
}

/**
 *
 * @internal
 */
export function createSMove(
    source: string,
    destination: string,
    member: string,
): command_request.Command {
    return createCommand(RequestType.SMove, [source, destination, member]);
}

/**
 * @internal
 */
export function createSCard(key: string): command_request.Command {
    return createCommand(RequestType.SCard, [key]);
}

/**
 * @internal
 */
export function createSInter(keys: string[]): command_request.Command {
    return createCommand(RequestType.SInter, keys);
}

/**
 * @internal
 */
export function createSInterCard(
    keys: string[],
    limit?: number,
): command_request.Command {
    let args: string[] = keys;
    args.unshift(keys.length.toString());

    if (limit != undefined) {
        args = args.concat(["LIMIT", limit.toString()]);
    }

    return createCommand(RequestType.SInterCard, args);
}

/**
 * @internal
 */
export function createSInterStore(
    destination: string,
    keys: string[],
): command_request.Command {
    return createCommand(RequestType.SInterStore, [destination].concat(keys));
}

/**
 * @internal
 */
export function createSDiff(keys: string[]): command_request.Command {
    return createCommand(RequestType.SDiff, keys);
}

/**
 * @internal
 */
export function createSDiffStore(
    destination: string,
    keys: string[],
): command_request.Command {
    return createCommand(RequestType.SDiffStore, [destination].concat(keys));
}

/**
 * @internal
 */
export function createSUnion(keys: string[]): command_request.Command {
    return createCommand(RequestType.SUnion, keys);
}

/**
 * @internal
 */
export function createSUnionStore(
    destination: string,
    keys: string[],
): command_request.Command {
    return createCommand(RequestType.SUnionStore, [destination].concat(keys));
}

/**
 * @internal
 */
export function createSIsMember(
    key: string,
    member: string,
): command_request.Command {
    return createCommand(RequestType.SIsMember, [key, member]);
}

/**
 * @internal
 */
export function createSMIsMember(
    key: string,
    members: string[],
): command_request.Command {
    return createCommand(RequestType.SMIsMember, [key].concat(members));
}

/**
 * @internal
 */
export function createSPop(
    key: string,
    count?: number,
): command_request.Command {
    const args: string[] = count == undefined ? [key] : [key, count.toString()];
    return createCommand(RequestType.SPop, args);
}

/**
 * @internal
 */
export function createSRandMember(
    key: string,
    count?: number,
): command_request.Command {
    const args: string[] = count == undefined ? [key] : [key, count.toString()];
    return createCommand(RequestType.SRandMember, args);
}

/**
 * @internal
 */
export function createCustomCommand(args: GlideString[]) {
    return createCommand(RequestType.CustomCommand, args);
}

/**
 * @internal
 */
export function createHIncrBy(
    key: string,
    field: string,
    amount: number,
): command_request.Command {
    return createCommand(RequestType.HIncrBy, [key, field, amount.toString()]);
}

/**
 * @internal
 */
export function createHIncrByFloat(
    key: string,
    field: string,
    amount: number,
): command_request.Command {
    return createCommand(RequestType.HIncrByFloat, [
        key,
        field,
        amount.toString(),
    ]);
}

/**
 * @internal
 */
export function createHLen(key: string): command_request.Command {
    return createCommand(RequestType.HLen, [key]);
}

/**
 * @internal
 */
export function createHVals(key: string): command_request.Command {
    return createCommand(RequestType.HVals, [key]);
}

/**
 * @internal
 */
export function createExists(keys: string[]): command_request.Command {
    return createCommand(RequestType.Exists, keys);
}

/**
 * @internal
 */
export function createUnlink(keys: string[]): command_request.Command {
    return createCommand(RequestType.Unlink, keys);
}

export enum ExpireOptions {
    /**
     * `HasNoExpiry` - Sets expiry only when the key has no expiry.
     */
    HasNoExpiry = "NX",
    /**
     * `HasExistingExpiry` - Sets expiry only when the key has an existing expiry.
     */
    HasExistingExpiry = "XX",
    /**
     * `NewExpiryGreaterThanCurrent` - Sets expiry only when the new expiry is
     * greater than current one.
     */
    NewExpiryGreaterThanCurrent = "GT",
    /**
     * `NewExpiryLessThanCurrent` - Sets expiry only when the new expiry is less
     * than current one.
     */
    NewExpiryLessThanCurrent = "LT",
}

/**
 * @internal
 */
export function createExpire(
    key: string,
    seconds: number,
    option?: ExpireOptions,
): command_request.Command {
    const args: string[] =
        option == undefined
            ? [key, seconds.toString()]
            : [key, seconds.toString(), option];
    return createCommand(RequestType.Expire, args);
}

/**
 * @internal
 */
export function createExpireAt(
    key: string,
    unixSeconds: number,
    option?: ExpireOptions,
): command_request.Command {
    const args: string[] =
        option == undefined
            ? [key, unixSeconds.toString()]
            : [key, unixSeconds.toString(), option];
    return createCommand(RequestType.ExpireAt, args);
}

/**
 * @internal
 */
export function createExpireTime(key: string): command_request.Command {
    return createCommand(RequestType.ExpireTime, [key]);
}

/**
 * @internal
 */
export function createPExpire(
    key: string,
    milliseconds: number,
    option?: ExpireOptions,
): command_request.Command {
    const args: string[] =
        option == undefined
            ? [key, milliseconds.toString()]
            : [key, milliseconds.toString(), option];
    return createCommand(RequestType.PExpire, args);
}

/**
 * @internal
 */
export function createPExpireAt(
    key: string,
    unixMilliseconds: number,
    option?: ExpireOptions,
): command_request.Command {
    const args: string[] =
        option == undefined
            ? [key, unixMilliseconds.toString()]
            : [key, unixMilliseconds.toString(), option];
    return createCommand(RequestType.PExpireAt, args);
}

/**
 * @internal
 */
export function createPExpireTime(key: string): command_request.Command {
    return createCommand(RequestType.PExpireTime, [key]);
}

/**
 * @internal
 */
export function createTTL(key: string): command_request.Command {
    return createCommand(RequestType.TTL, [key]);
}

/**
 * Options for updating elements of a sorted set key.
 */
export enum UpdateByScore {
    /** Only update existing elements if the new score is less than the current score. */
    LESS_THAN = "LT",
    /** Only update existing elements if the new score is greater than the current score. */
    GREATER_THAN = "GT",
}

export type ZAddOptions = {
    /**
     * Options for handling existing members.
     */
    conditionalChange?: ConditionalChange;
    /**
     * Options for updating scores.
     */
    updateOptions?: UpdateByScore;
    /**
     * Modify the return value from the number of new elements added, to the total number of elements changed.
     */
    changed?: boolean;
};

/**
 * @internal
 */
export function createZAdd(
    key: string,
    membersScoresMap: Record<string, number>,
    options?: ZAddOptions,
    incr: boolean = false,
): command_request.Command {
    let args = [key];

    if (options) {
        if (options.conditionalChange) {
            if (
                options.conditionalChange ===
                    ConditionalChange.ONLY_IF_DOES_NOT_EXIST &&
                options.updateOptions
            ) {
                throw new Error(
                    `The GT, LT, and NX options are mutually exclusive. Cannot choose both ${options.updateOptions} and NX.`,
                );
            }

            args.push(options.conditionalChange);
        }

        if (options.updateOptions) {
            args.push(options.updateOptions);
        }

        if (options.changed) {
            args.push("CH");
        }
    }

    if (incr) {
        args.push("INCR");
    }

    args = args.concat(
        Object.entries(membersScoresMap).flatMap(([key, value]) => [
            value.toString(),
            key,
        ]),
    );
    return createCommand(RequestType.ZAdd, args);
}

/**
 * `KeyWeight` - pair of variables represents a weighted key for the `ZINTERSTORE` and `ZUNIONSTORE` sorted sets commands.
 */
export type KeyWeight = [string, number];
/**
 * `AggregationType` - representing aggregation types for `ZINTERSTORE` and `ZUNIONSTORE` sorted set commands.
 */
export type AggregationType = "SUM" | "MIN" | "MAX";

/**
 * @internal
 */
export function createZInterstore(
    destination: string,
    keys: string[] | KeyWeight[],
    aggregationType?: AggregationType,
): command_request.Command {
    const args = createZCmdStoreArgs(destination, keys, aggregationType);
    return createCommand(RequestType.ZInterStore, args);
}

function createZCmdStoreArgs(
    destination: string,
    keys: string[] | KeyWeight[],
    aggregationType?: AggregationType,
): string[] {
    const args: string[] = [destination, keys.length.toString()];

    if (typeof keys[0] === "string") {
        args.push(...(keys as string[]));
    } else {
        const weightsKeys = keys.map(([key]) => key);
        args.push(...(weightsKeys as string[]));
        const weights = keys.map(([, weight]) => weight.toString());
        args.push("WEIGHTS", ...weights);
    }

    if (aggregationType) {
        args.push("AGGREGATE", aggregationType);
    }

    return args;
}

/**
 * @internal
 */
export function createZRem(
    key: string,
    members: string[],
): command_request.Command {
    return createCommand(RequestType.ZRem, [key].concat(members));
}

/**
 * @internal
 */
export function createZCard(key: string): command_request.Command {
    return createCommand(RequestType.ZCard, [key]);
}

/**
 * @internal
 */
export function createZInterCard(
    keys: string[],
    limit?: number,
): command_request.Command {
    let args: string[] = keys;
    args.unshift(keys.length.toString());

    if (limit != undefined) {
        args = args.concat(["LIMIT", limit.toString()]);
    }

    return createCommand(RequestType.ZInterCard, args);
}

/**
 * @internal
 */
export function createZDiff(keys: string[]): command_request.Command {
    const args: string[] = keys;
    args.unshift(keys.length.toString());
    return createCommand(RequestType.ZDiff, args);
}

/**
 * @internal
 */
export function createZDiffWithScores(keys: string[]): command_request.Command {
    const args: string[] = keys;
    args.unshift(keys.length.toString());
    args.push("WITHSCORES");
    return createCommand(RequestType.ZDiff, args);
}

/**
 * @internal
 */
export function createZDiffStore(
    destination: string,
    keys: string[],
): command_request.Command {
    const args: string[] = [destination, keys.length.toString(), ...keys];
    return createCommand(RequestType.ZDiffStore, args);
}

/**
 * @internal
 */
export function createZScore(
    key: string,
    member: string,
): command_request.Command {
    return createCommand(RequestType.ZScore, [key, member]);
}

/**
 * @internal
 */
export function createZMScore(
    key: string,
    members: string[],
): command_request.Command {
    return createCommand(RequestType.ZMScore, [key, ...members]);
}

export enum InfBoundary {
    /**
     * Positive infinity bound.
     */
    PositiveInfinity = "+",
    /**
     * Negative infinity bound.
     */
    NegativeInfinity = "-",
}

/**
 * Defines the boundaries of a range.
 */
export type Boundary<T> =
    /**
     *  Represents an lower/upper boundary.
     */
    | InfBoundary
    /**
     *  Represents a specific boundary.
     */
    | {
          /**
           * The comparison value.
           */
          value: T;
          /**
           * Whether the value is inclusive. Defaults to `true`.
           */
          isInclusive?: boolean;
      };

/**
 * Represents a range by index (rank) in a sorted set.
 * The `start` and `stop` arguments represent zero-based indexes.
 */
export type RangeByIndex = {
    /**
     *  The start index of the range.
     */
    start: number;
    /**
     * The stop index of the range.
     */
    stop: number;
};

/**
 * Represents a range by score or a range by lex in a sorted set.
 * The `start` and `stop` arguments represent score boundaries.
 */
type SortedSetRange<T> = {
    /**
     * The start boundary.
     */
    start: Boundary<T>;
    /**
     * The stop boundary.
     */
    stop: Boundary<T>;
    /**
     * The limit argument for a range query.
     * Represents a limit argument for a range query in a sorted set to
     * be used in [ZRANGE](https://valkey.io/commands/zrange) command.
     *
     * The optional LIMIT argument can be used to obtain a sub-range from the
     * matching elements (similar to SELECT LIMIT offset, count in SQL).
     */
    limit?: {
        /**
         * The offset from the start of the range.
         */
        offset: number;
        /**
         * The number of elements to include in the range.
         * A negative count returns all elements from the offset.
         */
        count: number;
    };
};

export type RangeByScore = SortedSetRange<number> & { type: "byScore" };
export type RangeByLex = SortedSetRange<string> & { type: "byLex" };

/** Returns a string representation of a score boundary as a command argument. */
<<<<<<< HEAD
function getScoreBoundaryArg(score: ScoreBoundary<number>): string {
=======
function getScoreBoundaryArg(
    score: Boundary<number> | Boundary<string>,
): string {
>>>>>>> 136c5b52
    if (typeof score === "string") {
        // InfBoundary
        return score + "inf";
    }

    if (score.isInclusive == false) {
        return "(" + score.value.toString();
    }

    return score.value.toString();
}

/** Returns a string representation of a lex boundary as a command argument. */
<<<<<<< HEAD
function getLexBoundaryArg(score: ScoreBoundary<string>): string {
=======
function getLexBoundaryArg(score: Boundary<number> | Boundary<string>): string {
>>>>>>> 136c5b52
    if (typeof score === "string") {
        // InfBoundary
        return score;
    }

    if (score.isInclusive == false) {
        return "(" + score.value;
    }

    return "[" + score.value;
}

/** Returns a string representation of a stream boundary as a command argument. */
<<<<<<< HEAD
function getStreamBoundaryArg(score: ScoreBoundary<string>): string {
    if (typeof score === "string") {
        // InfScoreBoundary
        return score;
    }

    if (score.isInclusive == false) {
        return "(" + score.value;
    }

    return score.value;
=======
function getStreamBoundaryArg(
    boundary: Boundary<number> | Boundary<string>,
): string {
    if (typeof boundary === "string") {
        // InfBoundary
        return boundary;
    }

    if (boundary.isInclusive == false) {
        return "(" + boundary.value.toString();
    }

    return boundary.value.toString();
>>>>>>> 136c5b52
}

function createZRangeArgs(
    key: string,
    rangeQuery: RangeByScore | RangeByLex | RangeByIndex,
    reverse: boolean,
    withScores: boolean,
): string[] {
    const args: string[] = [key];

    if (typeof rangeQuery.start != "number") {
        rangeQuery = rangeQuery as RangeByScore | RangeByLex;

        if (rangeQuery.type == "byLex") {
            args.push(
                getLexBoundaryArg(rangeQuery.start),
                getLexBoundaryArg(rangeQuery.stop),
                "BYLEX",
            );
        } else {
            args.push(
                getScoreBoundaryArg(rangeQuery.start),
                getScoreBoundaryArg(rangeQuery.stop),
                "BYSCORE",
            );
        }
    } else {
        args.push(rangeQuery.start.toString());
        args.push(rangeQuery.stop.toString());
    }

    if (reverse) {
        args.push("REV");
    }

    if ("limit" in rangeQuery && rangeQuery.limit !== undefined) {
        args.push(
            "LIMIT",
            String(rangeQuery.limit.offset),
            String(rangeQuery.limit.count),
        );
    }

    if (withScores) {
        args.push("WITHSCORES");
    }

    return args;
}

/**
 * @internal
 */
export function createZCount(
    key: string,
    minScore: Boundary<number>,
    maxScore: Boundary<number>,
): command_request.Command {
    const args = [
        key,
        getScoreBoundaryArg(minScore),
        getScoreBoundaryArg(maxScore),
    ];
    return createCommand(RequestType.ZCount, args);
}

/**
 * @internal
 */
export function createZRange(
    key: string,
    rangeQuery: RangeByIndex | RangeByScore | RangeByLex,
    reverse: boolean = false,
): command_request.Command {
    const args = createZRangeArgs(key, rangeQuery, reverse, false);
    return createCommand(RequestType.ZRange, args);
}

/**
 * @internal
 */
export function createZRangeWithScores(
    key: string,
    rangeQuery: RangeByIndex | RangeByScore | RangeByLex,
    reverse: boolean = false,
): command_request.Command {
    const args = createZRangeArgs(key, rangeQuery, reverse, true);
    return createCommand(RequestType.ZRange, args);
}

/**
 * @internal
 */
export function createZRangeStore(
    destination: string,
    source: string,
    rangeQuery: RangeByIndex | RangeByScore | RangeByLex,
    reverse: boolean = false,
): command_request.Command {
    const args = [
        destination,
        ...createZRangeArgs(source, rangeQuery, reverse, false),
    ];
    return createCommand(RequestType.ZRangeStore, args);
}

/**
 * @internal
 */
export function createType(key: string): command_request.Command {
    return createCommand(RequestType.Type, [key]);
}

/**
 * @internal
 */
export function createStrlen(key: string): command_request.Command {
    return createCommand(RequestType.Strlen, [key]);
}

/**
 * @internal
 */
export function createLIndex(
    key: string,
    index: number,
): command_request.Command {
    return createCommand(RequestType.LIndex, [key, index.toString()]);
}

/**
 * Defines where to insert new elements into a list.
 */
export enum InsertPosition {
    /**
     * Insert new element before the pivot.
     */
    Before = "before",
    /**
     * Insert new element after the pivot.
     */
    After = "after",
}

/**
 * @internal
 */
export function createLInsert(
    key: string,
    position: InsertPosition,
    pivot: string,
    element: string,
): command_request.Command {
    return createCommand(RequestType.LInsert, [key, position, pivot, element]);
}

/**
 * @internal
 */
export function createZPopMin(
    key: string,
    count?: number,
): command_request.Command {
    const args: string[] = count == undefined ? [key] : [key, count.toString()];
    return createCommand(RequestType.ZPopMin, args);
}

/**
 * @internal
 */
export function createZPopMax(
    key: string,
    count?: number,
): command_request.Command {
    const args: string[] = count == undefined ? [key] : [key, count.toString()];
    return createCommand(RequestType.ZPopMax, args);
}

/**
 * @internal
 */
export function createEcho(message: string): command_request.Command {
    return createCommand(RequestType.Echo, [message]);
}

/**
 * @internal
 */
export function createPTTL(key: string): command_request.Command {
    return createCommand(RequestType.PTTL, [key]);
}

/**
 * @internal
 */
export function createZRemRangeByRank(
    key: string,
    start: number,
    stop: number,
): command_request.Command {
    return createCommand(RequestType.ZRemRangeByRank, [
        key,
        start.toString(),
        stop.toString(),
    ]);
}

/**
 * @internal
 */
export function createZRemRangeByLex(
    key: string,
    minLex: Boundary<string>,
    maxLex: Boundary<string>,
): command_request.Command {
    const args = [key, getLexBoundaryArg(minLex), getLexBoundaryArg(maxLex)];
    return createCommand(RequestType.ZRemRangeByLex, args);
}

/**
 * @internal
 */
export function createZRemRangeByScore(
    key: string,
    minScore: Boundary<number>,
    maxScore: Boundary<number>,
): command_request.Command {
    const args = [
        key,
        getScoreBoundaryArg(minScore),
        getScoreBoundaryArg(maxScore),
    ];
    return createCommand(RequestType.ZRemRangeByScore, args);
}

/** @internal */
export function createPersist(key: string): command_request.Command {
    return createCommand(RequestType.Persist, [key]);
}

/**
 * @internal
 */
export function createZLexCount(
    key: string,
    minLex: Boundary<string>,
    maxLex: Boundary<string>,
): command_request.Command {
    const args = [key, getLexBoundaryArg(minLex), getLexBoundaryArg(maxLex)];
    return createCommand(RequestType.ZLexCount, args);
}

export function createZRank(
    key: string,
    member: string,
    withScores?: boolean,
): command_request.Command {
    const args = [key, member];

    if (withScores) {
        args.push("WITHSCORE");
    }

    return createCommand(RequestType.ZRank, args);
}

export type StreamTrimOptions = (
    | {
          /**
           * Trim the stream according to entry ID.
           * Equivalent to `MINID` in the Redis API.
           */
          method: "minid";
          threshold: string;
      }
    | {
          /**
           * Trim the stream according to length.
           * Equivalent to `MAXLEN` in the Redis API.
           */
          method: "maxlen";
          threshold: number;
      }
) & {
    /**
     * If `true`, the stream will be trimmed exactly. Equivalent to `=` in the
     * Redis API. Otherwise the stream will be trimmed in a near-exact manner,
     * which is more efficient, equivalent to `~` in the Redis API.
     */
    exact: boolean;
    /**
     * If set, sets the maximal amount of entries that will be deleted.
     */
    limit?: number;
};

export type StreamAddOptions = {
    /**
     * If set, the new entry will be added with this ID.
     */
    id?: string;
    /**
     * If set to `false`, a new stream won't be created if no stream matches the
     * given key. Equivalent to `NOMKSTREAM` in the Redis API.
     */
    makeStream?: boolean;
    /**
     * If set, the add operation will also trim the older entries in the stream.
     */
    trim?: StreamTrimOptions;
};

function addTrimOptions(options: StreamTrimOptions, args: string[]) {
    if (options.method === "maxlen") {
        args.push("MAXLEN");
    } else if (options.method === "minid") {
        args.push("MINID");
    }

    if (options.exact) {
        args.push("=");
    } else {
        args.push("~");
    }

    if (options.method === "maxlen") {
        args.push(options.threshold.toString());
    } else if (options.method === "minid") {
        args.push(options.threshold);
    }

    if (options.limit) {
        args.push("LIMIT");
        args.push(options.limit.toString());
    }
}

/**
 * @internal
 */
export function createXAdd(
    key: string,
    values: [string, string][],
    options?: StreamAddOptions,
): command_request.Command {
    const args = [key];

    if (options?.makeStream === false) {
        args.push("NOMKSTREAM");
    }

    if (options?.trim) {
        addTrimOptions(options.trim, args);
    }

    if (options?.id) {
        args.push(options.id);
    } else {
        args.push("*");
    }

    values.forEach(([field, value]) => {
        args.push(field);
        args.push(value);
    });

    return createCommand(RequestType.XAdd, args);
}

/**
 * @internal
 */
export function createXDel(
    key: string,
    ids: string[],
): command_request.Command {
    return createCommand(RequestType.XDel, [key, ...ids]);
}

/**
 * @internal
 */
export function createXTrim(
    key: string,
    options: StreamTrimOptions,
): command_request.Command {
    const args = [key];
    addTrimOptions(options, args);
    return createCommand(RequestType.XTrim, args);
}

/**
 * @internal
 */
export function createXRange(
    key: string,
    start: Boundary<string>,
    end: Boundary<string>,
    count?: number,
): command_request.Command {
    const args = [key, getStreamBoundaryArg(start), getStreamBoundaryArg(end)];

    if (count !== undefined) {
        args.push("COUNT");
        args.push(count.toString());
    }

    return createCommand(RequestType.XRange, args);
}

/**
 * @internal
 */
export function createXGroupCreateConsumer(
    key: string,
    groupName: string,
    consumerName: string,
): command_request.Command {
    return createCommand(RequestType.XGroupCreateConsumer, [
        key,
        groupName,
        consumerName,
    ]);
}

/**
 * @internal
 */
export function createXGroupDelConsumer(
    key: string,
    groupName: string,
    consumerName: string,
): command_request.Command {
    return createCommand(RequestType.XGroupDelConsumer, [
        key,
        groupName,
        consumerName,
    ]);
}

/**
 * @internal
 */
export function createTime(): command_request.Command {
    return createCommand(RequestType.Time, []);
}

/**
 * @internal
 */
export function createPublish(
    message: string,
    channel: string,
    sharded: boolean = false,
): command_request.Command {
    const request = sharded ? RequestType.SPublish : RequestType.Publish;
    return createCommand(request, [channel, message]);
}

/**
 * @internal
 */
export function createBRPop(
    keys: string[],
    timeout: number,
): command_request.Command {
    const args = [...keys, timeout.toString()];
    return createCommand(RequestType.BRPop, args);
}

/**
 * @internal
 */
export function createBLPop(
    keys: string[],
    timeout: number,
): command_request.Command {
    const args = [...keys, timeout.toString()];
    return createCommand(RequestType.BLPop, args);
}

/**
 * @internal
 */
export function createFCall(
    func: string,
    keys: string[],
    args: string[],
): command_request.Command {
    let params: string[] = [];
    params = params.concat(func, keys.length.toString(), keys, args);
    return createCommand(RequestType.FCall, params);
}

/**
 * @internal
 */
export function createFCallReadOnly(
    func: string,
    keys: string[],
    args: string[],
): command_request.Command {
    let params: string[] = [];
    params = params.concat(func, keys.length.toString(), keys, args);
    return createCommand(RequestType.FCallReadOnly, params);
}

/**
 * @internal
 */
export function createFunctionDelete(
    libraryCode: string,
): command_request.Command {
    return createCommand(RequestType.FunctionDelete, [libraryCode]);
}

/**
 * @internal
 */
export function createFunctionFlush(mode?: FlushMode): command_request.Command {
    if (mode) {
        return createCommand(RequestType.FunctionFlush, [mode.toString()]);
    } else {
        return createCommand(RequestType.FunctionFlush, []);
    }
}

/**
 * @internal
 */
export function createFunctionLoad(
    libraryCode: string,
    replace?: boolean,
): command_request.Command {
    const args = replace ? ["REPLACE", libraryCode] : [libraryCode];
    return createCommand(RequestType.FunctionLoad, args);
}

/** Optional arguments for `FUNCTION LIST` command. */
export type FunctionListOptions = {
    /** A wildcard pattern for matching library names. */
    libNamePattern?: string;
    /** Specifies whether to request the library code from the server or not. */
    withCode?: boolean;
};

/** Type of the response of `FUNCTION LIST` command. */
export type FunctionListResponse = Record<
    string,
    string | Record<string, string | string[]>[]
>[];

/**
 * @internal
 */
export function createFunctionList(
    options?: FunctionListOptions,
): command_request.Command {
    const args: string[] = [];

    if (options) {
        if (options.libNamePattern) {
            args.push("LIBRARYNAME", options.libNamePattern);
        }

        if (options.withCode) {
            args.push("WITHCODE");
        }
    }

    return createCommand(RequestType.FunctionList, args);
}

/** Type of the response of `FUNCTION STATS` command. */
export type FunctionStatsResponse = Record<
    string,
    | null
    | Record<string, string | string[] | number>
    | Record<string, Record<string, number>>
>;

/** @internal */
export function createFunctionStats(): command_request.Command {
    return createCommand(RequestType.FunctionStats, []);
}

/** @internal */
export function createFunctionKill(): command_request.Command {
    return createCommand(RequestType.FunctionKill, []);
}

/**
 * Represents offsets specifying a string interval to analyze in the {@link BaseClient.bitcount|bitcount} command. The offsets are
 * zero-based indexes, with `0` being the first index of the string, `1` being the next index and so on.
 * The offsets can also be negative numbers indicating offsets starting at the end of the string, with `-1` being
 * the last index of the string, `-2` being the penultimate, and so on.
 *
 * See https://valkey.io/commands/bitcount/ for more details.
 */
export type BitOffsetOptions = {
    /** The starting offset index. */
    start: number;
    /** The ending offset index. */
    end: number;
    /**
     * The index offset type. This option can only be specified if you are using server version 7.0.0 or above.
     * Could be either {@link BitmapIndexType.BYTE} or {@link BitmapIndexType.BIT}.
     * If no index type is provided, the indexes will be assumed to be byte indexes.
     */
    indexType?: BitmapIndexType;
};

/**
 * @internal
 */
export function createBitCount(
    key: string,
    options?: BitOffsetOptions,
): command_request.Command {
    const args = [key];

    if (options) {
        args.push(options.start.toString());
        args.push(options.end.toString());
        if (options.indexType) args.push(options.indexType);
    }

    return createCommand(RequestType.BitCount, args);
}

/**
 * Enumeration specifying if index arguments are BYTE indexes or BIT indexes.
 * Can be specified in {@link BitOffsetOptions}, which is an optional argument to the {@link BaseClient.bitcount|bitcount} command.
 * Can also be specified as an optional argument to the {@link BaseClient.bitposInverval|bitposInterval} command.
 *
 * since - Valkey version 7.0.0.
 */
export enum BitmapIndexType {
    /** Specifies that provided indexes are byte indexes. */
    BYTE = "BYTE",
    /** Specifies that provided indexes are bit indexes. */
    BIT = "BIT",
}

/**
 * @internal
 */
export function createBitPos(
    key: string,
    bit: number,
    start?: number,
    end?: number,
    indexType?: BitmapIndexType,
): command_request.Command {
    const args = [key, bit.toString()];

    if (start !== undefined) {
        args.push(start.toString());
    }

    if (end !== undefined) {
        args.push(end.toString());
    }

    if (indexType) {
        args.push(indexType);
    }

    return createCommand(RequestType.BitPos, args);
}

/**
 * Defines flushing mode for {@link GlideClient.flushall}, {@link GlideClusterClient.flushall},
 *      {@link GlideClient.functionFlush}, {@link GlideClusterClient.functionFlush},
 *      {@link GlideClient.flushdb} and {@link GlideClusterClient.flushdb} commands.
 *
 * See https://valkey.io/commands/flushall/ and https://valkey.io/commands/flushdb/ for details.
 */
export enum FlushMode {
    /**
     * Flushes synchronously.
     *
     * since Valkey version 6.2.0.
     */
    SYNC = "SYNC",
    /** Flushes asynchronously. */
    ASYNC = "ASYNC",
}

/** Optional arguments for {@link BaseClient.xread|xread} command. */
export type StreamReadOptions = {
    /**
     * If set, the read request will block for the set amount of milliseconds or
     * until the server has the required number of entries. Equivalent to `BLOCK`
     * in the Redis API.
     */
    block?: number;
    /**
     * The maximal number of elements requested.
     * Equivalent to `COUNT` in the Redis API.
     */
    count?: number;
};

/** Optional arguments for {@link BaseClient.xreadgroup|xreadgroup} command. */
export type StreamReadGroupOptions = StreamReadOptions & {
    /**
     * If set, messages are not added to the Pending Entries List (PEL). This is equivalent to
     * acknowledging the message when it is read.
     */
    noAck?: boolean;
};

function addReadOptions(options: StreamReadOptions): string[] {
    const args = [];

    if (options.count !== undefined) {
        args.push("COUNT");
        args.push(options.count.toString());
    }

    if (options.block !== undefined) {
        args.push("BLOCK");
        args.push(options.block.toString());
    }

    return args;
}

function addStreamsArgs(keys_and_ids: Record<string, string>): string[] {
    const args = ["STREAMS"];

    for (const key of Object.keys(keys_and_ids)) {
        args.push(key);
    }

    for (const id of Object.values(keys_and_ids)) {
        args.push(id);
    }

    return args;
}

/**
 * @internal
 */
export function createXRead(
    keys_and_ids: Record<string, string>,
    options?: StreamReadOptions,
): command_request.Command {
    let args: string[] = [];

    if (options) {
        args = addReadOptions(options);
    }

    args = args.concat(addStreamsArgs(keys_and_ids));

    return createCommand(RequestType.XRead, args);
}

/** @internal */
export function createXReadGroup(
    group: string,
    consumer: string,
    keys_and_ids: Record<string, string>,
    options?: StreamReadGroupOptions,
): command_request.Command {
    let args: string[] = ["GROUP", group, consumer];

    if (options) {
        args = args.concat(addReadOptions(options));
        if (options.noAck) args.push("NOACK");
    }

    args = args.concat(addStreamsArgs(keys_and_ids));

    return createCommand(RequestType.XReadGroup, args);
}

/**
 * Represents a the return type for XInfo Stream in the response
 */
export type ReturnTypeXinfoStream = {
    [key: string]:
        | StreamEntries
        | Record<string, StreamEntries | Record<string, StreamEntries>[]>[];
};

/**
 * Represents an array of Stream Entires in the response
 */
export type StreamEntries = string | number | (string | number | string[])[][];

/**
 * @internal
 */
export function createXInfoStream(
    key: string,
    options: boolean | number,
): command_request.Command {
    const args: string[] = [key];

    if (options != false) {
        args.push("FULL");

        if (typeof options === "number") {
            args.push("COUNT");
            args.push(options.toString());
        }
    }

    return createCommand(RequestType.XInfoStream, args);
}

/**
 * @internal
 */
export function createXLen(key: string): command_request.Command {
    return createCommand(RequestType.XLen, [key]);
}

/** Optional arguments for {@link BaseClient.xpendingWithOptions|xpending}. */
export type StreamPendingOptions = {
    /** Filter pending entries by their idle time - in milliseconds. Available since Valkey 6.2.0. */
    minIdleTime?: number;
<<<<<<< HEAD
    /** Starting stream ID bound for range. Exclusive range is available since Valkey 6.2.0. */
    start: ScoreBoundary<string>;
    /** Ending stream ID bound for range. Exclusive range is available since Valkey 6.2.0. */
    end: ScoreBoundary<string>;
=======
    /** Starting stream ID bound for range. */
    start: Boundary<string>;
    /** Ending stream ID bound for range. */
    end: Boundary<string>;
>>>>>>> 136c5b52
    /** Limit the number of messages returned. */
    count: number;
    /** Filter pending entries by consumer. */
    consumer?: string;
};

/** @internal */
export function createXPending(
    key: string,
    group: string,
    options?: StreamPendingOptions,
): command_request.Command {
    const args = [key, group];

    if (options) {
        if (options.minIdleTime !== undefined)
            args.push("IDLE", options.minIdleTime.toString());
        args.push(
            getStreamBoundaryArg(options.start),
            getStreamBoundaryArg(options.end),
            options.count.toString(),
        );
        if (options.consumer) args.push(options.consumer);
    }

    return createCommand(RequestType.XPending, args);
}

/** @internal */
export function createXInfoConsumers(
    key: string,
    group: string,
): command_request.Command {
    return createCommand(RequestType.XInfoConsumers, [key, group]);
}

/** Optional parameters for {@link BaseClient.xclaim|xclaim} command. */
export type StreamClaimOptions = {
    /**
     * Set the idle time (last time it was delivered) of the message in milliseconds. If `idle`
     * is not specified, an `idle` of `0` is assumed, that is, the time count is reset
     * because the message now has a new owner trying to process it.
     */
    idle?: number; // in milliseconds

    /**
     * This is the same as {@link idle} but instead of a relative amount of milliseconds, it sets the
     * idle time to a specific Unix time (in milliseconds). This is useful in order to rewrite the AOF
     * file generating `XCLAIM` commands.
     */
    idleUnixTime?: number; // in unix-time milliseconds

    /**
     * Set the retry counter to the specified value. This counter is incremented every time a message
     * is delivered again. Normally {@link BaseClient.xclaim|xclaim} does not alter this counter,
     * which is just served to clients when the {@link BaseClient.xpending|xpending} command is called:
     * this way clients can detect anomalies, like messages that are never processed for some reason
     * after a big number of delivery attempts.
     */
    retryCount?: number;

    /**
     * Creates the pending message entry in the PEL even if certain specified IDs are not already in
     * the PEL assigned to a different client. However, the message must exist in the stream,
     * otherwise the IDs of non-existing messages are ignored.
     */
    isForce?: boolean;
};

/** @internal */
export function createXClaim(
    key: string,
    group: string,
    consumer: string,
    minIdleTime: number,
    ids: string[],
    options?: StreamClaimOptions,
    justId?: boolean,
): command_request.Command {
    const args = [key, group, consumer, minIdleTime.toString(), ...ids];

    if (options) {
        if (options.idle !== undefined)
            args.push("IDLE", options.idle.toString());
        if (options.idleUnixTime !== undefined)
            args.push("TIME", options.idleUnixTime.toString());
        if (options.retryCount !== undefined)
            args.push("RETRYCOUNT", options.retryCount.toString());
        if (options.isForce) args.push("FORCE");
    }

    if (justId) args.push("JUSTID");
    return createCommand(RequestType.XClaim, args);
}

/** @internal */
export function createXAutoClaim(
    key: string,
    group: string,
    consumer: string,
    minIdleTime: number,
    start: string,
    count?: number,
    justId?: boolean,
): command_request.Command {
    const args = [
        key,
        group,
        consumer,
        minIdleTime.toString(),
        start.toString(),
    ];
    if (count !== undefined) args.push("COUNT", count.toString());
    if (justId) args.push("JUSTID");
    return createCommand(RequestType.XAutoClaim, args);
}

/**
 * Optional arguments for {@link BaseClient.xgroupCreate|xgroupCreate}.
 *
 * See https://valkey.io/commands/xgroup-create/ for more details.
 */
export type StreamGroupOptions = {
    /**
     * If `true`and the stream doesn't exist, creates a new stream with a length of `0`.
     */
    mkStream?: boolean;
    /**
     * An arbitrary ID (that isn't the first ID, last ID, or the zero `"0-0"`. Use it to
     * find out how many entries are between the arbitrary ID (excluding it) and the stream's last
     * entry.
     *
     * since Valkey version 7.0.0.
     */
    entriesRead?: string;
};

/**
 * @internal
 */
export function createXGroupCreate(
    key: string,
    groupName: string,
    id: string,
    options?: StreamGroupOptions,
): command_request.Command {
    const args: string[] = [key, groupName, id];

    if (options) {
        if (options.mkStream) {
            args.push("MKSTREAM");
        }

        if (options.entriesRead) {
            args.push("ENTRIESREAD");
            args.push(options.entriesRead);
        }
    }

    return createCommand(RequestType.XGroupCreate, args);
}

/**
 * @internal
 */
export function createXGroupDestroy(
    key: string,
    groupName: string,
): command_request.Command {
    return createCommand(RequestType.XGroupDestroy, [key, groupName]);
}

/**
 * @internal
 */
export function createRename(
    key: string,
    newKey: string,
): command_request.Command {
    return createCommand(RequestType.Rename, [key, newKey]);
}

/**
 * @internal
 */
export function createRenameNX(
    key: string,
    newKey: string,
): command_request.Command {
    return createCommand(RequestType.RenameNX, [key, newKey]);
}

/**
 * @internal
 */
export function createPfAdd(
    key: string,
    elements: string[],
): command_request.Command {
    const args = [key, ...elements];
    return createCommand(RequestType.PfAdd, args);
}

/**
 * @internal
 */
export function createPfCount(keys: string[]): command_request.Command {
    return createCommand(RequestType.PfCount, keys);
}

/**
 * @internal
 */
export function createPfMerge(
    destination: string,
    sourceKey: string[],
): command_request.Command {
    return createCommand(RequestType.PfMerge, [destination, ...sourceKey]);
}

/**
 * @internal
 */
export function createObjectEncoding(key: string): command_request.Command {
    return createCommand(RequestType.ObjectEncoding, [key]);
}

/**
 * @internal
 */
export function createObjectFreq(key: string): command_request.Command {
    return createCommand(RequestType.ObjectFreq, [key]);
}

/**
 * @internal
 */
export function createObjectIdletime(key: string): command_request.Command {
    return createCommand(RequestType.ObjectIdleTime, [key]);
}

/**
 * @internal
 */
export function createObjectRefcount(key: string): command_request.Command {
    return createCommand(RequestType.ObjectRefCount, [key]);
}

export type LolwutOptions = {
    /**
     * An optional argument that can be used to specify the version of computer art to generate.
     */
    version?: number;
    /**
     * An optional argument that can be used to specify the output:
     *  For version `5`, those are length of the line, number of squares per row, and number of squares per column.
     *  For version `6`, those are number of columns and number of lines.
     */
    parameters?: number[];
    /**
     * An optional argument specifies the type of decoding.
     *  Use Decoder.String to get the response as a String.
     *  Use Decoder.Bytes to get the response in a buffer.
     */
    decoder?: Decoder;
};

/**
 * @internal
 */
export function createLolwut(options?: LolwutOptions): command_request.Command {
    const args: string[] = [];

    if (options) {
        if (options.version !== undefined) {
            args.push("VERSION", options.version.toString());
        }

        if (options.parameters !== undefined) {
            args.push(...options.parameters.map((param) => param.toString()));
        }
    }

    return createCommand(RequestType.Lolwut, args);
}

/**
 * @internal
 */
export function createFlushAll(mode?: FlushMode): command_request.Command {
    if (mode) {
        return createCommand(RequestType.FlushAll, [mode.toString()]);
    } else {
        return createCommand(RequestType.FlushAll, []);
    }
}

/**
 * @internal
 */
export function createFlushDB(mode?: FlushMode): command_request.Command {
    if (mode) {
        return createCommand(RequestType.FlushDB, [mode.toString()]);
    } else {
        return createCommand(RequestType.FlushDB, []);
    }
}

/**
 *
 * @internal
 */
export function createCopy(
    source: string,
    destination: string,
    options?: { destinationDB?: number; replace?: boolean },
): command_request.Command {
    let args: string[] = [source, destination];

    if (options) {
        if (options.destinationDB !== undefined) {
            args = args.concat("DB", options.destinationDB.toString());
        }

        if (options.replace) {
            args.push("REPLACE");
        }
    }

    return createCommand(RequestType.Copy, args);
}

/**
 * @internal
 */
export function createMove(
    key: string,
    dbIndex: number,
): command_request.Command {
    return createCommand(RequestType.Move, [key, dbIndex.toString()]);
}

/**
 * Optional arguments to LPOS command.
 *
 * See https://valkey.io/commands/lpos/ for more details.
 */
export type LPosOptions = {
    /** The rank of the match to return. */
    rank?: number;
    /** The specific number of matching indices from a list. */
    count?: number;
    /** The maximum number of comparisons to make between the element and the items in the list. */
    maxLength?: number;
};

/**
 * @internal
 */
export function createLPos(
    key: string,
    element: string,
    options?: LPosOptions,
): command_request.Command {
    const args: string[] = [key, element];

    if (options) {
        if (options.rank !== undefined) {
            args.push("RANK");
            args.push(options.rank.toString());
        }

        if (options.count !== undefined) {
            args.push("COUNT");
            args.push(options.count.toString());
        }

        if (options.maxLength !== undefined) {
            args.push("MAXLEN");
            args.push(options.maxLength.toString());
        }
    }

    return createCommand(RequestType.LPos, args);
}

/**
 * @internal
 */
export function createDBSize(): command_request.Command {
    return createCommand(RequestType.DBSize, []);
}

/**
 * An optional condition to the {@link BaseClient.geoadd} command.
 */
export enum ConditionalChange {
    /**
     * Only update elements that already exist. Don't add new elements. Equivalent to `XX` in the Valkey API.
     */
    ONLY_IF_EXISTS = "XX",

    /**
     * Only add new elements. Don't update already existing elements. Equivalent to `NX` in the Valkey API.
     */
    ONLY_IF_DOES_NOT_EXIST = "NX",
}

/**
 * Represents a geographic position defined by longitude and latitude.
 * The exact limits, as specified by `EPSG:900913 / EPSG:3785 / OSGEO:41001` are the
 * following:
 *
 *   Valid longitudes are from `-180` to `180` degrees.
 *   Valid latitudes are from `-85.05112878` to `85.05112878` degrees.
 */
export type GeospatialData = {
    /** The longitude coordinate. */
    longitude: number;
    /** The latitude coordinate. */
    latitude: number;
};

/**
 * Optional arguments for the GeoAdd command.
 *
 * See https://valkey.io/commands/geoadd/ for more details.
 */
export type GeoAddOptions = {
    /** Options for handling existing members. See {@link ConditionalChange}. */
    updateMode?: ConditionalChange;
    /** If `true`, returns the count of changed elements instead of new elements added. */
    changed?: boolean;
};

/**
 * @internal
 */
export function createGeoAdd(
    key: string,
    membersToGeospatialData: Map<string, GeospatialData>,
    options?: GeoAddOptions,
): command_request.Command {
    let args: string[] = [key];

    if (options) {
        if (options.updateMode) {
            args.push(options.updateMode);
        }

        if (options.changed) {
            args.push("CH");
        }
    }

    membersToGeospatialData.forEach((coord, member) => {
        args = args.concat(
            coord.longitude.toString(),
            coord.latitude.toString(),
            member,
        );
    });
    return createCommand(RequestType.GeoAdd, args);
}

/** Enumeration representing distance units options. */
export enum GeoUnit {
    /** Represents distance in meters. */
    METERS = "m",
    /** Represents distance in kilometers. */
    KILOMETERS = "km",
    /** Represents distance in miles. */
    MILES = "mi",
    /** Represents distance in feet. */
    FEET = "ft",
}

/**
 * @internal
 */
export function createGeoPos(
    key: string,
    members: string[],
): command_request.Command {
    return createCommand(RequestType.GeoPos, [key].concat(members));
}

/**
 * @internal
 */
export function createGeoDist(
    key: string,
    member1: string,
    member2: string,
    geoUnit?: GeoUnit,
): command_request.Command {
    const args: string[] = [key, member1, member2];

    if (geoUnit) {
        args.push(geoUnit);
    }

    return createCommand(RequestType.GeoDist, args);
}

/**
 * @internal
 */
export function createGeoHash(
    key: string,
    members: string[],
): command_request.Command {
    const args: string[] = [key].concat(members);
    return createCommand(RequestType.GeoHash, args);
}

/**
 * Optional parameters for {@link BaseClient.geosearch|geosearch} command which defines what should be included in the
 * search results and how results should be ordered and limited.
 */
export type GeoSearchResultOptions = GeoSearchCommonResultOptions & {
    /** Include the coordinate of the returned items. */
    withCoord?: boolean;
    /**
     * Include the distance of the returned items from the specified center point.
     * The distance is returned in the same unit as specified for the `searchBy` argument.
     */
    withDist?: boolean;
    /** Include the geohash of the returned items. */
    withHash?: boolean;
};

/**
 * Optional parameters for {@link BaseClient.geosearchstore|geosearchstore} command which defines what should be included in the
 * search results and how results should be ordered and limited.
 */
export type GeoSearchStoreResultOptions = GeoSearchCommonResultOptions & {
    /**
     * Determines what is stored as the sorted set score. Defaults to `false`.
     * - If set to `false`, the geohash of the location will be stored as the sorted set score.
     * - If set to `true`, the distance from the center of the shape (circle or box) will be stored as the sorted set score. The distance is represented as a floating-point number in the same unit specified for that shape.
     */
    storeDist?: boolean;
};

type GeoSearchCommonResultOptions = {
    /** Indicates the order the result should be sorted in. */
    sortOrder?: SortOrder;
    /** Indicates the number of matches the result should be limited to. */
    count?: number;
    /** Whether to allow returning as enough matches are found. This requires `count` parameter to be set. */
    isAny?: boolean;
};

/** Defines the sort order for nested results. */
export enum SortOrder {
    /** Sort by ascending order. */
    ASC = "ASC",
    /** Sort by descending order. */
    DESC = "DESC",
}

export type GeoSearchShape = GeoCircleShape | GeoBoxShape;

/** Circle search shape defined by the radius value and measurement unit. */
export type GeoCircleShape = {
    /** The radius to search by. */
    radius: number;
    /** The measurement unit of the radius. */
    unit: GeoUnit;
};

/** Rectangle search shape defined by the width and height and measurement unit. */
export type GeoBoxShape = {
    /** The width of the rectangle to search by. */
    width: number;
    /** The height of the rectangle to search by. */
    height: number;
    /** The measurement unit of the width and height. */
    unit: GeoUnit;
};

export type SearchOrigin = CoordOrigin | MemberOrigin;

/** The search origin represented by a {@link GeospatialData} position. */
export type CoordOrigin = {
    /** The pivot location to search from. */
    position: GeospatialData;
};

/** The search origin represented by an existing member. */
export type MemberOrigin = {
    /** Member (location) name stored in the sorted set to use as a search pivot. */
    member: string;
};

/** @internal */
export function createGeoSearch(
    key: string,
    searchFrom: SearchOrigin,
    searchBy: GeoSearchShape,
    resultOptions?: GeoSearchResultOptions,
): command_request.Command {
    const args = [key].concat(
        convertGeoSearchOptionsToArgs(searchFrom, searchBy, resultOptions),
    );
    return createCommand(RequestType.GeoSearch, args);
}

/** @internal */
export function createGeoSearchStore(
    destination: string,
    source: string,
    searchFrom: SearchOrigin,
    searchBy: GeoSearchShape,
    resultOptions?: GeoSearchStoreResultOptions,
): command_request.Command {
    const args = [destination, source].concat(
        convertGeoSearchOptionsToArgs(searchFrom, searchBy, resultOptions),
    );
    return createCommand(RequestType.GeoSearchStore, args);
}

function convertGeoSearchOptionsToArgs(
    searchFrom: SearchOrigin,
    searchBy: GeoSearchShape,
    resultOptions?: GeoSearchCommonResultOptions,
): string[] {
    let args: string[] = [];

    if ("position" in searchFrom) {
        args = args.concat(
            "FROMLONLAT",
            searchFrom.position.longitude.toString(),
            searchFrom.position.latitude.toString(),
        );
    } else {
        args = args.concat("FROMMEMBER", searchFrom.member);
    }

    if ("radius" in searchBy) {
        args = args.concat(
            "BYRADIUS",
            searchBy.radius.toString(),
            searchBy.unit,
        );
    } else {
        args = args.concat(
            "BYBOX",
            searchBy.width.toString(),
            searchBy.height.toString(),
            searchBy.unit,
        );
    }

    if (resultOptions) {
        if ("withCoord" in resultOptions && resultOptions.withCoord)
            args.push("WITHCOORD");
        if ("withDist" in resultOptions && resultOptions.withDist)
            args.push("WITHDIST");
        if ("withHash" in resultOptions && resultOptions.withHash)
            args.push("WITHHASH");
        if ("storeDist" in resultOptions && resultOptions.storeDist)
            args.push("STOREDIST");

        if (resultOptions.count) {
            args.push("COUNT", resultOptions.count?.toString());

            if (resultOptions.isAny) args.push("ANY");
        }

        if (resultOptions.sortOrder) args.push(resultOptions.sortOrder);
    }

    return args;
}

/**
 * @internal
 */
export function createZRevRank(
    key: string,
    member: string,
): command_request.Command {
    return createCommand(RequestType.ZRevRank, [key, member]);
}

/**
 * @internal
 */
export function createZRevRankWithScore(
    key: string,
    member: string,
): command_request.Command {
    return createCommand(RequestType.ZRevRank, [key, member, "WITHSCORE"]);
}

/**
 * Mandatory option for zmpop.
 * Defines which elements to pop from the sorted set.
 */
export enum ScoreFilter {
    /** Pop elements with the highest scores. */
    MAX = "MAX",
    /** Pop elements with the lowest scores. */
    MIN = "MIN",
}

/**
 * @internal
 */
export function createZMPop(
    keys: string[],
    modifier: ScoreFilter,
    count?: number,
): command_request.Command {
    const args: string[] = [keys.length.toString()].concat(keys);
    args.push(modifier);

    if (count !== undefined) {
        args.push("COUNT");
        args.push(count.toString());
    }

    return createCommand(RequestType.ZMPop, args);
}

/**
 * @internal
 */
export function createBZMPop(
    keys: string[],
    modifier: ScoreFilter,
    timeout: number,
    count?: number,
): command_request.Command {
    const args: string[] = [
        timeout.toString(),
        keys.length.toString(),
        ...keys,
        modifier,
    ];

    if (count !== undefined) {
        args.push("COUNT");
        args.push(count.toString());
    }

    return createCommand(RequestType.BZMPop, args);
}

/**
 * @internal
 */
export function createZIncrBy(
    key: string,
    increment: number,
    member: string,
): command_request.Command {
    return createCommand(RequestType.ZIncrBy, [
        key,
        increment.toString(),
        member,
    ]);
}

/**
 * Optional arguments to {@link GlideClient.sort|sort}, {@link GlideClient.sortStore|sortStore} and {@link GlideClient.sortReadOnly|sortReadOnly} commands.
 *
 * See https://valkey.io/commands/sort/ for more details.
 */
export type SortOptions = SortBaseOptions & {
    /**
     * A pattern to sort by external keys instead of by the elements stored at the key themselves. The
     * pattern should contain an asterisk (*) as a placeholder for the element values, where the value
     * from the key replaces the asterisk to create the key name. For example, if `key`
     * contains IDs of objects, `byPattern` can be used to sort these IDs based on an
     * attribute of the objects, like their weights or timestamps.
     */
    byPattern?: string;

    /**
     * A pattern used to retrieve external keys' values, instead of the elements at `key`.
     * The pattern should contain an asterisk (`*`) as a placeholder for the element values, where the
     * value from `key` replaces the asterisk to create the `key` name. This
     * allows the sorted elements to be transformed based on the related keys values. For example, if
     * `key` contains IDs of users, `getPatterns` can be used to retrieve
     * specific attributes of these users, such as their names or email addresses. E.g., if
     * `getPatterns` is `name_*`, the command will return the values of the keys
     * `name_<element>` for each sorted element. Multiple `getPatterns`
     * arguments can be provided to retrieve multiple attributes. The special value `#` can
     * be used to include the actual element from `key` being sorted. If not provided, only
     * the sorted elements themselves are returned.
     */
    getPatterns?: string[];
};

type SortBaseOptions = {
    /**
     * Limiting the range of the query by setting offset and result count. See {@link Limit} class for
     * more information.
     */
    limit?: Limit;

    /** Options for sorting order of elements. */
    orderBy?: SortOrder;

    /**
     * When `true`, sorts elements lexicographically. When `false` (default),
     * sorts elements numerically. Use this when the list, set, or sorted set contains string values
     * that cannot be converted into double precision floating point numbers.
     */
    isAlpha?: boolean;
};

/**
 * Optional arguments to {@link GlideClusterClient.sort|sort}, {@link GlideClusterClient.sortStore|sortStore} and {@link GlideClusterClient.sortReadOnly|sortReadOnly} commands.
 *
 * See https://valkey.io/commands/sort/ for more details.
 */
export type SortClusterOptions = SortBaseOptions;

/**
 * The `LIMIT` argument is commonly used to specify a subset of results from the
 * matching elements, similar to the `LIMIT` clause in SQL (e.g., `SELECT LIMIT offset, count`).
 */
export type Limit = {
    /** The starting position of the range, zero based. */
    offset: number;
    /** The maximum number of elements to include in the range. A negative count returns all elements from the offset. */
    count: number;
};

/** @internal */
export function createSort(
    key: string,
    options?: SortOptions,
    destination?: string,
): command_request.Command {
    return createSortImpl(RequestType.Sort, key, options, destination);
}

/** @internal */
export function createSortReadOnly(
    key: string,
    options?: SortOptions,
): command_request.Command {
    return createSortImpl(RequestType.SortReadOnly, key, options);
}

/** @internal */
function createSortImpl(
    cmd: RequestType,
    key: string,
    options?: SortOptions,
    destination?: string,
): command_request.Command {
    const args: string[] = [key];

    if (options) {
        if (options.limit) {
            args.push(
                "LIMIT",
                options.limit.offset.toString(),
                options.limit.count.toString(),
            );
        }

        if (options.orderBy) {
            args.push(options.orderBy);
        }

        if (options.isAlpha) {
            args.push("ALPHA");
        }

        if (options.byPattern) {
            args.push("BY", options.byPattern);
        }

        if (options.getPatterns) {
            options.getPatterns.forEach((p) => args.push("GET", p));
        }
    }

    if (destination) args.push("STORE", destination);

    return createCommand(cmd, args);
}

/**
 * @internal
 */
export function createHStrlen(
    key: string,
    field: string,
): command_request.Command {
    return createCommand(RequestType.HStrlen, [key, field]);
}

/** @internal */
export function createHRandField(
    key: string,
    count?: number,
    withValues?: boolean,
): command_request.Command {
    const args = [key];
    if (count !== undefined) args.push(count.toString());
    if (withValues) args.push("WITHVALUES");
    return createCommand(RequestType.HRandField, args);
}

/**
 * @internal
 */
export function createHScan(
    key: string,
    cursor: string,
    options?: BaseScanOptions,
): command_request.Command {
    let args: string[] = [key, cursor];

    if (options) {
        args = args.concat(convertBaseScanOptionsToArgsArray(options));
    }

    return createCommand(RequestType.HScan, args);
}

/**
 * @internal
 */
export function createZRandMember(
    key: string,
    count?: number,
    withscores?: boolean,
): command_request.Command {
    const args = [key];

    if (count !== undefined) {
        args.push(count.toString());
    }

    if (withscores) {
        args.push("WITHSCORES");
    }

    return createCommand(RequestType.ZRandMember, args);
}

/** @internal */
export function createLastSave(): command_request.Command {
    return createCommand(RequestType.LastSave, []);
}

/** @internal */
export function createLCS(
    key1: string,
    key2: string,
    options?: {
        len?: boolean;
        idx?: { withMatchLen?: boolean; minMatchLen?: number };
    },
): command_request.Command {
    const args = [key1, key2];

    if (options) {
        if (options.len) args.push("LEN");
        else if (options.idx) {
            args.push("IDX");
            if (options.idx.withMatchLen) args.push("WITHMATCHLEN");
            if (options.idx.minMatchLen !== undefined)
                args.push("MINMATCHLEN", options.idx.minMatchLen.toString());
        }
    }

    return createCommand(RequestType.LCS, args);
}

/**
 * @internal
 */
export function createTouch(keys: string[]): command_request.Command {
    return createCommand(RequestType.Touch, keys);
}

/** @internal */
export function createRandomKey(): command_request.Command {
    return createCommand(RequestType.RandomKey, []);
}

/** @internal */
export function createWatch(keys: string[]): command_request.Command {
    return createCommand(RequestType.Watch, keys);
}

/** @internal */
export function createUnWatch(): command_request.Command {
    return createCommand(RequestType.UnWatch, []);
}

/** @internal */
export function createWait(
    numreplicas: number,
    timeout: number,
): command_request.Command {
    return createCommand(RequestType.Wait, [
        numreplicas.toString(),
        timeout.toString(),
    ]);
}

/**
 * This base class represents the common set of optional arguments for the SCAN family of commands.
 * Concrete implementations of this class are tied to specific SCAN commands (SCAN, HSCAN, SSCAN,
 * and ZSCAN).
 */
export type BaseScanOptions = {
    /**
     * The match filter is applied to the result of the command and will only include
     * strings that match the pattern specified. If the sorted set is large enough for scan commands to return
     * only a subset of the sorted set then there could be a case where the result is empty although there are
     * items that match the pattern specified. This is due to the default `COUNT` being `10` which indicates
     * that it will only fetch and match `10` items from the list.
     */
    readonly match?: string;
    /**
     * `COUNT` is a just a hint for the command for how many elements to fetch from the
     * sorted set. `COUNT` could be ignored until the sorted set is large enough for the `SCAN` commands to
     * represent the results as compact single-allocation packed encoding.
     */
    readonly count?: number;
};

/**
 * @internal
 */
function convertBaseScanOptionsToArgsArray(options: BaseScanOptions): string[] {
    const args: string[] = [];

    if (options.match) {
        args.push("MATCH", options.match);
    }

    if (options.count !== undefined) {
        args.push("COUNT", options.count.toString());
    }

    return args;
}

/**
 * @internal
 */
export function createZScan(
    key: string,
    cursor: string,
    options?: BaseScanOptions,
): command_request.Command {
    let args: string[] = [key, cursor];

    if (options) {
        args = args.concat(convertBaseScanOptionsToArgsArray(options));
    }

    return createCommand(RequestType.ZScan, args);
}

/** @internal */
export function createSetRange(
    key: string,
    offset: number,
    value: string,
): command_request.Command {
    return createCommand(RequestType.SetRange, [key, offset.toString(), value]);
}

/** @internal */
export function createAppend(
    key: string,
    value: string,
): command_request.Command {
    return createCommand(RequestType.Append, [key, value]);
}

/**
 * @internal
 */
export function createLMPop(
    keys: string[],
    direction: ListDirection,
    count?: number,
): command_request.Command {
    const args: string[] = [keys.length.toString(), ...keys, direction];

    if (count !== undefined) {
        args.push("COUNT");
        args.push(count.toString());
    }

    return createCommand(RequestType.LMPop, args);
}

/**
 * @internal
 */
export function createBLMPop(
    timeout: number,
    keys: string[],
    direction: ListDirection,
    count?: number,
): command_request.Command {
    const args: string[] = [
        timeout.toString(),
        keys.length.toString(),
        ...keys,
        direction,
    ];

    if (count !== undefined) {
        args.push("COUNT");
        args.push(count.toString());
    }

    return createCommand(RequestType.BLMPop, args);
}

/**
 * @internal
 */
export function createPubSubChannels(
    pattern?: string,
): command_request.Command {
    return createCommand(RequestType.PubSubChannels, pattern ? [pattern] : []);
}

/**
 * @internal
 */
export function createPubSubNumPat(): command_request.Command {
    return createCommand(RequestType.PubSubNumPat, []);
}

/**
 * @internal
 */
export function createPubSubNumSub(
    channels?: string[],
): command_request.Command {
    return createCommand(RequestType.PubSubNumSub, channels ? channels : []);
}

/**
 * @internal
 */
export function createPubsubShardChannels(
    pattern?: string,
): command_request.Command {
    return createCommand(RequestType.PubSubSChannels, pattern ? [pattern] : []);
}

/**
 * @internal
 */
export function createPubSubShardNumSub(
    channels?: string[],
): command_request.Command {
    return createCommand(RequestType.PubSubSNumSub, channels ? channels : []);
}

/**
 * @internal
 */
export function createBZPopMax(
    keys: string[],
    timeout: number,
): command_request.Command {
    return createCommand(RequestType.BZPopMax, [...keys, timeout.toString()]);
}

/**
 * @internal
 */
export function createBZPopMin(
    keys: string[],
    timeout: number,
): command_request.Command {
    return createCommand(RequestType.BZPopMin, [...keys, timeout.toString()]);
}

/**
 * Time unit representation which is used in optional arguments for {@link BaseClient.getex|getex} and {@link BaseClient.set|set} command.
 */
export enum TimeUnit {
    /**
     * Set the specified expire time, in seconds. Equivalent to
     * `EX` in the VALKEY API.
     */
    Seconds = "EX",
    /**
     * Set the specified expire time, in milliseconds. Equivalent
     * to `PX` in the VALKEY API.
     */
    Milliseconds = "PX",
    /**
     * Set the specified Unix time at which the key will expire,
     * in seconds. Equivalent to `EXAT` in the VALKEY API.
     */
    UnixSeconds = "EXAT",
    /**
     * Set the specified Unix time at which the key will expire,
     * in milliseconds. Equivalent to `PXAT` in the VALKEY API.
     */
    UnixMilliseconds = "PXAT",
}

/**
 * @internal
 */
export function createGetEx(
    key: string,
    options?: "persist" | { type: TimeUnit; duration: number },
): command_request.Command {
    const args = [key];

    if (options) {
        if (options !== "persist" && !Number.isInteger(options.duration)) {
            throw new Error(
                `Received expiry '${JSON.stringify(
                    options.duration,
                )}'. Count must be an integer`,
            );
        }

        if (options === "persist") {
            args.push("PERSIST");
        } else {
            args.push(options.type, options.duration.toString());
        }
    }

    return createCommand(RequestType.GetEx, args);
}<|MERGE_RESOLUTION|>--- conflicted
+++ resolved
@@ -1604,13 +1604,9 @@
 export type RangeByLex = SortedSetRange<string> & { type: "byLex" };
 
 /** Returns a string representation of a score boundary as a command argument. */
-<<<<<<< HEAD
-function getScoreBoundaryArg(score: ScoreBoundary<number>): string {
-=======
 function getScoreBoundaryArg(
     score: Boundary<number> | Boundary<string>,
 ): string {
->>>>>>> 136c5b52
     if (typeof score === "string") {
         // InfBoundary
         return score + "inf";
@@ -1624,11 +1620,7 @@
 }
 
 /** Returns a string representation of a lex boundary as a command argument. */
-<<<<<<< HEAD
-function getLexBoundaryArg(score: ScoreBoundary<string>): string {
-=======
 function getLexBoundaryArg(score: Boundary<number> | Boundary<string>): string {
->>>>>>> 136c5b52
     if (typeof score === "string") {
         // InfBoundary
         return score;
@@ -1642,19 +1634,6 @@
 }
 
 /** Returns a string representation of a stream boundary as a command argument. */
-<<<<<<< HEAD
-function getStreamBoundaryArg(score: ScoreBoundary<string>): string {
-    if (typeof score === "string") {
-        // InfScoreBoundary
-        return score;
-    }
-
-    if (score.isInclusive == false) {
-        return "(" + score.value;
-    }
-
-    return score.value;
-=======
 function getStreamBoundaryArg(
     boundary: Boundary<number> | Boundary<string>,
 ): string {
@@ -1668,7 +1647,6 @@
     }
 
     return boundary.value.toString();
->>>>>>> 136c5b52
 }
 
 function createZRangeArgs(
@@ -2495,17 +2473,10 @@
 export type StreamPendingOptions = {
     /** Filter pending entries by their idle time - in milliseconds. Available since Valkey 6.2.0. */
     minIdleTime?: number;
-<<<<<<< HEAD
     /** Starting stream ID bound for range. Exclusive range is available since Valkey 6.2.0. */
-    start: ScoreBoundary<string>;
+    start: Boundary<string>;
     /** Ending stream ID bound for range. Exclusive range is available since Valkey 6.2.0. */
-    end: ScoreBoundary<string>;
-=======
-    /** Starting stream ID bound for range. */
-    start: Boundary<string>;
-    /** Ending stream ID bound for range. */
     end: Boundary<string>;
->>>>>>> 136c5b52
     /** Limit the number of messages returned. */
     count: number;
     /** Filter pending entries by consumer. */
