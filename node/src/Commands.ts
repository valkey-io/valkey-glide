--- conflicted
+++ resolved
@@ -1675,7 +1675,6 @@
     return createCommand(RequestType.BitCount, args);
 }
 
-<<<<<<< HEAD
 /**
  * Enumeration specifying if index arguments are BYTE indexes or BIT indexes.
  * Can be specified in {@link BitOffsetOptions}, which is an optional argument to the {@link BaseClient.bitcount|bitcount} command.
@@ -1717,19 +1716,6 @@
     return createCommand(RequestType.BitPos, args);
 }
 
-/**
- * @internal
- */
-export function createFunctionFlush(mode?: FlushMode): command_request.Command {
-    if (mode) {
-        return createCommand(RequestType.FunctionFlush, [mode.toString()]);
-    } else {
-        return createCommand(RequestType.FunctionFlush, []);
-    }
-}
-
-=======
->>>>>>> 5ca56b7c
 export type StreamReadOptions = {
     /**
      * If set, the read request will block for the set amount of milliseconds or
