/**
 * Copyright Valkey GLIDE Project Contributors - SPDX Identifier: Apache-2.0
 */

import { createLeakedStringVec, MAX_REQUEST_ARGS_LEN } from "glide-rs";
import Long from "long";

/* eslint-disable-next-line @typescript-eslint/no-unused-vars */
import { BaseClient, Decoder } from "src/BaseClient";
/* eslint-disable-next-line @typescript-eslint/no-unused-vars */
import { GlideClient } from "src/GlideClient";
/* eslint-disable-next-line @typescript-eslint/no-unused-vars */
import { GlideClusterClient, Routes } from "src/GlideClusterClient";
import { GlideString } from "./BaseClient";
import { command_request } from "./ProtobufMessage";

import RequestType = command_request.RequestType;

function isLargeCommand(args: GlideString[]) {
    let lenSum = 0;

    for (const arg of args) {
        lenSum += arg.length;

        if (lenSum >= MAX_REQUEST_ARGS_LEN) {
            return true;
        }
    }

    return false;
}

/**
 * Convert a string array into Uint8Array[]
 */
function toBuffersArray(args: GlideString[]) {
    const argsBytes: Uint8Array[] = [];

    for (const arg of args) {
        if (typeof arg == "string") {
            argsBytes.push(Buffer.from(arg));
        } else {
            argsBytes.push(arg);
        }
    }

    return argsBytes;
}

/**
 * @internal
 */
export function parseInfoResponse(response: string): Record<string, string> {
    const lines = response.split("\n");
    const parsedResponse: Record<string, string> = {};

    for (const line of lines) {
        // Ignore lines that start with '#'
        if (!line.startsWith("#")) {
            const [key, value] = line.trim().split(":");
            parsedResponse[key] = value;
        }
    }

    return parsedResponse;
}

function createCommand(
    requestType: command_request.RequestType,
    args: GlideString[],
): command_request.Command {
    const singleCommand = command_request.Command.create({
        requestType,
    });

    const argsBytes = toBuffersArray(args);

    if (isLargeCommand(args)) {
        // pass as a pointer
        const pointerArr = createLeakedStringVec(argsBytes);
        const pointer = new Long(pointerArr[0], pointerArr[1]);
        singleCommand.argsVecPointer = pointer;
    } else {
        singleCommand.argsArray = command_request.Command.ArgsArray.create({
            args: argsBytes,
        });
    }

    return singleCommand;
}

<<<<<<< HEAD
/** An extension to command option types. */
=======
/** An extension to command option types with {@link Decoder}. */
>>>>>>> 4c6ea2c9
export type DecoderOption = {
    /**
     * {@link Decoder} type which defines how to handle the response.
     * If not set, the {@link BaseClientConfiguration.defaultDecoder|default decoder} will be used.
     */
    decoder?: Decoder;
};

<<<<<<< HEAD
=======
/** An extension to command option types with {@link Routes}. */
export type RouteOption = {
    /**
     * Specifies the routing configuration for the command.
     * The client will route the command to the nodes defined by `route`.
     */
    route?: Routes;
};

>>>>>>> 4c6ea2c9
/**
 * @internal
 */
export function createGet(key: GlideString): command_request.Command {
    return createCommand(RequestType.Get, [key]);
}

/**
 * @internal
 */
export function createGetDel(key: GlideString): command_request.Command {
    return createCommand(RequestType.GetDel, [key]);
}

/**
 * @internal
 */
export function createGetRange(
    key: GlideString,
    start: number,
    end: number,
): command_request.Command {
    return createCommand(RequestType.GetRange, [
        key,
        start.toString(),
        end.toString(),
    ]);
}

export type SetOptions = {
    /**
     *  `onlyIfDoesNotExist` - Only set the key if it does not already exist.
     * Equivalent to `NX` in the Redis API. `onlyIfExists` - Only set the key if
     * it already exist. Equivalent to `EX` in the Redis API. if `conditional` is
     * not set the value will be set regardless of prior value existence. If value
     * isn't set because of the condition, return null.
     */
    conditionalSet?: "onlyIfExists" | "onlyIfDoesNotExist";
    /**
     * Return the old string stored at key, or nil if key did not exist. An error
     * is returned and SET aborted if the value stored at key is not a string.
     * Equivalent to `GET` in the Redis API.
     */
    returnOldValue?: boolean;
    /**
     * If not set, no expiry time will be set for the value.
     */
    expiry?: /**
     * Retain the time to live associated with the key. Equivalent to
     * `KEEPTTL` in the Redis API.
     */
    | "keepExisting"
        | {
              type: TimeUnit;
              count: number;
          };
};

/**
 * @internal
 */
export function createSet(
    key: GlideString,
    value: GlideString,
    options?: SetOptions,
): command_request.Command {
    const args = [key, value];

    if (options) {
        if (options.conditionalSet === "onlyIfExists") {
            args.push("XX");
        } else if (options.conditionalSet === "onlyIfDoesNotExist") {
            args.push("NX");
        }

        if (options.returnOldValue) {
            args.push("GET");
        }

        if (options.expiry) {
            if (
                options.expiry !== "keepExisting" &&
                !Number.isInteger(options.expiry.count)
            ) {
                throw new Error(
                    `Received expiry '${JSON.stringify(
                        options.expiry,
                    )}'. Count must be an integer`,
                );
            }

            if (options.expiry === "keepExisting") {
                args.push("KEEPTTL");
            } else {
                args.push(options.expiry.type, options.expiry.count.toString());
            }
        }
    }

    return createCommand(RequestType.Set, args);
}

/**
 * INFO option: a specific section of information:
 * When no parameter is provided, the default option is assumed.
 */
export enum InfoOptions {
    /**
     * SERVER: General information about the Redis server
     */
    Server = "server",
    /**
     * CLIENTS: Client connections section
     */
    Clients = "clients",
    /**
     * MEMORY: Memory consumption related information
     */
    Memory = "memory",
    /**
     * PERSISTENCE: RDB and AOF related information
     */
    Persistence = "persistence",
    /**
     * STATS: General statistics
     */
    Stats = "stats",
    /**
     * REPLICATION: Master/replica replication information
     */
    Replication = "replication",
    /**
     * CPU: CPU consumption statistics
     */
    Cpu = "cpu",
    /**
     * COMMANDSTATS: Redis command statistics
     */
    Commandstats = "commandstats",
    /**
     * LATENCYSTATS: Redis command latency percentile distribution statistics
     */
    Latencystats = "latencystats",
    /**
     * SENTINEL: Redis Sentinel section (only applicable to Sentinel instances)
     */
    Sentinel = "sentinel",
    /**
     * CLUSTER: Redis Cluster section
     */
    Cluster = "cluster",
    /**
     * MODULES: Modules section
     */
    Modules = "modules",
    /**
     * KEYSPACE: Database related statistics
     */
    Keyspace = "keyspace",
    /**
     * ERRORSTATS: Redis error statistics
     */
    Errorstats = "errorstats",
    /**
     * ALL: Return all sections (excluding module generated ones)
     */
    All = "all",
    /**
     * DEFAULT: Return only the default set of sections
     */
    Default = "default",
    /**
     * EVERYTHING: Includes all and modules
     */
    Everything = "everything",
}

/**
 * @internal
 */
export function createPing(str?: GlideString): command_request.Command {
    const args: GlideString[] = str == undefined ? [] : [str];
    return createCommand(RequestType.Ping, args);
}

/**
 * @internal
 */
export function createInfo(options?: InfoOptions[]): command_request.Command {
    const args: string[] = options == undefined ? [] : options;
    return createCommand(RequestType.Info, args);
}

/**
 * @internal
 */
export function createDel(keys: GlideString[]): command_request.Command {
    return createCommand(RequestType.Del, keys);
}

/**
 * @internal
 */
export function createSelect(index: number): command_request.Command {
    return createCommand(RequestType.Select, [index.toString()]);
}

/**
 * @internal
 */
export function createClientGetName(): command_request.Command {
    return createCommand(RequestType.ClientGetName, []);
}

/**
 * @internal
 */
export function createConfigRewrite(): command_request.Command {
    return createCommand(RequestType.ConfigRewrite, []);
}

/**
 * @internal
 */
export function createConfigResetStat(): command_request.Command {
    return createCommand(RequestType.ConfigResetStat, []);
}

/**
 * @internal
 */
export function createMGet(keys: GlideString[]): command_request.Command {
    return createCommand(RequestType.MGet, keys);
}

/**
 * @internal
 */
export function createMSet(
    keyValueMap: Record<string, string>,
): command_request.Command {
    return createCommand(RequestType.MSet, Object.entries(keyValueMap).flat());
}

/**
 * @internal
 */
export function createMSetNX(
    keyValueMap: Record<string, string>,
): command_request.Command {
    return createCommand(
        RequestType.MSetNX,
        Object.entries(keyValueMap).flat(),
    );
}

/**
 * @internal
 */
export function createIncr(key: string): command_request.Command {
    return createCommand(RequestType.Incr, [key]);
}

/**
 * @internal
 */
export function createIncrBy(
    key: string,
    amount: number,
): command_request.Command {
    return createCommand(RequestType.IncrBy, [key, amount.toString()]);
}

/**
 * @internal
 */
export function createIncrByFloat(
    key: string,
    amount: number,
): command_request.Command {
    return createCommand(RequestType.IncrByFloat, [key, amount.toString()]);
}

/**
 * @internal
 */
export function createClientId(): command_request.Command {
    return createCommand(RequestType.ClientId, []);
}

/**
 * @internal
 */
export function createConfigGet(parameters: string[]): command_request.Command {
    return createCommand(RequestType.ConfigGet, parameters);
}

/**
 * @internal
 */
export function createConfigSet(
    parameters: Record<string, string>,
): command_request.Command {
    return createCommand(
        RequestType.ConfigSet,
        Object.entries(parameters).flat(),
    );
}

/**
 * @internal
 */
export function createHGet(
    key: GlideString,
    field: GlideString,
): command_request.Command {
    return createCommand(RequestType.HGet, [key, field]);
}

/**
 * @internal
 */
export function createHSet(
    key: string,
    fieldValueMap: Record<string, string>,
): command_request.Command {
    return createCommand(
        RequestType.HSet,
        [key].concat(Object.entries(fieldValueMap).flat()),
    );
}

/**
 * @internal
 */
export function createHKeys(key: string): command_request.Command {
    return createCommand(RequestType.HKeys, [key]);
}

/**
 * @internal
 */
export function createHSetNX(
    key: string,
    field: string,
    value: string,
): command_request.Command {
    return createCommand(RequestType.HSetNX, [key, field, value]);
}

/**
 * @internal
 */
export function createDecr(key: string): command_request.Command {
    return createCommand(RequestType.Decr, [key]);
}

/**
 * @internal
 */
export function createDecrBy(
    key: string,
    amount: number,
): command_request.Command {
    return createCommand(RequestType.DecrBy, [key, amount.toString()]);
}

/**
 * Enumeration defining the bitwise operation to use in the {@link BaseClient.bitop|bitop} command. Specifies the
 * bitwise operation to perform between the passed in keys.
 */
export enum BitwiseOperation {
    AND = "AND",
    OR = "OR",
    XOR = "XOR",
    NOT = "NOT",
}

/**
 * @internal
 */
export function createBitOp(
    operation: BitwiseOperation,
    destination: string,
    keys: string[],
): command_request.Command {
    return createCommand(RequestType.BitOp, [operation, destination, ...keys]);
}

/**
 * @internal
 */
export function createGetBit(
    key: string,
    offset: number,
): command_request.Command {
    return createCommand(RequestType.GetBit, [key, offset.toString()]);
}

/**
 * @internal
 */
export function createSetBit(
    key: string,
    offset: number,
    value: number,
): command_request.Command {
    return createCommand(RequestType.SetBit, [
        key,
        offset.toString(),
        value.toString(),
    ]);
}

/**
 * Represents a signed or unsigned argument encoding for the {@link BaseClient.bitfield|bitfield} or
 * {@link BaseClient.bitfieldReadOnly|bitfieldReadOnly} commands.
 */
export interface BitEncoding {
    /**
     * Returns the encoding as a string argument to be used in the {@link BaseClient.bitfield|bitfield} or
     * {@link BaseClient.bitfieldReadOnly|bitfieldReadOnly} commands.
     *
     * @returns The encoding as a string argument.
     */
    toArg(): string;
}

/**
 * Represents a signed argument encoding.
 */
export class SignedEncoding implements BitEncoding {
    private static readonly SIGNED_ENCODING_PREFIX = "i";
    private readonly encoding: string;

    /**
     * Creates an instance of SignedEncoding.
     *
     * @param encodingLength - The bit size of the encoding. Must be less than 65 bits long.
     */
    constructor(encodingLength: number) {
        this.encoding = `${SignedEncoding.SIGNED_ENCODING_PREFIX}${encodingLength.toString()}`;
    }

    public toArg(): string {
        return this.encoding;
    }
}

/**
 * Represents an unsigned argument encoding.
 */
export class UnsignedEncoding implements BitEncoding {
    private static readonly UNSIGNED_ENCODING_PREFIX = "u";
    private readonly encoding: string;

    /**
     * Creates an instance of UnsignedEncoding.
     *
     * @param encodingLength - The bit size of the encoding. Must be less than 64 bits long.
     */
    constructor(encodingLength: number) {
        this.encoding = `${UnsignedEncoding.UNSIGNED_ENCODING_PREFIX}${encodingLength.toString()}`;
    }

    public toArg(): string {
        return this.encoding;
    }
}

/**
 * Represents an offset for an array of bits for the {@link BaseClient.bitfield|bitfield} or
 * {@link BaseClient.bitfieldReadOnly|bitfieldReadOnly} commands.
 */
export interface BitFieldOffset {
    /**
     * Returns the offset as a string argument to be used in the {@link BaseClient.bitfield|bitfield} or
     * {@link BaseClient.bitfieldReadOnly|bitfieldReadOnly} commands.
     *
     * @returns The offset as a string argument.
     */
    toArg(): string;
}

/**
 * Represents an offset in an array of bits for the {@link BaseClient.bitfield|bitfield} or
 * {@link BaseClient.bitfieldReadOnly|bitfieldReadOnly} commands.
 *
 * For example, if we have the binary `01101001` with offset of 1 for an unsigned encoding of size 4, then the value
 * is 13 from `0(1101)001`.
 */
export class BitOffset implements BitFieldOffset {
    private readonly offset: string;

    /**
     * Creates an instance of BitOffset.
     *
     * @param offset - The bit index offset in the array of bits. Must be greater than or equal to 0.
     */
    constructor(offset: number) {
        this.offset = offset.toString();
    }

    public toArg(): string {
        return this.offset;
    }
}

/**
 * Represents an offset in an array of bits for the {@link BaseClient.bitfield|bitfield} or
 * {@link BaseClient.bitfieldReadOnly|bitfieldReadOnly} commands. The bit offset index is calculated as the numerical
 * value of the offset multiplied by the encoding value.
 *
 * For example, if we have the binary 01101001 with offset multiplier of 1 for an unsigned encoding of size 4, then the
 * value is 9 from `0110(1001)`.
 */
export class BitOffsetMultiplier implements BitFieldOffset {
    private static readonly OFFSET_MULTIPLIER_PREFIX = "#";
    private readonly offset: string;

    /**
     * Creates an instance of BitOffsetMultiplier.
     *
     * @param offset - The offset in the array of bits, which will be multiplied by the encoding value to get the final
     *      bit index offset.
     */
    constructor(offset: number) {
        this.offset = `${BitOffsetMultiplier.OFFSET_MULTIPLIER_PREFIX}${offset.toString()}`;
    }

    public toArg(): string {
        return this.offset;
    }
}

/**
 * Represents subcommands for the {@link BaseClient.bitfield|bitfield} or
 * {@link BaseClient.bitfieldReadOnly|bitfieldReadOnly} commands.
 */
export interface BitFieldSubCommands {
    /**
     * Returns the subcommand as a list of string arguments to be used in the {@link BaseClient.bitfield|bitfield} or
     * {@link BaseClient.bitfieldReadOnly|bitfieldReadOnly} commands.
     *
     * @returns The subcommand as a list of string arguments.
     */
    toArgs(): string[];
}

/**
 * Represents the "GET" subcommand for getting a value in the binary representation of the string stored in `key`.
 */
export class BitFieldGet implements BitFieldSubCommands {
    private static readonly GET_COMMAND_STRING = "GET";
    private readonly encoding: BitEncoding;
    private readonly offset: BitFieldOffset;

    /**
     * Creates an instance of BitFieldGet.
     *
     * @param encoding - The bit encoding for the subcommand.
     * @param offset - The offset in the array of bits from which to get the value.
     */
    constructor(encoding: BitEncoding, offset: BitFieldOffset) {
        this.encoding = encoding;
        this.offset = offset;
    }

    toArgs(): string[] {
        return [
            BitFieldGet.GET_COMMAND_STRING,
            this.encoding.toArg(),
            this.offset.toArg(),
        ];
    }
}

/**
 * Represents the "SET" subcommand for setting bits in the binary representation of the string stored in `key`.
 */
export class BitFieldSet implements BitFieldSubCommands {
    private static readonly SET_COMMAND_STRING = "SET";
    private readonly encoding: BitEncoding;
    private readonly offset: BitFieldOffset;
    private readonly value: number;

    /**
     * Creates an instance of BitFieldSet
     *
     * @param encoding - The bit encoding for the subcommand.
     * @param offset - The offset in the array of bits where the value will be set.
     * @param value - The value to set the bits in the binary value to.
     */
    constructor(encoding: BitEncoding, offset: BitFieldOffset, value: number) {
        this.encoding = encoding;
        this.offset = offset;
        this.value = value;
    }

    toArgs(): string[] {
        return [
            BitFieldSet.SET_COMMAND_STRING,
            this.encoding.toArg(),
            this.offset.toArg(),
            this.value.toString(),
        ];
    }
}

/**
 * Represents the "INCRBY" subcommand for increasing or decreasing bits in the binary representation of the string
 * stored in `key`.
 */
export class BitFieldIncrBy implements BitFieldSubCommands {
    private static readonly INCRBY_COMMAND_STRING = "INCRBY";
    private readonly encoding: BitEncoding;
    private readonly offset: BitFieldOffset;
    private readonly increment: number;

    /**
     * Creates an instance of BitFieldIncrBy
     *
     * @param encoding - The bit encoding for the subcommand.
     * @param offset - The offset in the array of bits where the value will be incremented.
     * @param increment - The value to increment the bits in the binary value by.
     */
    constructor(
        encoding: BitEncoding,
        offset: BitFieldOffset,
        increment: number,
    ) {
        this.encoding = encoding;
        this.offset = offset;
        this.increment = increment;
    }

    toArgs(): string[] {
        return [
            BitFieldIncrBy.INCRBY_COMMAND_STRING,
            this.encoding.toArg(),
            this.offset.toArg(),
            this.increment.toString(),
        ];
    }
}

/**
 * Enumeration specifying bit overflow controls for the {@link BaseClient.bitfield|bitfield} command.
 */
export enum BitOverflowControl {
    /**
     * Performs modulo when overflows occur with unsigned encoding. When overflows occur with signed encoding, the value
     * restarts at the most negative value. When underflows occur with signed encoding, the value restarts at the most
     * positive value.
     */
    WRAP = "WRAP",
    /**
     * Underflows remain set to the minimum value, and overflows remain set to the maximum value.
     */
    SAT = "SAT",
    /**
     * Returns `None` when overflows occur.
     */
    FAIL = "FAIL",
}

/**
 * Represents the "OVERFLOW" subcommand that determines the result of the "SET" or "INCRBY"
 * {@link BaseClient.bitfield|bitfield} subcommands when an underflow or overflow occurs.
 */
export class BitFieldOverflow implements BitFieldSubCommands {
    private static readonly OVERFLOW_COMMAND_STRING = "OVERFLOW";
    private readonly overflowControl: BitOverflowControl;

    /**
     * Creates an instance of BitFieldOverflow.
     *
     * @param overflowControl - The desired overflow behavior.
     */
    constructor(overflowControl: BitOverflowControl) {
        this.overflowControl = overflowControl;
    }

    toArgs(): string[] {
        return [BitFieldOverflow.OVERFLOW_COMMAND_STRING, this.overflowControl];
    }
}

/**
 * @internal
 */
export function createBitField(
    key: string,
    subcommands: BitFieldSubCommands[],
    readOnly: boolean = false,
): command_request.Command {
    const requestType = readOnly
        ? RequestType.BitFieldReadOnly
        : RequestType.BitField;
    let args: string[] = [key];

    for (const subcommand of subcommands) {
        args = args.concat(subcommand.toArgs());
    }

    return createCommand(requestType, args);
}

/**
 * @internal
 */
export function createHDel(
    key: string,
    fields: string[],
): command_request.Command {
    return createCommand(RequestType.HDel, [key].concat(fields));
}

/**
 * @internal
 */
export function createHMGet(
    key: string,
    fields: string[],
): command_request.Command {
    return createCommand(RequestType.HMGet, [key].concat(fields));
}

/**
 * @internal
 */
export function createHExists(
    key: string,
    field: string,
): command_request.Command {
    return createCommand(RequestType.HExists, [key, field]);
}

/**
 * @internal
 */
export function createHGetAll(key: string): command_request.Command {
    return createCommand(RequestType.HGetAll, [key]);
}

/**
 * @internal
 */
export function createLPush(
    key: GlideString,
    elements: GlideString[],
): command_request.Command {
    return createCommand(RequestType.LPush, [key].concat(elements));
}

/**
 * @internal
 */
export function createLPushX(
    key: string,
    elements: string[],
): command_request.Command {
    return createCommand(RequestType.LPushX, [key].concat(elements));
}

/**
 * @internal
 */
export function createLPop(
    key: GlideString,
    count?: number,
): command_request.Command {
    const args: GlideString[] =
        count == undefined ? [key] : [key, count.toString()];
    return createCommand(RequestType.LPop, args);
}

/**
 * @internal
 */
export function createLRange(
    key: GlideString,
    start: number,
    end: number,
): command_request.Command {
    return createCommand(RequestType.LRange, [
        key,
        start.toString(),
        end.toString(),
    ]);
}

/**
 * @internal
 */
export function createLLen(key: GlideString): command_request.Command {
    return createCommand(RequestType.LLen, [key]);
}

/**
 * Enumeration representing element popping or adding direction for the List Based Commands.
 */
export enum ListDirection {
    /**
     * Represents the option that elements should be popped from or added to the left side of a list.
     */
    LEFT = "LEFT",
    /**
     * Represents the option that elements should be popped from or added to the right side of a list.
     */
    RIGHT = "RIGHT",
}

/**
 * @internal
 */
export function createLMove(
    source: GlideString,
    destination: GlideString,
    whereFrom: ListDirection,
    whereTo: ListDirection,
): command_request.Command {
    return createCommand(RequestType.LMove, [
        source,
        destination,
        whereFrom,
        whereTo,
    ]);
}

/**
 * @internal
 */
export function createBLMove(
    source: GlideString,
    destination: GlideString,
    whereFrom: ListDirection,
    whereTo: ListDirection,
    timeout: number,
): command_request.Command {
    return createCommand(RequestType.BLMove, [
        source,
        destination,
        whereFrom,
        whereTo,
        timeout.toString(),
    ]);
}

/**
 * @internal
 */
export function createLSet(
    key: string,
    index: number,
    element: string,
): command_request.Command {
    return createCommand(RequestType.LSet, [key, index.toString(), element]);
}

/**
 * @internal
 */
export function createLTrim(
    key: string,
    start: number,
    end: number,
): command_request.Command {
    return createCommand(RequestType.LTrim, [
        key,
        start.toString(),
        end.toString(),
    ]);
}

/**
 * @internal
 */
export function createLRem(
    key: string,
    count: number,
    element: string,
): command_request.Command {
    return createCommand(RequestType.LRem, [key, count.toString(), element]);
}

/**
 * @internal
 */
export function createRPush(
    key: GlideString,
    elements: GlideString[],
): command_request.Command {
    return createCommand(RequestType.RPush, [key].concat(elements));
}

/**
 * @internal
 */
export function createRPushX(
    key: string,
    elements: string[],
): command_request.Command {
    return createCommand(RequestType.RPushX, [key].concat(elements));
}

/**
 * @internal
 */
export function createRPop(
    key: GlideString,
    count?: number,
): command_request.Command {
    const args: GlideString[] =
        count == undefined ? [key] : [key, count.toString()];
    return createCommand(RequestType.RPop, args);
}

/**
 * @internal
 */
export function createSAdd(
    key: string,
    members: string[],
): command_request.Command {
    return createCommand(RequestType.SAdd, [key].concat(members));
}

/**
 * @internal
 */
export function createSRem(
    key: string,
    members: string[],
): command_request.Command {
    return createCommand(RequestType.SRem, [key].concat(members));
}

/**
 * @internal
 */
export function createSScan(
    key: string,
    cursor: string,
    options?: BaseScanOptions,
): command_request.Command {
    let args: string[] = [key, cursor];

    if (options) {
        args = args.concat(convertBaseScanOptionsToArgsArray(options));
    }

    return createCommand(RequestType.SScan, args);
}

/**
 * @internal
 */
export function createSMembers(key: string): command_request.Command {
    return createCommand(RequestType.SMembers, [key]);
}

/**
 *
 * @internal
 */
export function createSMove(
    source: string,
    destination: string,
    member: string,
): command_request.Command {
    return createCommand(RequestType.SMove, [source, destination, member]);
}

/**
 * @internal
 */
export function createSCard(key: string): command_request.Command {
    return createCommand(RequestType.SCard, [key]);
}

/**
 * @internal
 */
export function createSInter(keys: string[]): command_request.Command {
    return createCommand(RequestType.SInter, keys);
}

/**
 * @internal
 */
export function createSInterCard(
    keys: string[],
    limit?: number,
): command_request.Command {
    let args: string[] = keys;
    args.unshift(keys.length.toString());

    if (limit != undefined) {
        args = args.concat(["LIMIT", limit.toString()]);
    }

    return createCommand(RequestType.SInterCard, args);
}

/**
 * @internal
 */
export function createSInterStore(
    destination: string,
    keys: string[],
): command_request.Command {
    return createCommand(RequestType.SInterStore, [destination].concat(keys));
}

/**
 * @internal
 */
export function createSDiff(keys: string[]): command_request.Command {
    return createCommand(RequestType.SDiff, keys);
}

/**
 * @internal
 */
export function createSDiffStore(
    destination: string,
    keys: string[],
): command_request.Command {
    return createCommand(RequestType.SDiffStore, [destination].concat(keys));
}

/**
 * @internal
 */
export function createSUnion(keys: string[]): command_request.Command {
    return createCommand(RequestType.SUnion, keys);
}

/**
 * @internal
 */
export function createSUnionStore(
    destination: string,
    keys: string[],
): command_request.Command {
    return createCommand(RequestType.SUnionStore, [destination].concat(keys));
}

/**
 * @internal
 */
export function createSIsMember(
    key: string,
    member: string,
): command_request.Command {
    return createCommand(RequestType.SIsMember, [key, member]);
}

/**
 * @internal
 */
export function createSMIsMember(
    key: string,
    members: string[],
): command_request.Command {
    return createCommand(RequestType.SMIsMember, [key].concat(members));
}

/**
 * @internal
 */
export function createSPop(
    key: string,
    count?: number,
): command_request.Command {
    const args: string[] = count == undefined ? [key] : [key, count.toString()];
    return createCommand(RequestType.SPop, args);
}

/**
 * @internal
 */
export function createSRandMember(
    key: string,
    count?: number,
): command_request.Command {
    const args: string[] = count == undefined ? [key] : [key, count.toString()];
    return createCommand(RequestType.SRandMember, args);
}

/**
 * @internal
 */
export function createCustomCommand(args: GlideString[]) {
    return createCommand(RequestType.CustomCommand, args);
}

/**
 * @internal
 */
export function createHIncrBy(
    key: string,
    field: string,
    amount: number,
): command_request.Command {
    return createCommand(RequestType.HIncrBy, [key, field, amount.toString()]);
}

/**
 * @internal
 */
export function createHIncrByFloat(
    key: string,
    field: string,
    amount: number,
): command_request.Command {
    return createCommand(RequestType.HIncrByFloat, [
        key,
        field,
        amount.toString(),
    ]);
}

/**
 * @internal
 */
export function createHLen(key: string): command_request.Command {
    return createCommand(RequestType.HLen, [key]);
}

/**
 * @internal
 */
export function createHVals(key: GlideString): command_request.Command {
    return createCommand(RequestType.HVals, [key]);
}

/**
 * @internal
 */
export function createExists(keys: GlideString[]): command_request.Command {
    return createCommand(RequestType.Exists, keys);
}

/**
 * @internal
 */
export function createUnlink(keys: GlideString[]): command_request.Command {
    return createCommand(RequestType.Unlink, keys);
}

export enum ExpireOptions {
    /**
     * `HasNoExpiry` - Sets expiry only when the key has no expiry.
     */
    HasNoExpiry = "NX",
    /**
     * `HasExistingExpiry` - Sets expiry only when the key has an existing expiry.
     */
    HasExistingExpiry = "XX",
    /**
     * `NewExpiryGreaterThanCurrent` - Sets expiry only when the new expiry is
     * greater than current one.
     */
    NewExpiryGreaterThanCurrent = "GT",
    /**
     * `NewExpiryLessThanCurrent` - Sets expiry only when the new expiry is less
     * than current one.
     */
    NewExpiryLessThanCurrent = "LT",
}

/**
 * @internal
 */
export function createExpire(
    key: GlideString,
    seconds: number,
    option?: ExpireOptions,
): command_request.Command {
    const args =
        option == undefined
            ? [key, seconds.toString()]
            : [key, seconds.toString(), option];
    return createCommand(RequestType.Expire, args);
}

/**
 * @internal
 */
export function createExpireAt(
    key: GlideString,
    unixSeconds: number,
    option?: ExpireOptions,
): command_request.Command {
    const args =
        option == undefined
            ? [key, unixSeconds.toString()]
            : [key, unixSeconds.toString(), option];
    return createCommand(RequestType.ExpireAt, args);
}

/**
 * @internal
 */
export function createExpireTime(key: GlideString): command_request.Command {
    return createCommand(RequestType.ExpireTime, [key]);
}

/**
 * @internal
 */
export function createPExpire(
    key: GlideString,
    milliseconds: number,
    option?: ExpireOptions,
): command_request.Command {
    const args =
        option == undefined
            ? [key, milliseconds.toString()]
            : [key, milliseconds.toString(), option];
    return createCommand(RequestType.PExpire, args);
}

/**
 * @internal
 */
export function createPExpireAt(
    key: GlideString,
    unixMilliseconds: number,
    option?: ExpireOptions,
): command_request.Command {
    const args =
        option == undefined
            ? [key, unixMilliseconds.toString()]
            : [key, unixMilliseconds.toString(), option];
    return createCommand(RequestType.PExpireAt, args);
}

/**
 * @internal
 */
export function createPExpireTime(key: GlideString): command_request.Command {
    return createCommand(RequestType.PExpireTime, [key]);
}

/**
 * @internal
 */
export function createTTL(key: GlideString): command_request.Command {
    return createCommand(RequestType.TTL, [key]);
}

/**
 * Options for updating elements of a sorted set key.
 */
export enum UpdateByScore {
    /** Only update existing elements if the new score is less than the current score. */
    LESS_THAN = "LT",
    /** Only update existing elements if the new score is greater than the current score. */
    GREATER_THAN = "GT",
}

export type ZAddOptions = {
    /**
     * Options for handling existing members.
     */
    conditionalChange?: ConditionalChange;
    /**
     * Options for updating scores.
     */
    updateOptions?: UpdateByScore;
    /**
     * Modify the return value from the number of new elements added, to the total number of elements changed.
     */
    changed?: boolean;
};

/**
 * @internal
 */
export function createZAdd(
    key: string,
    membersScoresMap: Record<string, number>,
    options?: ZAddOptions,
    incr: boolean = false,
): command_request.Command {
    let args = [key];

    if (options) {
        if (options.conditionalChange) {
            if (
                options.conditionalChange ===
                    ConditionalChange.ONLY_IF_DOES_NOT_EXIST &&
                options.updateOptions
            ) {
                throw new Error(
                    `The GT, LT, and NX options are mutually exclusive. Cannot choose both ${options.updateOptions} and NX.`,
                );
            }

            args.push(options.conditionalChange);
        }

        if (options.updateOptions) {
            args.push(options.updateOptions);
        }

        if (options.changed) {
            args.push("CH");
        }
    }

    if (incr) {
        args.push("INCR");
    }

    args = args.concat(
        Object.entries(membersScoresMap).flatMap(([key, value]) => [
            value.toString(),
            key,
        ]),
    );
    return createCommand(RequestType.ZAdd, args);
}

/**
 * `KeyWeight` - pair of variables represents a weighted key for the `ZINTERSTORE` and `ZUNIONSTORE` sorted sets commands.
 */
export type KeyWeight = [string, number];
/**
 * `AggregationType` - representing aggregation types for `ZINTERSTORE` and `ZUNIONSTORE` sorted set commands.
 */
export type AggregationType = "SUM" | "MIN" | "MAX";

/**
 * @internal
 */
export function createZInterstore(
    destination: string,
    keys: string[] | KeyWeight[],
    aggregationType?: AggregationType,
): command_request.Command {
    const args = createZCmdArgs(keys, {
        aggregationType,
        withScores: false,
        destination,
    });
    return createCommand(RequestType.ZInterStore, args);
}

/**
 * @internal
 */
export function createZInter(
    keys: string[] | KeyWeight[],
    aggregationType?: AggregationType,
    withScores?: boolean,
): command_request.Command {
    const args = createZCmdArgs(keys, { aggregationType, withScores });
    return createCommand(RequestType.ZInter, args);
}

/**
 * @internal
 */
export function createZUnion(
    keys: string[] | KeyWeight[],
    aggregationType?: AggregationType,
    withScores?: boolean,
): command_request.Command {
    const args = createZCmdArgs(keys, { aggregationType, withScores });
    return createCommand(RequestType.ZUnion, args);
}

/**
 * @internal
 * Helper function for Zcommands (ZInter, ZinterStore, ZUnion..) that arranges arguments in the server's required order.
 */
function createZCmdArgs(
    keys: string[] | KeyWeight[],
    options: {
        aggregationType?: AggregationType;
        withScores?: boolean;
        destination?: string;
    },
): string[] {
    const args = [];

    const destination = options.destination;

    if (destination) {
        args.push(destination);
    }

    args.push(keys.length.toString());

    if (typeof keys[0] === "string") {
        args.push(...(keys as string[]));
    } else {
        const weightsKeys = keys.map(([key]) => key);
        args.push(...(weightsKeys as string[]));
        const weights = keys.map(([, weight]) => weight.toString());
        args.push("WEIGHTS", ...weights);
    }

    const aggregationType = options.aggregationType;

    if (aggregationType) {
        args.push("AGGREGATE", aggregationType);
    }

    if (options.withScores) {
        args.push("WITHSCORES");
    }

    return args;
}

/**
 * @internal
 */
export function createZRem(
    key: string,
    members: string[],
): command_request.Command {
    return createCommand(RequestType.ZRem, [key].concat(members));
}

/**
 * @internal
 */
export function createZCard(key: string): command_request.Command {
    return createCommand(RequestType.ZCard, [key]);
}

/**
 * @internal
 */
export function createZInterCard(
    keys: string[],
    limit?: number,
): command_request.Command {
    let args: string[] = keys;
    args.unshift(keys.length.toString());

    if (limit != undefined) {
        args = args.concat(["LIMIT", limit.toString()]);
    }

    return createCommand(RequestType.ZInterCard, args);
}

/**
 * @internal
 */
export function createZDiff(keys: string[]): command_request.Command {
    const args: string[] = keys;
    args.unshift(keys.length.toString());
    return createCommand(RequestType.ZDiff, args);
}

/**
 * @internal
 */
export function createZDiffWithScores(keys: string[]): command_request.Command {
    const args: string[] = keys;
    args.unshift(keys.length.toString());
    args.push("WITHSCORES");
    return createCommand(RequestType.ZDiff, args);
}

/**
 * @internal
 */
export function createZDiffStore(
    destination: string,
    keys: string[],
): command_request.Command {
    const args: string[] = [destination, keys.length.toString(), ...keys];
    return createCommand(RequestType.ZDiffStore, args);
}

/**
 * @internal
 */
export function createZScore(
    key: string,
    member: string,
): command_request.Command {
    return createCommand(RequestType.ZScore, [key, member]);
}

/**
 * @internal
 */
export function createZUnionStore(
    destination: string,
    keys: string[] | KeyWeight[],
    aggregationType?: AggregationType,
): command_request.Command {
    const args = createZCmdArgs(keys, { destination, aggregationType });
    return createCommand(RequestType.ZUnionStore, args);
}

/**
 * @internal
 */
export function createZMScore(
    key: string,
    members: string[],
): command_request.Command {
    return createCommand(RequestType.ZMScore, [key, ...members]);
}

export enum InfBoundary {
    /**
     * Positive infinity bound.
     */
    PositiveInfinity = "+",
    /**
     * Negative infinity bound.
     */
    NegativeInfinity = "-",
}

/**
 * Defines the boundaries of a range.
 */
export type Boundary<T> =
    /**
     *  Represents an lower/upper boundary.
     */
    | InfBoundary
    /**
     *  Represents a specific boundary.
     */
    | {
          /**
           * The comparison value.
           */
          value: T;
          /**
           * Whether the value is inclusive. Defaults to `true`.
           */
          isInclusive?: boolean;
      };

/**
 * Represents a range by index (rank) in a sorted set.
 * The `start` and `stop` arguments represent zero-based indexes.
 */
export type RangeByIndex = {
    /**
     *  The start index of the range.
     */
    start: number;
    /**
     * The stop index of the range.
     */
    stop: number;
};

/**
 * Represents a range by score or a range by lex in a sorted set.
 * The `start` and `stop` arguments represent score boundaries.
 */
type SortedSetRange<T> = {
    /**
     * The start boundary.
     */
    start: Boundary<T>;
    /**
     * The stop boundary.
     */
    stop: Boundary<T>;
    /**
     * The limit argument for a range query.
     * Represents a limit argument for a range query in a sorted set to
     * be used in [ZRANGE](https://valkey.io/commands/zrange) command.
     *
     * The optional LIMIT argument can be used to obtain a sub-range from the
     * matching elements (similar to SELECT LIMIT offset, count in SQL).
     */
    limit?: {
        /**
         * The offset from the start of the range.
         */
        offset: number;
        /**
         * The number of elements to include in the range.
         * A negative count returns all elements from the offset.
         */
        count: number;
    };
};

export type RangeByScore = SortedSetRange<number> & { type: "byScore" };
export type RangeByLex = SortedSetRange<string> & { type: "byLex" };

/** Returns a string representation of a score boundary as a command argument. */
function getScoreBoundaryArg(
    score: Boundary<number> | Boundary<string>,
): string {
    if (typeof score === "string") {
        // InfBoundary
        return score + "inf";
    }

    if (score.isInclusive == false) {
        return "(" + score.value.toString();
    }

    return score.value.toString();
}

/** Returns a string representation of a lex boundary as a command argument. */
function getLexBoundaryArg(score: Boundary<number> | Boundary<string>): string {
    if (typeof score === "string") {
        // InfBoundary
        return score;
    }

    if (score.isInclusive == false) {
        return "(" + score.value;
    }

    return "[" + score.value;
}

/** Returns a string representation of a stream boundary as a command argument. */
function getStreamBoundaryArg(
    boundary: Boundary<number> | Boundary<string>,
): string {
    if (typeof boundary === "string") {
        // InfBoundary
        return boundary;
    }

    if (boundary.isInclusive == false) {
        return "(" + boundary.value.toString();
    }

    return boundary.value.toString();
}

function createZRangeArgs(
    key: string,
    rangeQuery: RangeByScore | RangeByLex | RangeByIndex,
    reverse: boolean,
    withScores: boolean,
): string[] {
    const args: string[] = [key];

    if (typeof rangeQuery.start != "number") {
        rangeQuery = rangeQuery as RangeByScore | RangeByLex;

        if (rangeQuery.type == "byLex") {
            args.push(
                getLexBoundaryArg(rangeQuery.start),
                getLexBoundaryArg(rangeQuery.stop),
                "BYLEX",
            );
        } else {
            args.push(
                getScoreBoundaryArg(rangeQuery.start),
                getScoreBoundaryArg(rangeQuery.stop),
                "BYSCORE",
            );
        }
    } else {
        args.push(rangeQuery.start.toString());
        args.push(rangeQuery.stop.toString());
    }

    if (reverse) {
        args.push("REV");
    }

    if ("limit" in rangeQuery && rangeQuery.limit !== undefined) {
        args.push(
            "LIMIT",
            String(rangeQuery.limit.offset),
            String(rangeQuery.limit.count),
        );
    }

    if (withScores) {
        args.push("WITHSCORES");
    }

    return args;
}

/**
 * @internal
 */
export function createZCount(
    key: string,
    minScore: Boundary<number>,
    maxScore: Boundary<number>,
): command_request.Command {
    const args = [
        key,
        getScoreBoundaryArg(minScore),
        getScoreBoundaryArg(maxScore),
    ];
    return createCommand(RequestType.ZCount, args);
}

/**
 * @internal
 */
export function createZRange(
    key: string,
    rangeQuery: RangeByIndex | RangeByScore | RangeByLex,
    reverse: boolean = false,
): command_request.Command {
    const args = createZRangeArgs(key, rangeQuery, reverse, false);
    return createCommand(RequestType.ZRange, args);
}

/**
 * @internal
 */
export function createZRangeWithScores(
    key: string,
    rangeQuery: RangeByIndex | RangeByScore | RangeByLex,
    reverse: boolean = false,
): command_request.Command {
    const args = createZRangeArgs(key, rangeQuery, reverse, true);
    return createCommand(RequestType.ZRange, args);
}

/**
 * @internal
 */
export function createZRangeStore(
    destination: string,
    source: string,
    rangeQuery: RangeByIndex | RangeByScore | RangeByLex,
    reverse: boolean = false,
): command_request.Command {
    const args = [
        destination,
        ...createZRangeArgs(source, rangeQuery, reverse, false),
    ];
    return createCommand(RequestType.ZRangeStore, args);
}

/**
 * @internal
 */
export function createType(key: GlideString): command_request.Command {
    return createCommand(RequestType.Type, [key]);
}

/**
 * @internal
 */
export function createStrlen(key: string): command_request.Command {
    return createCommand(RequestType.Strlen, [key]);
}

/**
 * @internal
 */
export function createLIndex(
    key: GlideString,
    index: number,
): command_request.Command {
    return createCommand(RequestType.LIndex, [key, index.toString()]);
}

/**
 * Defines where to insert new elements into a list.
 */
export enum InsertPosition {
    /**
     * Insert new element before the pivot.
     */
    Before = "before",
    /**
     * Insert new element after the pivot.
     */
    After = "after",
}

/**
 * @internal
 */
export function createLInsert(
    key: GlideString,
    position: InsertPosition,
    pivot: GlideString,
    element: GlideString,
): command_request.Command {
    return createCommand(RequestType.LInsert, [key, position, pivot, element]);
}

/**
 * @internal
 */
export function createZPopMin(
    key: string,
    count?: number,
): command_request.Command {
    const args: string[] = count == undefined ? [key] : [key, count.toString()];
    return createCommand(RequestType.ZPopMin, args);
}

/**
 * @internal
 */
export function createZPopMax(
    key: string,
    count?: number,
): command_request.Command {
    const args: string[] = count == undefined ? [key] : [key, count.toString()];
    return createCommand(RequestType.ZPopMax, args);
}

/**
 * @internal
 */
export function createEcho(message: string): command_request.Command {
    return createCommand(RequestType.Echo, [message]);
}

/**
 * @internal
 */
export function createPTTL(key: GlideString): command_request.Command {
    return createCommand(RequestType.PTTL, [key]);
}

/**
 * @internal
 */
export function createZRemRangeByRank(
    key: string,
    start: number,
    stop: number,
): command_request.Command {
    return createCommand(RequestType.ZRemRangeByRank, [
        key,
        start.toString(),
        stop.toString(),
    ]);
}

/**
 * @internal
 */
export function createZRemRangeByLex(
    key: string,
    minLex: Boundary<string>,
    maxLex: Boundary<string>,
): command_request.Command {
    const args = [key, getLexBoundaryArg(minLex), getLexBoundaryArg(maxLex)];
    return createCommand(RequestType.ZRemRangeByLex, args);
}

/**
 * @internal
 */
export function createZRemRangeByScore(
    key: string,
    minScore: Boundary<number>,
    maxScore: Boundary<number>,
): command_request.Command {
    const args = [
        key,
        getScoreBoundaryArg(minScore),
        getScoreBoundaryArg(maxScore),
    ];
    return createCommand(RequestType.ZRemRangeByScore, args);
}

/** @internal */
export function createPersist(key: GlideString): command_request.Command {
    return createCommand(RequestType.Persist, [key]);
}

/**
 * @internal
 */
export function createZLexCount(
    key: string,
    minLex: Boundary<string>,
    maxLex: Boundary<string>,
): command_request.Command {
    const args = [key, getLexBoundaryArg(minLex), getLexBoundaryArg(maxLex)];
    return createCommand(RequestType.ZLexCount, args);
}

/** @internal */
export function createZRank(
    key: string,
    member: string,
    withScores?: boolean,
): command_request.Command {
    const args = [key, member];

    if (withScores) {
        args.push("WITHSCORE");
    }

    return createCommand(RequestType.ZRank, args);
}

export type StreamTrimOptions = (
    | {
          /**
           * Trim the stream according to entry ID.
           * Equivalent to `MINID` in the Redis API.
           */
          method: "minid";
          threshold: string;
      }
    | {
          /**
           * Trim the stream according to length.
           * Equivalent to `MAXLEN` in the Redis API.
           */
          method: "maxlen";
          threshold: number;
      }
) & {
    /**
     * If `true`, the stream will be trimmed exactly. Equivalent to `=` in the
     * Redis API. Otherwise the stream will be trimmed in a near-exact manner,
     * which is more efficient, equivalent to `~` in the Redis API.
     */
    exact: boolean;
    /**
     * If set, sets the maximal amount of entries that will be deleted.
     */
    limit?: number;
};

export type StreamAddOptions = {
    /**
     * If set, the new entry will be added with this ID.
     */
    id?: string;
    /**
     * If set to `false`, a new stream won't be created if no stream matches the
     * given key. Equivalent to `NOMKSTREAM` in the Redis API.
     */
    makeStream?: boolean;
    /**
     * If set, the add operation will also trim the older entries in the stream.
     */
    trim?: StreamTrimOptions;
};

function addTrimOptions(options: StreamTrimOptions, args: string[]) {
    if (options.method === "maxlen") {
        args.push("MAXLEN");
    } else if (options.method === "minid") {
        args.push("MINID");
    }

    if (options.exact) {
        args.push("=");
    } else {
        args.push("~");
    }

    if (options.method === "maxlen") {
        args.push(options.threshold.toString());
    } else if (options.method === "minid") {
        args.push(options.threshold);
    }

    if (options.limit) {
        args.push("LIMIT");
        args.push(options.limit.toString());
    }
}

/**
 * @internal
 */
export function createXAdd(
    key: string,
    values: [string, string][],
    options?: StreamAddOptions,
): command_request.Command {
    const args = [key];

    if (options?.makeStream === false) {
        args.push("NOMKSTREAM");
    }

    if (options?.trim) {
        addTrimOptions(options.trim, args);
    }

    if (options?.id) {
        args.push(options.id);
    } else {
        args.push("*");
    }

    values.forEach(([field, value]) => {
        args.push(field);
        args.push(value);
    });

    return createCommand(RequestType.XAdd, args);
}

/**
 * @internal
 */
export function createXDel(
    key: string,
    ids: string[],
): command_request.Command {
    return createCommand(RequestType.XDel, [key, ...ids]);
}

/**
 * @internal
 */
export function createXTrim(
    key: string,
    options: StreamTrimOptions,
): command_request.Command {
    const args = [key];
    addTrimOptions(options, args);
    return createCommand(RequestType.XTrim, args);
}

/**
 * @internal
 */
export function createXRange(
    key: string,
    start: Boundary<string>,
    end: Boundary<string>,
    count?: number,
): command_request.Command {
    const args = [key, getStreamBoundaryArg(start), getStreamBoundaryArg(end)];

    if (count !== undefined) {
        args.push("COUNT");
        args.push(count.toString());
    }

    return createCommand(RequestType.XRange, args);
}

/**
 * @internal
 */
export function createXRevRange(
    key: string,
    start: Boundary<string>,
    end: Boundary<string>,
    count?: number,
): command_request.Command {
    const args = [key, getStreamBoundaryArg(start), getStreamBoundaryArg(end)];

    if (count !== undefined) {
        args.push("COUNT");
        args.push(count.toString());
    }

    return createCommand(RequestType.XRevRange, args);
}

/**
 * @internal
 */
export function createXGroupCreateConsumer(
    key: string,
    groupName: string,
    consumerName: string,
): command_request.Command {
    return createCommand(RequestType.XGroupCreateConsumer, [
        key,
        groupName,
        consumerName,
    ]);
}

/**
 * @internal
 */
export function createXGroupDelConsumer(
    key: string,
    groupName: string,
    consumerName: string,
): command_request.Command {
    return createCommand(RequestType.XGroupDelConsumer, [
        key,
        groupName,
        consumerName,
    ]);
}

/**
 * @internal
 */
export function createTime(): command_request.Command {
    return createCommand(RequestType.Time, []);
}

/**
 * @internal
 */
export function createPublish(
    message: string,
    channel: string,
    sharded: boolean = false,
): command_request.Command {
    const request = sharded ? RequestType.SPublish : RequestType.Publish;
    return createCommand(request, [channel, message]);
}

/**
 * @internal
 */
export function createBRPop(
    keys: GlideString[],
    timeout: number,
): command_request.Command {
    const args = [...keys, timeout.toString()];
    return createCommand(RequestType.BRPop, args);
}

/**
 * @internal
 */
export function createBLPop(
    keys: GlideString[],
    timeout: number,
): command_request.Command {
    const args = [...keys, timeout.toString()];
    return createCommand(RequestType.BLPop, args);
}

/**
 * @internal
 */
export function createFCall(
    func: GlideString,
    keys: GlideString[],
    args: GlideString[],
): command_request.Command {
    let params: GlideString[] = [];
    params = params.concat(func, keys.length.toString(), keys, args);
    return createCommand(RequestType.FCall, params);
}

/**
 * @internal
 */
export function createFCallReadOnly(
    func: GlideString,
    keys: GlideString[],
    args: GlideString[],
): command_request.Command {
    let params: GlideString[] = [];
    params = params.concat(func, keys.length.toString(), keys, args);
    return createCommand(RequestType.FCallReadOnly, params);
}

/**
 * @internal
 */
export function createFunctionDelete(
    libraryCode: GlideString,
): command_request.Command {
    return createCommand(RequestType.FunctionDelete, [libraryCode]);
}

/**
 * @internal
 */
export function createFunctionFlush(mode?: FlushMode): command_request.Command {
    if (mode) {
        return createCommand(RequestType.FunctionFlush, [mode.toString()]);
    } else {
        return createCommand(RequestType.FunctionFlush, []);
    }
}

/**
 * @internal
 */
export function createFunctionLoad(
    libraryCode: GlideString,
    replace?: boolean,
): command_request.Command {
    const args = replace ? ["REPLACE", libraryCode] : [libraryCode];
    return createCommand(RequestType.FunctionLoad, args);
}

/** Optional arguments for `FUNCTION LIST` command. */
export type FunctionListOptions = {
    /** A wildcard pattern for matching library names. */
    libNamePattern?: GlideString;
    /** Specifies whether to request the library code from the server or not. */
    withCode?: boolean;
};

/** Type of the response of `FUNCTION LIST` command. */
export type FunctionListResponse = Record<
    string,
    GlideString | Record<string, GlideString | GlideString[]>[]
>[];

/**
 * @internal
 */
export function createFunctionList(
    options?: FunctionListOptions,
): command_request.Command {
    const args: GlideString[] = [];

    if (options) {
        if (options.libNamePattern) {
            args.push("LIBRARYNAME", options.libNamePattern);
        }

        if (options.withCode) {
            args.push("WITHCODE");
        }
    }

    return createCommand(RequestType.FunctionList, args);
}

/** Response for `FUNCTION STATS` command on a single node.
 *  The response is a map with 2 keys:
 *  1. Information about the current running function/script (or null if none).
 *  2. Details about the execution engines.
 */
export type FunctionStatsSingleResponse = Record<
    string,
    | null
    | Record<string, GlideString | GlideString[] | number> // Running function/script information
    | Record<string, Record<string, number>> // Execution engines information
>;

/** Full response for `FUNCTION STATS` command across multiple nodes.
 *  It maps node addresses to the per-node response.
 */
export type FunctionStatsFullResponse = Record<
    string, // Node address
    FunctionStatsSingleResponse
>;

/** @internal */
export function createFunctionStats(): command_request.Command {
    return createCommand(RequestType.FunctionStats, []);
}

/** @internal */
export function createFunctionKill(): command_request.Command {
    return createCommand(RequestType.FunctionKill, []);
}

/** @internal */
export function createFunctionDump(): command_request.Command {
    return createCommand(RequestType.FunctionDump, []);
}

/**
 * Option for `FUNCTION RESTORE` command: {@link GlideClient.functionRestore} and
 * {@link GlideClusterClient.functionRestore}.
 *
 * @see {@link https://valkey.io/commands/function-restore/"|valkey.io} for more details.
 */
export enum FunctionRestorePolicy {
    /**
     * Appends the restored libraries to the existing libraries and aborts on collision. This is the
     * default policy.
     */
    APPEND = "APPEND",
    /** Deletes all existing libraries before restoring the payload. */
    FLUSH = "FLUSH",
    /**
     * Appends the restored libraries to the existing libraries, replacing any existing ones in case
     * of name collisions. Note that this policy doesn't prevent function name collisions, only
     * libraries.
     */
    REPLACE = "REPLACE",
}

/** @internal */
export function createFunctionRestore(
    data: Buffer,
    policy?: FunctionRestorePolicy,
): command_request.Command {
    return createCommand(
        RequestType.FunctionRestore,
        policy ? [data, policy] : [data],
    );
}

/**
 * Represents offsets specifying a string interval to analyze in the {@link BaseClient.bitcount|bitcount} command. The offsets are
 * zero-based indexes, with `0` being the first index of the string, `1` being the next index and so on.
 * The offsets can also be negative numbers indicating offsets starting at the end of the string, with `-1` being
 * the last index of the string, `-2` being the penultimate, and so on.
 *
 * See https://valkey.io/commands/bitcount/ for more details.
 */
export type BitOffsetOptions = {
    /** The starting offset index. */
    start: number;
    /** The ending offset index. */
    end: number;
    /**
     * The index offset type. This option can only be specified if you are using server version 7.0.0 or above.
     * Could be either {@link BitmapIndexType.BYTE} or {@link BitmapIndexType.BIT}.
     * If no index type is provided, the indexes will be assumed to be byte indexes.
     */
    indexType?: BitmapIndexType;
};

/**
 * @internal
 */
export function createBitCount(
    key: string,
    options?: BitOffsetOptions,
): command_request.Command {
    const args = [key];

    if (options) {
        args.push(options.start.toString());
        args.push(options.end.toString());
        if (options.indexType) args.push(options.indexType);
    }

    return createCommand(RequestType.BitCount, args);
}

/**
 * Enumeration specifying if index arguments are BYTE indexes or BIT indexes.
 * Can be specified in {@link BitOffsetOptions}, which is an optional argument to the {@link BaseClient.bitcount|bitcount} command.
 * Can also be specified as an optional argument to the {@link BaseClient.bitposInverval|bitposInterval} command.
 *
 * since - Valkey version 7.0.0.
 */
export enum BitmapIndexType {
    /** Specifies that provided indexes are byte indexes. */
    BYTE = "BYTE",
    /** Specifies that provided indexes are bit indexes. */
    BIT = "BIT",
}

/**
 * @internal
 */
export function createBitPos(
    key: string,
    bit: number,
    start?: number,
    end?: number,
    indexType?: BitmapIndexType,
): command_request.Command {
    const args = [key, bit.toString()];

    if (start !== undefined) {
        args.push(start.toString());
    }

    if (end !== undefined) {
        args.push(end.toString());
    }

    if (indexType) {
        args.push(indexType);
    }

    return createCommand(RequestType.BitPos, args);
}

/**
 * Defines flushing mode for {@link GlideClient.flushall}, {@link GlideClusterClient.flushall},
 *      {@link GlideClient.functionFlush}, {@link GlideClusterClient.functionFlush},
 *      {@link GlideClient.flushdb} and {@link GlideClusterClient.flushdb} commands.
 *
 * See https://valkey.io/commands/flushall/ and https://valkey.io/commands/flushdb/ for details.
 */
export enum FlushMode {
    /**
     * Flushes synchronously.
     *
     * since Valkey version 6.2.0.
     */
    SYNC = "SYNC",
    /** Flushes asynchronously. */
    ASYNC = "ASYNC",
}

/** Optional arguments for {@link BaseClient.xread|xread} command. */
export type StreamReadOptions = {
    /**
     * If set, the read request will block for the set amount of milliseconds or
     * until the server has the required number of entries. A value of `0` will block indefinitely.
     * Equivalent to `BLOCK` in the Redis API.
     */
    block?: number;
    /**
     * The maximal number of elements requested.
     * Equivalent to `COUNT` in the Redis API.
     */
    count?: number;
};

/** Optional arguments for {@link BaseClient.xreadgroup|xreadgroup} command. */
export type StreamReadGroupOptions = StreamReadOptions & {
    /**
     * If set, messages are not added to the Pending Entries List (PEL). This is equivalent to
     * acknowledging the message when it is read.
     */
    noAck?: boolean;
};

/** @internal */
function addReadOptions(options?: StreamReadOptions): string[] {
    const args = [];

    if (options?.count !== undefined) {
        args.push("COUNT");
        args.push(options.count.toString());
    }

    if (options?.block !== undefined) {
        args.push("BLOCK");
        args.push(options.block.toString());
    }

    return args;
}

/** @internal */
function addStreamsArgs(keys_and_ids: Record<string, string>): string[] {
    return [
        "STREAMS",
        ...Object.keys(keys_and_ids),
        ...Object.values(keys_and_ids),
    ];
}

/**
 * @internal
 */
export function createXRead(
    keys_and_ids: Record<string, string>,
    options?: StreamReadOptions,
): command_request.Command {
    const args = addReadOptions(options);
    args.push(...addStreamsArgs(keys_and_ids));

    return createCommand(RequestType.XRead, args);
}

/** @internal */
export function createXReadGroup(
    group: string,
    consumer: string,
    keys_and_ids: Record<string, string>,
    options?: StreamReadGroupOptions,
): command_request.Command {
    const args: string[] = ["GROUP", group, consumer];

    if (options) {
        args.push(...addReadOptions(options));
        if (options.noAck) args.push("NOACK");
    }

    args.push(...addStreamsArgs(keys_and_ids));

    return createCommand(RequestType.XReadGroup, args);
}

/**
 * Represents a the return type for XInfo Stream in the response
 */
export type ReturnTypeXinfoStream = {
    [key: string]:
        | StreamEntries
        | Record<string, StreamEntries | Record<string, StreamEntries>[]>[];
};

/**
 * Represents an array of Stream Entires in the response
 */
export type StreamEntries = string | number | (string | number | string[])[][];

/**
 * @internal
 */
export function createXInfoStream(
    key: string,
    options: boolean | number,
): command_request.Command {
    const args: string[] = [key];

    if (options != false) {
        args.push("FULL");

        if (typeof options === "number") {
            args.push("COUNT");
            args.push(options.toString());
        }
    }

    return createCommand(RequestType.XInfoStream, args);
}

/** @internal */
export function createXInfoGroups(key: string): command_request.Command {
    return createCommand(RequestType.XInfoGroups, [key]);
}

/**
 * @internal
 */
export function createXLen(key: string): command_request.Command {
    return createCommand(RequestType.XLen, [key]);
}

/** Optional arguments for {@link BaseClient.xpendingWithOptions|xpending}. */
export type StreamPendingOptions = {
    /** Filter pending entries by their idle time - in milliseconds. Available since Valkey 6.2.0. */
    minIdleTime?: number;
    /** Starting stream ID bound for range. Exclusive range is available since Valkey 6.2.0. */
    start: Boundary<string>;
    /** Ending stream ID bound for range. Exclusive range is available since Valkey 6.2.0. */
    end: Boundary<string>;
    /** Limit the number of messages returned. */
    count: number;
    /** Filter pending entries by consumer. */
    consumer?: string;
};

/** @internal */
export function createXPending(
    key: string,
    group: string,
    options?: StreamPendingOptions,
): command_request.Command {
    const args = [key, group];

    if (options) {
        if (options.minIdleTime !== undefined)
            args.push("IDLE", options.minIdleTime.toString());
        args.push(
            getStreamBoundaryArg(options.start),
            getStreamBoundaryArg(options.end),
            options.count.toString(),
        );
        if (options.consumer) args.push(options.consumer);
    }

    return createCommand(RequestType.XPending, args);
}

/** @internal */
export function createXInfoConsumers(
    key: string,
    group: string,
): command_request.Command {
    return createCommand(RequestType.XInfoConsumers, [key, group]);
}

/** Optional parameters for {@link BaseClient.xclaim|xclaim} command. */
export type StreamClaimOptions = {
    /**
     * Set the idle time (last time it was delivered) of the message in milliseconds. If `idle`
     * is not specified, an `idle` of `0` is assumed, that is, the time count is reset
     * because the message now has a new owner trying to process it.
     */
    idle?: number; // in milliseconds

    /**
     * This is the same as {@link idle} but instead of a relative amount of milliseconds, it sets the
     * idle time to a specific Unix time (in milliseconds). This is useful in order to rewrite the AOF
     * file generating `XCLAIM` commands.
     */
    idleUnixTime?: number; // in unix-time milliseconds

    /**
     * Set the retry counter to the specified value. This counter is incremented every time a message
     * is delivered again. Normally {@link BaseClient.xclaim|xclaim} does not alter this counter,
     * which is just served to clients when the {@link BaseClient.xpending|xpending} command is called:
     * this way clients can detect anomalies, like messages that are never processed for some reason
     * after a big number of delivery attempts.
     */
    retryCount?: number;

    /**
     * Creates the pending message entry in the PEL even if certain specified IDs are not already in
     * the PEL assigned to a different client. However, the message must exist in the stream,
     * otherwise the IDs of non-existing messages are ignored.
     */
    isForce?: boolean;
};

/** @internal */
export function createXClaim(
    key: string,
    group: string,
    consumer: string,
    minIdleTime: number,
    ids: string[],
    options?: StreamClaimOptions,
    justId?: boolean,
): command_request.Command {
    const args = [key, group, consumer, minIdleTime.toString(), ...ids];

    if (options) {
        if (options.idle !== undefined)
            args.push("IDLE", options.idle.toString());
        if (options.idleUnixTime !== undefined)
            args.push("TIME", options.idleUnixTime.toString());
        if (options.retryCount !== undefined)
            args.push("RETRYCOUNT", options.retryCount.toString());
        if (options.isForce) args.push("FORCE");
    }

    if (justId) args.push("JUSTID");
    return createCommand(RequestType.XClaim, args);
}

/** @internal */
export function createXAutoClaim(
    key: string,
    group: string,
    consumer: string,
    minIdleTime: number,
    start: string,
    count?: number,
    justId?: boolean,
): command_request.Command {
    const args = [
        key,
        group,
        consumer,
        minIdleTime.toString(),
        start.toString(),
    ];
    if (count !== undefined) args.push("COUNT", count.toString());
    if (justId) args.push("JUSTID");
    return createCommand(RequestType.XAutoClaim, args);
}

/**
 * Optional arguments for {@link BaseClient.xgroupCreate|xgroupCreate}.
 *
 * See https://valkey.io/commands/xgroup-create/ for more details.
 */
export type StreamGroupOptions = {
    /**
     * If `true`and the stream doesn't exist, creates a new stream with a length of `0`.
     */
    mkStream?: boolean;
    /**
     * An arbitrary ID (that isn't the first ID, last ID, or the zero `"0-0"`. Use it to
     * find out how many entries are between the arbitrary ID (excluding it) and the stream's last
     * entry.
     *
     * since Valkey version 7.0.0.
     */
    entriesRead?: string;
};

/**
 * @internal
 */
export function createXGroupCreate(
    key: string,
    groupName: string,
    id: string,
    options?: StreamGroupOptions,
): command_request.Command {
    const args: string[] = [key, groupName, id];

    if (options) {
        if (options.mkStream) {
            args.push("MKSTREAM");
        }

        if (options.entriesRead) {
            args.push("ENTRIESREAD");
            args.push(options.entriesRead);
        }
    }

    return createCommand(RequestType.XGroupCreate, args);
}

/**
 * @internal
 */
export function createXGroupDestroy(
    key: string,
    groupName: string,
): command_request.Command {
    return createCommand(RequestType.XGroupDestroy, [key, groupName]);
}

/**
 * @internal
 */
export function createRename(
    key: GlideString,
    newKey: GlideString,
): command_request.Command {
    return createCommand(RequestType.Rename, [key, newKey]);
}

/**
 * @internal
 */
export function createRenameNX(
    key: GlideString,
    newKey: GlideString,
): command_request.Command {
    return createCommand(RequestType.RenameNX, [key, newKey]);
}

/**
 * @internal
 */
export function createPfAdd(
    key: GlideString,
    elements: GlideString[],
): command_request.Command {
    const args = [key, ...elements];
    return createCommand(RequestType.PfAdd, args);
}

/**
 * @internal
 */
export function createPfCount(keys: GlideString[]): command_request.Command {
    return createCommand(RequestType.PfCount, keys);
}

/**
 * @internal
 */
export function createPfMerge(
    destination: GlideString,
    sourceKey: GlideString[],
): command_request.Command {
    return createCommand(RequestType.PfMerge, [destination, ...sourceKey]);
}

/**
 * @internal
 */
export function createObjectEncoding(
    key: GlideString,
): command_request.Command {
    return createCommand(RequestType.ObjectEncoding, [key]);
}

/**
 * @internal
 */
export function createObjectFreq(key: GlideString): command_request.Command {
    return createCommand(RequestType.ObjectFreq, [key]);
}

/**
 * @internal
 */
export function createObjectIdletime(
    key: GlideString,
): command_request.Command {
    return createCommand(RequestType.ObjectIdleTime, [key]);
}

/**
 * @internal
 */
export function createObjectRefcount(
    key: GlideString,
): command_request.Command {
    return createCommand(RequestType.ObjectRefCount, [key]);
}

export type LolwutOptions = {
    /**
     * An optional argument that can be used to specify the version of computer art to generate.
     */
    version?: number;
    /**
     * An optional argument that can be used to specify the output:
     *  For version `5`, those are length of the line, number of squares per row, and number of squares per column.
     *  For version `6`, those are number of columns and number of lines.
     */
    parameters?: number[];
    /**
     * An optional argument specifies the type of decoding.
     *  Use Decoder.String to get the response as a String.
     *  Use Decoder.Bytes to get the response in a buffer.
     */
    decoder?: Decoder;
};

/**
 * @internal
 */
export function createLolwut(options?: LolwutOptions): command_request.Command {
    const args: string[] = [];

    if (options) {
        if (options.version !== undefined) {
            args.push("VERSION", options.version.toString());
        }

        if (options.parameters !== undefined) {
            args.push(...options.parameters.map((param) => param.toString()));
        }
    }

    return createCommand(RequestType.Lolwut, args);
}

/**
 * @internal
 */
export function createFlushAll(mode?: FlushMode): command_request.Command {
    if (mode) {
        return createCommand(RequestType.FlushAll, [mode.toString()]);
    } else {
        return createCommand(RequestType.FlushAll, []);
    }
}

/**
 * @internal
 */
export function createFlushDB(mode?: FlushMode): command_request.Command {
    if (mode) {
        return createCommand(RequestType.FlushDB, [mode.toString()]);
    } else {
        return createCommand(RequestType.FlushDB, []);
    }
}

/**
 * @internal
 */
export function createCopy(
    source: GlideString,
    destination: GlideString,
    options?: { destinationDB?: number; replace?: boolean },
): command_request.Command {
    let args = [source, destination];

    if (options) {
        if (options.destinationDB !== undefined) {
            args = args.concat("DB", options.destinationDB.toString());
        }

        if (options.replace) {
            args.push("REPLACE");
        }
    }

    return createCommand(RequestType.Copy, args);
}

/**
 * @internal
 */
export function createMove(
    key: GlideString,
    dbIndex: number,
): command_request.Command {
    return createCommand(RequestType.Move, [key, dbIndex.toString()]);
}

/**
 * @internal
 */
export function createDump(key: GlideString): command_request.Command {
    return createCommand(RequestType.Dump, [key]);
}

/**
 * Optional arguments for `RESTORE` command.
 *
 * @See {@link https://valkey.io/commands/restore/|valkey.io} for details.
 * @remarks `IDLETIME` and `FREQ` modifiers cannot be set at the same time.
 */
export type RestoreOptions = {
    /**
     * Set to `true` to replace the key if it exists.
     */
    replace?: boolean;
    /**
     * Set to `true` to specify that `ttl` argument of {@link BaseClient.restore} represents
     * an absolute Unix timestamp (in milliseconds).
     */
    absttl?: boolean;
    /**
     * Set the `IDLETIME` option with object idletime to the given key.
     */
    idletime?: number;
    /**
     * Set the `FREQ` option with object frequency to the given key.
     */
    frequency?: number;
};

/**
 * @internal
 */
export function createRestore(
    key: GlideString,
    ttl: number,
    value: GlideString,
    options?: RestoreOptions,
): command_request.Command {
    const args: GlideString[] = [key, ttl.toString(), value];

    if (options) {
        if (options.idletime !== undefined && options.frequency !== undefined) {
            throw new Error(
                `syntax error: both IDLETIME and FREQ cannot be set at the same time.`,
            );
        }

        if (options.replace) {
            args.push("REPLACE");
        }

        if (options.absttl) {
            args.push("ABSTTL");
        }

        if (options.idletime !== undefined) {
            args.push("IDLETIME", options.idletime.toString());
        }

        if (options.frequency !== undefined) {
            args.push("FREQ", options.frequency.toString());
        }
    }

    return createCommand(RequestType.Restore, args);
}

/**
 * Optional arguments to LPOS command.
 *
 * See https://valkey.io/commands/lpos/ for more details.
 */
export type LPosOptions = {
    /** The rank of the match to return. */
    rank?: number;
    /** The specific number of matching indices from a list. */
    count?: number;
    /** The maximum number of comparisons to make between the element and the items in the list. */
    maxLength?: number;
};

/**
 * @internal
 */
export function createLPos(
    key: GlideString,
    element: GlideString,
    options?: LPosOptions,
): command_request.Command {
    const args: GlideString[] = [key, element];

    if (options) {
        if (options.rank !== undefined) {
            args.push("RANK");
            args.push(options.rank.toString());
        }

        if (options.count !== undefined) {
            args.push("COUNT");
            args.push(options.count.toString());
        }

        if (options.maxLength !== undefined) {
            args.push("MAXLEN");
            args.push(options.maxLength.toString());
        }
    }

    return createCommand(RequestType.LPos, args);
}

/**
 * @internal
 */
export function createDBSize(): command_request.Command {
    return createCommand(RequestType.DBSize, []);
}

/**
 * An optional condition to the {@link BaseClient.geoadd | geoadd},
 * {@link BaseClient.zadd | zadd} and {@link BaseClient.set | set} commands.
 */
export enum ConditionalChange {
    /**
     * Only update elements that already exist. Don't add new elements. Equivalent to `XX` in the Valkey API.
     */
    ONLY_IF_EXISTS = "XX",

    /**
     * Only add new elements. Don't update already existing elements. Equivalent to `NX` in the Valkey API.
     */
    ONLY_IF_DOES_NOT_EXIST = "NX",
}

/**
 * Represents a geographic position defined by longitude and latitude.
 * The exact limits, as specified by `EPSG:900913 / EPSG:3785 / OSGEO:41001` are the
 * following:
 *
 *   Valid longitudes are from `-180` to `180` degrees.
 *   Valid latitudes are from `-85.05112878` to `85.05112878` degrees.
 */
export type GeospatialData = {
    /** The longitude coordinate. */
    longitude: number;
    /** The latitude coordinate. */
    latitude: number;
};

/**
 * Optional arguments for the GeoAdd command.
 *
 * See https://valkey.io/commands/geoadd/ for more details.
 */
export type GeoAddOptions = {
    /** Options for handling existing members. See {@link ConditionalChange}. */
    updateMode?: ConditionalChange;
    /** If `true`, returns the count of changed elements instead of new elements added. */
    changed?: boolean;
};

/**
 * @internal
 */
export function createGeoAdd(
    key: GlideString,
    membersToGeospatialData: Map<GlideString, GeospatialData>,
    options?: GeoAddOptions,
): command_request.Command {
    let args: GlideString[] = [key];

    if (options) {
        if (options.updateMode) {
            args.push(options.updateMode);
        }

        if (options.changed) {
            args.push("CH");
        }
    }

    membersToGeospatialData.forEach((coord, member) => {
        args = args.concat(
            coord.longitude.toString(),
            coord.latitude.toString(),
            member,
        );
    });
    return createCommand(RequestType.GeoAdd, args);
}

/** Enumeration representing distance units options. */
export enum GeoUnit {
    /** Represents distance in meters. */
    METERS = "m",
    /** Represents distance in kilometers. */
    KILOMETERS = "km",
    /** Represents distance in miles. */
    MILES = "mi",
    /** Represents distance in feet. */
    FEET = "ft",
}

/**
 * @internal
 */
export function createGeoPos(
    key: GlideString,
    members: GlideString[],
): command_request.Command {
    return createCommand(RequestType.GeoPos, [key].concat(members));
}

/**
 * @internal
 */
export function createGeoDist(
    key: GlideString,
    member1: GlideString,
    member2: GlideString,
    geoUnit?: GeoUnit,
): command_request.Command {
    const args = [key, member1, member2];

    if (geoUnit) {
        args.push(geoUnit);
    }

    return createCommand(RequestType.GeoDist, args);
}

/**
 * @internal
 */
export function createGeoHash(
    key: GlideString,
    members: GlideString[],
): command_request.Command {
    const args = [key].concat(members);
    return createCommand(RequestType.GeoHash, args);
}

/**
 * Optional parameters for {@link BaseClient.geosearch|geosearch} command which defines what should be included in the
 * search results and how results should be ordered and limited.
 */
export type GeoSearchResultOptions = GeoSearchCommonResultOptions & {
    /** Include the coordinate of the returned items. */
    withCoord?: boolean;
    /**
     * Include the distance of the returned items from the specified center point.
     * The distance is returned in the same unit as specified for the `searchBy` argument.
     */
    withDist?: boolean;
    /** Include the geohash of the returned items. */
    withHash?: boolean;
};

/**
 * Optional parameters for {@link BaseClient.geosearchstore|geosearchstore} command which defines what should be included in the
 * search results and how results should be ordered and limited.
 */
export type GeoSearchStoreResultOptions = GeoSearchCommonResultOptions & {
    /**
     * Determines what is stored as the sorted set score. Defaults to `false`.
     * - If set to `false`, the geohash of the location will be stored as the sorted set score.
     * - If set to `true`, the distance from the center of the shape (circle or box) will be stored as the sorted set score. The distance is represented as a floating-point number in the same unit specified for that shape.
     */
    storeDist?: boolean;
};

type GeoSearchCommonResultOptions = {
    /** Indicates the order the result should be sorted in. */
    sortOrder?: SortOrder;
    /** Indicates the number of matches the result should be limited to. */
    count?: number;
    /** Whether to allow returning as enough matches are found. This requires `count` parameter to be set. */
    isAny?: boolean;
};

/** Defines the sort order for nested results. */
export enum SortOrder {
    /** Sort by ascending order. */
    ASC = "ASC",
    /** Sort by descending order. */
    DESC = "DESC",
}

export type GeoSearchShape = GeoCircleShape | GeoBoxShape;

/** Circle search shape defined by the radius value and measurement unit. */
export type GeoCircleShape = {
    /** The radius to search by. */
    radius: number;
    /** The measurement unit of the radius. */
    unit: GeoUnit;
};

/** Rectangle search shape defined by the width and height and measurement unit. */
export type GeoBoxShape = {
    /** The width of the rectangle to search by. */
    width: number;
    /** The height of the rectangle to search by. */
    height: number;
    /** The measurement unit of the width and height. */
    unit: GeoUnit;
};

export type SearchOrigin = CoordOrigin | MemberOrigin;

/** The search origin represented by a {@link GeospatialData} position. */
export type CoordOrigin = {
    /** The pivot location to search from. */
    position: GeospatialData;
};

/** The search origin represented by an existing member. */
export type MemberOrigin = {
    /** Member (location) name stored in the sorted set to use as a search pivot. */
    member: GlideString;
};

/** @internal */
export function createGeoSearch(
    key: GlideString,
    searchFrom: SearchOrigin,
    searchBy: GeoSearchShape,
    resultOptions?: GeoSearchResultOptions,
): command_request.Command {
    const args = [key].concat(
        convertGeoSearchOptionsToArgs(searchFrom, searchBy, resultOptions),
    );
    return createCommand(RequestType.GeoSearch, args);
}

/** @internal */
export function createGeoSearchStore(
    destination: GlideString,
    source: GlideString,
    searchFrom: SearchOrigin,
    searchBy: GeoSearchShape,
    resultOptions?: GeoSearchStoreResultOptions,
): command_request.Command {
    const args = [destination, source].concat(
        convertGeoSearchOptionsToArgs(searchFrom, searchBy, resultOptions),
    );
    return createCommand(RequestType.GeoSearchStore, args);
}

function convertGeoSearchOptionsToArgs(
    searchFrom: SearchOrigin,
    searchBy: GeoSearchShape,
    resultOptions?: GeoSearchCommonResultOptions,
): GlideString[] {
    let args: GlideString[] = [];

    if ("position" in searchFrom) {
        args = args.concat(
            "FROMLONLAT",
            searchFrom.position.longitude.toString(),
            searchFrom.position.latitude.toString(),
        );
    } else {
        args = args.concat("FROMMEMBER", searchFrom.member);
    }

    if ("radius" in searchBy) {
        args = args.concat(
            "BYRADIUS",
            searchBy.radius.toString(),
            searchBy.unit,
        );
    } else {
        args = args.concat(
            "BYBOX",
            searchBy.width.toString(),
            searchBy.height.toString(),
            searchBy.unit,
        );
    }

    if (resultOptions) {
        if (
            "withCoord" in resultOptions &&
            (resultOptions as GeoSearchResultOptions).withCoord
        )
            args.push("WITHCOORD");
        if (
            "withDist" in resultOptions &&
            (resultOptions as GeoSearchResultOptions).withDist
        )
            args.push("WITHDIST");
        if (
            "withHash" in resultOptions &&
            (resultOptions as GeoSearchResultOptions).withHash
        )
            args.push("WITHHASH");
        if (
            "storeDist" in resultOptions &&
            (resultOptions as GeoSearchStoreResultOptions).storeDist
        )
            args.push("STOREDIST");

        if (resultOptions.count) {
            args.push("COUNT", resultOptions.count?.toString());

            if (resultOptions.isAny) args.push("ANY");
        }

        if (resultOptions.sortOrder) args.push(resultOptions.sortOrder);
    }

    return args;
}

/**
 * @internal
 */
export function createZRevRank(
    key: string,
    member: string,
): command_request.Command {
    return createCommand(RequestType.ZRevRank, [key, member]);
}

/**
 * @internal
 */
export function createZRevRankWithScore(
    key: string,
    member: string,
): command_request.Command {
    return createCommand(RequestType.ZRevRank, [key, member, "WITHSCORE"]);
}

/**
 * Mandatory option for zmpop.
 * Defines which elements to pop from the sorted set.
 */
export enum ScoreFilter {
    /** Pop elements with the highest scores. */
    MAX = "MAX",
    /** Pop elements with the lowest scores. */
    MIN = "MIN",
}

/**
 * @internal
 */
export function createZMPop(
    keys: string[],
    modifier: ScoreFilter,
    count?: number,
): command_request.Command {
    const args: string[] = [keys.length.toString()].concat(keys);
    args.push(modifier);

    if (count !== undefined) {
        args.push("COUNT");
        args.push(count.toString());
    }

    return createCommand(RequestType.ZMPop, args);
}

/**
 * @internal
 */
export function createBZMPop(
    keys: string[],
    modifier: ScoreFilter,
    timeout: number,
    count?: number,
): command_request.Command {
    const args: string[] = [
        timeout.toString(),
        keys.length.toString(),
        ...keys,
        modifier,
    ];

    if (count !== undefined) {
        args.push("COUNT");
        args.push(count.toString());
    }

    return createCommand(RequestType.BZMPop, args);
}

/**
 * @internal
 */
export function createZIncrBy(
    key: string,
    increment: number,
    member: string,
): command_request.Command {
    return createCommand(RequestType.ZIncrBy, [
        key,
        increment.toString(),
        member,
    ]);
}

/**
 * Optional arguments to {@link GlideClient.sort|sort}, {@link GlideClient.sortStore|sortStore} and {@link GlideClient.sortReadOnly|sortReadOnly} commands.
 *
 * See https://valkey.io/commands/sort/ for more details.
 */
export type SortOptions = SortBaseOptions & {
    /**
     * A pattern to sort by external keys instead of by the elements stored at the key themselves. The
     * pattern should contain an asterisk (*) as a placeholder for the element values, where the value
     * from the key replaces the asterisk to create the key name. For example, if `key`
     * contains IDs of objects, `byPattern` can be used to sort these IDs based on an
     * attribute of the objects, like their weights or timestamps.
     */
    byPattern?: GlideString;

    /**
     * A pattern used to retrieve external keys' values, instead of the elements at `key`.
     * The pattern should contain an asterisk (`*`) as a placeholder for the element values, where the
     * value from `key` replaces the asterisk to create the `key` name. This
     * allows the sorted elements to be transformed based on the related keys values. For example, if
     * `key` contains IDs of users, `getPatterns` can be used to retrieve
     * specific attributes of these users, such as their names or email addresses. E.g., if
     * `getPatterns` is `name_*`, the command will return the values of the keys
     * `name_<element>` for each sorted element. Multiple `getPatterns`
     * arguments can be provided to retrieve multiple attributes. The special value `#` can
     * be used to include the actual element from `key` being sorted. If not provided, only
     * the sorted elements themselves are returned.
     */
    getPatterns?: GlideString[];
};

type SortBaseOptions = {
    /**
     * Limiting the range of the query by setting offset and result count. See {@link Limit} class for
     * more information.
     */
    limit?: Limit;

    /** Options for sorting order of elements. */
    orderBy?: SortOrder;

    /**
     * When `true`, sorts elements lexicographically. When `false` (default),
     * sorts elements numerically. Use this when the list, set, or sorted set contains string values
     * that cannot be converted into double precision floating point numbers.
     */
    isAlpha?: boolean;
};

/**
 * Optional arguments to {@link GlideClusterClient.sort|sort}, {@link GlideClusterClient.sortStore|sortStore} and {@link GlideClusterClient.sortReadOnly|sortReadOnly} commands.
 *
 * See https://valkey.io/commands/sort/ for more details.
 */
export type SortClusterOptions = SortBaseOptions;

/**
 * The `LIMIT` argument is commonly used to specify a subset of results from the
 * matching elements, similar to the `LIMIT` clause in SQL (e.g., `SELECT LIMIT offset, count`).
 */
export type Limit = {
    /** The starting position of the range, zero based. */
    offset: number;
    /** The maximum number of elements to include in the range. A negative count returns all elements from the offset. */
    count: number;
};

/** @internal */
export function createSort(
    key: GlideString,
    options?: SortOptions,
    destination?: GlideString,
): command_request.Command {
    return createSortImpl(RequestType.Sort, key, options, destination);
}

/** @internal */
export function createSortReadOnly(
    key: GlideString,
    options?: SortOptions,
): command_request.Command {
    return createSortImpl(RequestType.SortReadOnly, key, options);
}

/** @internal */
function createSortImpl(
    cmd: RequestType,
    key: GlideString,
    options?: SortOptions,
    destination?: GlideString,
): command_request.Command {
    const args = [key];

    if (options) {
        if (options.limit) {
            args.push(
                "LIMIT",
                options.limit.offset.toString(),
                options.limit.count.toString(),
            );
        }

        if (options.orderBy) {
            args.push(options.orderBy);
        }

        if (options.isAlpha) {
            args.push("ALPHA");
        }

        if (options.byPattern) {
            args.push("BY", options.byPattern);
        }

        if (options.getPatterns) {
            options.getPatterns.forEach((p) => args.push("GET", p));
        }
    }

    if (destination) args.push("STORE", destination);

    return createCommand(cmd, args);
}

/**
 * @internal
 */
export function createHStrlen(
    key: string,
    field: string,
): command_request.Command {
    return createCommand(RequestType.HStrlen, [key, field]);
}

/** @internal */
export function createHRandField(
    key: string,
    count?: number,
    withValues?: boolean,
): command_request.Command {
    const args = [key];
    if (count !== undefined) args.push(count.toString());
    if (withValues) args.push("WITHVALUES");
    return createCommand(RequestType.HRandField, args);
}

/**
 * @internal
 */
export function createHScan(
    key: string,
    cursor: string,
    options?: BaseScanOptions,
): command_request.Command {
    let args: string[] = [key, cursor];

    if (options) {
        args = args.concat(convertBaseScanOptionsToArgsArray(options));
    }

    return createCommand(RequestType.HScan, args);
}

/**
 * @internal
 */
export function createZRandMember(
    key: string,
    count?: number,
    withscores?: boolean,
): command_request.Command {
    const args = [key];

    if (count !== undefined) {
        args.push(count.toString());
    }

    if (withscores) {
        args.push("WITHSCORES");
    }

    return createCommand(RequestType.ZRandMember, args);
}

/** @internal */
export function createLastSave(): command_request.Command {
    return createCommand(RequestType.LastSave, []);
}

/** @internal */
export function createLCS(
    key1: string,
    key2: string,
    options?: {
        len?: boolean;
        idx?: { withMatchLen?: boolean; minMatchLen?: number };
    },
): command_request.Command {
    const args = [key1, key2];

    if (options) {
        if (options.len) args.push("LEN");
        else if (options.idx) {
            args.push("IDX");
            if (options.idx.withMatchLen) args.push("WITHMATCHLEN");
            if (options.idx.minMatchLen !== undefined)
                args.push("MINMATCHLEN", options.idx.minMatchLen.toString());
        }
    }

    return createCommand(RequestType.LCS, args);
}

/**
 * @internal
 */
export function createTouch(keys: GlideString[]): command_request.Command {
    return createCommand(RequestType.Touch, keys);
}

/** @internal */
export function createRandomKey(): command_request.Command {
    return createCommand(RequestType.RandomKey, []);
}

/** @internal */
export function createWatch(keys: string[]): command_request.Command {
    return createCommand(RequestType.Watch, keys);
}

/** @internal */
export function createUnWatch(): command_request.Command {
    return createCommand(RequestType.UnWatch, []);
}

/** @internal */
export function createWait(
    numreplicas: number,
    timeout: number,
): command_request.Command {
    return createCommand(RequestType.Wait, [
        numreplicas.toString(),
        timeout.toString(),
    ]);
}

/**
 * This base class represents the common set of optional arguments for the SCAN family of commands.
 * Concrete implementations of this class are tied to specific SCAN commands (SCAN, HSCAN, SSCAN,
 * and ZSCAN).
 */
export type BaseScanOptions = {
    /**
     * The match filter is applied to the result of the command and will only include
     * strings that match the pattern specified. If the sorted set is large enough for scan commands to return
     * only a subset of the sorted set then there could be a case where the result is empty although there are
     * items that match the pattern specified. This is due to the default `COUNT` being `10` which indicates
     * that it will only fetch and match `10` items from the list.
     */
    readonly match?: string;
    /**
     * `COUNT` is a just a hint for the command for how many elements to fetch from the
     * sorted set. `COUNT` could be ignored until the sorted set is large enough for the `SCAN` commands to
     * represent the results as compact single-allocation packed encoding.
     */
    readonly count?: number;
};

/**
 * @internal
 */
function convertBaseScanOptionsToArgsArray(options: BaseScanOptions): string[] {
    const args: string[] = [];

    if (options.match) {
        args.push("MATCH", options.match);
    }

    if (options.count !== undefined) {
        args.push("COUNT", options.count.toString());
    }

    return args;
}

/**
 * @internal
 */
export function createZScan(
    key: string,
    cursor: string,
    options?: BaseScanOptions,
): command_request.Command {
    let args: string[] = [key, cursor];

    if (options) {
        args = args.concat(convertBaseScanOptionsToArgsArray(options));
    }

    return createCommand(RequestType.ZScan, args);
}

/** @internal */
export function createSetRange(
    key: string,
    offset: number,
    value: string,
): command_request.Command {
    return createCommand(RequestType.SetRange, [key, offset.toString(), value]);
}

/** @internal */
export function createAppend(
    key: GlideString,
    value: GlideString,
): command_request.Command {
    return createCommand(RequestType.Append, [key, value]);
}

/**
 * @internal
 */
export function createLMPop(
    keys: string[],
    direction: ListDirection,
    count?: number,
): command_request.Command {
    const args: string[] = [keys.length.toString(), ...keys, direction];

    if (count !== undefined) {
        args.push("COUNT");
        args.push(count.toString());
    }

    return createCommand(RequestType.LMPop, args);
}

/**
 * @internal
 */
export function createBLMPop(
    timeout: number,
    keys: string[],
    direction: ListDirection,
    count?: number,
): command_request.Command {
    const args: string[] = [
        timeout.toString(),
        keys.length.toString(),
        ...keys,
        direction,
    ];

    if (count !== undefined) {
        args.push("COUNT");
        args.push(count.toString());
    }

    return createCommand(RequestType.BLMPop, args);
}

/**
 * @internal
 */
export function createPubSubChannels(
    pattern?: string,
): command_request.Command {
    return createCommand(RequestType.PubSubChannels, pattern ? [pattern] : []);
}

/**
 * @internal
 */
export function createPubSubNumPat(): command_request.Command {
    return createCommand(RequestType.PubSubNumPat, []);
}

/**
 * @internal
 */
export function createPubSubNumSub(
    channels?: string[],
): command_request.Command {
    return createCommand(RequestType.PubSubNumSub, channels ? channels : []);
}

/**
 * @internal
 */
export function createPubsubShardChannels(
    pattern?: string,
): command_request.Command {
    return createCommand(RequestType.PubSubSChannels, pattern ? [pattern] : []);
}

/**
 * @internal
 */
export function createPubSubShardNumSub(
    channels?: string[],
): command_request.Command {
    return createCommand(RequestType.PubSubSNumSub, channels ? channels : []);
}

/**
 * @internal
 */
export function createBZPopMax(
    keys: string[],
    timeout: number,
): command_request.Command {
    return createCommand(RequestType.BZPopMax, [...keys, timeout.toString()]);
}

/**
 * @internal
 */
export function createBZPopMin(
    keys: string[],
    timeout: number,
): command_request.Command {
    return createCommand(RequestType.BZPopMin, [...keys, timeout.toString()]);
}

/**
 * Time unit representation which is used in optional arguments for {@link BaseClient.getex|getex} and {@link BaseClient.set|set} command.
 */
export enum TimeUnit {
    /**
     * Set the specified expire time, in seconds. Equivalent to
     * `EX` in the VALKEY API.
     */
    Seconds = "EX",
    /**
     * Set the specified expire time, in milliseconds. Equivalent
     * to `PX` in the VALKEY API.
     */
    Milliseconds = "PX",
    /**
     * Set the specified Unix time at which the key will expire,
     * in seconds. Equivalent to `EXAT` in the VALKEY API.
     */
    UnixSeconds = "EXAT",
    /**
     * Set the specified Unix time at which the key will expire,
     * in milliseconds. Equivalent to `PXAT` in the VALKEY API.
     */
    UnixMilliseconds = "PXAT",
}

/**
 * @internal
 */
export function createGetEx(
    key: string,
    options?: "persist" | { type: TimeUnit; duration: number },
): command_request.Command {
    const args = [key];

    if (options) {
        if (options !== "persist" && !Number.isInteger(options.duration)) {
            throw new Error(
                `Received expiry '${JSON.stringify(
                    options.duration,
                )}'. Count must be an integer`,
            );
        }

        if (options === "persist") {
            args.push("PERSIST");
        } else {
            args.push(options.type, options.duration.toString());
        }
    }

    return createCommand(RequestType.GetEx, args);
}

/**
 * @internal
 */
export function createXAck(
    key: string,
    group: string,
    ids: string[],
): command_request.Command {
    return createCommand(RequestType.XAck, [key, group, ...ids]);
}

/**
 * @internal
 */
export function createXGroupSetid(
    key: string,
    groupName: string,
    id: string,
    entriesRead?: number,
): command_request.Command {
    const args = [key, groupName, id];

    if (entriesRead !== undefined) {
        args.push("ENTRIESREAD");
        args.push(entriesRead.toString());
    }

    return createCommand(RequestType.XGroupSetId, args);
}<|MERGE_RESOLUTION|>--- conflicted
+++ resolved
@@ -89,11 +89,7 @@
     return singleCommand;
 }
 
-<<<<<<< HEAD
-/** An extension to command option types. */
-=======
 /** An extension to command option types with {@link Decoder}. */
->>>>>>> 4c6ea2c9
 export type DecoderOption = {
     /**
      * {@link Decoder} type which defines how to handle the response.
@@ -102,8 +98,6 @@
     decoder?: Decoder;
 };
 
-<<<<<<< HEAD
-=======
 /** An extension to command option types with {@link Routes}. */
 export type RouteOption = {
     /**
@@ -113,7 +107,6 @@
     route?: Routes;
 };
 
->>>>>>> 4c6ea2c9
 /**
  * @internal
  */
