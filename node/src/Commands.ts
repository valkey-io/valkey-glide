--- conflicted
+++ resolved
@@ -89,7 +89,7 @@
     return singleCommand;
 }
 
-/** An extension to command option types. */
+/** An extension to command option types with {@link Decoder}. */
 export type DecoderOption = {
     /**
      * {@link Decoder} type which defines how to handle the response.
@@ -98,7 +98,6 @@
     decoder?: Decoder;
 };
 
-<<<<<<< HEAD
 /** An extension to command option types with {@link Routes}. */
 export type RouteOption = {
     /**
@@ -108,8 +107,6 @@
     route?: Routes;
 };
 
-=======
->>>>>>> 697bc78b
 /**
  * @internal
  */
