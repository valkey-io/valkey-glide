--- conflicted
+++ resolved
@@ -89,11 +89,7 @@
     return singleCommand;
 }
 
-<<<<<<< HEAD
 /** An extension to command option types with {@link Decoder}. */
-=======
-/** An extension to command option types. */
->>>>>>> 697bc78b
 export type DecoderOption = {
     /**
      * {@link Decoder} type which defines how to handle the response.
@@ -102,7 +98,6 @@
     decoder?: Decoder;
 };
 
-<<<<<<< HEAD
 /** An extension to command option types with {@link Routes}. */
 export type RouteOption = {
     /**
@@ -112,8 +107,6 @@
     route?: Routes;
 };
 
-=======
->>>>>>> 697bc78b
 /**
  * @internal
  */
