{
    "name": "@valkey/valkey-glide",
    "description": "General Language Independent Driver for the Enterprise (GLIDE) for Valkey",
    "main": "build-ts/index.js",
    "module": "build-ts/index.js",
    "types": "./build-ts/index.d.ts",
    "type": "commonjs",
    "repository": {
        "type": "git",
        "url": "git+https://github.com/valkey-io/valkey-glide.git"
    },
    "homepage": "https://github.com/valkey-io/valkey-glide#readme",
    "dependencies": {
        "glide-rs": "file:rust-client",
        "long": "5",
        "protobufjs": "7"
    },
    "bundleDependencies": [
        "glide-rs"
    ],
    "scripts": {
        "build": "npm run prereq && npm run build-internal && npm run build-protobuf && npm run build-external",
        "build:release": "npm run build-internal:release && npm run build-protobuf && npm run build-external:release",
        "build:benchmark": "npm run build-internal:benchmark && npm run build-protobuf && npm run build-external",
        "build-internal": "cd rust-client && npm run build",
        "build-internal:release": "cd rust-client && npm run build:release",
        "build-internal:benchmark": "cd rust-client && npm run build:benchmark",
        "build-external": "rm -rf build-ts && tsc && npm run copy-protobuf-type",
        "build-external:release": "rm -rf build-ts && tsc --stripInternal && npm run copy-protobuf-type",
        "build-protobuf": "npm run compile-protobuf-files && npm run fix-protobuf-file",
        "copy-protobuf-type": "cp src/ProtobufMessage.d.ts build-ts/src/ProtobufMessage.d.ts",
        "compile-protobuf-files": "cd src && pbjs -t static-module -o ProtobufMessage.js ../../glide-core/src/protobuf/*.proto && pbts -o ProtobufMessage.d.ts ProtobufMessage.js",
        "clean": "rm -rf build-ts rust-client/target docs glide-logs rust-client/glide-rs.*.node rust-client/index.* src/ProtobufMessage.*",
        "docs": "npm run build && ./docs/build-docs",
        "fix-protobuf-file": "replace 'this\\.encode\\(message, writer\\)\\.ldelim' 'this.encode(message, writer && writer.len ? writer.fork() : writer).ldelim' src/ProtobufMessage.js",
        "test": "npm run build-test-utils && jest --verbose --testPathIgnorePatterns='ServerModules'",
        "test-local": "npm run build-test-utils && jest --verbose --testPathIgnorePatterns='Validation of Exported Symbols' --testPathIgnorePatterns='ServerModules'",
        "test-dbg": "npm run build-test-utils && jest --runInBand",
        "test-minimum": "npm run build-test-utils && jest --verbose --runInBand --testNamePattern='^(.(?!(GlideJson|GlideFt|pubsub|kill)))*$'",
        "test-modules": "npm run build-test-utils && jest --verbose --runInBand --testNamePattern='(GlideJson|GlideFt)'",
        "build-test-utils": "cd ../utils && npm i && npm run build",
        "lint:fix": "npm run install-linting && npx eslint -c ../eslint.config.mjs --fix && npm run prettier:format",
        "lint": "npm run install-linting && npx eslint -c ../eslint.config.mjs && npm run prettier:check:ci",
        "install-linting": "cd ../ & npm install",
        "prepack": "npmignore --auto",
        "prereq": "npm install",
        "prettier:check:ci": "npx prettier --check . --ignore-unknown '!**/*.{js,d.ts}'",
        "prettier:format": "npx prettier --write . --ignore-unknown '!**/*.{js,d.ts}'"
    },
    "devDependencies": {
        "@jest/globals": "29",
        "@types/jest": "29",
        "@types/minimist": "1",
        "@types/semver": "7",
        "@types/uuid": "10.0.0",
<<<<<<< HEAD
=======
        "detect-libc": "2",
>>>>>>> 4a91abcf
        "find-free-port": "2.0.0",
        "jest": "29",
        "jest-html-reporter": "4",
        "npmignore": "0.3",
        "protobufjs-cli": "1",
        "replace": "1",
        "semver": "7",
        "ts-jest": "29",
        "ts-node": "10",
        "typedoc": "0.28",
        "typedoc-plugin-markdown": "4",
        "typescript": "5",
        "uuid": "11"
    },
    "author": "Valkey GLIDE Maintainers",
    "license": "Apache-2.0",
    "publishConfig": {
        "${registry_scope}registry": "https://registry.npmjs.org/",
        "ignore": [
            "src/**",
            "tests/",
            "rust-client/**",
            "!build-ts/**",
            ".prettierignore",
            "jest.config.js",
            "hybrid-node-tests/**",
            "docs/",
            "DEVELOPER.md",
            ".ort.yml",
            "tsconfig.json",
            "THIRD_PARTY_LICENSES_NODE"
        ]
    },
    "engines": {
        "node": ">=16"
    },
    "//": [
        "The fields below have been commented out and are only necessary for publishing the package."
    ],
    "///cpu": [
        "${node_arch}"
    ],
    "///os": [
        "${node_os}"
    ],
    "///name": "${scope}${pkg_name}",
    "///version": "${package_version}",
    "//libc": "${libc}"
}<|MERGE_RESOLUTION|>--- conflicted
+++ resolved
@@ -53,10 +53,7 @@
         "@types/minimist": "1",
         "@types/semver": "7",
         "@types/uuid": "10.0.0",
-<<<<<<< HEAD
-=======
         "detect-libc": "2",
->>>>>>> 4a91abcf
         "find-free-port": "2.0.0",
         "jest": "29",
         "jest-html-reporter": "4",
