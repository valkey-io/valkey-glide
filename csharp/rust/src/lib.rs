--- conflicted
+++ resolved
@@ -191,14 +191,8 @@
 /// * `client_ptr` must not be `null`.
 /// * `client_ptr` must be able to be safely casted to a valid [`Arc<Client>`] via [`Arc::from_raw`]. See the safety documentation of [`Arc::from_raw`].
 /// * This function should only be called should with a pointer created by [`create_client`], before [`close_client`] was called with the pointer.
-<<<<<<< HEAD
 /// * Pointers to callbacks stored in [`Client`] should remain valid. See the safety documentation of [`SuccessCallback`] and [`FailureCallback`].
-/// * `args` and `args_len` must not be `null`.
-/// * `data` must point to `arg_count` consecutive string pointers.
-/// * `args_len` must point to `arg_count` consecutive string lengths. See the safety documentation of [`convert_double_pointer_to_vec`].
-=======
 /// * `cmd_ptr` must not be `null`. See the safety documentation of [`create_cmd`].
->>>>>>> 300b1a26
 /// * `route_info` could be `null`, but if it is not `null`, it must be a valid [`RouteInfo`] pointer. See the safety documentation of [`create_route`].
 #[allow(rustdoc::private_intra_doc_links)]
 #[no_mangle]
@@ -215,42 +209,25 @@
     };
     let core = client.core.clone();
 
-<<<<<<< HEAD
     let mut panic_guard = PanicGuard {
         panicked: true,
         failure_callback: core.failure_callback,
         callback_index,
     };
 
-    let arg_vec =
-        unsafe { convert_double_pointer_to_vec(args as *const *const c_void, arg_count, args_len) };
-
-    // Create the command outside of the task to ensure that the command arguments passed are still valid
-    let Some(mut cmd) = request_type.get_command() else {
-        let err_str = "Couldn't fetch command type".into();
-        unsafe {
-            report_error(
-                core.failure_callback,
-                callback_index,
-                err_str,
-                RequestErrorType::ExecAbort,
-            );
-        }
-        return;
-=======
     let cmd = match unsafe { create_cmd(cmd_ptr) } {
         Ok(cmd) => cmd,
         Err(err) => {
-            let err_ptr = CString::into_raw(
-                CString::new(err).expect("Couldn't convert error message to CString"),
-            );
             unsafe {
-                (core.failure_callback)(callback_index, err_ptr, RequestErrorType::ExecAbort)
-            };
-            _ = CString::from_raw(err_ptr);
+                report_error(
+                    core.failure_callback,
+                    callback_index,
+                    err,
+                    RequestErrorType::Unspecified,
+                );
+            }
             return;
         }
->>>>>>> 300b1a26
     };
 
     let route = unsafe { create_route(route_info, Some(&cmd)) };
