--- conflicted
+++ resolved
@@ -148,29 +148,31 @@
     let cmd = match unsafe { create_cmd(cmd_ptr) } {
         Ok(cmd) => cmd,
         Err(err) => {
-            unsafe {
-                (core.failure_callback)(callback_index); // TODO - report errors
-                return;
-            }
+            let err_ptr = CString::into_raw(
+                CString::new(err).expect("Couldn't convert error message to CString"),
+            );
+            unsafe { (core.failure_callback)(callback_index, err_ptr, RequestErrorType::ExecAbort) };
+            _ = CString::from_raw(err_ptr);
+            return;
         },
     };
 
     let route = unsafe { create_route(route_info, Some(&cmd)) };
 
-<<<<<<< HEAD
     client.runtime.spawn(async move {
         let result = core.client.clone().send_command(&cmd, route).await;
-        unsafe {
-            match result {
-                Ok(value) => {
-                    let ptr = Box::into_raw(Box::new(ResponseValue::from_value(value)));
-                    (core.success_callback)(callback_index, ptr);
-                }
-                Err(err) => {
-                    dbg!(err); // TODO - report errors
-                    (core.failure_callback)(callback_index)
-                }
-            };
+        match result {
+            Ok(value) => {
+                let ptr = Box::into_raw(Box::new(ResponseValue::from_value(value)));
+                unsafe { (core.success_callback)(callback_index, ptr) };
+            }
+            Err(err) => {
+                let err_ptr = CString::into_raw(
+                    CString::new(error_message(&err)).expect("Couldn't convert error message to CString"),
+                );
+                unsafe { (core.failure_callback)(callback_index, err_ptr, error_type(&err)) };
+                _ = CString::from_raw(err_ptr);
+            }
         };
     });
 }
@@ -187,27 +189,18 @@
         // we increment the strong count to ensure that the client is not dropped just because we turned it into an Arc.
         Arc::increment_strong_count(client_ptr);
         Arc::from_raw(client_ptr as *mut Client)
-=======
-    // Create the command outside of the task to ensure that the command arguments passed are still valid
-    let Some(mut cmd) = request_type.get_command() else {
-        let err_str = "Couldn't fetch command type";
-        let err_ptr = CString::into_raw(
-            CString::new(err_str).expect("Couldn't convert error message to CString"),
-        );
-        unsafe { (core.failure_callback)(callback_index, err_ptr, RequestErrorType::ExecAbort) };
-        _ = CString::from_raw(err_ptr);
-        return;
->>>>>>> c2bcb291
     };
     let core = client.core.clone();
 
     let pipeline = match unsafe { create_pipeline(batch_ptr) } {
         Ok(pipeline) => pipeline,
         Err(err) => {
-            unsafe {
-                (core.failure_callback)(callback_index); // TODO - report errors
-                return;
-            }
+            let err_ptr = CString::into_raw(
+                CString::new(err).expect("Couldn't convert error message to CString"),
+            );
+            unsafe { (core.failure_callback)(callback_index, err_ptr, RequestErrorType::ExecAbort) };
+            _ = CString::from_raw(err_ptr);
+            return;
         },
     };
 
@@ -224,21 +217,18 @@
             core.client.clone().send_pipeline(&pipeline, route, raise_on_error, pipeline_timeout, pipeline_retry_strategy).await
         };
         dbg!(&result);
-        unsafe {
-            match result {
-                Ok(value) => {
-                    let ptr = Box::into_raw(Box::new(ResponseValue::from_value(value)));
-                    (core.success_callback)(callback_index, ptr);
-                }
-                Err(err) => {
-                    let err_str = error_message(&err);
-                    let err_ptr = CString::into_raw(
-                        CString::new(err_str).expect("Couldn't convert error message to CString"),
-                    );
-                    (core.failure_callback)(callback_index, err_ptr, error_type(&err));
-                    _ = CString::from_raw(err_ptr);
-                }
-            };
+        match result {
+            Ok(value) => {
+                let ptr = Box::into_raw(Box::new(ResponseValue::from_value(value)));
+                unsafe { (core.success_callback)(callback_index, ptr) };
+            }
+            Err(err) => {
+                let err_ptr = CString::into_raw(
+                    CString::new(error_message(&err)).expect("Couldn't convert error message to CString"),
+                );
+                unsafe { (core.failure_callback)(callback_index, err_ptr, error_type(&err)) };
+                _ = CString::from_raw(err_ptr);
+            }
         };
     });
 }
