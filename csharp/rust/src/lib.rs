--- conflicted
+++ resolved
@@ -2,13 +2,8 @@
 
 mod ffi;
 use ffi::{
-<<<<<<< HEAD
-    CmdInfo, ConnectionConfig, ResponseValue, RouteInfo, create_cmd, create_connection_request,
-    create_route,
-=======
     BatchInfo, BatchOptionsInfo, CmdInfo, ConnectionConfig, ResponseValue, RouteInfo, create_cmd,
     create_connection_request, create_pipeline, create_route, get_pipeline_options,
->>>>>>> 99ca0a5c
 };
 use glide_core::{
     client::Client as GlideClient,
@@ -403,11 +398,7 @@
 /// # Safety
 ///
 /// * `message` and `log_identifier` must not be `null`.
-<<<<<<< HEAD
-/// * `message` and `log_identifier` must be able to be safely casted to a valid [`CStr`] via [`CStr::from_ptr`]. See the safety documentation of [`std::ffi::CStr::from_ptr`].
-=======
 /// * `message` and `log_identifier` must be able to be safely casted to a valid [`CStr`] via [`CStr::from_ptr`]. See the safety documentation of [`CStr::from_ptr`].
->>>>>>> 99ca0a5c
 #[unsafe(no_mangle)]
 #[allow(improper_ctypes_definitions)]
 pub unsafe extern "C" fn log(
@@ -429,11 +420,7 @@
 /// # Safety
 ///
 /// * `file_name` must not be `null`.
-<<<<<<< HEAD
-/// * `file_name` must be able to be safely casted to a valid [`CStr`] via [`CStr::from_ptr`]. See the safety documentation of [`std::ffi::CStr::from_ptr`].
-=======
 /// * `file_name` must be able to be safely casted to a valid [`CStr`] via [`CStr::from_ptr`]. See the safety documentation of [`CStr::from_ptr`].
->>>>>>> 99ca0a5c
 #[unsafe(no_mangle)]
 #[allow(improper_ctypes_definitions)]
 pub unsafe extern "C" fn init(level: Option<Level>, file_name: *const c_char) -> Level {
