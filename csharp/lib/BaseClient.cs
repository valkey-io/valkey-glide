// Copyright Valkey GLIDE Project Contributors - SPDX Identifier: Apache-2.0

using System.Buffers;
using System.Runtime.InteropServices;

using Glide.Commands;
using Glide.Internals;

using static Glide.ConnectionConfiguration;

namespace Glide;

public abstract class BaseClient : IDisposable, IStringBaseCommands
{
    #region public methods
<<<<<<< HEAD

    public async Task<string> Set(GlideString key, GlideString value)
        => (await Command([key, value], RequestType.Set, HandleServerResponse<GlideString>)).GetString();

    public async Task<GlideString?> Get(GlideString key)
        => await Command([key], RequestType.Get, HandleServerResponse<GlideString?>);

    public void Dispose()
    {
        GC.SuppressFinalize(this);
        lock (_lock)
        {
            if (_clientPointer == IntPtr.Zero)
            {
                return;
            }
            _messageContainer.DisposeWithError(null);
            CloseClientFfi(_clientPointer);
            _clientPointer = IntPtr.Zero;
        }
    }

    #endregion public methods

    #region protected methods
    protected BaseClient(string host, uint port, bool useTLS)
=======
    protected BaseClient(BaseClientConfiguration config)
>>>>>>> 8de167d5
    {
        _successCallbackDelegate = SuccessCallback;
        nint successCallbackPointer = Marshal.GetFunctionPointerForDelegate(_successCallbackDelegate);
        _failureCallbackDelegate = FailureCallback;
        nint failureCallbackPointer = Marshal.GetFunctionPointerForDelegate(_failureCallbackDelegate);
        nint configPtr = Marshal.AllocHGlobal(Marshal.SizeOf(typeof(ConnectionRequest)));
        Marshal.StructureToPtr(config.ToRequest(), configPtr, false);
        _clientPointer = CreateClientFfi(configPtr, successCallbackPointer, failureCallbackPointer);
        Marshal.FreeHGlobal(configPtr);
        if (_clientPointer == IntPtr.Zero)
        {
            throw new Exception("Failed creating a client");
        }
    }

<<<<<<< HEAD
    protected delegate T ResponseHandler<T>(object? response);

    protected async Task<T> Command<T>(GlideString[] arguments, RequestType requestType, ResponseHandler<T> responseHandler) where T : class?
    {
        // 1. Allocate memory for arguments and marshal them
        IntPtr[] args = _arrayPool.Rent(arguments.Length);
        for (int i = 0; i < arguments.Length; i++)
        {
            args[i] = Marshal.AllocHGlobal(arguments[i].Length);
            Marshal.Copy(arguments[i].Bytes, 0, args[i], arguments[i].Length);
        }

        // 2. Pin it
        // We need to pin the array in place, in order to ensure that the GC doesn't move it while the operation is running.
        GCHandle pinnedArgs = GCHandle.Alloc(args, GCHandleType.Pinned);
        IntPtr argsPointer = pinnedArgs.AddrOfPinnedObject();

        // 3. Allocate memory for arguments' lenghts and pin it too
        int[] lengths = ArrayPool<int>.Shared.Rent(arguments.Length);
        for (int i = 0; i < arguments.Length; i++)
        {
            lengths[i] = arguments[i].Length;
        }
        GCHandle pinnedLengths = GCHandle.Alloc(lengths, GCHandleType.Pinned);
        IntPtr lengthsPointer = pinnedLengths.AddrOfPinnedObject();

        // 5. Sumbit request to the rust part
        Message message = _messageContainer.GetMessageForCall();
        CommandFfi(_clientPointer, (ulong)message.Index, (int)requestType, argsPointer, (uint)arguments.Length, lengthsPointer);
        // All data must be copied in sync manner, so we

        // 6. Free memories allocated
=======
    protected async Task<T> Command<T>(string[] arguments, RequestType requestType) where T : class?
    {
        IntPtr[] args = _arrayPool.Rent(arguments.Length);
        for (int i = 0; i < arguments.Length; i++)
        {
            args[i] = Marshal.StringToHGlobalAnsi(arguments[i]);
        }
        // We need to pin the array in place, in order to ensure that the GC doesn't move it while the operation is running.
        GCHandle pinnedArray = GCHandle.Alloc(args, GCHandleType.Pinned);
        IntPtr pointer = pinnedArray.AddrOfPinnedObject();
        Message message = _messageContainer.GetMessageForCall<T>(args);
        CommandFfi(_clientPointer, (ulong)message.Index, (int)requestType, pointer, (uint)arguments.Length);
>>>>>>> 8de167d5
        for (int i = 0; i < arguments.Length; i++)
        {
            Marshal.FreeHGlobal(args[i]);
        }
<<<<<<< HEAD
        pinnedArgs.Free();
        _arrayPool.Return(args);
        pinnedLengths.Free();
        ArrayPool<int>.Shared.Return(lengths);

        // 7. Get a response and Handle it
        return responseHandler(await message);
    }

#pragma warning disable CS8603 // Possible null reference return.
    protected static T HandleServerResponse<T>(object? response) where T : class?
    {
        // T is a Nullable<>
        if (Nullable.GetUnderlyingType(typeof(T)) != null && response == null)
        {
            return null;
        }
        response = ConvertByteArrayToGlideString(response);
#pragma warning disable IDE0046 // Convert to conditional expression
        if (response is T)
        {
            return response as T;
        }
#pragma warning restore IDE0046 // Convert to conditional expression
        throw new Exception($"Unexpected return type from Glide: got {response?.GetType().Name ?? "null"} expected {typeof(T).Name}");
    }
#pragma warning restore CS8603 // Possible null reference return.
=======
        pinnedArray.Free();
        _arrayPool.Return(args);
#pragma warning disable CS8603 // Possible null reference return.
        return await message as T;
#pragma warning restore CS8603 // Possible null reference return.
    }

    public async Task<string> Set(string key, string value)
        => await Command<string>([key, value], RequestType.Set);

    public async Task<string?> Get(string key)
        => await Command<string?>([key], RequestType.Get);
>>>>>>> 8de167d5

    protected static object? ConvertByteArrayToGlideString(object? response)
    {
<<<<<<< HEAD
        if (response is null)
=======
        GC.SuppressFinalize(this);
        lock (_lock)
>>>>>>> 8de167d5
        {
            return null;
        }
        if (response is byte[] bytes)
        {
            response = new GlideString(bytes);
        }
        // TODO handle other types
        return response;
    }
    #endregion protected methods

    #region private methods
    // TODO rework the callback to handle other response types
<<<<<<< HEAD
    private void SuccessCallback(ulong index, int strLen, IntPtr strPtr)
=======
    private void SuccessCallback(ulong index, IntPtr str)
>>>>>>> 8de167d5
    {
        object? result = null;
        if (strPtr != IntPtr.Zero)
        {
            byte[] bytes = new byte[strLen];
            Marshal.Copy(strPtr, bytes, 0, strLen);
            result = bytes;
        }
        // Work needs to be offloaded from the calling thread, because otherwise we might starve the client's thread pool.
        _ = Task.Run(() =>
        {
            Message message = _messageContainer.GetMessage((int)index);
            message.SetResult(result);
        });
    }

    private void FailureCallback(ulong index) =>
        // Work needs to be offloaded from the calling thread, because otherwise we might starve the client's thread pool.
        Task.Run(() =>
        {
            Message message = _messageContainer.GetMessage((int)index);
            message.SetException(new Exception("Operation failed"));
        });

    ~BaseClient() => Dispose();
    #endregion private methods

    #region private fields

    /// Held as a measure to prevent the delegate being garbage collected. These are delegated once
    /// and held in order to prevent the cost of marshalling on each function call.
    private readonly FailureAction _failureCallbackDelegate;

    /// Held as a measure to prevent the delegate being garbage collected. These are delegated once
    /// and held in order to prevent the cost of marshalling on each function call.
    private readonly StringAction _successCallbackDelegate;

    /// Raw pointer to the underlying native client.
    private IntPtr _clientPointer;
    private readonly MessageContainer _messageContainer = new();
    private readonly ArrayPool<IntPtr> _arrayPool = ArrayPool<IntPtr>.Shared;
    private readonly object _lock = new();

    #endregion private fields

    #region FFI function declarations

    private delegate void StringAction(ulong index, int strLen, IntPtr strPtr);
    private delegate void FailureAction(ulong index);
    [DllImport("libglide_rs", CallingConvention = CallingConvention.Cdecl, EntryPoint = "command")]
    private static extern void CommandFfi(IntPtr client, ulong index, int requestType, IntPtr args, uint argCount, IntPtr argLengths);

    private delegate void IntAction(IntPtr arg);
    [DllImport("libglide_rs", CallingConvention = CallingConvention.Cdecl, EntryPoint = "create_client")]
    private static extern IntPtr CreateClientFfi(IntPtr config, IntPtr successCallback, IntPtr failureCallback);

    [DllImport("libglide_rs", CallingConvention = CallingConvention.Cdecl, EntryPoint = "close_client")]
    private static extern void CloseClientFfi(IntPtr client);

    #endregion

    #region RequestType

    // TODO: generate this with a bindings generator
    protected enum RequestType
    {
        InvalidRequest = 0,
        CustomCommand = 1,
        Get = 1504,
        Set = 1517,
    }

    #endregion
}<|MERGE_RESOLUTION|>--- conflicted
+++ resolved
@@ -13,8 +13,6 @@
 public abstract class BaseClient : IDisposable, IStringBaseCommands
 {
     #region public methods
-<<<<<<< HEAD
-
     public async Task<string> Set(GlideString key, GlideString value)
         => (await Command([key, value], RequestType.Set, HandleServerResponse<GlideString>)).GetString();
 
@@ -39,10 +37,7 @@
     #endregion public methods
 
     #region protected methods
-    protected BaseClient(string host, uint port, bool useTLS)
-=======
     protected BaseClient(BaseClientConfiguration config)
->>>>>>> 8de167d5
     {
         _successCallbackDelegate = SuccessCallback;
         nint successCallbackPointer = Marshal.GetFunctionPointerForDelegate(_successCallbackDelegate);
@@ -58,7 +53,6 @@
         }
     }
 
-<<<<<<< HEAD
     protected delegate T ResponseHandler<T>(object? response);
 
     protected async Task<T> Command<T>(GlideString[] arguments, RequestType requestType, ResponseHandler<T> responseHandler) where T : class?
@@ -91,25 +85,10 @@
         // All data must be copied in sync manner, so we
 
         // 6. Free memories allocated
-=======
-    protected async Task<T> Command<T>(string[] arguments, RequestType requestType) where T : class?
-    {
-        IntPtr[] args = _arrayPool.Rent(arguments.Length);
         for (int i = 0; i < arguments.Length; i++)
         {
-            args[i] = Marshal.StringToHGlobalAnsi(arguments[i]);
-        }
-        // We need to pin the array in place, in order to ensure that the GC doesn't move it while the operation is running.
-        GCHandle pinnedArray = GCHandle.Alloc(args, GCHandleType.Pinned);
-        IntPtr pointer = pinnedArray.AddrOfPinnedObject();
-        Message message = _messageContainer.GetMessageForCall<T>(args);
-        CommandFfi(_clientPointer, (ulong)message.Index, (int)requestType, pointer, (uint)arguments.Length);
->>>>>>> 8de167d5
-        for (int i = 0; i < arguments.Length; i++)
-        {
             Marshal.FreeHGlobal(args[i]);
         }
-<<<<<<< HEAD
         pinnedArgs.Free();
         _arrayPool.Return(args);
         pinnedLengths.Free();
@@ -137,29 +116,10 @@
         throw new Exception($"Unexpected return type from Glide: got {response?.GetType().Name ?? "null"} expected {typeof(T).Name}");
     }
 #pragma warning restore CS8603 // Possible null reference return.
-=======
-        pinnedArray.Free();
-        _arrayPool.Return(args);
-#pragma warning disable CS8603 // Possible null reference return.
-        return await message as T;
-#pragma warning restore CS8603 // Possible null reference return.
-    }
-
-    public async Task<string> Set(string key, string value)
-        => await Command<string>([key, value], RequestType.Set);
-
-    public async Task<string?> Get(string key)
-        => await Command<string?>([key], RequestType.Get);
->>>>>>> 8de167d5
 
     protected static object? ConvertByteArrayToGlideString(object? response)
     {
-<<<<<<< HEAD
         if (response is null)
-=======
-        GC.SuppressFinalize(this);
-        lock (_lock)
->>>>>>> 8de167d5
         {
             return null;
         }
@@ -174,11 +134,7 @@
 
     #region private methods
     // TODO rework the callback to handle other response types
-<<<<<<< HEAD
     private void SuccessCallback(ulong index, int strLen, IntPtr strPtr)
-=======
-    private void SuccessCallback(ulong index, IntPtr str)
->>>>>>> 8de167d5
     {
         object? result = null;
         if (strPtr != IntPtr.Zero)
