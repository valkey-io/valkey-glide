﻿// Copyright Valkey GLIDE Project Contributors - SPDX Identifier: Apache-2.0

using Glide.Commands;

using static Glide.ConnectionConfiguration;

namespace Glide;

<<<<<<< HEAD
public class GlideClient(string host, uint port, bool useTLS) : BaseClient(host, port, useTLS), IConnectionManagementCommands, IGenericCommands
=======
public sealed class GlideClient(StandaloneClientConfiguration config) : BaseClient(config), IConnectionManagementCommands
>>>>>>> fbd58363
{
    public async Task<object?> CustomCommand(string[] args)
        => await Command<object?>(args, RequestType.CustomCommand);
}<|MERGE_RESOLUTION|>--- conflicted
+++ resolved
@@ -6,11 +6,7 @@
 
 namespace Glide;
 
-<<<<<<< HEAD
-public class GlideClient(string host, uint port, bool useTLS) : BaseClient(host, port, useTLS), IConnectionManagementCommands, IGenericCommands
-=======
-public sealed class GlideClient(StandaloneClientConfiguration config) : BaseClient(config), IConnectionManagementCommands
->>>>>>> fbd58363
+public sealed class GlideClient(StandaloneClientConfiguration config) : BaseClient(config), IConnectionManagementCommands, IGenericCommands
 {
     public async Task<object?> CustomCommand(string[] args)
         => await Command<object?>(args, RequestType.CustomCommand);
