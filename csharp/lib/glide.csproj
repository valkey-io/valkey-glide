--- conflicted
+++ resolved
@@ -5,8 +5,7 @@
     <RootNamespace>Glide</RootNamespace>
     <ImplicitUsings>enable</ImplicitUsings>
     <Nullable>enable</Nullable>
-<<<<<<< HEAD
-    <LangVersion>preview</LangVersion>
+    <LangVersion>12.0</LangVersion>
     <EnforceCodeStyleInBuild>false</EnforceCodeStyleInBuild>
     <RunAnalyzersDuringBuild>false</RunAnalyzersDuringBuild>
     <EnableNETAnalyzers>false</EnableNETAnalyzers>
@@ -14,11 +13,10 @@
     <WarningLevel>0</WarningLevel>
     <Configurations>Debug;Release;Lint</Configurations>
   </PropertyGroup>
+
   <!-- Enable analysis and un-suppress warnings only in `Lint` configuration -->
   <PropertyGroup Condition="'$(Configuration)' == 'Lint'">
-=======
     <LangVersion>12.0</LangVersion>
->>>>>>> ca5c510f
     <EnforceCodeStyleInBuild>true</EnforceCodeStyleInBuild>
     <RunAnalyzersDuringBuild>true</RunAnalyzersDuringBuild>
     <EnableNETAnalyzers>true</EnableNETAnalyzers>
