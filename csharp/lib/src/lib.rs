--- conflicted
+++ resolved
@@ -55,7 +55,6 @@
     Ok(Client { runtime, core })
 }
 
-<<<<<<< HEAD
 /// Creates a new client with the given configuration.
 /// The success callback needs to copy the given string synchronously, since it will be dropped by Rust once the callback returns.
 /// All callbacks should be offloaded to separate threads in order not to exhaust the client's thread pool.
@@ -64,10 +63,6 @@
 ///
 /// * `config` must be a valid [`ConnectionConfig`] pointer. See the safety documentation of [`create_client_internal`].
 #[allow(rustdoc::private_intra_doc_links)]
-=======
-/// Creates a new client to the given address. The success callback needs to copy the given string synchronously, since it will be dropped by Rust once the callback returns.
-/// All callbacks should be offloaded to separate threads in order not to exhaust the client's thread pool.
->>>>>>> 78d35c27
 #[no_mangle]
 pub unsafe extern "C" fn create_client(
     config: *const ConnectionConfig,
@@ -80,18 +75,19 @@
     }
 }
 
-<<<<<<< HEAD
 /// Closes the given client, deallocating it from the heap.
+/// This function should only be called once per pointer created by [`create_client`].
+/// After calling this function the `client_ptr` is not in a valid state.
 ///
 /// # Safety
 ///
 /// * `client_ptr` must not be `null`.
 /// * `client_ptr` must be able to be safely casted to a valid [`Box<Client>`] via [`Box::from_raw`]. See the safety documentation of [`std::boxed::Box::from_raw`].
 #[no_mangle]
-pub unsafe extern "C" fn close_client(client_ptr: *const c_void) {
-    let client_ptr = unsafe { Box::from_raw(client_ptr as *mut Client) };
-    let _runtime_handle = client_ptr.runtime.enter();
-    drop(client_ptr);
+pub extern "C" fn close_client(client_ptr: *const c_void) {
+    assert!(!client_ptr.is_null());
+    // This will bring the strong count down to 0 once all client requests are done.
+    unsafe { Arc::decrement_strong_count(client_ptr as *const Client) };
 }
 
 /// Execute a command.
@@ -101,29 +97,12 @@
 ///
 /// * `client_ptr` must not be `null`.
 /// * `client_ptr` must be able to be safely casted to a valid [`Box<Client>`] via [`Box::from_raw`]. See the safety documentation of [`std::boxed::Box::from_raw`].
+/// * This function should only be called should with a pointer created by [`create_client`], before [`close_client`] was called with the pointer.
 /// * `key` and `value` must not be `null`.
 /// * `key` and `value` must be able to be safely casted to a valid [`CStr`] via [`CStr::from_ptr`]. See the safety documentation of [`std::ffi::CStr::from_ptr`].
 /// * `key` and `value` must be kept valid until the callback is called.
 /// * `route_info` could be `null`, but if it is not `null`, it must be a valid [`RouteInfo`] pointer. See the safety documentation of [`create_route`].
 #[allow(rustdoc::private_intra_doc_links)]
-=======
-/// # Safety
-///
-/// This function should only be called once per pointer created by [create_client]. After calling this function
-/// the `client_ptr` is not in a valid state.
-#[no_mangle]
-pub extern "C" fn close_client(client_adapter_ptr: *const c_void) {
-    assert!(!client_adapter_ptr.is_null());
-    // This will bring the strong count down to 0 once all client requests are done.
-    unsafe { Arc::decrement_strong_count(client_adapter_ptr as *const Client) };
-}
-
-/// Expects that key and value will be kept valid until the callback is called.
-///
-/// # Safety
-///
-/// This function should only be called should with a pointer created by [create_client], before [close_client] was called with the pointer.
->>>>>>> 78d35c27
 #[no_mangle]
 pub unsafe extern "C" fn command(
     client_ptr: *const c_void,
@@ -138,33 +117,15 @@
         Arc::increment_strong_count(client_ptr);
         Arc::from_raw(client_ptr as *mut Client)
     };
+    let core = client.core.clone();
 
     // The safety of these needs to be ensured by the calling code. Cannot dispose of the pointer before all operations have completed.
     let args_address = args as usize;
 
-<<<<<<< HEAD
     let Some(mut cmd) = request_type.get_command() else {
         unsafe {
-            let client = Box::leak(Box::from_raw(ptr_address as *mut Client));
-            (client.failure_callback)(callback_index); // TODO - report errors
+            (core.failure_callback)(callback_index); // TODO - report errors
             return;
-=======
-    let core = client.core.clone();
-    client.runtime.spawn(async move {
-        let Some(mut cmd) = request_type.get_command() else {
-            unsafe {
-                (core.failure_callback)(callback_index); // TODO - report errors
-                return;
-            }
-        };
-
-        let args_slice = unsafe {
-            std::slice::from_raw_parts(args_address as *const *mut c_char, arg_count as usize)
-        };
-        for arg in args_slice {
-            let c_str = unsafe { CStr::from_ptr(*arg as *mut c_char) };
-            cmd.arg(c_str.to_bytes());
->>>>>>> 78d35c27
         }
     };
 
@@ -178,33 +139,21 @@
 
     let route = create_route(route_info, &cmd);
 
-<<<<<<< HEAD
-    let mut client_clone = client.client.clone();
     client.runtime.spawn(async move {
-        let result = client_clone
-            .send_command(&cmd, route)
-=======
         let result = core
             .client
             .clone()
-            .send_command(&cmd, None)
->>>>>>> 78d35c27
+            .send_command(&cmd, route)
             .await
             .and_then(Option::<CString>::from_owned_redis_value);
         unsafe {
             match result {
-<<<<<<< HEAD
-                Ok(None) => (client.success_callback)(callback_index, std::ptr::null()),
-                Ok(Some(c_str)) => (client.success_callback)(callback_index, c_str.as_ptr()),
+                Ok(None) => (core.success_callback)(callback_index, std::ptr::null()),
+                Ok(Some(c_str)) => (core.success_callback)(callback_index, c_str.as_ptr()),
                 Err(err) => {
                     dbg!(err); // TODO - report errors
-                    (client.failure_callback)(callback_index);
+                    (core.failure_callback)(callback_index);
                 }
-=======
-                Ok(None) => (core.success_callback)(callback_index, std::ptr::null()),
-                Ok(Some(c_str)) => (core.success_callback)(callback_index, c_str.as_ptr()),
-                Err(_) => (core.failure_callback)(callback_index), // TODO - report errors
->>>>>>> 78d35c27
             };
         }
     });
