--- conflicted
+++ resolved
@@ -1,11 +1,7 @@
 // Copyright Valkey GLIDE Project Contributors - SPDX Identifier: Apache-2.0
 
 mod ffi;
-<<<<<<< HEAD
 use ffi::{create_connection_request, create_route, ConnectionConfig, RouteInfo};
-=======
-use ffi::{create_connection_request, ConnectionConfig};
->>>>>>> 8de167d5
 use glide_core::{client::Client as GlideClient, request_type::RequestType};
 use redis::{FromRedisValue, RedisResult};
 use std::{
@@ -105,11 +101,8 @@
 /// * `key` and `value` must not be `null`.
 /// * `key` and `value` must be able to be safely casted to a valid [`CStr`] via [`CStr::from_ptr`]. See the safety documentation of [`std::ffi::CStr::from_ptr`].
 /// * `key` and `value` must be kept valid until the callback is called.
-<<<<<<< HEAD
 /// * `route_info` could be `null`, but if it is not `null`, it must be a valid [`RouteInfo`] pointer. See the safety documentation of [`create_route`].
 #[allow(rustdoc::private_intra_doc_links)]
-=======
->>>>>>> 8de167d5
 #[no_mangle]
 pub unsafe extern "C" fn command(
     client_ptr: *const c_void,
@@ -128,7 +121,7 @@
 
     let Some(mut cmd) = request_type.get_command() else {
         unsafe {
-            (client.core.failure_callback)(callback_index); // TODO - report errors
+            (core.failure_callback)(callback_index); // TODO - report errors
             return;
         }
     };
@@ -138,27 +131,8 @@
         cmd.arg(c_str.to_bytes());
     }
 
-<<<<<<< HEAD
-    let Some(mut cmd) = request_type.get_command() else {
-        unsafe {
-            (core.failure_callback)(callback_index); // TODO - report errors
-            return;
-        }
-    };
-
-    let args_slice = unsafe {
-        std::slice::from_raw_parts(args_address as *const *mut c_char, arg_count as usize)
-    };
-    for arg in args_slice {
-        let c_str = unsafe { CStr::from_ptr(*arg as *mut c_char) };
-        cmd.arg(c_str.to_bytes());
-    }
-
     let route = create_route(route_info, &cmd);
 
-=======
-    let core = client.core.clone();
->>>>>>> 8de167d5
     client.runtime.spawn(async move {
         let result = core
             .client
@@ -172,11 +146,7 @@
                 Ok(Some(c_str)) => (core.success_callback)(callback_index, c_str.as_ptr()),
                 Err(err) => {
                     dbg!(err); // TODO - report errors
-<<<<<<< HEAD
-                    (core.failure_callback)(callback_index);
-=======
                     (core.failure_callback)(callback_index)
->>>>>>> 8de167d5
                 }
             };
         }
