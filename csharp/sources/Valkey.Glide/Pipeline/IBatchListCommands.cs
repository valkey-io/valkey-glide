// Copyright Valkey GLIDE Project Contributors - SPDX Identifier: Apache-2.0

using Valkey.Glide.Commands;

namespace Valkey.Glide.Pipeline;

internal interface IBatchListCommands
{
    /// <inheritdoc cref="IListCommands.ListLeftPopAsync(ValkeyKey, CommandFlags)" path="/*[not(self::remarks) and not(self::returns)]" />
    /// <returns>Command Response - <inheritdoc cref="IListCommands.ListLeftPopAsync(ValkeyKey, CommandFlags)" /></returns>
    IBatch ListLeftPop(ValkeyKey key);

    /// <inheritdoc cref="IListCommands.ListLeftPopAsync(ValkeyKey, long, CommandFlags)" path="/*[not(self::remarks) and not(self::returns)]" />
    /// <returns>Command Response - <inheritdoc cref="IListCommands.ListLeftPopAsync(ValkeyKey, long, CommandFlags)" /></returns>
    IBatch ListLeftPop(ValkeyKey key, long count);

<<<<<<< HEAD
    /// <inheritdoc cref="IListBaseCommands.ListLeftPushAsync(ValkeyKey, ValkeyValue, When, CommandFlags)" path="/*[not(self::remarks) and not(self::returns)]" />
    /// <returns>Command Response - <inheritdoc cref="IListBaseCommands.ListLeftPushAsync(ValkeyKey, ValkeyValue, When, CommandFlags)" /></returns>
    IBatch ListLeftPush(ValkeyKey key, ValkeyValue value);

    /// <inheritdoc cref="IListBaseCommands.ListLeftPushAsync(ValkeyKey, ValkeyValue[], When, CommandFlags)" path="/*[not(self::remarks) and not(self::returns)]" />
    /// <returns>Command Response - <inheritdoc cref="IListBaseCommands.ListLeftPushAsync(ValkeyKey, ValkeyValue[], When, CommandFlags)" /></returns>
=======
    /// <inheritdoc cref="IListCommands.ListLeftPushAsync(ValkeyKey, ValkeyValue[], When, CommandFlags)" path="/*[not(self::remarks) and not(self::returns)]" />
    /// <returns>Command Response - <inheritdoc cref="IListCommands.ListLeftPushAsync(ValkeyKey, ValkeyValue[], When, CommandFlags)" /></returns>
>>>>>>> bf66fe62
    IBatch ListLeftPush(ValkeyKey key, ValkeyValue[] values);

    /// <inheritdoc cref="IListBaseCommands.ListLeftPushAsync(ValkeyKey, ValkeyValue[], CommandFlags)" path="/*[not(self::remarks) and not(self::returns)]" />
    /// <returns>Command Response - <inheritdoc cref="IListBaseCommands.ListLeftPushAsync(ValkeyKey, ValkeyValue[], CommandFlags)" /></returns>
    IBatch ListLeftPush(ValkeyKey key, ValkeyValue[] values, CommandFlags flags);

    /// <inheritdoc cref="IListBaseCommands.ListRightPopAsync(ValkeyKey, CommandFlags)" path="/*[not(self::remarks) and not(self::returns)]" />
    /// <returns>Command Response - <inheritdoc cref="IListBaseCommands.ListRightPopAsync(ValkeyKey, CommandFlags)" /></returns>
    IBatch ListRightPop(ValkeyKey key);

    /// <inheritdoc cref="IListBaseCommands.ListRightPopAsync(ValkeyKey, long, CommandFlags)" path="/*[not(self::remarks) and not(self::returns)]" />
    /// <returns>Command Response - <inheritdoc cref="IListBaseCommands.ListRightPopAsync(ValkeyKey, long, CommandFlags)" /></returns>
    IBatch ListRightPop(ValkeyKey key, long count);

    /// <inheritdoc cref="IListBaseCommands.ListRightPushAsync(ValkeyKey, ValkeyValue, When, CommandFlags)" path="/*[not(self::remarks) and not(self::returns)]" />
    /// <returns>Command Response - <inheritdoc cref="IListBaseCommands.ListRightPushAsync(ValkeyKey, ValkeyValue, When, CommandFlags)" /></returns>
    IBatch ListRightPush(ValkeyKey key, ValkeyValue value);

    /// <inheritdoc cref="IListBaseCommands.ListRightPushAsync(ValkeyKey, ValkeyValue[], When, CommandFlags)" path="/*[not(self::remarks) and not(self::returns)]" />
    /// <returns>Command Response - <inheritdoc cref="IListBaseCommands.ListRightPushAsync(ValkeyKey, ValkeyValue[], When, CommandFlags)" /></returns>
    IBatch ListRightPush(ValkeyKey key, ValkeyValue[] values);

    /// <inheritdoc cref="IListBaseCommands.ListRightPushAsync(ValkeyKey, ValkeyValue[], CommandFlags)" path="/*[not(self::remarks) and not(self::returns)]" />
    /// <returns>Command Response - <inheritdoc cref="IListBaseCommands.ListRightPushAsync(ValkeyKey, ValkeyValue[], CommandFlags)" /></returns>
    IBatch ListRightPush(ValkeyKey key, ValkeyValue[] values, CommandFlags flags);

    /// <inheritdoc cref="IListBaseCommands.ListLengthAsync(ValkeyKey, CommandFlags)" path="/*[not(self::remarks) and not(self::returns)]" />
    /// <returns>Command Response - <inheritdoc cref="IListBaseCommands.ListLengthAsync(ValkeyKey, CommandFlags)" /></returns>
    IBatch ListLength(ValkeyKey key);

    /// <inheritdoc cref="IListBaseCommands.ListRemoveAsync(ValkeyKey, ValkeyValue, long, CommandFlags)" path="/*[not(self::remarks) and not(self::returns)]" />
    /// <returns>Command Response - <inheritdoc cref="IListBaseCommands.ListRemoveAsync(ValkeyKey, ValkeyValue, long, CommandFlags)" /></returns>
    IBatch ListRemove(ValkeyKey key, ValkeyValue value, long count = 0);

    /// <inheritdoc cref="IListBaseCommands.ListTrimAsync(ValkeyKey, long, long, CommandFlags)" path="/*[not(self::remarks) and not(self::returns)]" />
    /// <returns>Command Response - <inheritdoc cref="IListBaseCommands.ListTrimAsync(ValkeyKey, long, long, CommandFlags)" /></returns>
    IBatch ListTrim(ValkeyKey key, long start, long stop);

    /// <inheritdoc cref="IListBaseCommands.ListRangeAsync(ValkeyKey, long, long, CommandFlags)" path="/*[not(self::remarks) and not(self::returns)]" />
    /// <returns>Command Response - <inheritdoc cref="IListBaseCommands.ListRangeAsync(ValkeyKey, long, long, CommandFlags)" /></returns>
    IBatch ListRange(ValkeyKey key, long start = 0, long stop = -1);
}<|MERGE_RESOLUTION|>--- conflicted
+++ resolved
@@ -14,17 +14,12 @@
     /// <returns>Command Response - <inheritdoc cref="IListCommands.ListLeftPopAsync(ValkeyKey, long, CommandFlags)" /></returns>
     IBatch ListLeftPop(ValkeyKey key, long count);
 
-<<<<<<< HEAD
     /// <inheritdoc cref="IListBaseCommands.ListLeftPushAsync(ValkeyKey, ValkeyValue, When, CommandFlags)" path="/*[not(self::remarks) and not(self::returns)]" />
     /// <returns>Command Response - <inheritdoc cref="IListBaseCommands.ListLeftPushAsync(ValkeyKey, ValkeyValue, When, CommandFlags)" /></returns>
     IBatch ListLeftPush(ValkeyKey key, ValkeyValue value);
 
-    /// <inheritdoc cref="IListBaseCommands.ListLeftPushAsync(ValkeyKey, ValkeyValue[], When, CommandFlags)" path="/*[not(self::remarks) and not(self::returns)]" />
-    /// <returns>Command Response - <inheritdoc cref="IListBaseCommands.ListLeftPushAsync(ValkeyKey, ValkeyValue[], When, CommandFlags)" /></returns>
-=======
     /// <inheritdoc cref="IListCommands.ListLeftPushAsync(ValkeyKey, ValkeyValue[], When, CommandFlags)" path="/*[not(self::remarks) and not(self::returns)]" />
     /// <returns>Command Response - <inheritdoc cref="IListCommands.ListLeftPushAsync(ValkeyKey, ValkeyValue[], When, CommandFlags)" /></returns>
->>>>>>> bf66fe62
     IBatch ListLeftPush(ValkeyKey key, ValkeyValue[] values);
 
     /// <inheritdoc cref="IListBaseCommands.ListLeftPushAsync(ValkeyKey, ValkeyValue[], CommandFlags)" path="/*[not(self::remarks) and not(self::returns)]" />
