--- conflicted
+++ resolved
@@ -1,19 +1,13 @@
 // Copyright Valkey GLIDE Project Contributors - SPDX Identifier: Apache-2.0
 
 using Valkey.Glide.Commands;
-<<<<<<< HEAD
-using Valkey.Glide.Internals;
+using Valkey.Glide.Commands.Options;
 using Valkey.Glide.Pipeline;
 
 using static Valkey.Glide.ConnectionConfiguration;
 using static Valkey.Glide.Errors;
+using static Valkey.Glide.Internals.FFI;
 using static Valkey.Glide.Pipeline.Options;
-=======
-using Valkey.Glide.Commands.Options;
-
-using static Valkey.Glide.ConnectionConfiguration;
-using static Valkey.Glide.Internals.FFI;
->>>>>>> 1d29cda8
 
 namespace Valkey.Glide;
 
@@ -63,17 +57,13 @@
     public static async Task<GlideClusterClient> CreateClient(ClusterClientConfiguration config)
         => await CreateClient(config, () => new GlideClusterClient());
 
-<<<<<<< HEAD
-    public async Task<object?> CustomCommand(GlideString[] args, Route? route = null)
-        => await Command(FFI.RequestType.CustomCommand, args, resp => HandleServerResponse<object?>(resp, true), route);
-
     public async Task<object?[]?> Exec(ClusterBatch batch) => await Batch(batch);
 
     public async Task<object?[]?> Exec(ClusterBatch batch, ClusterBatchOptions options)
         => batch.IsAtomic && options.RetryStrategy is not null
             ? throw new RequestException("Retry strategy is not supported for atomic batches (transactions).")
             : await Batch(batch, options);
-=======
+
     public async Task<ClusterValue<object?>> CustomCommand(GlideString[] args)
         => await Command(RequestType.CustomCommand, args, resp => HandleCustomCommandClusterResponse(resp));
 
@@ -91,5 +81,4 @@
     public async Task<ClusterValue<string>> Info(InfoOptions.Section[] sections, Route route)
         => await Command(RequestType.Info, sections.ToGlideStrings(), resp
             => HandleClusterValueResponse<GlideString, string>(resp, false, route, gs => gs.ToString()), route);
->>>>>>> 1d29cda8
 }