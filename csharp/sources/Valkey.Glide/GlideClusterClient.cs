﻿// Copyright Valkey GLIDE Project Contributors - SPDX Identifier: Apache-2.0

using Valkey.Glide.Commands;

using static Valkey.Glide.ConnectionConfiguration;

namespace Valkey.Glide;

// TODO add wiki link
/// <summary>
/// Client used for connection to cluster servers. Use <see cref="CreateClient"/> to request a client.
/// </summary>
public sealed class GlideClusterClient : BaseClient, IGenericClusterCommands
{
    private GlideClusterClient() { }

    // TODO add pubsub and other params to example and remarks
    /// <summary>
    /// Creates a new <see cref="GlideClusterClient" /> instance and establishes a connection to a cluster of Valkey servers.<br />
    /// Use this static method to create and connect a <see cref="GlideClusterClient" /> to a Valkey Cluster. The client will
    /// automatically handle connection establishment, including cluster topology discovery and handling of authentication and TLS configurations.
    /// <example>
    /// <code>
    /// using Glide;
    /// using static Glide.ConnectionConfiguration;
    /// var config = new ClusterClientConfigurationBuilder()
    ///     .WithAddress("address1.example.com", 6379)
    ///     .WithAddress("address2.example.com", 6379)
    ///     .WithAuthentication("user1", "passwordA")
    ///     .WithTls()
    ///     .Build();
<<<<<<< HEAD
    /// GlideClusterClient client = await GlideClusterClient.CreateClient(config);
=======
    /// using GlideClusterClient client = await GlideClusterClient.CreateClient(config);
>>>>>>> 046f2482
    /// </code>
    /// </example>
    /// </summary>
    /// <remarks>
    /// <b>Remarks:</b>
    /// Use this static method to create and connect a <see cref="GlideClusterClient" /> to a Valkey Cluster.<br />
    /// The client will automatically handle connection establishment, including cluster topology discovery and handling of authentication and TLS configurations.
    ///   <list type="bullet">
    ///     <item>
    ///       <b>Authentication</b>: If credentials are provided, the client will attempt to authenticate using the specified username and password.
    ///     </item>
    ///     <item>
    ///       <b>TLS</b>: If <see cref="ClientConfigurationBuilder{T}.UseTls" /> is set to <see langword="true" />, the client will establish a secure connection using <c>TLS</c>.
    ///     </item>
    ///   </list>
    /// </remarks>
    /// <param name="config">The configuration options for the client, including cluster addresses, authentication credentials, TLS settings, periodic checks, and Pub/Sub subscriptions.</param>
    /// <returns>A task that resolves to a connected <see cref="GlideClient" /> instance.</returns>
    public static async Task<GlideClusterClient> CreateClient(ClusterClientConfiguration config)
        => await CreateClient(config, () => new GlideClusterClient());

    public async Task<object?> CustomCommand(GlideString[] args, Route? route = null)
        => await Command(RequestType.CustomCommand, args, resp => HandleServerResponse<object?>(resp, true), route);
}<|MERGE_RESOLUTION|>--- conflicted
+++ resolved
@@ -29,11 +29,7 @@
     ///     .WithAuthentication("user1", "passwordA")
     ///     .WithTls()
     ///     .Build();
-<<<<<<< HEAD
-    /// GlideClusterClient client = await GlideClusterClient.CreateClient(config);
-=======
     /// using GlideClusterClient client = await GlideClusterClient.CreateClient(config);
->>>>>>> 046f2482
     /// </code>
     /// </example>
     /// </summary>
