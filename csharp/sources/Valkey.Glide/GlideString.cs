--- conflicted
+++ resolved
@@ -105,14 +105,6 @@
     /// <param name="strings">An array of <see cref="GlideString" />s to convert.</param>
     /// <returns>An array of <see langword="byte[]" />.</returns>
     public static byte[][] ToByteArrays(this GlideString[] strings) => [.. strings.Select(s => s.Bytes)];
-
-    /// <summary>
-    /// Convert an <see langword="ValkeyValue[]" /> to an <see langword="GlideString[]" />.
-    /// </summary>
-    /// <param name="values">An array of <see langword="string" />s to convert.</param>
-    /// <returns>An array of <see cref="GlideString" />s.</returns>
-    public static GlideString[] ToGlideStrings(this ValkeyValue[] values) => [.. values.Select(v => (GlideString)v)];
-
 }
 
 /// <summary>
@@ -262,15 +254,12 @@
     };
 #pragma warning restore IDE0072 // Add missing cases
 
-<<<<<<< HEAD
-=======
     public static implicit operator GlideString(ValkeyKey key)
     {
         byte[]? keyBytes = key;
         return keyBytes == null ? new GlideString([]) : new GlideString(keyBytes);
     }
 
->>>>>>> 682fc30d
     public int CompareTo(GlideString? other)
     {
         if (other is null)
