// Copyright Valkey GLIDE Project Contributors - SPDX Identifier: Apache-2.0

namespace Valkey.Glide.Commands;
<<<<<<< HEAD
public interface IHashCommands
{
    Task<long> HashDecrementAsync(ValkeyKey key, ValkeyValue hashField, long value = 1, CommandFlags flags = CommandFlags.None);

    Task<double> HashDecrementAsync(ValkeyKey key, ValkeyValue hashField, double value, CommandFlags flags = CommandFlags.None);

    Task<bool> HashDeleteAsync(ValkeyKey key, ValkeyValue hashField, CommandFlags flags = CommandFlags.None);

    Task<long> HashDeleteAsync(ValkeyKey key, ValkeyValue[] hashFields, CommandFlags flags = CommandFlags.None);

    Task<bool> HashExistsAsync(ValkeyKey key, ValkeyValue hashField, CommandFlags flags = CommandFlags.None);

    Task<ExpireResult[]> HashFieldExpireAsync(ValkeyKey key, ValkeyValue[] hashFields, TimeSpan expiry, ExpireWhen when = ExpireWhen.Always, CommandFlags flags = CommandFlags.None);

    Task<ExpireResult[]> HashFieldExpireAsync(ValkeyKey key, ValkeyValue[] hashFields, DateTime expiry, ExpireWhen when = ExpireWhen.Always, CommandFlags flags = CommandFlags.None);

    Task<long[]> HashFieldGetExpireDateTimeAsync(ValkeyKey key, ValkeyValue[] hashFields, CommandFlags flags = CommandFlags.None);

    Task<PersistResult[]> HashFieldPersistAsync(ValkeyKey key, ValkeyValue[] hashFields, CommandFlags flags = CommandFlags.None);

    Task<long[]> HashFieldGetTimeToLiveAsync(ValkeyKey key, ValkeyValue[] hashFields, CommandFlags flags = CommandFlags.None);

    Task<ValkeyValue> HashGetAsync(ValkeyKey key, ValkeyValue hashField, CommandFlags flags = CommandFlags.None);

    //Task<Lease<byte>?> HashGetLeaseAsync(ValkeyKey key, ValkeyValue hashField, CommandFlags flags = CommandFlags.None);

    Task<ValkeyValue[]> HashGetAsync(ValkeyKey key, ValkeyValue[] hashFields, CommandFlags flags = CommandFlags.None);

    Task<HashEntry[]> HashGetAllAsync(ValkeyKey key, CommandFlags flags = CommandFlags.None);

    Task<long> HashIncrementAsync(ValkeyKey key, ValkeyValue hashField, long value = 1, CommandFlags flags = CommandFlags.None);

    Task<double> HashIncrementAsync(ValkeyKey key, ValkeyValue hashField, double value, CommandFlags flags = CommandFlags.None);

    Task<ValkeyValue[]> HashKeysAsync(ValkeyKey key, CommandFlags flags = CommandFlags.None);

    Task<long> HashLengthAsync(ValkeyKey key, CommandFlags flags = CommandFlags.None);

    Task<ValkeyValue> HashRandomFieldAsync(ValkeyKey key, CommandFlags flags = CommandFlags.None);

    Task<ValkeyValue[]> HashRandomFieldsAsync(ValkeyKey key, long count, CommandFlags flags = CommandFlags.None);

    Task<HashEntry[]> HashRandomFieldsWithValuesAsync(ValkeyKey key, long count, CommandFlags flags = CommandFlags.None);

    Task HashSetAsync(ValkeyKey key, HashEntry[] hashFields, CommandFlags flags = CommandFlags.None);

    Task<bool> HashSetAsync(ValkeyKey key, ValkeyValue hashField, ValkeyValue value, When when = When.Always, CommandFlags flags = CommandFlags.None);

    Task<long> HashStringLengthAsync(ValkeyKey key, ValkeyValue hashField, CommandFlags flags = CommandFlags.None);

    Task<ValkeyValue[]> HashValuesAsync(ValkeyKey key, CommandFlags flags = CommandFlags.None);
=======
>>>>>>> 08dde850

/// <summary>
/// Supports commands for the "Hash Commands" group for standalone and cluster clients.
/// <br/>
/// See more on <see href="https://valkey.io/commands/?group=hash#hash">valkey.io</see>.
/// </summary>
public interface IHashCommands
{
    /// <summary>
    /// Returns the value associated with field in the hash stored at key.
    /// </summary>
    /// <param name="key">The key of the hash.</param>
    /// <param name="hashField">The field in the hash to get.</param>
    /// <param name="ignored">The flags to use for this operation. Currently flags are ignored.</param>
    /// <returns>The value associated with field, or <see cref="ValkeyValue.Null"/> when field is not present in the hash or key does not exist.</returns>
    /// <remarks>
    /// <seealso href="https://valkey.io/commands/hget"/>
    /// <example>
    /// <code>
    /// ValkeyValue value = await client.HashGetAsync(key, hashField);
    /// </code>
    /// </example>
    /// </remarks>
    Task<ValkeyValue> HashGetAsync(ValkeyKey key, ValkeyValue hashField, CommandFlags ignored = CommandFlags.None);

    /// <summary>
    /// Returns the values associated with the specified fields in the hash stored at key.
    /// For every field that does not exist in the hash, a <see cref="ValkeyValue.Null"/> value is returned.
    /// Because non-existing keys are treated as empty hashes, running HMGET against a non-existing key will return a list of <see cref="ValkeyValue.Null"/> values.
    /// </summary>
    /// <param name="key">The key of the hash.</param>
    /// <param name="hashFields">The fields in the hash to get.</param>
    /// <param name="ignored">The flags to use for this operation. Currently flags are ignored.</param>
    /// <returns>List of values associated with the given fields, in the same order as they are requested.</returns>
    /// <remarks>
    /// <seealso href="https://valkey.io/commands/hmget"/>
    /// <example>
    /// <code>
    /// ValkeyValue[] values = await client.HashGetAsync(key, new ValkeyValue[] { field1, field2 });
    /// </code>
    /// </example>
    /// </remarks>
    Task<ValkeyValue[]> HashGetAsync(ValkeyKey key, ValkeyValue[] hashFields, CommandFlags ignored = CommandFlags.None);

    /// <summary>
    /// Returns all fields and values of the hash stored at key.
    /// </summary>
    /// <param name="key">The key of the hash to get all entries from.</param>
    /// <param name="ignored">The flags to use for this operation. Currently flags are ignored.</param>
    /// <returns>List of fields and their values stored in the hash, or an empty list when key does not exist.</returns>
    /// <remarks>
    /// <seealso href="https://valkey.io/commands/hgetall"/>
    /// <example>
    /// <code>
    /// HashEntry[] entries = await client.HashGetAllAsync(key);
    /// </code>
    /// </example>
    /// </remarks>
    Task<HashEntry[]> HashGetAllAsync(ValkeyKey key, CommandFlags ignored = CommandFlags.None);

    /// <summary>
    /// Sets the specified fields to their respective values in the hash stored at key.
    /// This command overwrites any specified fields that already exist in the hash, leaving other unspecified fields untouched.
    /// If key does not exist, a new key holding a hash is created.
    /// </summary>
    /// <param name="key">The key of the hash.</param>
    /// <param name="hashFields">The entries to set in the hash.</param>
    /// <param name="ignored">The flags to use for this operation. Currently flags are ignored.</param>
    /// <remarks>
    /// <seealso href="https://valkey.io/commands/hmset"/>
    /// <example>
    /// <code>
    /// await client.HashSetAsync(key, new HashEntry[] { new HashEntry(field1, value1), new HashEntry(field2, value2) });
    /// </code>
    /// </example>
    /// </remarks>
    Task HashSetAsync(ValkeyKey key, HashEntry[] hashFields, CommandFlags ignored = CommandFlags.None);

    /// <summary>
    /// Sets field in the hash stored at key to value.
    /// If key does not exist, a new key holding a hash is created.
    /// If field already exists in the hash, it is overwritten.
    /// </summary>
    /// <param name="key">The key of the hash.</param>
    /// <param name="hashField">The field to set in the hash.</param>
    /// <param name="value">The value to set.</param>
    /// <param name="when">Which conditions under which to set the field value (defaults to always).</param>
    /// <param name="ignored">The flags to use for this operation. Currently flags are ignored.</param>
    /// <returns><see langword="true"/> if field is a new field in the hash and value was set, <see langword="false"/> if field already exists in the hash and the value was updated.</returns>
    /// <remarks>
    /// <seealso href="https://valkey.io/commands/hset"/>
    /// <seealso href="https://valkey.io/commands/hsetnx"/>
    /// <example>
    /// <code>
    /// bool isNewField = await client.HashSetAsync(key, hashField, value);
    /// </code>
    /// </example>
    /// </remarks>
    Task<bool> HashSetAsync(ValkeyKey key, ValkeyValue hashField, ValkeyValue value, When when = When.Always, CommandFlags ignored = CommandFlags.None);

    /// <summary>
    /// Removes the specified field from the hash stored at key.
    /// </summary>
    /// <param name="key">The key of the hash.</param>
    /// <param name="hashField">The field to remove from the hash.</param>
    /// <param name="ignored">The flags to use for this operation. Currently flags are ignored.</param>
    /// <returns><see langword="true"/> if the field was removed, <see langword="false"/> if the field was not found or the key does not exist.</returns>
    /// <remarks>
    /// <seealso href="https://valkey.io/commands/hdel"/>
    /// <example>
    /// <code>
    /// bool removed = await client.HashDeleteAsync(key, hashField);
    /// </code>
    /// </example>
    /// </remarks>
    Task<bool> HashDeleteAsync(ValkeyKey key, ValkeyValue hashField, CommandFlags ignored = CommandFlags.None);

    /// <summary>
    /// Removes the specified fields from the hash stored at key.
    /// </summary>
    /// <param name="key">The key of the hash.</param>
    /// <param name="hashFields">The fields to remove from the hash.</param>
    /// <param name="ignored">The flags to use for this operation. Currently flags are ignored.</param>
    /// <returns>The number of fields that were removed from the hash, not including specified but non-existing fields.</returns>
    /// <remarks>
    /// <seealso href="https://valkey.io/commands/hdel"/>
    /// <example>
    /// <code>
    /// long removedCount = await client.HashDeleteAsync(key, new ValkeyValue[] { field1, field2 });
    /// </code>
    /// </example>
    /// </remarks>
    Task<long> HashDeleteAsync(ValkeyKey key, ValkeyValue[] hashFields, CommandFlags ignored = CommandFlags.None);

    /// <summary>
    /// Returns if field is an existing field in the hash stored at key.
    /// </summary>
    /// <param name="key">The key of the hash.</param>
    /// <param name="hashField">The field to check in the hash.</param>
    /// <param name="ignored">The flags to use for this operation. Currently flags are ignored.</param>
    /// <returns><see langword="true"/> if the hash contains the field, <see langword="false"/> if the hash does not contain the field or key does not exist.</returns>
    /// <remarks>
    /// <seealso href="https://valkey.io/commands/hexists"/>
    /// <example>
    /// <code>
    /// bool exists = await client.HashExistsAsync(key, hashField);
    /// </code>
    /// </example>
    /// </remarks>
    Task<bool> HashExistsAsync(ValkeyKey key, ValkeyValue hashField, CommandFlags ignored = CommandFlags.None);

    /// <summary>
    /// Returns the number of fields contained in the hash stored at key.
    /// </summary>
    /// <param name="key">The key of the hash.</param>
    /// <param name="ignored">The flags to use for this operation. Currently flags are ignored.</param>
    /// <returns>The number of fields in the hash, or 0 when key does not exist.</returns>
    /// <remarks>
    /// <seealso href="https://valkey.io/commands/hlen"/>
    /// <example>
    /// <code>
    /// long fieldCount = await client.HashLengthAsync(key);
    /// </code>
    /// </example>
    /// </remarks>
    Task<long> HashLengthAsync(ValkeyKey key, CommandFlags ignored = CommandFlags.None);

    /// <summary>
    /// Returns the string length of the value associated with field in the hash stored at key.
    /// </summary>
    /// <param name="key">The key of the hash.</param>
    /// <param name="hashField">The field containing the string.</param>
    /// <param name="ignored">The flags to use for this operation. Currently flags are ignored.</param>
    /// <returns>The length of the string at field, or 0 when field is not present in the hash or key does not exist.</returns>
    /// <remarks>
    /// <seealso href="https://valkey.io/commands/hstrlen"/>
    /// <example>
    /// <code>
    /// long length = await client.HashStringLengthAsync(key, hashField);
    /// </code>
    /// </example>
    /// </remarks>
    Task<long> HashStringLengthAsync(ValkeyKey key, ValkeyValue hashField, CommandFlags ignored = CommandFlags.None);

    /// <summary>
    /// Returns all values in the hash stored at key.
    /// </summary>
    /// <param name="key">The key of the hash.</param>
    /// <param name="ignored">The flags to use for this operation. Currently flags are ignored.</param>
    /// <returns>List of values in the hash, or an empty list when key does not exist.</returns>
    /// <remarks>
    /// <seealso href="https://valkey.io/commands/hvals"/>
    /// <example>
    /// <code>
    /// ValkeyValue[] values = await client.HashValuesAsync(key);
    /// </code>
    /// </example>
    /// </remarks>
    Task<ValkeyValue[]> HashValuesAsync(ValkeyKey key, CommandFlags ignored = CommandFlags.None);

    /// <summary>
    /// Gets a random field from the hash at key.
    /// </summary>
    /// <param name="key">The key of the hash.</param>
    /// <param name="ignored">The flags to use for this operation. Currently flags are ignored.</param>
    /// <returns>A random hash field name or <see cref="ValkeyValue.Null"/> if the hash does not exist.</returns>
    /// <remarks>
    /// <seealso href="https://valkey.io/commands/hrandfield"/>
    /// <example>
    /// <code>
    /// ValkeyValue randomField = await client.HashRandomFieldAsync(key);
    /// </code>
    /// </example>
    /// </remarks>
    Task<ValkeyValue> HashRandomFieldAsync(ValkeyKey key, CommandFlags ignored = CommandFlags.None);

    /// <summary>
    /// Gets count field names from the hash at key.
    /// </summary>
    /// <param name="key">The key of the hash.</param>
    /// <param name="count">The number of fields to return.</param>
    /// <param name="ignored">The flags to use for this operation. Currently flags are ignored.</param>
    /// <returns>An array of hash field names of size of at most count, or an empty array if the hash does not exist.</returns>
    /// <remarks>
    /// <seealso href="https://valkey.io/commands/hrandfield"/>
    /// <example>
    /// <code>
    /// ValkeyValue[] randomFields = await client.HashRandomFieldsAsync(key, 3);
    /// </code>
    /// </example>
    /// </remarks>
    Task<ValkeyValue[]> HashRandomFieldsAsync(ValkeyKey key, long count, CommandFlags ignored = CommandFlags.None);

    /// <summary>
    /// Gets count field names and values from the hash at key.
    /// </summary>
    /// <param name="key">The key of the hash.</param>
    /// <param name="count">The number of fields to return.</param>
    /// <param name="ignored">The flags to use for this operation. Currently flags are ignored.</param>
    /// <returns>An array of hash entries of size of at most count, or an empty array if the hash does not exist.</returns>
    /// <remarks>
    /// <seealso href="https://valkey.io/commands/hrandfield"/>
    /// <example>
    /// <code>
    /// HashEntry[] randomEntries = await client.HashRandomFieldsWithValuesAsync(key, 3);
    /// </code>
    /// </example>
    /// </remarks>
    Task<HashEntry[]> HashRandomFieldsWithValuesAsync(ValkeyKey key, long count, CommandFlags ignored = CommandFlags.None);
}<|MERGE_RESOLUTION|>--- conflicted
+++ resolved
@@ -1,60 +1,6 @@
 // Copyright Valkey GLIDE Project Contributors - SPDX Identifier: Apache-2.0
 
 namespace Valkey.Glide.Commands;
-<<<<<<< HEAD
-public interface IHashCommands
-{
-    Task<long> HashDecrementAsync(ValkeyKey key, ValkeyValue hashField, long value = 1, CommandFlags flags = CommandFlags.None);
-
-    Task<double> HashDecrementAsync(ValkeyKey key, ValkeyValue hashField, double value, CommandFlags flags = CommandFlags.None);
-
-    Task<bool> HashDeleteAsync(ValkeyKey key, ValkeyValue hashField, CommandFlags flags = CommandFlags.None);
-
-    Task<long> HashDeleteAsync(ValkeyKey key, ValkeyValue[] hashFields, CommandFlags flags = CommandFlags.None);
-
-    Task<bool> HashExistsAsync(ValkeyKey key, ValkeyValue hashField, CommandFlags flags = CommandFlags.None);
-
-    Task<ExpireResult[]> HashFieldExpireAsync(ValkeyKey key, ValkeyValue[] hashFields, TimeSpan expiry, ExpireWhen when = ExpireWhen.Always, CommandFlags flags = CommandFlags.None);
-
-    Task<ExpireResult[]> HashFieldExpireAsync(ValkeyKey key, ValkeyValue[] hashFields, DateTime expiry, ExpireWhen when = ExpireWhen.Always, CommandFlags flags = CommandFlags.None);
-
-    Task<long[]> HashFieldGetExpireDateTimeAsync(ValkeyKey key, ValkeyValue[] hashFields, CommandFlags flags = CommandFlags.None);
-
-    Task<PersistResult[]> HashFieldPersistAsync(ValkeyKey key, ValkeyValue[] hashFields, CommandFlags flags = CommandFlags.None);
-
-    Task<long[]> HashFieldGetTimeToLiveAsync(ValkeyKey key, ValkeyValue[] hashFields, CommandFlags flags = CommandFlags.None);
-
-    Task<ValkeyValue> HashGetAsync(ValkeyKey key, ValkeyValue hashField, CommandFlags flags = CommandFlags.None);
-
-    //Task<Lease<byte>?> HashGetLeaseAsync(ValkeyKey key, ValkeyValue hashField, CommandFlags flags = CommandFlags.None);
-
-    Task<ValkeyValue[]> HashGetAsync(ValkeyKey key, ValkeyValue[] hashFields, CommandFlags flags = CommandFlags.None);
-
-    Task<HashEntry[]> HashGetAllAsync(ValkeyKey key, CommandFlags flags = CommandFlags.None);
-
-    Task<long> HashIncrementAsync(ValkeyKey key, ValkeyValue hashField, long value = 1, CommandFlags flags = CommandFlags.None);
-
-    Task<double> HashIncrementAsync(ValkeyKey key, ValkeyValue hashField, double value, CommandFlags flags = CommandFlags.None);
-
-    Task<ValkeyValue[]> HashKeysAsync(ValkeyKey key, CommandFlags flags = CommandFlags.None);
-
-    Task<long> HashLengthAsync(ValkeyKey key, CommandFlags flags = CommandFlags.None);
-
-    Task<ValkeyValue> HashRandomFieldAsync(ValkeyKey key, CommandFlags flags = CommandFlags.None);
-
-    Task<ValkeyValue[]> HashRandomFieldsAsync(ValkeyKey key, long count, CommandFlags flags = CommandFlags.None);
-
-    Task<HashEntry[]> HashRandomFieldsWithValuesAsync(ValkeyKey key, long count, CommandFlags flags = CommandFlags.None);
-
-    Task HashSetAsync(ValkeyKey key, HashEntry[] hashFields, CommandFlags flags = CommandFlags.None);
-
-    Task<bool> HashSetAsync(ValkeyKey key, ValkeyValue hashField, ValkeyValue value, When when = When.Always, CommandFlags flags = CommandFlags.None);
-
-    Task<long> HashStringLengthAsync(ValkeyKey key, ValkeyValue hashField, CommandFlags flags = CommandFlags.None);
-
-    Task<ValkeyValue[]> HashValuesAsync(ValkeyKey key, CommandFlags flags = CommandFlags.None);
-=======
->>>>>>> 08dde850
 
 /// <summary>
 /// Supports commands for the "Hash Commands" group for standalone and cluster clients.
