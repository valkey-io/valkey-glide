--- conflicted
+++ resolved
@@ -13,12 +13,7 @@
     /// should be added as a separate value in <paramref name="args" />.
     /// See the <see href="https://github.com/valkey-io/valkey-glide/wiki/General-Concepts#custom-command">Valkey GLIDE Wiki</see>.
     /// for details on the restrictions and limitations of the custom command API.<br />
-<<<<<<< HEAD
-    /// The command will be routed automatically based on the passed command's default request policy, unless <paramref name="route" />
-    /// is provided, in which case the client will route the command to the nodes defined by <paramref name="route" />.
-=======
     /// The command will be routed automatically based on the passed command's default request policy.
->>>>>>> 1d29cda8
     /// <para />
     /// This function should only be used for single-response commands. Commands that don't return complete response and awaits
     /// (such as SUBSCRIBE), or that return potentially more than a single response (such as XREAD), or that change the client's
@@ -71,8 +66,7 @@
     /// <param name="args">A list including the command name and arguments for the custom command.</param>
     /// <param name="route">Specifies the routing configuration for the command. The client will route the command to the nodes defined by <c>route</c>.</param>
     /// <returns>The returning value depends on the executed command.</returns>
-<<<<<<< HEAD
-    Task<object?> CustomCommand(GlideString[] args, Route? route = null);
+    Task<ClusterValue<object?>> CustomCommand(GlideString[] args, Route route);
 
     /// <summary>
     /// Executes a batch by processing the queued commands.
@@ -228,7 +222,4 @@
     /// <param name="options">A <see cref="ClusterBatchOptions" /> object containing execution options.</param>
     /// <returns>An array of results, where each entry corresponds to a command’s execution result.</returns>
     Task<object?[]?> Exec(ClusterBatch batch, ClusterBatchOptions options);
-=======
-    Task<ClusterValue<object?>> CustomCommand(GlideString[] args, Route route);
->>>>>>> 1d29cda8
 }