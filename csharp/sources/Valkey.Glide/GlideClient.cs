--- conflicted
+++ resolved
@@ -29,11 +29,7 @@
     ///     .WithTls()
     ///     .WithConnectionRetryStrategy(5, 100, 2)
     ///     .Build();
-<<<<<<< HEAD
-    /// GlideClient client = await GlideClient.CreateClient(config);
-=======
     /// using GlideClient client = await GlideClient.CreateClient(config);
->>>>>>> 046f2482
     /// </code>
     /// </example>
     /// </summary>
