--- conflicted
+++ resolved
@@ -1,18 +1,13 @@
 // Copyright Valkey GLIDE Project Contributors - SPDX Identifier: Apache-2.0
 
 using Valkey.Glide.Commands;
-<<<<<<< HEAD
-using Valkey.Glide.Internals;
+using Valkey.Glide.Commands.Options;
 using Valkey.Glide.Pipeline;
 
 using static Valkey.Glide.ConnectionConfiguration;
 using static Valkey.Glide.Pipeline.Options;
-=======
-using Valkey.Glide.Commands.Options;
 
-using static Valkey.Glide.ConnectionConfiguration;
-using static Valkey.Glide.Internals.FFI;
->>>>>>> 1d29cda8
+using RequestType = Valkey.Glide.Internals.FFI.RequestType;
 
 namespace Valkey.Glide;
 
@@ -65,21 +60,17 @@
     public static async Task<GlideClient> CreateClient(StandaloneClientConfiguration config)
         => await CreateClient(config, () => new GlideClient());
 
-    public async Task<object?> CustomCommand(GlideString[] args)
-<<<<<<< HEAD
-        => await Command(FFI.RequestType.CustomCommand, args, resp => HandleServerResponse<object?>(resp, true));
-
     public async Task<object?[]?> Exec(Batch batch) => await Batch(batch);
 
     public async Task<object?[]?> Exec(Batch batch, BatchOptions options) => await Batch(batch, options);
-=======
-        => await Command(RequestType.CustomCommand, args, resp
-            => HandleServerResponse<object?>(resp, true));
+
+    public async Task<object?> CustomCommand(GlideString[] args)
+    => await Command(RequestType.CustomCommand, args, resp
+        => HandleServerResponse<object?>(resp, true));
 
     public async Task<string> Info() => await Info([]);
 
     public async Task<string> Info(InfoOptions.Section[] sections)
         => await Command(RequestType.Info, sections.ToGlideStrings(), resp
             => HandleServerResponse<GlideString, string>(resp, false, gs => gs.ToString()));
->>>>>>> 1d29cda8
 }