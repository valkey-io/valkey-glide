// Copyright Valkey GLIDE Project Contributors - SPDX Identifier: Apache-2.0

using System.Buffers;
using System.Runtime.InteropServices;

using Valkey.Glide.Commands;
using Valkey.Glide.Internals;

using static Valkey.Glide.ConnectionConfiguration;
using static Valkey.Glide.Errors;
using static Valkey.Glide.Internals.ResponseHandler;
using static Valkey.Glide.Route;

namespace Valkey.Glide;

public abstract class BaseClient : IDisposable, IStringBaseCommands
{
    #region public methods
    public async Task<string> Set(GlideString key, GlideString value)
        => await Command(RequestType.Set, [key, value], HandleOk);

    public async Task<GlideString?> Get(GlideString key)
        => await Command(RequestType.Get, [key], response => HandleServerResponse<GlideString>(response, true));

    public void Dispose()
    {
        GC.SuppressFinalize(this);
        lock (_lock)
        {
            if (_clientPointer == IntPtr.Zero)
            {
                return;
            }
            _messageContainer.DisposeWithError(null);
            CloseClientFfi(_clientPointer);
            _clientPointer = IntPtr.Zero;
        }
    }

    public override string ToString() => $"{GetType().Name} {{ 0x{_clientPointer:X} }}";

    public override int GetHashCode() => (int)_clientPointer;

    #endregion public methods

    #region protected methods
    protected static async Task<T> CreateClient<T>(BaseClientConfiguration config, Func<T> ctor) where T : BaseClient
    {
        T client = ctor();

        nint successCallbackPointer = Marshal.GetFunctionPointerForDelegate(client._successCallbackDelegate);
        nint failureCallbackPointer = Marshal.GetFunctionPointerForDelegate(client._failureCallbackDelegate);
        nint configPtr = Marshal.AllocHGlobal(Marshal.SizeOf(typeof(ConnectionRequest)));
        Marshal.StructureToPtr(config.ToRequest(), configPtr, false);
        Message message = client._messageContainer.GetMessageForCall();
        CreateClientFfi(configPtr, successCallbackPointer, failureCallbackPointer);
        Marshal.FreeHGlobal(configPtr);
        client._clientPointer = await message; // This will throw an error thru failure callback if any
        return client._clientPointer != IntPtr.Zero
            ? client
            : throw new ConnectionException("Failed creating a client");
    }

    protected BaseClient()
    {
        _successCallbackDelegate = SuccessCallback;
        _failureCallbackDelegate = FailureCallback;
    }

    protected delegate T ResponseHandler<T>(IntPtr response);

    protected async Task<T> Command<T>(RequestType requestType, GlideString[] arguments, ResponseHandler<T> responseHandler, Route? route = null) where T : class?
    {
        // 1. Allocate memory for arguments and marshal them
        IntPtr[] args = _arrayPool.Rent(arguments.Length);
        for (int i = 0; i < arguments.Length; i++)
        {
            args[i] = Marshal.AllocHGlobal(arguments[i].Length);
            Marshal.Copy(arguments[i].Bytes, 0, args[i], arguments[i].Length);
        }

        // 2. Pin it
        // We need to pin the array in place, in order to ensure that the GC doesn't move it while the operation is running.
        GCHandle pinnedArgs = GCHandle.Alloc(args, GCHandleType.Pinned);
        IntPtr argsPointer = pinnedArgs.AddrOfPinnedObject();

        // 3. Allocate memory for arguments' lenghts and pin it too
        int[] lengths = ArrayPool<int>.Shared.Rent(arguments.Length);
        for (int i = 0; i < arguments.Length; i++)
        {
            lengths[i] = arguments[i].Length;
        }
        GCHandle pinnedLengths = GCHandle.Alloc(lengths, GCHandleType.Pinned);
        IntPtr lengthsPointer = pinnedLengths.AddrOfPinnedObject();

        // 4. Allocate memory for route
        IntPtr routePtr = IntPtr.Zero;
        if (route is not null)
        {
            routePtr = Marshal.AllocHGlobal(Marshal.SizeOf(typeof(RouteInfo)));
            Marshal.StructureToPtr(route.ToFfi(), routePtr, false);
        }

        // 5. Sumbit request to the rust part
        Message message = _messageContainer.GetMessageForCall();
        CommandFfi(_clientPointer, (ulong)message.Index, (int)requestType, argsPointer, (uint)arguments.Length, lengthsPointer, routePtr);
        // All data must be copied in sync manner, so we

        // 6. Free memories allocated
        if (route is not null)
        {
            Marshal.FreeHGlobal(routePtr);
        }

        for (int i = 0; i < arguments.Length; i++)
        {
            Marshal.FreeHGlobal(args[i]);
        }
        pinnedArgs.Free();
        _arrayPool.Return(args);
        pinnedLengths.Free();
        ArrayPool<int>.Shared.Return(lengths);

        // 7. Get a response and Handle it
        return responseHandler(await message);
    }

    protected static string HandleOk(IntPtr response)
        => HandleServerResponse<string>(response, false);

    protected static T HandleServerResponse<T>(IntPtr response, bool isNullable) where T : class?
        => HandleServerResponse<T, T>(response, isNullable, o => o);

    protected static ClusterValue<object?> HandleCustomCommandClusterResponse(IntPtr response, Route? route = null)
        => HandleServerResponse<object, ClusterValue<object?>>(response, true, data
            => (data is string str && str == "OK") || route is ISingleNodeRoute || data is not Dictionary<GlideString, object?>
                ? ClusterValue<object?>.OfSingleValue(data)
                : ClusterValue<object?>.OfMultiValue((Dictionary<GlideString, object?>)data));

    /// <summary>
    /// Process and convert a server response that may be a multi-node response.
    /// </summary>
    /// <typeparam name="R">GLIDE's return type per node.</typeparam>
    /// <typeparam name="T">Command's return type.</typeparam>
    /// <param name="response"></param>
    /// <param name="isNullable"></param>
    /// <param name="converter">Function to convert <typeparamref name="R"/> to <typeparamref name="T"/>.</param>
    protected static ClusterValue<T> HandleClusterValueResponse<R, T>(IntPtr response, bool isNullable, Route route, Func<R, T> converter) where T : class?
        => HandleServerResponse<object, ClusterValue<T>>(response, isNullable, data => route is ISingleNodeRoute
            ? ClusterValue<T>.OfSingleValue(converter((R)data))
            : ClusterValue<T>.OfMultiValue(((Dictionary<GlideString, object>)data).ConvertValues(converter)));

    /// <summary>
    /// Process and convert a cluster multi-node response.
    /// </summary>
    /// <typeparam name="R">GLIDE's return type per node.</typeparam>
    /// <typeparam name="T">Command's return type.</typeparam>
    /// <param name="response"></param>
    /// <param name="converter">Function to convert <typeparamref name="R"/> to <typeparamref name="T"/>.</param>
    protected static Dictionary<string, T> HandleMultiNodeResponse<R, T>(IntPtr response, Func<R, T> converter) where T : class?
        => HandleServerResponse<Dictionary<GlideString, object>, Dictionary<string, T>>(response, false, dict => dict.DonwCastKeys().ConvertValues(converter));

    /// <summary>
    /// Process and convert a server response.
    /// </summary>
    /// <typeparam name="R">GLIDE's return type.</typeparam>
    /// <typeparam name="T">Command's return type.</typeparam>
    /// <param name="response"></param>
    /// <param name="isNullable"></param>
    /// <param name="converter">Function to convert <typeparamref name="R"/> to <typeparamref name="T"/>.</param>
    protected static T HandleServerResponse<R, T>(IntPtr response, bool isNullable, Func<R, T> converter) where T : class? where R : class?
    {
        try
        {
            object? value = HandleResponse(response);
            if (value is null)
            {
                if (isNullable)
                {
#pragma warning disable CS8603 // Possible null reference return.
                    return null;
#pragma warning restore CS8603 // Possible null reference return.
                }
                throw new Exception($"Unexpected return type from Glide: got null expected {typeof(T).GetRealTypeName()}");
            }
            return value is R
                ? converter((value as R)!)
<<<<<<< HEAD
                : throw new Exception($"Unexpected return type from Glide: got {value?.GetType().GetRealTypeName()} expected {typeof(R).GetRealTypeName()}");
=======
                : throw new RequestException($"Unexpected return type from Glide: got {value?.GetType().Name} expected {typeof(T).Name}");
>>>>>>> c2bcb291
        }
        finally
        {
            FreeResponse(response);
        }
    }
    #endregion protected methods

    #region private methods
    private void SuccessCallback(ulong index, IntPtr ptr) =>
        // Work needs to be offloaded from the calling thread, because otherwise we might starve the client's thread pool.
        Task.Run(() => _messageContainer.GetMessage((int)index).SetResult(ptr));

    private void FailureCallback(ulong index, IntPtr strPtr, RequestErrorType errType)
    {
        string str = Marshal.PtrToStringAnsi(strPtr)!;
        // Work needs to be offloaded from the calling thread, because otherwise we might starve the client's thread pool.
        _ = Task.Run(() => _messageContainer.GetMessage((int)index).SetException(Create(errType, str)));
    }

    ~BaseClient() => Dispose();
    #endregion private methods

    #region private fields

    /// Held as a measure to prevent the delegate being garbage collected. These are delegated once
    /// and held in order to prevent the cost of marshalling on each function call.
    private readonly FailureAction _failureCallbackDelegate;

    /// Held as a measure to prevent the delegate being garbage collected. These are delegated once
    /// and held in order to prevent the cost of marshalling on each function call.
    private readonly SuccessAction _successCallbackDelegate;

    /// Raw pointer to the underlying native client.
    private IntPtr _clientPointer;
    private readonly MessageContainer _messageContainer = new();
    private readonly ArrayPool<IntPtr> _arrayPool = ArrayPool<IntPtr>.Shared;
    private readonly object _lock = new();

    #endregion private fields

    #region FFI function declarations

    private delegate void SuccessAction(ulong index, IntPtr ptr);
    private delegate void FailureAction(ulong index, IntPtr strPtr, RequestErrorType err);

    [DllImport("libglide_rs", CallingConvention = CallingConvention.Cdecl, EntryPoint = "command")]
    private static extern void CommandFfi(IntPtr client, ulong index, int requestType, IntPtr args, uint argCount, IntPtr argLengths, IntPtr routeInfo);

    [DllImport("libglide_rs", CallingConvention = CallingConvention.Cdecl, EntryPoint = "free_respose")]
    private static extern void FreeResponse(IntPtr response);

    [DllImport("libglide_rs", CallingConvention = CallingConvention.Cdecl, EntryPoint = "create_client")]
    private static extern void CreateClientFfi(IntPtr config, IntPtr successCallback, IntPtr failureCallback);

    [DllImport("libglide_rs", CallingConvention = CallingConvention.Cdecl, EntryPoint = "close_client")]
    private static extern void CloseClientFfi(IntPtr client);

    #endregion

    #region RequestType

    // TODO: generate this with a bindings generator
    protected enum RequestType
    {
        InvalidRequest = 0,
        CustomCommand = 1,
        Info = 1130,
        Get = 1504,
        Set = 1517,
    }

    #endregion
}<|MERGE_RESOLUTION|>--- conflicted
+++ resolved
@@ -185,11 +185,7 @@
             }
             return value is R
                 ? converter((value as R)!)
-<<<<<<< HEAD
-                : throw new Exception($"Unexpected return type from Glide: got {value?.GetType().GetRealTypeName()} expected {typeof(R).GetRealTypeName()}");
-=======
-                : throw new RequestException($"Unexpected return type from Glide: got {value?.GetType().Name} expected {typeof(T).Name}");
->>>>>>> c2bcb291
+                : throw new RequestException($"Unexpected return type from Glide: got {value?.GetType().GetRealTypeName()} expected {typeof(T).GetRealTypeName()}");
         }
         finally
         {
