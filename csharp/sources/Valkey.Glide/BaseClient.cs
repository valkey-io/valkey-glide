// Copyright Valkey GLIDE Project Contributors - SPDX Identifier: Apache-2.0

using System.Buffers;
using System.Diagnostics;
using System.Runtime.InteropServices;

using Valkey.Glide.Commands;
using Valkey.Glide.Internals;

using static Valkey.Glide.ConnectionConfiguration;
using static Valkey.Glide.Errors;
using static Valkey.Glide.Internals.ResponseHandler;
using static Valkey.Glide.Route;

namespace Valkey.Glide;

public abstract class BaseClient : IDisposable, IStringBaseCommands
{
    public static Action<string> LOG = (str) => Trace.WriteLine(str);

    public override string ToString() => $"{GetType().Name} {{ 0x{_clientPointer:X} }}";

    #region public methods
    public async Task<string> Set(GlideString key, GlideString value)
        => await Command(RequestType.Set, [key, value], HandleOk);

    public async Task<GlideString?> Get(GlideString key)
        => await Command(RequestType.Get, [key], response => HandleServerResponse<GlideString>(response, true));

    public void Dispose()
    {
        GC.SuppressFinalize(this);
        lock (_lock)
        {
            if (_clientPointer == IntPtr.Zero)
            {
                return;
            }
            _messageContainer.DisposeWithError(null);
            CloseClientFfi(_clientPointer);
            _clientPointer = IntPtr.Zero;
        }
    }

    public override string ToString() => $"{GetType().Name} {{ 0x{_clientPointer:X} }}";

    public override int GetHashCode() => (int)_clientPointer;

    #endregion public methods

    #region protected methods
    protected static async Task<T> CreateClient<T>(BaseClientConfiguration config, Func<T> ctor) where T : BaseClient
    {
        T client = ctor();

        nint successCallbackPointer = Marshal.GetFunctionPointerForDelegate(client._successCallbackDelegate);
        nint failureCallbackPointer = Marshal.GetFunctionPointerForDelegate(client._failureCallbackDelegate);
        nint configPtr = Marshal.AllocHGlobal(Marshal.SizeOf(typeof(ConnectionRequest)));
        Marshal.StructureToPtr(config.ToRequest(), configPtr, false);
        Message message = client._messageContainer.GetMessageForCall();
        CreateClientFfi(configPtr, successCallbackPointer, failureCallbackPointer);
        Marshal.FreeHGlobal(configPtr);
        client._clientPointer = await message; // This will throw an error thru failure callback if any
        return client._clientPointer != IntPtr.Zero
            ? client
            : throw new ConnectionException("Failed creating a client");
    }

    protected BaseClient()
    {
        _successCallbackDelegate = SuccessCallback;
        _failureCallbackDelegate = FailureCallback;
<<<<<<< HEAD
        _messageContainer = new(this);
=======
>>>>>>> 046f2482
    }

    protected delegate T ResponseHandler<T>(IntPtr response);

    protected async Task<T> Command<T>(RequestType requestType, GlideString[] arguments, ResponseHandler<T> responseHandler, Route? route = null) where T : class?
    {
        // 1. Allocate memory for arguments and marshal them
        IntPtr[] args = _arrayPool.Rent(arguments.Length);
        for (int i = 0; i < arguments.Length; i++)
        {
            args[i] = Marshal.AllocHGlobal(arguments[i].Length);
            Marshal.Copy(arguments[i].Bytes, 0, args[i], arguments[i].Length);
        }

        // 2. Pin it
        // We need to pin the array in place, in order to ensure that the GC doesn't move it while the operation is running.
        GCHandle pinnedArgs = GCHandle.Alloc(args, GCHandleType.Pinned);
        IntPtr argsPointer = pinnedArgs.AddrOfPinnedObject();

        // 3. Allocate memory for arguments' lenghts and pin it too
        int[] lengths = ArrayPool<int>.Shared.Rent(arguments.Length);
        for (int i = 0; i < arguments.Length; i++)
        {
            lengths[i] = arguments[i].Length;
        }
        GCHandle pinnedLengths = GCHandle.Alloc(lengths, GCHandleType.Pinned);
        IntPtr lengthsPointer = pinnedLengths.AddrOfPinnedObject();

        // 4. Allocate memory for route
        IntPtr routePtr = IntPtr.Zero;
        if (route is not null)
        {
            routePtr = Marshal.AllocHGlobal(Marshal.SizeOf(typeof(RouteInfo)));
            Marshal.StructureToPtr(route.ToFfi(), routePtr, false);
        }

        // 5. Sumbit request to the rust part
        Message message = _messageContainer.GetMessageForCall();
        CommandFfi(_clientPointer, (ulong)message.Index, (int)requestType, argsPointer, (uint)arguments.Length, lengthsPointer, routePtr);
        // All data must be copied in sync manner, so we

        // 6. Free memories allocated
        if (route is not null)
        {
            Marshal.FreeHGlobal(routePtr);
        }

        for (int i = 0; i < arguments.Length; i++)
        {
            Marshal.FreeHGlobal(args[i]);
        }
        pinnedArgs.Free();
        _arrayPool.Return(args);
        pinnedLengths.Free();
        ArrayPool<int>.Shared.Return(lengths);

        // 7. Get a response and Handle it
        return responseHandler(await message);
    }

    protected static string HandleOk(IntPtr response)
        => HandleServerResponse<GlideString, string>(response, false, gs => gs.GetString());

    protected static T HandleServerResponse<T>(IntPtr response, bool isNullable) where T : class?
        => HandleServerResponse<T, T>(response, isNullable, o => o);

    /// <summary>
    /// Process and convert server response.
    /// </summary>
    /// <typeparam name="R">GLIDE's return type.</typeparam>
    /// <typeparam name="T">Command's return type.</typeparam>
    /// <param name="response"></param>
    /// <param name="isNullable"></param>
    /// <param name="converter">Optional converted to convert <typeparamref name="R"/> to <typeparamref name="T"/>.</param>
    /// <returns></returns>
    /// <exception cref="Exception"></exception>
    protected static T HandleServerResponse<R, T>(IntPtr response, bool isNullable, Func<R, T> converter) where T : class? where R : class?
    {
        try
        {
            object? value = HandleResponse(response);
            if (value is null)
            {
                if (isNullable)
                {
#pragma warning disable CS8603 // Possible null reference return.
                    return null;
#pragma warning restore CS8603 // Possible null reference return.
                }
                throw new Exception($"Unexpected return type from Glide: got null expected {typeof(T).Name}");
            }
            return value is R
                ? converter((value as R)!)
                : throw new RequestException($"Unexpected return type from Glide: got {value?.GetType().Name} expected {typeof(T).Name}");
        }
        finally
        {
            FreeResponse(response);
        }
    }
    #endregion protected methods

    #region private methods
    private void SuccessCallback(ulong index, IntPtr ptr) =>
        // Work needs to be offloaded from the calling thread, because otherwise we might starve the client's thread pool.
        Task.Run(() => _messageContainer.GetMessage((int)index).SetResult(ptr));

    private void FailureCallback(ulong index, IntPtr strPtr, RequestErrorType errType)
    {
        string str = Marshal.PtrToStringAnsi(strPtr)!;
        // Work needs to be offloaded from the calling thread, because otherwise we might starve the client's thread pool.
        _ = Task.Run(() => _messageContainer.GetMessage((int)index).SetException(Create(errType, str)));
    }

    ~BaseClient() => Dispose();
    #endregion private methods

    #region private fields

    /// Held as a measure to prevent the delegate being garbage collected. These are delegated once
    /// and held in order to prevent the cost of marshalling on each function call.
    private readonly FailureAction _failureCallbackDelegate;

    /// Held as a measure to prevent the delegate being garbage collected. These are delegated once
    /// and held in order to prevent the cost of marshalling on each function call.
    private readonly SuccessAction _successCallbackDelegate;

    /// Raw pointer to the underlying native client.
    private IntPtr _clientPointer;
    private readonly MessageContainer _messageContainer;
    private readonly ArrayPool<IntPtr> _arrayPool = ArrayPool<IntPtr>.Shared;
    private readonly object _lock = new();

    #endregion private fields

    #region FFI function declarations

    private delegate void SuccessAction(ulong index, IntPtr ptr);
    private delegate void FailureAction(ulong index, IntPtr strPtr, RequestErrorType err);

    [DllImport("libglide_rs", CallingConvention = CallingConvention.Cdecl, EntryPoint = "command")]
    private static extern void CommandFfi(IntPtr client, ulong index, int requestType, IntPtr args, uint argCount, IntPtr argLengths, IntPtr routeInfo);

    [DllImport("libglide_rs", CallingConvention = CallingConvention.Cdecl, EntryPoint = "free_respose")]
    private static extern void FreeResponse(IntPtr response);

    [DllImport("libglide_rs", CallingConvention = CallingConvention.Cdecl, EntryPoint = "create_client")]
    private static extern void CreateClientFfi(IntPtr config, IntPtr successCallback, IntPtr failureCallback);

    [DllImport("libglide_rs", CallingConvention = CallingConvention.Cdecl, EntryPoint = "close_client")]
    private static extern void CloseClientFfi(IntPtr client);

    #endregion

    #region RequestType

    // TODO: generate this with a bindings generator
    protected enum RequestType
    {
        InvalidRequest = 0,
        CustomCommand = 1,
        Get = 1504,
        Set = 1517,
    }

    #endregion
}<|MERGE_RESOLUTION|>--- conflicted
+++ resolved
@@ -17,8 +17,6 @@
 public abstract class BaseClient : IDisposable, IStringBaseCommands
 {
     public static Action<string> LOG = (str) => Trace.WriteLine(str);
-
-    public override string ToString() => $"{GetType().Name} {{ 0x{_clientPointer:X} }}";
 
     #region public methods
     public async Task<string> Set(GlideString key, GlideString value)
@@ -70,10 +68,7 @@
     {
         _successCallbackDelegate = SuccessCallback;
         _failureCallbackDelegate = FailureCallback;
-<<<<<<< HEAD
         _messageContainer = new(this);
-=======
->>>>>>> 046f2482
     }
 
     protected delegate T ResponseHandler<T>(IntPtr response);
