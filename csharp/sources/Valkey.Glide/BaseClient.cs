--- conflicted
+++ resolved
@@ -189,12 +189,7 @@
 
     /// Raw pointer to the underlying native client.
     private IntPtr _clientPointer;
-<<<<<<< HEAD
     private readonly MessageContainer _messageContainer;
-    private readonly ArrayPool<IntPtr> _arrayPool = ArrayPool<IntPtr>.Shared;
-=======
-    private readonly MessageContainer _messageContainer = new();
->>>>>>> 300b1a26
     private readonly object _lock = new();
 
     #endregion private fields
