--- conflicted
+++ resolved
@@ -8,24 +8,6 @@
 public abstract partial class BaseClient : IListCommands
 {
     public async Task<ValkeyValue> ListLeftPopAsync(ValkeyKey key, CommandFlags flags = CommandFlags.None)
-<<<<<<< HEAD
-    {
-        Utils.Requires<NotImplementedException>(flags == CommandFlags.None, "Command flags are not supported by GLIDE");
-        return await Command(Request.ListLeftPopAsync(key));
-    }
-
-    public async Task<ValkeyValue[]> ListLeftPopAsync(ValkeyKey key, long count, CommandFlags flags = CommandFlags.None)
-    {
-        Utils.Requires<NotImplementedException>(flags == CommandFlags.None, "Command flags are not supported by GLIDE");
-        return await Command(Request.ListLeftPopAsync(key, count));
-    }
-
-    public async Task<long> ListLeftPushAsync(ValkeyKey key, ValkeyValue[] values, When when = When.Always, CommandFlags flags = CommandFlags.None)
-    {
-        Utils.Requires<NotImplementedException>(flags == CommandFlags.None, "Command flags are not supported by GLIDE");
-        return await Command(Request.ListLeftPushAsync(key, values));
-    }
-=======
         => await Command(Request.ListLeftPopAsync(key, flags));
 
     public async Task<ValkeyValue[]?> ListLeftPopAsync(ValkeyKey key, long count, CommandFlags flags = CommandFlags.None)
@@ -66,5 +48,4 @@
 
     public async Task<ValkeyValue[]> ListRangeAsync(ValkeyKey key, long start = 0, long stop = -1, CommandFlags flags = CommandFlags.None)
         => await Command(Request.ListRangeAsync(key, start, stop, flags));
->>>>>>> c0c08ecf
 }