--- conflicted
+++ resolved
@@ -4,12 +4,11 @@
 
 namespace Valkey.Glide;
 
-<<<<<<< HEAD
 /// <summary>
 /// Describes functionality that is common to both standalone and cluster servers.<br />
 /// See also <see cref="GlideClient" /> and <see cref="GlideClusterClient" />.
 /// </summary>
-public interface IDatabaseAsync : IStringCommands, IListCommands, ISortedSetCommands, IGenericCommands, IServerManagementCommands
+public interface IDatabaseAsync : IConnectionManagementCommands, IGenericCommands, IGenericBaseCommands, IHashCommands, IListCommands, IServerManagementCommands, ISetCommands, ISortedSetCommands, IStringCommands
 {
     /// <summary>
     /// Execute an arbitrary command against the server; this is primarily intended for executing modules,
@@ -31,8 +30,4 @@
     /// <returns>A dynamic representation of the command's result.</returns>
     /// <remarks>This API should be considered an advanced feature; inappropriate use can be harmful.</remarks>
     Task<ValkeyResult> ExecuteAsync(string command, ICollection<object>? args, CommandFlags flags = CommandFlags.None);
-}
-=======
-public interface IDatabaseAsync : IConnectionManagementCommands, IGenericCommands, IGenericBaseCommands, IHashCommands, IListBaseCommands, IServerManagementCommands, ISetCommands, ISortedSetCommands, IStringBaseCommands
-{ }
->>>>>>> 08dde850
+}