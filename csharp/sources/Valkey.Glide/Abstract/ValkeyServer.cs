--- conflicted
+++ resolved
@@ -1,4 +1,4 @@
-﻿// Copyright Valkey GLIDE Project Contributors - SPDX Identifier: Apache-2.0
+// Copyright Valkey GLIDE Project Contributors - SPDX Identifier: Apache-2.0
 
 using System.Net;
 
@@ -19,7 +19,6 @@
     private Dictionary<GlideString, object> Hello()
         => (Dictionary<GlideString, object>)_conn.CustomCommand(["hello"]).GetAwaiter().GetResult()!;
 
-<<<<<<< HEAD
     public ValkeyResult Execute(string command, params object[] args)
         => ExecuteAsync(command, args).GetAwaiter().GetResult();
 
@@ -34,12 +33,12 @@
         Utils.Requires<NotImplementedException>(flags == CommandFlags.None, "Command flags are not supported by GLIDE");
         object? res = await _conn.Command(Request.CustomCommand([command, .. args?.Select(a => a.ToString()!) ?? []]), new ByAddressRoute(EndPoint.ToString()!));
         return ValkeyResult.Create(res);
-=======
+    }
+
     private Route MakeRoute()
     {
         (string host, ushort port) = Utils.SplitEndpoint(EndPoint);
         return new ByAddressRoute(host, port);
->>>>>>> 203cad5a
     }
 
     public EndPoint EndPoint { get; } = endpoint;
@@ -74,7 +73,6 @@
         => InfoAsync(section, flags).GetAwaiter().GetResult();
 
     public async Task<TimeSpan> PingAsync(CommandFlags flags = CommandFlags.None)
-<<<<<<< HEAD
     {
         Utils.Requires<NotImplementedException>(flags == CommandFlags.None, "Command flags are not supported by GLIDE");
         return await _conn.Command(Request.Ping(), new ByAddressRoute(EndPoint.ToString()!));
@@ -91,13 +89,4 @@
         Utils.Requires<NotImplementedException>(flags == CommandFlags.None, "Command flags are not supported by GLIDE");
         return await _conn.Command(Request.Echo(message), new ByAddressRoute(EndPoint.ToString()!));
     }
-=======
-        => await _conn.Command(Request.Ping(flags), MakeRoute());
-
-    public async Task<TimeSpan> PingAsync(ValkeyValue message, CommandFlags flags = CommandFlags.None)
-        => await _conn.Command(Request.Ping(message, flags), MakeRoute());
-
-    public async Task<ValkeyValue> EchoAsync(ValkeyValue message, CommandFlags flags = CommandFlags.None)
-        => await _conn.Command(Request.Echo(message, flags), MakeRoute());
->>>>>>> 203cad5a
 }