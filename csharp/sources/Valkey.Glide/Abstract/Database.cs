--- conflicted
+++ resolved
@@ -1,12 +1,9 @@
 ﻿// Copyright Valkey GLIDE Project Contributors - SPDX Identifier: Apache-2.0
 
-<<<<<<< HEAD
 using System.Collections.Generic;
 using System.Net;
 
 using Valkey.Glide.Commands;
-=======
->>>>>>> 448ae95c
 using Valkey.Glide.Commands.Options;
 using Valkey.Glide.Internals;
 
@@ -37,8 +34,7 @@
 
     internal readonly bool IsCluster;
 
-<<<<<<< HEAD
-    private Database(bool isCluster) { IsCluster = isCluster; }
+    protected Database(bool isCluster) { IsCluster = isCluster; }
 
     public static async Task<Database> Create(BaseClientConfiguration config)
         => await CreateClient(config, () => new Database(config is ClusterClientConfiguration));
@@ -51,9 +47,6 @@
 
     public async Task<ValkeyResult> ExecuteAsync(string command, params object[] args)
         => await ExecuteAsync(command, args.ToList());
-=======
-    protected DatabaseImpl(bool isCluster) { IsCluster = isCluster; }
->>>>>>> 448ae95c
 
     public async Task<ValkeyResult> ExecuteAsync(string command, ICollection<object>? args, CommandFlags flags = CommandFlags.None)
     {
