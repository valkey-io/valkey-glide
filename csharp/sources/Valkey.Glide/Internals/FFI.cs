﻿// Copyright Valkey GLIDE Project Contributors - SPDX Identifier: Apache-2.0

using System.Buffers;
using System.Runtime.InteropServices;

using static Valkey.Glide.ConnectionConfiguration;
using static Valkey.Glide.Route;

namespace Valkey.Glide.Internals;

// FFI-ready structs, helper methods and wrappers
internal class FFI
{
    internal abstract class Marshallable : IDisposable
    {
        private IntPtr _ptr = IntPtr.Zero;

        public IntPtr ToPtr()
        {
            if (_ptr == IntPtr.Zero)
            {
                _ptr = AllocateAndCopy();
            }
            return _ptr;
        }

        public void Dispose()
        {
            if (_ptr != IntPtr.Zero)
            {
                FreeMemory();
                FreeStructPtr(_ptr);
                _ptr = IntPtr.Zero;
            }
        }

        // All unmanaged memory allocations should happen only on this call and never before.
        protected abstract IntPtr AllocateAndCopy();

        protected abstract void FreeMemory();
    }

    // A wrapper for a command, resposible for marshalling (allocating and freeing) the required data
    internal class Cmd : Marshallable
    {
        private IntPtr[] _argPtrs = [];
        private GCHandle _pinnedArgs;
        private nuint[] _lengths = [];
        private GCHandle _pinnedLengths;
        private readonly GlideString[] _args;
        private CmdInfo _cmd;

        public Cmd(RequestType requestType, GlideString[] arguments)
        {
            _cmd = new() { RequestType = requestType, ArgCount = (nuint)arguments.Length };
            _args = arguments;
        }

        protected override void FreeMemory()
        {
            for (nuint i = 0; i < _cmd.ArgCount; i++)
            {
                Marshal.FreeHGlobal(_argPtrs[i]);
            }
            _pinnedArgs.Free();
            PoolReturn(_argPtrs);
            _pinnedLengths.Free();
            PoolReturn(_lengths);
        }

        protected override IntPtr AllocateAndCopy()
        {
            // 1. Allocate memory for arguments and for for arguments' lenghts
            _argPtrs = PoolRent<IntPtr>(_args.Length);
            _lengths = PoolRent<nuint>(_args.Length);

            // 2. Copy data into allocated array in unmanaged memory
            for (int i = 0; i < _args.Length; i++)
            {
                // 2.1 Copy an argument
                _argPtrs[i] = Marshal.AllocHGlobal(_args[i].Length);
                Marshal.Copy(_args[i].Bytes, 0, _argPtrs[i], _args[i].Length);
                // 2.2 Copy arg's len
                _lengths[i] = (nuint)_args[i].Length;
            }

            // 3. Pin it
            // We need to pin the array in place, in order to ensure that the GC doesn't move it while the operation is running.
            _pinnedArgs = GCHandle.Alloc(_argPtrs, GCHandleType.Pinned);
            _cmd.Args = _pinnedArgs.AddrOfPinnedObject();
            _pinnedLengths = GCHandle.Alloc(_lengths, GCHandleType.Pinned);
            _cmd.ArgLengths = _pinnedLengths.AddrOfPinnedObject();

            return StructToPtr(_cmd);
        }
    }

    internal class Batch : Marshallable
    {
        private readonly Cmd[] _cmds;
        private IntPtr[] _cmdPtrs;
        private GCHandle _pinnedCmds;
        private BatchInfo _batch;

        public Batch(Cmd[] cmds, bool isAtomic)
        {
            _cmds = cmds;
            _batch = new() { IsAtomic = isAtomic, CmdCount = (nuint)cmds.Length };
            _cmdPtrs = [];
        }

        protected override void FreeMemory()
        {
            for (int i = 0; i < _cmds.Length; i++)
            {
                _cmds[i].Dispose();
            }
            _pinnedCmds.Free();
            ArrayPool<IntPtr>.Shared.Return(_cmdPtrs);
        }

        protected override IntPtr AllocateAndCopy()
        {
            // 1. Allocate memory for commands and marshal them
            _cmdPtrs = ArrayPool<IntPtr>.Shared.Rent(_cmds.Length);
            for (int i = 0; i < _cmds.Length; i++)
            {
                _cmdPtrs[i] = _cmds[i].ToPtr();
            }

            // 2. Pin it
            _pinnedCmds = GCHandle.Alloc(_cmdPtrs, GCHandleType.Pinned);
            _batch.Cmds = _pinnedCmds.AddrOfPinnedObject();

            return StructToPtr(_batch);
        }
    }

    // A wrapper for a route
    internal class Route : Marshallable
    {
        private readonly RouteInfo _info;

        public Route(
            RouteType requestType,
            (int slotId, SlotType slotType)? slotIdInfo = null,
            (string slotKey, SlotType slotType)? slotKeyInfo = null,
            (string host, int port)? address = null)
        {
            _info = new()
            {
                Type = requestType,
                SlotId = slotIdInfo?.slotId ?? 0,
                SlotKey = slotKeyInfo?.slotKey,
                SlotType = slotIdInfo?.slotType ?? slotKeyInfo?.slotType ?? 0,
                Host = address?.host,
                Port = address?.port ?? 0,
            };
        }

        protected override void FreeMemory() { }

        protected override IntPtr AllocateAndCopy() => StructToPtr(_info);
    }

    internal class BatchOptions : Marshallable
    {
        private BatchOptionsInfo _info;
        private readonly Route? _route;

        public BatchOptions(
            bool? retryServerError = false,
            bool? retryConnectionError = false,
            uint? timeout = null,
            Route? route = null
            )
        {
            _route = route;
            _info = new()
            {
                RetryServerError = retryServerError ?? false,
                RetryConnectionError = retryConnectionError ?? false,
                HasTimeout = timeout is not null,
                Timeout = timeout ?? 0,
                Route = IntPtr.Zero,
            };
        }

        protected override void FreeMemory() => _route?.Dispose();

        protected override IntPtr AllocateAndCopy()
        {
            _info.Route = _route?.ToPtr() ?? IntPtr.Zero;
            return StructToPtr(_info);
        }
    }

    // A wrapper for connection request
    internal class ConnectionConfig : Marshallable
    {
        private ConnectionRequest _request;
        private readonly List<NodeAddress> _addresses;

        public ConnectionConfig(
            List<NodeAddress> addresses,
            TlsMode? tlsMode,
            bool clusterMode,
            uint? requestTimeout,
            uint? connectionTimeout,
            ReadFrom? readFrom,
            RetryStrategy? retryStrategy,
            AuthenticationInfo? authenticationInfo,
            uint databaseId,
            ConnectionConfiguration.Protocol? protocol,
            string? clientName)
        {
            _addresses = addresses;
            _request = new()
            {
                AddressCount = (nuint)addresses.Count,
                HasTlsMode = tlsMode.HasValue,
                TlsMode = tlsMode ?? default,
                ClusterMode = clusterMode,
                HasRequestTimeout = requestTimeout.HasValue,
                RequestTimeout = requestTimeout ?? default,
                HasConnectionTimeout = connectionTimeout.HasValue,
                ConnectionTimeout = connectionTimeout ?? default,
                HasReadFrom = readFrom.HasValue,
                ReadFrom = readFrom ?? default,
                HasConnectionRetryStrategy = retryStrategy.HasValue,
                ConnectionRetryStrategy = retryStrategy ?? default,
                HasAuthenticationInfo = authenticationInfo.HasValue,
                AuthenticationInfo = authenticationInfo ?? default,
                DatabaseId = databaseId,
                HasProtocol = protocol.HasValue,
                Protocol = protocol ?? default,
                ClientName = clientName,
            };
        }

        protected override void FreeMemory() => Marshal.FreeHGlobal(_request.Addresses);

        protected override IntPtr AllocateAndCopy()
        {
            int addressSize = Marshal.SizeOf(typeof(NodeAddress));
            _request.Addresses = Marshal.AllocHGlobal(addressSize * (int)_request.AddressCount);
            for (int i = 0; i < (int)_request.AddressCount; i++)
            {
                Marshal.StructureToPtr(_addresses[i], _request.Addresses + (i * addressSize), false);
            }
            return StructToPtr(_request);
        }
    }

    private static IntPtr StructToPtr<T>(T @struct) where T : struct
    {
        IntPtr result = Marshal.AllocHGlobal(Marshal.SizeOf(typeof(T)));
        Marshal.StructureToPtr(@struct, result, false);
        return result;
    }

    private static void FreeStructPtr(IntPtr ptr) => Marshal.FreeHGlobal(ptr);

    private static T[] PoolRent<T>(int len) => ArrayPool<T>.Shared.Rent(len);

    private static void PoolReturn<T>(T[] arr) => ArrayPool<T>.Shared.Return(arr);

    [StructLayout(LayoutKind.Sequential)]
    private struct CmdInfo
    {
        public RequestType RequestType;
        public IntPtr Args;
        public nuint ArgCount;
        public IntPtr ArgLengths;
    }

    [StructLayout(LayoutKind.Sequential)]
    private struct BatchInfo
    {
        public nuint CmdCount;
        public IntPtr Cmds;
        [MarshalAs(UnmanagedType.U1)]
        public bool IsAtomic;
    }

    [StructLayout(LayoutKind.Sequential)]
    private struct BatchOptionsInfo
    {
        [MarshalAs(UnmanagedType.U1)]
        public bool RetryServerError;
        [MarshalAs(UnmanagedType.U1)]
        public bool RetryConnectionError;
        [MarshalAs(UnmanagedType.U1)]
        public bool HasTimeout;
        public uint Timeout;
        public IntPtr Route;
    }

    // TODO: generate this with a bindings generator
    internal enum RequestType : int
    {
        /// Invalid request type
        InvalidRequest = 0,
        /// An unknown command, where all arguments are defined by the user.
        CustomCommand = 1,

        //// Bitmap commands
        BitCount = 101,
        BitField = 102,
        BitFieldReadOnly = 103,
        BitOp = 104,
        BitPos = 105,
        GetBit = 106,
        SetBit = 107,

        //// Cluster commands
        Asking = 201,
        ClusterAddSlots = 202,
        ClusterAddSlotsRange = 203,
        ClusterBumpEpoch = 204,
        ClusterCountFailureReports = 205,
        ClusterCountKeysInSlot = 206,
        ClusterDelSlots = 207,
        ClusterDelSlotsRange = 208,
        ClusterFailover = 209,
        ClusterFlushSlots = 210,
        ClusterForget = 211,
        ClusterGetKeysInSlot = 212,
        ClusterInfo = 213,
        ClusterKeySlot = 214,
        ClusterLinks = 215,
        ClusterMeet = 216,
        ClusterMyId = 217,
        ClusterMyShardId = 218,
        ClusterNodes = 219,
        ClusterReplicas = 220,
        ClusterReplicate = 221,
        ClusterReset = 222,
        ClusterSaveConfig = 223,
        ClusterSetConfigEpoch = 224,
        ClusterSetslot = 225,
        ClusterShards = 226,
        ClusterSlaves = 227,
        ClusterSlots = 228,
        ReadOnly = 229,
        ReadWrite = 230,

        //// Connection Management commands
        Auth = 301,
        ClientCaching = 302,
        ClientGetName = 303,
        ClientGetRedir = 304,
        ClientId = 305,
        ClientInfo = 306,
        ClientKillSimple = 307,
        ClientKill = 308,
        ClientList = 309,
        ClientNoEvict = 310,
        ClientNoTouch = 311,
        ClientPause = 312,
        ClientReply = 313,
        ClientSetInfo = 314,
        ClientSetName = 315,
        ClientTracking = 316,
        ClientTrackingInfo = 317,
        ClientUnblock = 318,
        ClientUnpause = 319,
        Echo = 320,
        Hello = 321,
        Ping = 322,
        Quit = 323, // deprecated in 7.2.0
        Reset = 324,
        Select = 325,

        //// Generic commands
        Copy = 401,
        Del = 402,
        Dump = 403,
        Exists = 404,
        Expire = 405,
        ExpireAt = 406,
        ExpireTime = 407,
        Keys = 408,
        Migrate = 409,
        Move = 410,
        ObjectEncoding = 411,
        ObjectFreq = 412,
        ObjectIdleTime = 413,
        ObjectRefCount = 414,
        Persist = 415,
        PExpire = 416,
        PExpireAt = 417,
        PExpireTime = 418,
        PTTL = 419,
        RandomKey = 420,
        Rename = 421,
        RenameNX = 422,
        Restore = 423,
        Scan = 424,
        Sort = 425,
        SortReadOnly = 426,
        Touch = 427,
        TTL = 428,
        Type = 429,
        Unlink = 430,
        Wait = 431,
        WaitAof = 432,

        //// Geospatial indices commands
        GeoAdd = 501,
        GeoDist = 502,
        GeoHash = 503,
        GeoPos = 504,
        GeoRadius = 505,
        GeoRadiusReadOnly = 506, // deprecated in 6.2.0
        GeoRadiusByMember = 507,
        GeoRadiusByMemberReadOnly = 508, // deprecated in 6.2.0
        GeoSearch = 509,
        GeoSearchStore = 510,

        //// Hash commands
        HDel = 601,
        HExists = 602,
        HGet = 603,
        HGetAll = 604,
        HIncrBy = 605,
        HIncrByFloat = 606,
        HKeys = 607,
        HLen = 608,
        HMGet = 609,
        HMSet = 610,
        HRandField = 611,
        HScan = 612,
        HSet = 613,
        HSetNX = 614,
        HStrlen = 615,
        HVals = 616,

        //// HyperLogLog commands
        PfAdd = 701,
        PfCount = 702,
        PfMerge = 703,

        //// List commands
        BLMove = 801,
        BLMPop = 802,
        BLPop = 803,
        BRPop = 804,
        BRPopLPush = 805, // deprecated in 6.2.0
        LIndex = 806,
        LInsert = 807,
        LLen = 808,
        LMove = 809,
        LMPop = 810,
        LPop = 811,
        LPos = 812,
        LPush = 813,
        LPushX = 814,
        LRange = 815,
        LRem = 816,
        LSet = 817,
        LTrim = 818,
        RPop = 819,
        RPopLPush = 820, // deprecated in 6.2.0
        RPush = 821,
        RPushX = 822,

        //// Pub/Sub commands
        PSubscribe = 901,
        Publish = 902,
        PubSubChannels = 903,
        PubSubNumPat = 904,
        PubSubNumSub = 905,
        PubSubShardChannels = 906,
        PubSubShardNumSub = 907,
        PUnsubscribe = 908,
        SPublish = 909,
        SSubscribe = 910,
        Subscribe = 911,
        SUnsubscribe = 912,
        Unsubscribe = 913,

        //// Scripting and Functions commands
        Eval = 1001,
        EvalReadOnly = 1002,
        EvalSha = 1003,
        EvalShaReadOnly = 1004,
        FCall = 1005,
        FCallReadOnly = 1006,
        FunctionDelete = 1007,
        FunctionDump = 1008,
        FunctionFlush = 1009,
        FunctionKill = 1010,
        FunctionList = 1011,
        FunctionLoad = 1012,
        FunctionRestore = 1013,
        FunctionStats = 1014,
        ScriptDebug = 1015,
        ScriptExists = 1016,
        ScriptFlush = 1017,
        ScriptKill = 1018,
        ScriptLoad = 1019,
        ScriptShow = 1020,

        //// Server management commands
        AclCat = 1101,
        AclDelUser = 1102,
        AclDryRun = 1103,
        AclGenPass = 1104,
        AclGetUser = 1105,
        AclList = 1106,
        AclLoad = 1107,
        AclLog = 1108,
        AclSave = 1109,
        AclSetSser = 1110,
        AclUsers = 1111,
        AclWhoami = 1112,
        BgRewriteAof = 1113,
        BgSave = 1114,
        Command_ = 1115, // Command - renamed to avoid collisions
        CommandCount = 1116,
        CommandDocs = 1117,
        CommandGetKeys = 1118,
        CommandGetKeysAndFlags = 1119,
        CommandInfo = 1120,
        CommandList = 1121,
        ConfigGet = 1122,
        ConfigResetStat = 1123,
        ConfigRewrite = 1124,
        ConfigSet = 1125,
        DBSize = 1126,
        FailOver = 1127,
        FlushAll = 1128,
        FlushDB = 1129,
        Info = 1130,
        LastSave = 1131,
        LatencyDoctor = 1132,
        LatencyGraph = 1133,
        LatencyHistogram = 1134,
        LatencyHistory = 1135,
        LatencyLatest = 1136,
        LatencyReset = 1137,
        Lolwut = 1138,
        MemoryDoctor = 1139,
        MemoryMallocStats = 1140,
        MemoryPurge = 1141,
        MemoryStats = 1142,
        MemoryUsage = 1143,
        ModuleList = 1144,
        ModuleLoad = 1145,
        ModuleLoadEx = 1146,
        ModuleUnload = 1147,
        Monitor = 1148,
        PSync = 1149,
        ReplConf = 1150,
        ReplicaOf = 1151,
        RestoreAsking = 1152,
        Role = 1153,
        Save = 1154,
        ShutDown = 1155,
        SlaveOf = 1156,
        SlowLogGet = 1157,
        SlowLogLen = 1158,
        SlowLogReset = 1159,
        SwapDb = 1160,
        Sync = 1161,
        Time = 1162,

        //// Set commands
        SAdd = 1201,
        SCard = 1202,
        SDiff = 1203,
        SDiffStore = 1204,
        SInter = 1205,
        SInterCard = 1206,
        SInterStore = 1207,
        SIsMember = 1208,
        SMembers = 1209,
        SMIsMember = 1210,
        SMove = 1211,
        SPop = 1212,
        SRandMember = 1213,
        SRem = 1214,
        SScan = 1215,
        SUnion = 1216,
        SUnionStore = 1217,

        //// Sorted set commands
        BZMPop = 1301,
        BZPopMax = 1302,
        BZPopMin = 1303,
        ZAdd = 1304,
        ZCard = 1305,
        ZCount = 1306,
        ZDiff = 1307,
        ZDiffStore = 1308,
        ZIncrBy = 1309,
        ZInter = 1310,
        ZInterCard = 1311,
        ZInterStore = 1312,
        ZLexCount = 1313,
        ZMPop = 1314,
        ZMScore = 1315,
        ZPopMax = 1316,
        ZPopMin = 1317,
        ZRandMember = 1318,
        ZRange = 1319,
        ZRangeByLex = 1320,
        ZRangeByScore = 1321,
        ZRangeStore = 1322,
        ZRank = 1323,
        ZRem = 1324,
        ZRemRangeByLex = 1325,
        ZRemRangeByRank = 1326,
        ZRemRangeByScore = 1327,
        ZRevRange = 1328,
        ZRevRangeByLex = 1329,
        ZRevRangeByScore = 1330,
        ZRevRank = 1331,
        ZScan = 1332,
        ZScore = 1333,
        ZUnion = 1334,
        ZUnionStore = 1335,

        //// Stream commands
        XAck = 1401,
        XAdd = 1402,
        XAutoClaim = 1403,
        XClaim = 1404,
        XDel = 1405,
        XGroupCreate = 1406,
        XGroupCreateConsumer = 1407,
        XGroupDelConsumer = 1408,
        XGroupDestroy = 1409,
        XGroupSetId = 1410,
        XInfoConsumers = 1411,
        XInfoGroups = 1412,
        XInfoStream = 1413,
        XLen = 1414,
        XPending = 1415,
        XRange = 1416,
        XRead = 1417,
        XReadGroup = 1418,
        XRevRange = 1419,
        XSetId = 1420,
        XTrim = 1421,

        //// String commands
        Append = 1501,
        Decr = 1502,
        DecrBy = 1503,
        Get = 1504,
        GetDel = 1505,
        GetEx = 1506,
        GetRange = 1507,
        GetSet = 1508, // deprecated in 6.2.0
        Incr = 1509,
        IncrBy = 1510,
        IncrByFloat = 1511,
        LCS = 1512,
        MGet = 1513,
        MSet = 1514,
        MSetNX = 1515,
        PSetEx = 1516, // deprecated in 2.6.12
        Set = 1517,
        SetEx = 1518, // deprecated in 2.6.12
        SetNX = 1519, // deprecated in 2.6.12
        SetRange = 1520,
        Strlen = 1521,
<<<<<<< HEAD
        ZAdd = 1304,
        LPop = 811,
        LPush = 813,
        Echo = 320,
        Ping = 322,
=======
        Substr = 1522,

        //// Transaction commands
        Discard = 1601,
        Exec = 1602,
        Multi = 1603,
        UnWatch = 1604,
        Watch = 1605,

        //// JSON commands
        JsonArrAppend = 2001,
        JsonArrIndex = 2002,
        JsonArrInsert = 2003,
        JsonArrLen = 2004,
        JsonArrPop = 2005,
        JsonArrTrim = 2006,
        JsonClear = 2007,
        JsonDebug = 2008,
        JsonDel = 2009,
        JsonForget = 2010,
        JsonGet = 2011,
        JsonMGet = 2012,
        JsonNumIncrBy = 2013,
        JsonNumMultBy = 2014,
        JsonObjKeys = 2015,
        JsonObjLen = 2016,
        JsonResp = 2017,
        JsonSet = 2018,
        JsonStrAppend = 2019,
        JsonStrLen = 2020,
        JsonToggle = 2021,
        JsonType = 2022,

        //// Vector Search commands
        FtList = 2101,
        FtAggregate = 2102,
        FtAliasAdd = 2103,
        FtAliasDel = 2104,
        FtAliasList = 2105,
        FtAliasUpdate = 2106,
        FtCreate = 2107,
        FtDropIndex = 2108,
        FtExplain = 2109,
        FtExplainCli = 2110,
        FtInfo = 2111,
        FtProfile = 2112,
        FtSearch = 2113,
>>>>>>> 4fe47a2d
    }

    internal enum RouteType : uint
    {
        Random,
        AllNodes,
        AllPrimaries,
        SlotId,
        SlotKey,
        ByAddress,
    }

    [StructLayout(LayoutKind.Sequential, CharSet = CharSet.Ansi)]
    private struct RouteInfo
    {
        public RouteType Type;
        public int SlotId;
        [MarshalAs(UnmanagedType.LPStr)]
        public string? SlotKey;
        public SlotType SlotType;
        [MarshalAs(UnmanagedType.LPStr)]
        public string? Host;
        public int Port;
    }

    [StructLayout(LayoutKind.Sequential, CharSet = CharSet.Ansi)]
    private struct ConnectionRequest
    {
        public nuint AddressCount;
        public IntPtr Addresses; // ** NodeAddress - array pointer
        [MarshalAs(UnmanagedType.U1)]
        public bool HasTlsMode;
        public TlsMode TlsMode;
        [MarshalAs(UnmanagedType.U1)]
        public bool ClusterMode;
        [MarshalAs(UnmanagedType.U1)]
        public bool HasRequestTimeout;
        public uint RequestTimeout;
        [MarshalAs(UnmanagedType.U1)]
        public bool HasConnectionTimeout;
        public uint ConnectionTimeout;
        [MarshalAs(UnmanagedType.U1)]
        public bool HasReadFrom;
        public ReadFrom ReadFrom;
        [MarshalAs(UnmanagedType.U1)]
        public bool HasConnectionRetryStrategy;
        public RetryStrategy ConnectionRetryStrategy;
        [MarshalAs(UnmanagedType.U1)]
        public bool HasAuthenticationInfo;
        public AuthenticationInfo AuthenticationInfo;
        public uint DatabaseId;
        [MarshalAs(UnmanagedType.U1)]
        public bool HasProtocol;
        public ConnectionConfiguration.Protocol Protocol;
        [MarshalAs(UnmanagedType.LPStr)]
        public string? ClientName;
        // TODO more config params, see ffi.rs
    }

    [StructLayout(LayoutKind.Sequential, CharSet = CharSet.Ansi)]
    internal struct NodeAddress
    {
        [MarshalAs(UnmanagedType.LPStr)]
        public string Host;
        public ushort Port;
    }

    [StructLayout(LayoutKind.Sequential, CharSet = CharSet.Ansi)]
    internal struct AuthenticationInfo(string? username, string password)
    {
        [MarshalAs(UnmanagedType.LPStr)]
        public string? Username = username;
        [MarshalAs(UnmanagedType.LPStr)]
        public string Password = password;
    }

    internal enum TlsMode : uint
    {
        NoTls = 0,
        SecureTls = 2,
    }
}<|MERGE_RESOLUTION|>--- conflicted
+++ resolved
@@ -667,13 +667,6 @@
         SetNX = 1519, // deprecated in 2.6.12
         SetRange = 1520,
         Strlen = 1521,
-<<<<<<< HEAD
-        ZAdd = 1304,
-        LPop = 811,
-        LPush = 813,
-        Echo = 320,
-        Ping = 322,
-=======
         Substr = 1522,
 
         //// Transaction commands
@@ -721,7 +714,6 @@
         FtInfo = 2111,
         FtProfile = 2112,
         FtSearch = 2113,
->>>>>>> 4fe47a2d
     }
 
     internal enum RouteType : uint
