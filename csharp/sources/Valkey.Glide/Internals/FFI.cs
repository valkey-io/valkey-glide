﻿// Copyright Valkey GLIDE Project Contributors - SPDX Identifier: Apache-2.0

using System.Buffers;
using System.Runtime.InteropServices;

using static Valkey.Glide.ConnectionConfiguration;
using static Valkey.Glide.Route;

namespace Valkey.Glide.Internals;

// FFI-ready structs, helper methods and wrappers
internal class FFI
{
    internal abstract class Marshallable : IDisposable
    {
        private IntPtr _ptr = IntPtr.Zero;

        public IntPtr ToPtr()
        {
            if (_ptr == IntPtr.Zero)
            {
                _ptr = AllocateAndCopy();
            }
            return _ptr;
        }

        public void Dispose()
        {
            if (_ptr != IntPtr.Zero)
            {
                FreeMemory();
                FreeStructPtr(_ptr);
                _ptr = IntPtr.Zero;
            }
        }

        // All unmanaged memory allocations should happen only on this call and never before.
        protected abstract IntPtr AllocateAndCopy();

        protected abstract void FreeMemory();
    }

    // A wrapper for a command, resposible for marshalling (allocating and freeing) the required data
    internal class Cmd : Marshallable
    {
        private IntPtr[] _argPtrs = [];
        private GCHandle _pinnedArgs;
        private nuint[] _lengths = [];
        private GCHandle _pinnedLengths;
        private readonly GlideString[] _args;
        private CmdInfo _cmd;

        public Cmd(RequestType requestType, GlideString[] arguments)
        {
            _cmd = new() { RequestType = requestType, ArgCount = (nuint)arguments.Length };
            _args = arguments;
        }

        protected override void FreeMemory()
        {
            for (nuint i = 0; i < _cmd.ArgCount; i++)
            {
                Marshal.FreeHGlobal(_argPtrs[i]);
            }
            _pinnedArgs.Free();
            PoolReturn(_argPtrs);
            _pinnedLengths.Free();
            PoolReturn(_lengths);
        }

        protected override IntPtr AllocateAndCopy()
        {
            // 1. Allocate memory for arguments and for for arguments' lenghts
            _argPtrs = PoolRent<IntPtr>(_args.Length);
            _lengths = PoolRent<nuint>(_args.Length);

            // 2. Copy data into allocated array in unmanaged memory
            for (int i = 0; i < _args.Length; i++)
            {
                // 2.1 Copy an argument
                _argPtrs[i] = Marshal.AllocHGlobal(_args[i].Length);
                Marshal.Copy(_args[i].Bytes, 0, _argPtrs[i], _args[i].Length);
                // 2.2 Copy arg's len
                _lengths[i] = (nuint)_args[i].Length;
            }

            // 3. Pin it
            // We need to pin the array in place, in order to ensure that the GC doesn't move it while the operation is running.
            _pinnedArgs = GCHandle.Alloc(_argPtrs, GCHandleType.Pinned);
            _cmd.Args = _pinnedArgs.AddrOfPinnedObject();
            _pinnedLengths = GCHandle.Alloc(_lengths, GCHandleType.Pinned);
            _cmd.ArgLengths = _pinnedLengths.AddrOfPinnedObject();

            return StructToPtr(_cmd);
        }
    }

    internal class Batch : Marshallable
    {
        private readonly Cmd[] _cmds;
        private IntPtr[] _cmdPtrs;
        private GCHandle _pinnedCmds;
        private BatchInfo _batch;

        public Batch(Cmd[] cmds, bool isAtomic)
        {
            _cmds = cmds;
            _batch = new() { IsAtomic = isAtomic, CmdCount = (nuint)cmds.Length };
            _cmdPtrs = [];
        }

        protected override void FreeMemory()
        {
            for (int i = 0; i < _cmds.Length; i++)
            {
                _cmds[i].Dispose();
            }
            _pinnedCmds.Free();
            ArrayPool<IntPtr>.Shared.Return(_cmdPtrs);
        }

        protected override IntPtr AllocateAndCopy()
        {
            // 1. Allocate memory for commands and marshal them
            _cmdPtrs = ArrayPool<IntPtr>.Shared.Rent(_cmds.Length);
            for (int i = 0; i < _cmds.Length; i++)
            {
                _cmdPtrs[i] = _cmds[i].ToPtr();
            }

            // 2. Pin it
            _pinnedCmds = GCHandle.Alloc(_cmdPtrs, GCHandleType.Pinned);
            _batch.Cmds = _pinnedCmds.AddrOfPinnedObject();

            return StructToPtr(_batch);
        }
    }

    // A wrapper for a route
    internal class Route : Marshallable
    {
        private readonly RouteInfo _info;

        public Route(
            RouteType requestType,
            (int slotId, SlotType slotType)? slotIdInfo = null,
            (string slotKey, SlotType slotType)? slotKeyInfo = null,
            (string host, int port)? address = null)
        {
            _info = new()
            {
                Type = requestType,
                SlotId = slotIdInfo?.slotId ?? 0,
                SlotKey = slotKeyInfo?.slotKey,
                SlotType = slotIdInfo?.slotType ?? slotKeyInfo?.slotType ?? 0,
                Host = address?.host,
                Port = address?.port ?? 0,
            };
        }

        protected override void FreeMemory() { }

        protected override IntPtr AllocateAndCopy() => StructToPtr(_info);
    }

    internal class BatchOptions : Marshallable
    {
        private BatchOptionsInfo _info;
        private readonly Route? _route;

        public BatchOptions(
            bool? retryServerError = false,
            bool? retryConnectionError = false,
            uint? timeout = null,
            Route? route = null
            )
        {
            _route = route;
            _info = new()
            {
                RetryServerError = retryServerError ?? false,
                RetryConnectionError = retryConnectionError ?? false,
                HasTimeout = timeout is not null,
                Timeout = timeout ?? 0,
                Route = IntPtr.Zero,
            };
        }

        protected override void FreeMemory() => _route?.Dispose();

        protected override IntPtr AllocateAndCopy()
        {
            _info.Route = _route?.ToPtr() ?? IntPtr.Zero;
            return StructToPtr(_info);
        }
    }

    // A wrapper for connection request
    internal class ConnectionConfig : Marshallable
    {
        private ConnectionRequest _request;
        private readonly List<NodeAddress> _addresses;

        public ConnectionConfig(
            List<NodeAddress> addresses,
            TlsMode? tlsMode,
            bool clusterMode,
            uint? requestTimeout,
            uint? connectionTimeout,
            ReadFrom? readFrom,
            RetryStrategy? retryStrategy,
            AuthenticationInfo? authenticationInfo,
            uint databaseId,
            ConnectionConfiguration.Protocol? protocol,
            string? clientName)
        {
            _addresses = addresses;
            _request = new()
            {
                AddressCount = (nuint)addresses.Count,
                HasTlsMode = tlsMode.HasValue,
                TlsMode = tlsMode ?? default,
                ClusterMode = clusterMode,
                HasRequestTimeout = requestTimeout.HasValue,
                RequestTimeout = requestTimeout ?? default,
                HasConnectionTimeout = connectionTimeout.HasValue,
                ConnectionTimeout = connectionTimeout ?? default,
                HasReadFrom = readFrom.HasValue,
                ReadFrom = readFrom ?? default,
                HasConnectionRetryStrategy = retryStrategy.HasValue,
                ConnectionRetryStrategy = retryStrategy ?? default,
                HasAuthenticationInfo = authenticationInfo.HasValue,
                AuthenticationInfo = authenticationInfo ?? default,
                DatabaseId = databaseId,
                HasProtocol = protocol.HasValue,
                Protocol = protocol ?? default,
                ClientName = clientName,
            };
        }

        protected override void FreeMemory() => Marshal.FreeHGlobal(_request.Addresses);

        protected override IntPtr AllocateAndCopy()
        {
            int addressSize = Marshal.SizeOf(typeof(NodeAddress));
            _request.Addresses = Marshal.AllocHGlobal(addressSize * (int)_request.AddressCount);
            for (int i = 0; i < (int)_request.AddressCount; i++)
            {
                Marshal.StructureToPtr(_addresses[i], _request.Addresses + (i * addressSize), false);
            }
            return StructToPtr(_request);
        }
    }

    private static IntPtr StructToPtr<T>(T @struct) where T : struct
    {
        IntPtr result = Marshal.AllocHGlobal(Marshal.SizeOf(typeof(T)));
        Marshal.StructureToPtr(@struct, result, false);
        return result;
    }

    private static void FreeStructPtr(IntPtr ptr) => Marshal.FreeHGlobal(ptr);

    private static T[] PoolRent<T>(int len) => ArrayPool<T>.Shared.Rent(len);

    private static void PoolReturn<T>(T[] arr) => ArrayPool<T>.Shared.Return(arr);

    [StructLayout(LayoutKind.Sequential)]
    private struct CmdInfo
    {
        public RequestType RequestType;
        public IntPtr Args;
        public nuint ArgCount;
        public IntPtr ArgLengths;
    }

    [StructLayout(LayoutKind.Sequential)]
    private struct BatchInfo
    {
        public nuint CmdCount;
        public IntPtr Cmds;
        [MarshalAs(UnmanagedType.U1)]
        public bool IsAtomic;
    }

    [StructLayout(LayoutKind.Sequential)]
    private struct BatchOptionsInfo
    {
        [MarshalAs(UnmanagedType.U1)]
        public bool RetryServerError;
        [MarshalAs(UnmanagedType.U1)]
        public bool RetryConnectionError;
        [MarshalAs(UnmanagedType.U1)]
        public bool HasTimeout;
        public uint Timeout;
        public IntPtr Route;
    }

    // TODO: generate this with a bindings generator
    internal enum RequestType : int
    {
        /// Invalid request type
        InvalidRequest = 0,
        /// An unknown command, where all arguments are defined by the user.
        CustomCommand = 1,

        //// Bitmap commands
        BitCount = 101,
        BitField = 102,
        BitFieldReadOnly = 103,
        BitOp = 104,
        BitPos = 105,
        GetBit = 106,
        SetBit = 107,

        //// Cluster commands
        Asking = 201,
        ClusterAddSlots = 202,
        ClusterAddSlotsRange = 203,
        ClusterBumpEpoch = 204,
        ClusterCountFailureReports = 205,
        ClusterCountKeysInSlot = 206,
        ClusterDelSlots = 207,
        ClusterDelSlotsRange = 208,
        ClusterFailover = 209,
        ClusterFlushSlots = 210,
        ClusterForget = 211,
        ClusterGetKeysInSlot = 212,
        ClusterInfo = 213,
        ClusterKeySlot = 214,
        ClusterLinks = 215,
        ClusterMeet = 216,
        ClusterMyId = 217,
        ClusterMyShardId = 218,
        ClusterNodes = 219,
        ClusterReplicas = 220,
        ClusterReplicate = 221,
        ClusterReset = 222,
        ClusterSaveConfig = 223,
        ClusterSetConfigEpoch = 224,
        ClusterSetslot = 225,
        ClusterShards = 226,
        ClusterSlaves = 227,
        ClusterSlots = 228,
        ReadOnly = 229,
        ReadWrite = 230,

        //// Connection Management commands
        Auth = 301,
        ClientCaching = 302,
        ClientGetName = 303,
        ClientGetRedir = 304,
        ClientId = 305,
        ClientInfo = 306,
        ClientKillSimple = 307,
        ClientKill = 308,
        ClientList = 309,
        ClientNoEvict = 310,
        ClientNoTouch = 311,
        ClientPause = 312,
        ClientReply = 313,
        ClientSetInfo = 314,
        ClientSetName = 315,
        ClientTracking = 316,
        ClientTrackingInfo = 317,
        ClientUnblock = 318,
        ClientUnpause = 319,
        Echo = 320,
        Hello = 321,
        Ping = 322,
        Quit = 323, // deprecated in 7.2.0
        Reset = 324,
        Select = 325,

        //// Generic commands
        Copy = 401,
        Del = 402,
        Dump = 403,
        Exists = 404,
        Expire = 405,
        ExpireAt = 406,
        ExpireTime = 407,
        Keys = 408,
        Migrate = 409,
        Move = 410,
        ObjectEncoding = 411,
        ObjectFreq = 412,
        ObjectIdleTime = 413,
        ObjectRefCount = 414,
        Persist = 415,
        PExpire = 416,
        PExpireAt = 417,
        PExpireTime = 418,
        PTTL = 419,
        RandomKey = 420,
        Rename = 421,
        RenameNX = 422,
        Restore = 423,
        Scan = 424,
        Sort = 425,
        SortReadOnly = 426,
        Touch = 427,
        TTL = 428,
        Type = 429,
        Unlink = 430,
        Wait = 431,
        WaitAof = 432,

        //// Geospatial indices commands
        GeoAdd = 501,
        GeoDist = 502,
        GeoHash = 503,
        GeoPos = 504,
        GeoRadius = 505,
        GeoRadiusReadOnly = 506, // deprecated in 6.2.0
        GeoRadiusByMember = 507,
        GeoRadiusByMemberReadOnly = 508, // deprecated in 6.2.0
        GeoSearch = 509,
        GeoSearchStore = 510,

        //// Hash commands
        HDel = 601,
        HExists = 602,
        HGet = 603,
        HGetAll = 604,
        HIncrBy = 605,
        HIncrByFloat = 606,
        HKeys = 607,
        HLen = 608,
        HMGet = 609,
        HMSet = 610,
        HRandField = 611,
        HScan = 612,
        HSet = 613,
        HSetNX = 614,
        HStrlen = 615,
        HVals = 616,

        //// HyperLogLog commands
        PfAdd = 701,
        PfCount = 702,
        PfMerge = 703,

        //// List commands
        BLMove = 801,
        BLMPop = 802,
        BLPop = 803,
        BRPop = 804,
        BRPopLPush = 805, // deprecated in 6.2.0
        LIndex = 806,
        LInsert = 807,
        LLen = 808,
        LMove = 809,
        LMPop = 810,
        LPop = 811,
        LPos = 812,
        LPush = 813,
        LPushX = 814,
        LRange = 815,
        LRem = 816,
        LSet = 817,
        LTrim = 818,
        RPop = 819,
        RPopLPush = 820, // deprecated in 6.2.0
        RPush = 821,
        RPushX = 822,

        //// Pub/Sub commands
        PSubscribe = 901,
        Publish = 902,
        PubSubChannels = 903,
        PubSubNumPat = 904,
        PubSubNumSub = 905,
        PubSubShardChannels = 906,
        PubSubShardNumSub = 907,
        PUnsubscribe = 908,
        SPublish = 909,
        SSubscribe = 910,
        Subscribe = 911,
        SUnsubscribe = 912,
        Unsubscribe = 913,

        //// Scripting and Functions commands
        Eval = 1001,
        EvalReadOnly = 1002,
        EvalSha = 1003,
        EvalShaReadOnly = 1004,
        FCall = 1005,
        FCallReadOnly = 1006,
        FunctionDelete = 1007,
        FunctionDump = 1008,
        FunctionFlush = 1009,
        FunctionKill = 1010,
        FunctionList = 1011,
        FunctionLoad = 1012,
        FunctionRestore = 1013,
        FunctionStats = 1014,
        ScriptDebug = 1015,
        ScriptExists = 1016,
        ScriptFlush = 1017,
        ScriptKill = 1018,
        ScriptLoad = 1019,
        ScriptShow = 1020,

        //// Server management commands
        AclCat = 1101,
        AclDelUser = 1102,
        AclDryRun = 1103,
        AclGenPass = 1104,
        AclGetUser = 1105,
        AclList = 1106,
        AclLoad = 1107,
        AclLog = 1108,
        AclSave = 1109,
        AclSetSser = 1110,
        AclUsers = 1111,
        AclWhoami = 1112,
        BgRewriteAof = 1113,
        BgSave = 1114,
        Command_ = 1115, // Command - renamed to avoid collisions
        CommandCount = 1116,
        CommandDocs = 1117,
        CommandGetKeys = 1118,
        CommandGetKeysAndFlags = 1119,
        CommandInfo = 1120,
        CommandList = 1121,
        ConfigGet = 1122,
        ConfigResetStat = 1123,
        ConfigRewrite = 1124,
        ConfigSet = 1125,
        DBSize = 1126,
        FailOver = 1127,
        FlushAll = 1128,
        FlushDB = 1129,
        Info = 1130,
        LastSave = 1131,
        LatencyDoctor = 1132,
        LatencyGraph = 1133,
        LatencyHistogram = 1134,
        LatencyHistory = 1135,
        LatencyLatest = 1136,
        LatencyReset = 1137,
        Lolwut = 1138,
        MemoryDoctor = 1139,
        MemoryMallocStats = 1140,
        MemoryPurge = 1141,
        MemoryStats = 1142,
        MemoryUsage = 1143,
        ModuleList = 1144,
        ModuleLoad = 1145,
        ModuleLoadEx = 1146,
        ModuleUnload = 1147,
        Monitor = 1148,
        PSync = 1149,
        ReplConf = 1150,
        ReplicaOf = 1151,
        RestoreAsking = 1152,
        Role = 1153,
        Save = 1154,
        ShutDown = 1155,
        SlaveOf = 1156,
        SlowLogGet = 1157,
        SlowLogLen = 1158,
        SlowLogReset = 1159,
        SwapDb = 1160,
        Sync = 1161,
        Time = 1162,

        //// Set commands
        SAdd = 1201,
        SCard = 1202,
        SDiff = 1203,
        SDiffStore = 1204,
        SInter = 1205,
        SInterCard = 1206,
        SInterStore = 1207,
        SIsMember = 1208,
        SMembers = 1209,
        SMIsMember = 1210,
        SMove = 1211,
        SPop = 1212,
        SRandMember = 1213,
        SRem = 1214,
        SScan = 1215,
        SUnion = 1216,
        SUnionStore = 1217,

        //// Sorted set commands
        BZMPop = 1301,
        BZPopMax = 1302,
        BZPopMin = 1303,
        ZAdd = 1304,
        ZCard = 1305,
        ZCount = 1306,
        ZDiff = 1307,
        ZDiffStore = 1308,
        ZIncrBy = 1309,
        ZInter = 1310,
        ZInterCard = 1311,
        ZInterStore = 1312,
        ZLexCount = 1313,
        ZMPop = 1314,
        ZMScore = 1315,
        ZPopMax = 1316,
        ZPopMin = 1317,
        ZRandMember = 1318,
        ZRange = 1319,
        ZRangeByLex = 1320,
        ZRangeByScore = 1321,
        ZRangeStore = 1322,
        ZRank = 1323,
        ZRem = 1324,
        ZRemRangeByLex = 1325,
        ZRemRangeByRank = 1326,
        ZRemRangeByScore = 1327,
        ZRevRange = 1328,
        ZRevRangeByLex = 1329,
        ZRevRangeByScore = 1330,
        ZRevRank = 1331,
        ZScan = 1332,
        ZScore = 1333,
        ZUnion = 1334,
        ZUnionStore = 1335,

        //// Stream commands
        XAck = 1401,
        XAdd = 1402,
        XAutoClaim = 1403,
        XClaim = 1404,
        XDel = 1405,
        XGroupCreate = 1406,
        XGroupCreateConsumer = 1407,
        XGroupDelConsumer = 1408,
        XGroupDestroy = 1409,
        XGroupSetId = 1410,
        XInfoConsumers = 1411,
        XInfoGroups = 1412,
        XInfoStream = 1413,
        XLen = 1414,
        XPending = 1415,
        XRange = 1416,
        XRead = 1417,
        XReadGroup = 1418,
        XRevRange = 1419,
        XSetId = 1420,
        XTrim = 1421,

        //// String commands
        Append = 1501,
        Decr = 1502,
        DecrBy = 1503,
        Get = 1504,
        GetDel = 1505,
        GetEx = 1506,
        GetRange = 1507,
        GetSet = 1508, // deprecated in 6.2.0
        Incr = 1509,
        IncrBy = 1510,
        IncrByFloat = 1511,
        LCS = 1512,
        MGet = 1513,
        MSet = 1514,
        MSetNX = 1515,
        PSetEx = 1516, // deprecated in 2.6.12
        Set = 1517,
        SetEx = 1518, // deprecated in 2.6.12
        SetNX = 1519, // deprecated in 2.6.12
        SetRange = 1520,
        Strlen = 1521,
<<<<<<< HEAD
        ZAdd = 1304,
        ZRem = 1324,
        LPop = 811,
        LPush = 813,
=======
        Substr = 1522,

        //// Transaction commands
        Discard = 1601,
        Exec = 1602,
        Multi = 1603,
        UnWatch = 1604,
        Watch = 1605,

        //// JSON commands
        JsonArrAppend = 2001,
        JsonArrIndex = 2002,
        JsonArrInsert = 2003,
        JsonArrLen = 2004,
        JsonArrPop = 2005,
        JsonArrTrim = 2006,
        JsonClear = 2007,
        JsonDebug = 2008,
        JsonDel = 2009,
        JsonForget = 2010,
        JsonGet = 2011,
        JsonMGet = 2012,
        JsonNumIncrBy = 2013,
        JsonNumMultBy = 2014,
        JsonObjKeys = 2015,
        JsonObjLen = 2016,
        JsonResp = 2017,
        JsonSet = 2018,
        JsonStrAppend = 2019,
        JsonStrLen = 2020,
        JsonToggle = 2021,
        JsonType = 2022,

        //// Vector Search commands
        FtList = 2101,
        FtAggregate = 2102,
        FtAliasAdd = 2103,
        FtAliasDel = 2104,
        FtAliasList = 2105,
        FtAliasUpdate = 2106,
        FtCreate = 2107,
        FtDropIndex = 2108,
        FtExplain = 2109,
        FtExplainCli = 2110,
        FtInfo = 2111,
        FtProfile = 2112,
        FtSearch = 2113,
>>>>>>> 4fe47a2d
    }

    internal enum RouteType : uint
    {
        Random,
        AllNodes,
        AllPrimaries,
        SlotId,
        SlotKey,
        ByAddress,
    }

    [StructLayout(LayoutKind.Sequential, CharSet = CharSet.Ansi)]
    private struct RouteInfo
    {
        public RouteType Type;
        public int SlotId;
        [MarshalAs(UnmanagedType.LPStr)]
        public string? SlotKey;
        public SlotType SlotType;
        [MarshalAs(UnmanagedType.LPStr)]
        public string? Host;
        public int Port;
    }

    [StructLayout(LayoutKind.Sequential, CharSet = CharSet.Ansi)]
    private struct ConnectionRequest
    {
        public nuint AddressCount;
        public IntPtr Addresses; // ** NodeAddress - array pointer
        [MarshalAs(UnmanagedType.U1)]
        public bool HasTlsMode;
        public TlsMode TlsMode;
        [MarshalAs(UnmanagedType.U1)]
        public bool ClusterMode;
        [MarshalAs(UnmanagedType.U1)]
        public bool HasRequestTimeout;
        public uint RequestTimeout;
        [MarshalAs(UnmanagedType.U1)]
        public bool HasConnectionTimeout;
        public uint ConnectionTimeout;
        [MarshalAs(UnmanagedType.U1)]
        public bool HasReadFrom;
        public ReadFrom ReadFrom;
        [MarshalAs(UnmanagedType.U1)]
        public bool HasConnectionRetryStrategy;
        public RetryStrategy ConnectionRetryStrategy;
        [MarshalAs(UnmanagedType.U1)]
        public bool HasAuthenticationInfo;
        public AuthenticationInfo AuthenticationInfo;
        public uint DatabaseId;
        [MarshalAs(UnmanagedType.U1)]
        public bool HasProtocol;
        public ConnectionConfiguration.Protocol Protocol;
        [MarshalAs(UnmanagedType.LPStr)]
        public string? ClientName;
        // TODO more config params, see ffi.rs
    }

    [StructLayout(LayoutKind.Sequential, CharSet = CharSet.Ansi)]
    internal struct NodeAddress
    {
        [MarshalAs(UnmanagedType.LPStr)]
        public string Host;
        public ushort Port;
    }

    [StructLayout(LayoutKind.Sequential, CharSet = CharSet.Ansi)]
    internal struct AuthenticationInfo(string? username, string password)
    {
        [MarshalAs(UnmanagedType.LPStr)]
        public string? Username = username;
        [MarshalAs(UnmanagedType.LPStr)]
        public string Password = password;
    }

    internal enum TlsMode : uint
    {
        NoTls = 0,
        SecureTls = 2,
    }
}<|MERGE_RESOLUTION|>--- conflicted
+++ resolved
@@ -667,12 +667,8 @@
         SetNX = 1519, // deprecated in 2.6.12
         SetRange = 1520,
         Strlen = 1521,
-<<<<<<< HEAD
         ZAdd = 1304,
         ZRem = 1324,
-        LPop = 811,
-        LPush = 813,
-=======
         Substr = 1522,
 
         //// Transaction commands
@@ -720,7 +716,6 @@
         FtInfo = 2111,
         FtProfile = 2112,
         FtSearch = 2113,
->>>>>>> 4fe47a2d
     }
 
     internal enum RouteType : uint
