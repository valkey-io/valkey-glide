﻿// Copyright Valkey GLIDE Project Contributors - SPDX Identifier: Apache-2.0

<<<<<<< HEAD
using Valkey.Glide.Pipeline;

using static Valkey.Glide.Errors;
=======
using static Valkey.Glide.Commands.Options.InfoOptions;
>>>>>>> 1d29cda8
using static Valkey.Glide.Route;

using gs = Valkey.Glide.GlideString;
namespace Valkey.Glide.IntegrationTests;

public class ClusterClientTests
{
    [Fact]
    public async Task CustomCommand()
    {
        GlideClusterClient client = TestConfiguration.DefaultClusterClient();
        // command which returns always a single value
        long res = (long)(await client.CustomCommand(["dbsize"])).SingleValue!;
        Assert.True(res >= 0);
        // command which returns a multi value by default
        Dictionary<string, object?> info = (await client.CustomCommand(["info"])).MultiValue;
        foreach (object? nodeInfo in info.Values)
        {
            Assert.Contains("# Server", (nodeInfo as GlideString)!);
        }
        // command which returns a map even on a single node route
        ClusterValue<object?> config = await client.CustomCommand(["config", "get", "*file"], Route.Random);
        Assert.True((config.SingleValue as Dictionary<GlideString, object?>)!.Count > 0);
    }

    [Fact]
    public async Task CustomCommandWithRandomRoute()
    {
        using GlideClusterClient client = TestConfiguration.DefaultClusterClient();
        // if a command isn't routed in 100 tries to different nodes, you are a lucker or have a bug
        SortedSet<string> ports = [];
        foreach (int i in Enumerable.Range(0, 100))
        {
<<<<<<< HEAD
            string res = ((await client.CustomCommand(["info", "server"], Route.Random))! as gs)!;
=======
            string res = ((await client.CustomCommand(["info", "server"], Route.Random)).SingleValue! as GlideString)!;
>>>>>>> 1d29cda8
            foreach (string line in res!.Split("\r\n"))
            {
                if (line.Contains("tcp_port"))
                {
                    _ = ports.Add(line);
                    if (ports.Count > 1)
                    {
                        return;
                    }
                    break;
                }
            }
        }
        Assert.Fail($"All 100 commands were sent to: {ports.First()}");
    }

    [Fact]
    public async Task CustomCommandWithSingleNodeRoute()
    {
        using GlideClusterClient client = TestConfiguration.DefaultClusterClient();

<<<<<<< HEAD
        gs? res = await client.CustomCommand(["info", "replication"], new SlotKeyRoute("abc", SlotType.Primary)) as gs;
        Assert.Contains("role:master", res);

        res = await client.CustomCommand(["info", "replication"], new SlotKeyRoute("abc", SlotType.Replica)) as gs;
        Assert.Contains("role:slave", res);

        res = await client.CustomCommand(["info", "replication"], new SlotIdRoute(42, SlotType.Primary)) as gs;
        Assert.Contains("role:master", res);

        res = await client.CustomCommand(["info", "replication"], new SlotIdRoute(42, SlotType.Replica)) as gs;
        Assert.Contains("role:slave", res);

        res = await client.CustomCommand(["info", "replication"], new ByAddressRoute(TestConfiguration.CLUSTER_HOSTS[0].host, TestConfiguration.CLUSTER_HOSTS[0].port)) as gs;
=======
        string res = ((await client.CustomCommand(["info", "replication"], new SlotKeyRoute("abc", SlotType.Primary))).SingleValue! as GlideString)!;
        Assert.Contains("role:master", res);

        res = ((await client.CustomCommand(["info", "replication"], new SlotKeyRoute("abc", SlotType.Replica))).SingleValue! as GlideString)!;
        Assert.Contains("role:slave", res);

        res = ((await client.CustomCommand(["info", "replication"], new SlotIdRoute(42, SlotType.Primary))).SingleValue! as GlideString)!;
        Assert.Contains("role:master", res);

        res = ((await client.CustomCommand(["info", "replication"], new SlotIdRoute(42, SlotType.Replica))).SingleValue! as GlideString)!;
        Assert.Contains("role:slave", res);

        res = ((await client.CustomCommand(["info", "replication"], new ByAddressRoute(TestConfiguration.CLUSTER_HOSTS[0].host, TestConfiguration.CLUSTER_HOSTS[0].port))).SingleValue! as GlideString)!;
>>>>>>> 1d29cda8
        Assert.Contains("# Replication", res);
    }

    [Fact]
    public async Task CustomCommandWithMultiNodeRoute()
    {
        using GlideClusterClient client = TestConfiguration.DefaultClusterClient();
        _ = await client.Set("abc", "abc");
        _ = await client.Set("klm", "klm");
        _ = await client.Set("xyz", "xyz");

        long res = (long)(await client.CustomCommand(["dbsize"], AllPrimaries)).SingleValue!;
        Assert.True(res >= 3);
    }

    [Fact]
<<<<<<< HEAD
    public async Task RetryStrategyIsNotSupportedForTransactions()
    {
        using GlideClusterClient client = TestConfiguration.DefaultClusterClient();

        _ = await Assert.ThrowsAsync<RequestException>(async () => _ = await client.Exec(new(true), new(retryStrategy: new())));
    }

    [Theory]
    [InlineData(true)]
    [InlineData(false)]
    public async Task BatchWithSingleNodeRoute(bool isAtomic)
    {
        using GlideClusterClient client = TestConfiguration.DefaultClusterClient();

        ClusterBatch batch = new ClusterBatch(isAtomic).CustomCommand(["info", "replication"]);

        object?[]? res = await client.Exec(batch, new(route: new SlotKeyRoute("abc", SlotType.Primary)));
        Assert.Contains("role:master", res![0] as gs);

        res = await client.Exec(batch, new(route: new SlotKeyRoute("abc", SlotType.Replica)));
        Assert.Contains("role:slave", res![0] as gs);

        res = await client.Exec(batch, new(route: new SlotIdRoute(42, SlotType.Primary)));
        Assert.Contains("role:master", res![0] as gs);

        res = await client.Exec(batch, new(route: new SlotIdRoute(42, SlotType.Replica)));
        Assert.Contains("role:slave", res![0] as gs);

        res = await client.Exec(batch, new(route: new ByAddressRoute(TestConfiguration.CLUSTER_HOSTS[0].host, TestConfiguration.CLUSTER_HOSTS[0].port)));
        Assert.Contains("# Replication", res![0] as gs);
=======
    public async Task Info()
    {
        GlideClusterClient client = TestConfiguration.DefaultClusterClient();

        Dictionary<string, string> info = await client.Info();
        foreach (string nodeInfo in info.Values)
        {
            Assert.Multiple([
                () => Assert.Contains("# Server", nodeInfo),
                () => Assert.Contains("# Replication", nodeInfo),
                () => Assert.DoesNotContain("# Latencystats", nodeInfo),
            ]);
        }

        info = await client.Info([Section.REPLICATION]);
        foreach (string nodeInfo in info.Values)
        {
            Assert.Multiple([
                () => Assert.DoesNotContain("# Server", nodeInfo),
                () => Assert.Contains("# Replication", nodeInfo),
                () => Assert.DoesNotContain("# Latencystats", nodeInfo),
            ]);
        }
    }

    [Fact]
    public async Task InfoWithRoute()
    {
        GlideClusterClient client = TestConfiguration.DefaultClusterClient();

        ClusterValue<string> info = await client.Info(Route.Random);
        Assert.Multiple([
            () => Assert.Contains("# Server", info.SingleValue),
            () => Assert.Contains("# Replication", info.SingleValue),
            () => Assert.DoesNotContain("# Latencystats", info.SingleValue),
        ]);

        info = await client.Info(AllPrimaries);
        foreach (string nodeInfo in info.MultiValue.Values)
        {
            Assert.Multiple([
                () => Assert.Contains("# Server", nodeInfo),
                () => Assert.Contains("# Replication", nodeInfo),
                () => Assert.DoesNotContain("# Latencystats", nodeInfo),
            ]);
        }

        info = await client.Info([Section.ERRORSTATS], AllNodes);

        foreach (string nodeInfo in info.MultiValue.Values)
        {
            Assert.Multiple([
                () => Assert.DoesNotContain("# Server", nodeInfo),
                () => Assert.Contains("# Errorstats", nodeInfo),
            ]);
        }
>>>>>>> 1d29cda8
    }
}<|MERGE_RESOLUTION|>--- conflicted
+++ resolved
@@ -1,12 +1,9 @@
 ﻿// Copyright Valkey GLIDE Project Contributors - SPDX Identifier: Apache-2.0
 
-<<<<<<< HEAD
 using Valkey.Glide.Pipeline;
 
+using static Valkey.Glide.Commands.Options.InfoOptions;
 using static Valkey.Glide.Errors;
-=======
-using static Valkey.Glide.Commands.Options.InfoOptions;
->>>>>>> 1d29cda8
 using static Valkey.Glide.Route;
 
 using gs = Valkey.Glide.GlideString;
@@ -25,11 +22,11 @@
         Dictionary<string, object?> info = (await client.CustomCommand(["info"])).MultiValue;
         foreach (object? nodeInfo in info.Values)
         {
-            Assert.Contains("# Server", (nodeInfo as GlideString)!);
+            Assert.Contains("# Server", (nodeInfo as gs)!);
         }
         // command which returns a map even on a single node route
         ClusterValue<object?> config = await client.CustomCommand(["config", "get", "*file"], Route.Random);
-        Assert.True((config.SingleValue as Dictionary<GlideString, object?>)!.Count > 0);
+        Assert.True((config.SingleValue as Dictionary<gs, object?>)!.Count > 0);
     }
 
     [Fact]
@@ -40,11 +37,7 @@
         SortedSet<string> ports = [];
         foreach (int i in Enumerable.Range(0, 100))
         {
-<<<<<<< HEAD
-            string res = ((await client.CustomCommand(["info", "server"], Route.Random))! as gs)!;
-=======
-            string res = ((await client.CustomCommand(["info", "server"], Route.Random)).SingleValue! as GlideString)!;
->>>>>>> 1d29cda8
+            string res = ((await client.CustomCommand(["info", "server"], Route.Random)).SingleValue! as gs)!;
             foreach (string line in res!.Split("\r\n"))
             {
                 if (line.Contains("tcp_port"))
@@ -66,35 +59,19 @@
     {
         using GlideClusterClient client = TestConfiguration.DefaultClusterClient();
 
-<<<<<<< HEAD
-        gs? res = await client.CustomCommand(["info", "replication"], new SlotKeyRoute("abc", SlotType.Primary)) as gs;
+        string res = ((await client.CustomCommand(["info", "replication"], new SlotKeyRoute("abc", SlotType.Primary))).SingleValue! as gs)!;
         Assert.Contains("role:master", res);
 
-        res = await client.CustomCommand(["info", "replication"], new SlotKeyRoute("abc", SlotType.Replica)) as gs;
+        res = ((await client.CustomCommand(["info", "replication"], new SlotKeyRoute("abc", SlotType.Replica))).SingleValue! as gs)!;
         Assert.Contains("role:slave", res);
 
-        res = await client.CustomCommand(["info", "replication"], new SlotIdRoute(42, SlotType.Primary)) as gs;
+        res = ((await client.CustomCommand(["info", "replication"], new SlotIdRoute(42, SlotType.Primary))).SingleValue! as gs)!;
         Assert.Contains("role:master", res);
 
-        res = await client.CustomCommand(["info", "replication"], new SlotIdRoute(42, SlotType.Replica)) as gs;
+        res = ((await client.CustomCommand(["info", "replication"], new SlotIdRoute(42, SlotType.Replica))).SingleValue! as gs)!;
         Assert.Contains("role:slave", res);
 
-        res = await client.CustomCommand(["info", "replication"], new ByAddressRoute(TestConfiguration.CLUSTER_HOSTS[0].host, TestConfiguration.CLUSTER_HOSTS[0].port)) as gs;
-=======
-        string res = ((await client.CustomCommand(["info", "replication"], new SlotKeyRoute("abc", SlotType.Primary))).SingleValue! as GlideString)!;
-        Assert.Contains("role:master", res);
-
-        res = ((await client.CustomCommand(["info", "replication"], new SlotKeyRoute("abc", SlotType.Replica))).SingleValue! as GlideString)!;
-        Assert.Contains("role:slave", res);
-
-        res = ((await client.CustomCommand(["info", "replication"], new SlotIdRoute(42, SlotType.Primary))).SingleValue! as GlideString)!;
-        Assert.Contains("role:master", res);
-
-        res = ((await client.CustomCommand(["info", "replication"], new SlotIdRoute(42, SlotType.Replica))).SingleValue! as GlideString)!;
-        Assert.Contains("role:slave", res);
-
-        res = ((await client.CustomCommand(["info", "replication"], new ByAddressRoute(TestConfiguration.CLUSTER_HOSTS[0].host, TestConfiguration.CLUSTER_HOSTS[0].port))).SingleValue! as GlideString)!;
->>>>>>> 1d29cda8
+        res = ((await client.CustomCommand(["info", "replication"], new ByAddressRoute(TestConfiguration.CLUSTER_HOSTS[0].host, TestConfiguration.CLUSTER_HOSTS[0].port))).SingleValue! as gs)!;
         Assert.Contains("# Replication", res);
     }
 
@@ -111,7 +88,6 @@
     }
 
     [Fact]
-<<<<<<< HEAD
     public async Task RetryStrategyIsNotSupportedForTransactions()
     {
         using GlideClusterClient client = TestConfiguration.DefaultClusterClient();
@@ -142,7 +118,9 @@
 
         res = await client.Exec(batch, new(route: new ByAddressRoute(TestConfiguration.CLUSTER_HOSTS[0].host, TestConfiguration.CLUSTER_HOSTS[0].port)));
         Assert.Contains("# Replication", res![0] as gs);
-=======
+    }
+
+    [Fact]
     public async Task Info()
     {
         GlideClusterClient client = TestConfiguration.DefaultClusterClient();
@@ -199,6 +177,5 @@
                 () => Assert.Contains("# Errorstats", nodeInfo),
             ]);
         }
->>>>>>> 1d29cda8
     }
 }