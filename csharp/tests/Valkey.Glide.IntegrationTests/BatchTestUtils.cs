--- conflicted
+++ resolved
@@ -159,10 +159,7 @@
         return testData;
     }
 
-<<<<<<< HEAD
-    public static List<TestInfo> CreateSortedSetTest(Pipeline.IBatch batch, bool isAtomic)
-=======
-    public static List<TestInfo> CreateGenericTest(IBatch batch, bool isAtomic)
+    public static List<TestInfo> CreateGenericTest(Pipeline.IBatch batch, bool isAtomic)
     {
         List<TestInfo> testData = [];
         string prefix = "{genericKey}-";
@@ -246,8 +243,7 @@
         return testData;
     }
 
-    public static List<TestInfo> CreateSortedSetTest(IBatch batch, bool isAtomic)
->>>>>>> d8323437
+    public static List<TestInfo> CreateSortedSetTest(Pipeline.IBatch batch, bool isAtomic)
     {
         List<TestInfo> testData = [];
         string prefix = isAtomic ? "{sortedSetKey}-" : "";
@@ -326,7 +322,7 @@
         return testData;
     }
 
-    public static List<TestInfo> CreateConnectionManagementTest(IBatch batch, bool isAtomic)
+    public static List<TestInfo> CreateConnectionManagementTest(Pipeline.IBatch batch, bool isAtomic)
     {
         List<TestInfo> testData = [];
 
