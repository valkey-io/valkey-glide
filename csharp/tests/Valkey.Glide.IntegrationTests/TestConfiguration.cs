﻿// Copyright Valkey GLIDE Project Contributors - SPDX Identifier: Apache-2.0

using System.Diagnostics;

using Valkey.Glide.IntegrationTests;

using static Valkey.Glide.ConnectionConfiguration;

[assembly: AssemblyFixture(typeof(TestConfiguration))]

namespace Valkey.Glide.IntegrationTests;

public class TestConfiguration : IDisposable
{
    public static List<(string host, ushort port)> STANDALONE_HOSTS { get; internal set; } = [];
    public static List<(string host, ushort port)> CLUSTER_HOSTS { get; internal set; } = [];
    public static Version SERVER_VERSION { get; internal set; } = new();
    public static bool TLS { get; internal set; } = false;

    public static StandaloneClientConfigurationBuilder DefaultClientConfig() =>
        new StandaloneClientConfigurationBuilder()
            .WithAddress(STANDALONE_HOSTS[0].host, STANDALONE_HOSTS[0].port)
<<<<<<< HEAD
            .WithProtocolVersion(Protocol.RESP3);
=======
            .WithTls(TLS);
>>>>>>> 2779971b

    public static ClusterClientConfigurationBuilder DefaultClusterClientConfig() =>
        new ClusterClientConfigurationBuilder()
            .WithAddress(CLUSTER_HOSTS[0].host, CLUSTER_HOSTS[0].port)
<<<<<<< HEAD
            .WithProtocolVersion(Protocol.RESP3);
=======
            .WithTls(TLS);
>>>>>>> 2779971b

    public static GlideClient DefaultStandaloneClientWithExtraTimeout()
    => GlideClient.CreateClient(DefaultClientConfig().WithRequestTimeout(1000).Build()).GetAwaiter().GetResult();

    public static GlideClusterClient DefaultClusterClientWithExtraTimeout()
        => GlideClusterClient.CreateClient(DefaultClusterClientConfig().WithRequestTimeout(1000).Build()).GetAwaiter().GetResult();

    public static GlideClient DefaultStandaloneClient()
        => GlideClient.CreateClient(DefaultClientConfig().Build()).GetAwaiter().GetResult();

    public static GlideClusterClient DefaultClusterClient()
        => GlideClusterClient.CreateClient(DefaultClusterClientConfig().Build()).GetAwaiter().GetResult();

    public static TheoryData<BaseClient> TestClients
    {
        get
        {
            if (field.Count == 0)
            {
                field = [.. TestStandaloneClients.Select(d => (BaseClient)d.Data), .. TestClusterClients.Select(d => (BaseClient)d.Data)];
            }
            return field;
        }

        private set;
    } = [];

    public static TheoryData<GlideClient> TestStandaloneClients
    {
        get
        {
            if (field.Count == 0)
            {
                GlideClient resp2client = GlideClient.CreateClient(
                    DefaultClientConfig().WithRequestTimeout(1000).WithProtocolVersion(Protocol.RESP2).Build()
                ).GetAwaiter().GetResult();
                resp2client.SetInfo("RESP2");
                GlideClient resp3client = GlideClient.CreateClient(
                    DefaultClientConfig().WithRequestTimeout(1000).WithProtocolVersion(Protocol.RESP3).Build()
                ).GetAwaiter().GetResult();
                resp3client.SetInfo("RESP3");
                field = [resp2client, resp3client];
            }
            return field;
        }

        private set;
    } = [];

    public static TheoryData<GlideClusterClient> TestClusterClients
    {
        get
        {
            if (field.Count == 0)
            {
                GlideClusterClient resp2client = GlideClusterClient.CreateClient(
                    DefaultClusterClientConfig().WithRequestTimeout(1000).WithProtocolVersion(Protocol.RESP2).Build()
                ).GetAwaiter().GetResult();
                resp2client.SetInfo("RESP2");
                GlideClusterClient resp3client = GlideClusterClient.CreateClient(
                    DefaultClusterClientConfig().WithRequestTimeout(1000).WithProtocolVersion(Protocol.RESP3).Build()
                ).GetAwaiter().GetResult();
                resp3client.SetInfo("RESP3");
                field = [resp2client, resp3client];
            }
            return field;
        }

        private set;
    } = [];

    public static void ResetTestClients()
    {
        foreach (TheoryDataRow<BaseClient> data in TestClients)
        {
            data.Data.Dispose();
        }
        TestClients = [];
        TestClusterClients = [];
        TestStandaloneClients = [];
    }

    public TestConfiguration()
    {
        string? projectDir = Directory.GetCurrentDirectory();
        while (!(Path.GetFileName(projectDir) == "csharp" || projectDir == null))
        {
            projectDir = Path.GetDirectoryName(projectDir);
        }

        if (projectDir == null)
        {
            throw new FileNotFoundException("Can't detect the project dir. Are you running tests from `csharp` directory?");
        }

        _scriptDir = Path.Combine(projectDir, "..", "utils");

        TLS = Environment.GetEnvironmentVariable("tls") == "true";

        if (Environment.GetEnvironmentVariable("cluster-endpoints") is { } || Environment.GetEnvironmentVariable("standalone-endpoints") is { })
        {
            string? clusterEndpoints = Environment.GetEnvironmentVariable("cluster-endpoints");
            CLUSTER_HOSTS = clusterEndpoints is null ? [] : ParseHostsString(clusterEndpoints);
            string? standaloneEndpoints = Environment.GetEnvironmentVariable("standalone-endpoints");
            STANDALONE_HOSTS = standaloneEndpoints is null ? [] : ParseHostsString(standaloneEndpoints);
            _startedServer = false;
        }
        else
        {
            _startedServer = true;
            // Stop all if weren't stopped on previous test run
            StopServer(false);

            // Delete dirs if stop failed due to https://github.com/valkey-io/valkey-glide/issues/849
            // Not using `Directory.Exists` before deleting, because another process may delete the dir while IT is running.
            string clusterLogsDir = Path.Combine(_scriptDir, "clusters");
            try
            {
                Directory.Delete(clusterLogsDir, true);
            }
            catch (DirectoryNotFoundException) { }

            // Start cluster
            CLUSTER_HOSTS = StartServer(true, TLS);
            // Start standalone
            STANDALONE_HOSTS = StartServer(false, TLS);
        }
        // Get redis version
        SERVER_VERSION = GetServerVersion();

        TestConsoleWriteLine($"Cluster hosts = {string.Join(", ", CLUSTER_HOSTS)}");
        TestConsoleWriteLine($"Standalone hosts = {string.Join(", ", STANDALONE_HOSTS)}");
        TestConsoleWriteLine($"Server version = {SERVER_VERSION}");
    }

    ~TestConfiguration() => Dispose();

    public void Dispose()
    {
        ResetTestClients();
        if (_startedServer)
        {
            // Stop all
            StopServer(true);
        }
    }

    private readonly string _scriptDir;
    private readonly bool _startedServer;

    private static void TestConsoleWriteLine(string message) =>
        TestContext.Current.SendDiagnosticMessage(message);

    internal List<(string host, ushort port)> StartServer(bool cluster, bool tls = false, string? name = null)
    {
        string cmd = $"start {(cluster ? "--cluster-mode" : "")} {(tls ? " --tls" : "")} {(name != null ? " --prefix " + name : "")}";
        return ParseHostsFromOutput(RunClusterManager(cmd, false));
    }

    /// <summary>
    /// Stop <b>all</b> instances on the given <paramref name="name"/>.
    /// </summary>
    internal void StopServer(bool keepLogs, string? name = null)
    {
        string cmd = $"stop --prefix {name ?? "cluster"} {(keepLogs ? "--keep-folder" : "")}";
        _ = RunClusterManager(cmd, true);
    }

    private string RunClusterManager(string cmd, bool ignoreExitCode)
    {
        ProcessStartInfo info = new()
        {
            WorkingDirectory = _scriptDir,
            FileName = "python3",
            Arguments = "cluster_manager.py " + cmd,
            UseShellExecute = false,
            RedirectStandardOutput = true,
            RedirectStandardError = true,
        };
        Process? script = Process.Start(info);
        script?.WaitForExit();
        string? error = script?.StandardError.ReadToEnd();
        string? output = script?.StandardOutput.ReadToEnd();
        int? exit_code = script?.ExitCode;

        TestConsoleWriteLine($"cluster_manager.py stdout\n====\n{output}\n====\ncluster_manager.py stderr\n====\n{error}\n====\n");

        return !ignoreExitCode && exit_code != 0
            ? throw new ApplicationException($"cluster_manager.py script failed: exit code {exit_code}.")
            : output ?? "";
    }

    private static List<(string host, ushort port)> ParseHostsFromOutput(string output)
    {
        List<(string host, ushort port)> hosts = [];
        foreach (string line in output.Split("\n"))
        {
            if (!line.StartsWith("CLUSTER_NODES="))
            {
                continue;
            }

            string[] addresses = line.Split("=")[1].Split(",");
            foreach (string address in addresses)
            {
                string[] parts = address.Split(":");
                hosts.Add((parts[0], ushort.Parse(parts[1])));
            }
        }
        return hosts;
    }

    private static Version GetServerVersion()
    {
        Exception? err = null;
        if (STANDALONE_HOSTS.Count > 0)
        {
            GlideClient client = DefaultStandaloneClient();
            try
            {
                return TryGetVersion(client);
            }
            catch (Exception e)
            {
                err = e;
            }
        }
        if (CLUSTER_HOSTS.Count > 0)
        {
            GlideClusterClient client = DefaultClusterClient();
            try
            {
                return TryGetVersion(client);
            }
            catch (Exception e)
            {
                if (err is not null)
                {
                    TestConsoleWriteLine(err.ToString());
                }
                TestConsoleWriteLine(e.ToString());
                throw;
            }
        }
        throw new Exception("No servers are given");
    }

    private static Version TryGetVersion(BaseClient client)
    {
        string info = client.GetType() == typeof(GlideClient)
            ? ((GlideClient)client).Info().GetAwaiter().GetResult()
            : ((GlideClusterClient)client).Info(Route.Random).GetAwaiter().GetResult().SingleValue;
        string[] lines = info.Split();
        string line = lines.FirstOrDefault(l => l.Contains("valkey_version")) ?? lines.First(l => l.Contains("redis_version"));
        return new(line.Split(':')[1]);
    }

    private static List<(string host, ushort port)> ParseHostsString(string @string)
        => [.. @string.Split(',').Select(s => s.Split(':')).Select(s => (host: s[0], port: ushort.Parse(s[1])))];
}<|MERGE_RESOLUTION|>--- conflicted
+++ resolved
@@ -20,20 +20,14 @@
     public static StandaloneClientConfigurationBuilder DefaultClientConfig() =>
         new StandaloneClientConfigurationBuilder()
             .WithAddress(STANDALONE_HOSTS[0].host, STANDALONE_HOSTS[0].port)
-<<<<<<< HEAD
-            .WithProtocolVersion(Protocol.RESP3);
-=======
+            .WithProtocolVersion(Protocol.RESP3)
             .WithTls(TLS);
->>>>>>> 2779971b
 
     public static ClusterClientConfigurationBuilder DefaultClusterClientConfig() =>
         new ClusterClientConfigurationBuilder()
             .WithAddress(CLUSTER_HOSTS[0].host, CLUSTER_HOSTS[0].port)
-<<<<<<< HEAD
-            .WithProtocolVersion(Protocol.RESP3);
-=======
+            .WithProtocolVersion(Protocol.RESP3)
             .WithTls(TLS);
->>>>>>> 2779971b
 
     public static GlideClient DefaultStandaloneClientWithExtraTimeout()
     => GlideClient.CreateClient(DefaultClientConfig().WithRequestTimeout(1000).Build()).GetAwaiter().GetResult();
