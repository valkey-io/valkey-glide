--- conflicted
+++ resolved
@@ -2,8 +2,6 @@
 
 using System.Diagnostics;
 using System.Runtime.InteropServices;
-
-using Microsoft.VisualStudio.TestPlatform.Utilities;
 
 using Valkey.Glide.IntegrationTests;
 
@@ -32,27 +30,24 @@
 
     public static GlideClient DefaultStandaloneClient() => GlideClient.CreateClient(DefaultClientConfig().Build()).GetAwaiter().GetResult();
     public static GlideClusterClient DefaultClusterClient() => GlideClusterClient.CreateClient(DefaultClusterClientConfig().Build()).GetAwaiter().GetResult();
-<<<<<<< HEAD
 
     private static TheoryData<BaseClient> s_testClients = [];
-=======
->>>>>>> 046f2482
 
     public static TheoryData<BaseClient> TestClients
     {
         get
         {
-            if (field.Count == 0)
+            if (s_testClients.Count == 0)
             {
-                field = [(BaseClient)DefaultStandaloneClient(), (BaseClient)DefaultClusterClient()];
+                s_testClients = [(BaseClient)DefaultStandaloneClient(), (BaseClient)DefaultClusterClient()];
             }
-            return field;
+            return s_testClients;
         }
 
-        private set;
-    } = [];
+        private set => s_testClients = value;
+    }
 
-    public static void ResetTestClients() => TestClients = [];
+    public static void ResetTestClients() => s_testClients = [];
 
     private readonly StringWriter _output = new();
 
@@ -75,7 +70,7 @@
         _scriptDir = Path.Combine(projectDir, "..", "utils");
 
         // Stop all if weren't stopped on previous test run
-        StopServer(false);
+        //StopServer(false);
 
         // Delete dirs if stop failed due to https://github.com/valkey-io/valkey-glide/issues/849
         // Not using `Directory.Exists` before deleting, because another process may delete the dir while IT is running.
@@ -106,6 +101,9 @@
         StopServer(true);
         TestConsoleWriteLine(_output.ToString());
     }
+    //public void Dispose() =>
+    //    // Stop all
+    //    StopServer(true);
 
     private readonly string _scriptDir;
 
