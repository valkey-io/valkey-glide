// Copyright Valkey GLIDE Project Contributors - SPDX Identifier: Apache-2.0

using Valkey.Glide.Commands.Options;
using Valkey.Glide.Internals;

namespace Valkey.Glide.UnitTests;

public class CommandTests
{
    [Fact]
    public void ValidateCommandArgs()
    {
        Assert.Multiple(
            () => Assert.Equal(["get", "a"], Request.CustomCommand(["get", "a"]).GetArgs()),
            () => Assert.Equal(["ping", "pong", "pang"], Request.CustomCommand(["ping", "pong", "pang"]).GetArgs()),
            () => Assert.Equal(["get"], Request.CustomCommand(["get"]).GetArgs()),
            () => Assert.Equal([], Request.CustomCommand([]).GetArgs()),

            // String Commands
            () => Assert.Equal(["SET", "key", "value"], Request.StringSet("key", "value").GetArgs()),
            () => Assert.Equal(["GET", "key"], Request.StringGet("key").GetArgs()),
            () => Assert.Equal(["MGET", "key1", "key2", "key3"], Request.StringGetMultiple(["key1", "key2", "key3"]).GetArgs()),
            () => Assert.Equal(["MSET", "key1", "value1", "key2", "value2"], Request.StringSetMultiple([
                new KeyValuePair<ValkeyKey, ValkeyValue>("key1", "value1"),
                new KeyValuePair<ValkeyKey, ValkeyValue>("key2", "value2")
            ]).GetArgs()),
            () => Assert.Equal(["STRLEN", "key"], Request.StringLength("key").GetArgs()),
            () => Assert.Equal(["GETRANGE", "key", "0", "5"], Request.StringGetRange("key", 0, 5).GetArgs()),
            () => Assert.Equal(["SETRANGE", "key", "10", "value"], Request.StringSetRange("key", 10, "value").GetArgs()),
            () => Assert.Equal(["APPEND", "key", "value"], Request.StringAppend("key", "value").GetArgs()),
            () => Assert.Equal(11L, Request.StringAppend("key", "value").Converter(11L)),
            () => Assert.Equal(["DECR", "key"], Request.StringDecr("key").GetArgs()),
            () => Assert.Equal(["DECRBY", "key", "5"], Request.StringDecrBy("key", 5).GetArgs()),
            () => Assert.Equal(["INCR", "key"], Request.StringIncr("key").GetArgs()),
            () => Assert.Equal(["INCRBY", "key", "5"], Request.StringIncrBy("key", 5).GetArgs()),
            () => Assert.Equal(["INCRBYFLOAT", "key", "0.5"], Request.StringIncrByFloat("key", 0.5).GetArgs()),

            () => Assert.Equal(["INFO"], Request.Info([]).GetArgs()),
            () => Assert.Equal(["INFO", "CLIENTS", "CPU"], Request.Info([InfoOptions.Section.CLIENTS, InfoOptions.Section.CPU]).GetArgs()),

            // Connection Management Commands
            () => Assert.Equal(["PING"], Request.Ping().GetArgs()),
            () => Assert.Equal(["PING", "Hello"], Request.Ping("Hello").GetArgs()),
            () => Assert.Equal(["ECHO", "message"], Request.Echo("message").GetArgs()),

            // Set Commands
            () => Assert.Equal(["SADD", "key", "member"], Request.SetAddAsync("key", "member").GetArgs()),
            () => Assert.Equal(["SADD", "key", "member1", "member2"], Request.SetAddAsync("key", ["member1", "member2"]).GetArgs()),
            () => Assert.Equal(["SREM", "key", "member"], Request.SetRemoveAsync("key", "member").GetArgs()),
            () => Assert.Equal(["SREM", "key", "member1", "member2"], Request.SetRemoveAsync("key", ["member1", "member2"]).GetArgs()),
            () => Assert.Equal(["SMEMBERS", "key"], Request.SetMembersAsync("key").GetArgs()),
            () => Assert.Equal(["SCARD", "key"], Request.SetLengthAsync("key").GetArgs()),
            () => Assert.Equal(["SINTERCARD", "2", "key1", "key2"], Request.SetIntersectionLengthAsync(["key1", "key2"]).GetArgs()),
            () => Assert.Equal(["SINTERCARD", "2", "key1", "key2", "LIMIT", "10"], Request.SetIntersectionLengthAsync(["key1", "key2"], 10).GetArgs()),
            () => Assert.Equal(["SPOP", "key"], Request.SetPopAsync("key").GetArgs()),
            () => Assert.Equal(["SPOP", "key", "3"], Request.SetPopAsync("key", 3).GetArgs()),
            () => Assert.Equal(["SUNION", "key1", "key2"], Request.SetUnionAsync(["key1", "key2"]).GetArgs()),
            () => Assert.Equal(["SINTER", "key1", "key2"], Request.SetIntersectAsync(["key1", "key2"]).GetArgs()),
            () => Assert.Equal(["SDIFF", "key1", "key2"], Request.SetDifferenceAsync(["key1", "key2"]).GetArgs()),
            () => Assert.Equal(["SUNIONSTORE", "dest", "key1", "key2"], Request.SetUnionStoreAsync("dest", ["key1", "key2"]).GetArgs()),
            () => Assert.Equal(["SINTERSTORE", "dest", "key1", "key2"], Request.SetIntersectStoreAsync("dest", ["key1", "key2"]).GetArgs()),
            () => Assert.Equal(["SDIFFSTORE", "dest", "key1", "key2"], Request.SetDifferenceStoreAsync("dest", ["key1", "key2"]).GetArgs()),

            // Generic Commands
            () => Assert.Equal(["DEL", "key"], Request.KeyDeleteAsync("key").GetArgs()),
            () => Assert.Equal(["DEL", "key1", "key2"], Request.KeyDeleteAsync(["key1", "key2"]).GetArgs()),
            () => Assert.Equal(["UNLINK", "key"], Request.KeyUnlinkAsync("key").GetArgs()),
            () => Assert.Equal(["UNLINK", "key1", "key2"], Request.KeyUnlinkAsync(["key1", "key2"]).GetArgs()),
            () => Assert.Equal(["EXISTS", "key"], Request.KeyExistsAsync("key").GetArgs()),
            () => Assert.Equal(["EXISTS", "key1", "key2"], Request.KeyExistsAsync(["key1", "key2"]).GetArgs()),
            () => Assert.Equal(["EXPIRE", "key", "60"], Request.KeyExpireAsync("key", TimeSpan.FromSeconds(60)).GetArgs()),
            () => Assert.Equal(["EXPIRE", "key", "60", "NX"], Request.KeyExpireAsync("key", TimeSpan.FromSeconds(60), ExpireWhen.HasNoExpiry).GetArgs()),
            () => Assert.Equal(["EXPIREAT", "key", "1609459200"], Request.KeyExpireAsync("key", new DateTime(2021, 1, 1, 0, 0, 0, DateTimeKind.Utc)).GetArgs()),
            () => Assert.Equal(["TTL", "key"], Request.KeyTimeToLiveAsync("key").GetArgs()),
            () => Assert.Equal(["TYPE", "key"], Request.KeyTypeAsync("key").GetArgs()),
            () => Assert.Equal(["RENAME", "oldkey", "newkey"], Request.KeyRenameAsync("oldkey", "newkey").GetArgs()),
            () => Assert.Equal(["RENAMENX", "oldkey", "newkey"], Request.KeyRenameNXAsync("oldkey", "newkey").GetArgs()),
            () => Assert.Equal(["PERSIST", "key"], Request.KeyPersistAsync("key").GetArgs()),
            () => Assert.Equal(["DUMP", "key"], Request.KeyDumpAsync("key").GetArgs()),
            () => Assert.Equal(["RESTORE", "key", "0", "data"], Request.KeyRestoreAsync("key", "data"u8.ToArray()).GetArgs()),
            () => Assert.Equal(["RESTORE", "key", "0", "data", "ABSTTL"], Request.KeyRestoreDateTimeAsync("key", "data"u8.ToArray()).GetArgs()),
            () => Assert.Equal(["RESTORE", "key", "5000", "data"], Request.KeyRestoreAsync("key", "data"u8.ToArray(), TimeSpan.FromSeconds(5)).GetArgs()),
            () => Assert.Equal(["RESTORE", "key", "2303596800000", "data", "ABSTTL"], Request.KeyRestoreDateTimeAsync("key", "data"u8.ToArray(), new DateTime(2042, 12, 31, 0, 0, 0, DateTimeKind.Utc)).GetArgs()),
            () => Assert.Equal(["RESTORE", "key", "0", "data", "REPLACE"], Request.KeyRestoreAsync("key", "data"u8.ToArray(), restoreOptions: new RestoreOptions().Replace()).GetArgs()),
            () => Assert.Equal(["RESTORE", "key", "0", "data", "IDLETIME", "1000"], Request.KeyRestoreAsync("key", "data"u8.ToArray(), restoreOptions: new RestoreOptions().SetIdletime(1000)).GetArgs()),
            () => Assert.Equal(["RESTORE", "key", "0", "data", "FREQ", "5"], Request.KeyRestoreAsync("key", "data"u8.ToArray(), restoreOptions: new RestoreOptions().SetFrequency(5)).GetArgs()),
            () => Assert.Equal(["RESTORE", "key", "0", "data", "REPLACE", "IDLETIME", "2000"], Request.KeyRestoreAsync("key", "data"u8.ToArray(), restoreOptions: new RestoreOptions().Replace().SetIdletime(2000)).GetArgs()),
            () => Assert.Equal(["RESTORE", "key", "0", "data", "REPLACE", "FREQ", "10"], Request.KeyRestoreAsync("key", "data"u8.ToArray(), restoreOptions: new RestoreOptions().Replace().SetFrequency(10)).GetArgs()),
            () => Assert.Equal(["RESTORE", "key", "0", "data", "ABSTTL"], Request.KeyRestoreDateTimeAsync("key", "data"u8.ToArray(), restoreOptions: new RestoreOptions()).GetArgs()),
            () => Assert.Equal(["RESTORE", "key", "0", "data", "ABSTTL", "IDLETIME", "2000"], Request.KeyRestoreDateTimeAsync("key", "data"u8.ToArray(), restoreOptions: new RestoreOptions().SetIdletime(2000)).GetArgs()),
            () => Assert.Equal(["RESTORE", "key", "0", "data", "ABSTTL", "FREQ", "10"], Request.KeyRestoreDateTimeAsync("key", "data"u8.ToArray(), restoreOptions: new RestoreOptions().SetFrequency(10)).GetArgs()),
            () => Assert.Equal(["RESTORE", "key", "0", "data", "ABSTTL", "REPLACE", "IDLETIME", "3000"], Request.KeyRestoreDateTimeAsync("key", "data"u8.ToArray(), restoreOptions: new RestoreOptions().Replace().SetIdletime(3000)).GetArgs()),
            () => Assert.Equal(["RESTORE", "key", "0", "data", "ABSTTL", "REPLACE", "FREQ", "20"], Request.KeyRestoreDateTimeAsync("key", "data"u8.ToArray(), restoreOptions: new RestoreOptions().Replace().SetFrequency(20)).GetArgs()),
            () => Assert.Equal(["RESTORE", "key", "2303596800000", "data", "ABSTTL", "REPLACE"], Request.KeyRestoreDateTimeAsync("key", "data"u8.ToArray(), new DateTime(2042, 12, 31, 0, 0, 0, DateTimeKind.Utc), new RestoreOptions().Replace()).GetArgs()),
            () => Assert.Throws<ArgumentException>(() => Request.KeyRestoreAsync("key", "data"u8.ToArray(), restoreOptions: new RestoreOptions().SetIdletime(1000).SetFrequency(5)).GetArgs()),
            () => Assert.Equal(["TOUCH", "key"], Request.KeyTouchAsync("key").GetArgs()),
            () => Assert.Equal(["TOUCH", "key1", "key2"], Request.KeyTouchAsync(["key1", "key2"]).GetArgs()),
            () => Assert.Equal(["COPY", "src", "dest"], Request.KeyCopyAsync("src", "dest").GetArgs()),
            () => Assert.Equal(["COPY", "src", "dest", "DB", "1", "REPLACE"], Request.KeyCopyAsync("src", "dest", 1, true).GetArgs()),
            () => Assert.Equal(["MOVE", "key", "1"], Request.KeyMoveAsync("key", 1).GetArgs()),

            // List Commands
            () => Assert.Equal(["LPOP", "a"], Request.ListLeftPopAsync("a").GetArgs()),
            () => Assert.Equal(["LPOP", "a", "3"], Request.ListLeftPopAsync("a", 3).GetArgs()),
            () => Assert.Equal(["LPUSH", "a", "one", "two"], Request.ListLeftPushAsync("a", ["one", "two"]).GetArgs()),
<<<<<<< HEAD
            () => Assert.Equal(["RPOP", "a"], Request.ListRightPopAsync("a").GetArgs()),
            () => Assert.Equal(["RPOP", "a", "2"], Request.ListRightPopAsync("a", 2).GetArgs()),
            () => Assert.Equal(["RPUSH", "a", "one", "two"], Request.ListRightPushAsync("a", ["one", "two"]).GetArgs()),
            () => Assert.Equal(["LLEN", "a"], Request.ListLengthAsync("a").GetArgs()),
            () => Assert.Equal(["LREM", "a", "0", "value"], Request.ListRemoveAsync("a", "value", 0).GetArgs()),
            () => Assert.Equal(["LREM", "a", "2", "value"], Request.ListRemoveAsync("a", "value", 2).GetArgs()),
            () => Assert.Equal(["LREM", "a", "-1", "value"], Request.ListRemoveAsync("a", "value", -1).GetArgs()),
            () => Assert.Equal(["LTRIM", "a", "0", "10"], Request.ListTrimAsync("a", 0, 10).GetArgs()),
            () => Assert.Equal(["LTRIM", "a", "1", "-1"], Request.ListTrimAsync("a", 1, -1).GetArgs()),
            () => Assert.Equal(["LRANGE", "a", "0", "-1"], Request.ListRangeAsync("a", 0, -1).GetArgs()),
            () => Assert.Equal(["LRANGE", "a", "1", "5"], Request.ListRangeAsync("a", 1, 5).GetArgs())
=======
            // Hash Commands
            () => Assert.Equal(new string[] { "HGET", "key", "field" }, Request.HashGetAsync("key", "field").GetArgs()),
            () => Assert.Equal(new string[] { "HMGET", "key", "field1", "field2" }, Request.HashGetAsync("key", new ValkeyValue[] { "field1", "field2" }).GetArgs()),
            () => Assert.Equal(new string[] { "HGETALL", "key" }, Request.HashGetAllAsync("key").GetArgs()),
            () => Assert.Equal(new string[] { "HMSET", "key", "field1", "value1", "field2", "value2" }, Request.HashSetAsync("key", new HashEntry[] { new HashEntry("field1", "value1"), new HashEntry("field2", "value2") }).GetArgs()),
            () => Assert.Equal(new string[] { "HMSET", "key", "field", "value" }, Request.HashSetAsync("key", new HashEntry[] { new HashEntry("field", "value") }).GetArgs()),
            () => Assert.Equal(new string[] { "HDEL", "key", "field" }, Request.HashDeleteAsync("key", "field").GetArgs()),
            () => Assert.Equal(new string[] { "HDEL", "key", "field1", "field2" }, Request.HashDeleteAsync("key", new ValkeyValue[] { "field1", "field2" }).GetArgs()),
            () => Assert.Equal(new string[] { "HEXISTS", "key", "field" }, Request.HashExistsAsync("key", "field").GetArgs()),
            () => Assert.Equal(new string[] { "HLEN", "key" }, Request.HashLengthAsync("key").GetArgs()),
            () => Assert.Equal(new string[] { "HSTRLEN", "key", "field" }, Request.HashStringLengthAsync("key", "field").GetArgs()),
            () => Assert.Equal(new string[] { "HVALS", "key" }, Request.HashValuesAsync("key").GetArgs()),
            () => Assert.Equal(new string[] { "HRANDFIELD", "key" }, Request.HashRandomFieldAsync("key").GetArgs()),
            () => Assert.Equal(new string[] { "HRANDFIELD", "key", "3" }, Request.HashRandomFieldsAsync("key", 3).GetArgs()),
            () => Assert.Equal(new string[] { "HRANDFIELD", "key", "3", "WITHVALUES" }, Request.HashRandomFieldsWithValuesAsync("key", 3).GetArgs())
>>>>>>> fb9f460b
        );
    }

    [Fact]
    public void ValidateCommandConverters()
    {
        Assert.Multiple(
            () => Assert.Equal(1, Request.CustomCommand([]).Converter(1)),
            () => Assert.Equal(.1, Request.CustomCommand([]).Converter(.1)),
            () => Assert.Null(Request.CustomCommand([]).Converter(null)),

            // String Commands
            () => Assert.True(Request.StringSet("key", "value").Converter("OK")),
            () => Assert.Equal<GlideString>("value", Request.StringGet("key").Converter("value")),
            () => Assert.Null(Request.StringGet("key").Converter(null)),
            () => Assert.Equal(5L, Request.StringLength("key").Converter(5L)),
            () => Assert.Equal(0L, Request.StringLength("key").Converter(0L)),
            () => Assert.Equal<GlideString>("hello", Request.StringGetRange("key", 0, 4).Converter("hello")),
            () => Assert.Equal<GlideString>("", Request.StringGetRange("key", 0, 4).Converter("")),
            () => Assert.Equal(10L, Request.StringSetRange("key", 5, "world").Converter(10L)),
            () => Assert.Equal(11L, Request.StringAppend("key", "value").Converter(11L)),
            () => Assert.Equal(9L, Request.StringDecr("key").Converter(9L)),
            () => Assert.Equal(5L, Request.StringDecrBy("key", 5).Converter(5L)),
            () => Assert.Equal(11L, Request.StringIncr("key").Converter(11L)),
            () => Assert.Equal(15L, Request.StringIncrBy("key", 5).Converter(15L)),
            () => Assert.Equal(10.5, Request.StringIncrByFloat("key", 0.5).Converter(10.5)),
            () => Assert.True(Request.StringSetMultiple([
                new KeyValuePair<ValkeyKey, ValkeyValue>("key1", "value1"),
                new KeyValuePair<ValkeyKey, ValkeyValue>("key2", "value2")
            ]).Converter("OK")),
            () => Assert.False(Request.StringSetMultiple([
                new KeyValuePair<ValkeyKey, ValkeyValue>("key1", "value1"),
                new KeyValuePair<ValkeyKey, ValkeyValue>("key2", "value2")
            ]).Converter("ERROR")),

            () => Assert.Equal("info", Request.Info([]).Converter("info")),

            () => Assert.IsType<TimeSpan>(Request.Ping().Converter("PONG")),
            () => Assert.IsType<TimeSpan>(Request.Ping("Hello").Converter("Hello")),
            () => Assert.Equal<ValkeyValue>("message", Request.Echo("message").Converter("message")),

            () => Assert.True(Request.SetAddAsync("key", "member").Converter(1L)),
            () => Assert.False(Request.SetAddAsync("key", "member").Converter(0L)),
            () => Assert.True(Request.SetRemoveAsync("key", "member").Converter(1L)),
            () => Assert.False(Request.SetRemoveAsync("key", "member").Converter(0L)),

            () => Assert.Equal(2L, Request.SetAddAsync("key", ["member1", "member2"]).Converter(2L)),
            () => Assert.Equal(1L, Request.SetRemoveAsync("key", ["member1", "member2"]).Converter(1L)),
            () => Assert.Equal(5L, Request.SetLengthAsync("key").Converter(5L)),
            () => Assert.Equal(3L, Request.SetIntersectionLengthAsync(["key1", "key2"]).Converter(3L)),
            () => Assert.Equal(4L, Request.SetUnionStoreAsync("dest", ["key1", "key2"]).Converter(4L)),
            () => Assert.Equal(2L, Request.SetIntersectStoreAsync("dest", ["key1", "key2"]).Converter(2L)),
            () => Assert.Equal(1L, Request.SetDifferenceStoreAsync("dest", ["key1", "key2"]).Converter(1L)),

            () => Assert.Equal<ValkeyValue>("member", Request.SetPopAsync("key").Converter("member")),
            () => Assert.Null(Request.SetPopAsync("key").Converter(null)),

            // Generic Commands Converters
            () => Assert.True(Request.KeyDeleteAsync("key").Converter(1L)),
            () => Assert.False(Request.KeyDeleteAsync("key").Converter(0L)),
            () => Assert.Equal(2L, Request.KeyDeleteAsync(["key1", "key2"]).Converter(2L)),
            () => Assert.True(Request.KeyUnlinkAsync("key").Converter(1L)),
            () => Assert.False(Request.KeyUnlinkAsync("key").Converter(0L)),
            () => Assert.Equal(3L, Request.KeyUnlinkAsync(["key1", "key2", "key3"]).Converter(3L)),
            () => Assert.True(Request.KeyExistsAsync("key").Converter(1L)),
            () => Assert.False(Request.KeyExistsAsync("key").Converter(0L)),
            () => Assert.Equal(2L, Request.KeyExistsAsync(["key1", "key2"]).Converter(2L)),
            () => Assert.True(Request.KeyExpireAsync("key", TimeSpan.FromSeconds(60)).Converter(true)),
            () => Assert.False(Request.KeyExpireAsync("key", TimeSpan.FromSeconds(60)).Converter(false)),
            () => Assert.Equal(TimeSpan.FromSeconds(30), Request.KeyTimeToLiveAsync("key").Converter(30L)),
            () => Assert.Null(Request.KeyTimeToLiveAsync("key").Converter(-1L)),
            () => Assert.Null(Request.KeyTimeToLiveAsync("key").Converter(-2L)),
            () => Assert.Equal(ValkeyType.String, Request.KeyTypeAsync("key").Converter("string")),
            () => Assert.Equal(ValkeyType.List, Request.KeyTypeAsync("key").Converter("list")),
            () => Assert.Equal(ValkeyType.Set, Request.KeyTypeAsync("key").Converter("set")),
            () => Assert.Equal(ValkeyType.SortedSet, Request.KeyTypeAsync("key").Converter("zset")),
            () => Assert.Equal(ValkeyType.Hash, Request.KeyTypeAsync("key").Converter("hash")),
            () => Assert.Equal(ValkeyType.Stream, Request.KeyTypeAsync("key").Converter("stream")),
            () => Assert.Equal(ValkeyType.None, Request.KeyTypeAsync("key").Converter("none")),
            () => Assert.True(Request.KeyRenameAsync("oldkey", "newkey").Converter("OK")),
            () => Assert.True(Request.KeyRenameNXAsync("oldkey", "newkey").Converter(true)),
            () => Assert.False(Request.KeyRenameNXAsync("oldkey", "newkey").Converter(false)),
            () => Assert.True(Request.KeyPersistAsync("key").Converter(true)),
            () => Assert.False(Request.KeyPersistAsync("key").Converter(false)),
            () => Assert.NotNull(Request.KeyDumpAsync("key").Converter("dumpdata")),
            () => Assert.Null(Request.KeyDumpAsync("key").Converter(null)),
            () => Assert.Equal("OK", Request.KeyRestoreAsync("key", new byte[0]).Converter("OK")),
            () => Assert.Equal("OK", Request.KeyRestoreDateTimeAsync("key", new byte[0]).Converter("OK")),
            () => Assert.True(Request.KeyTouchAsync("key").Converter(1L)),
            () => Assert.False(Request.KeyTouchAsync("key").Converter(0L)),
            () => Assert.Equal(2L, Request.KeyTouchAsync(["key1", "key2"]).Converter(2L)),
            () => Assert.True(Request.KeyCopyAsync("src", "dest").Converter(true)),
            () => Assert.False(Request.KeyCopyAsync("src", "dest").Converter(false)),
            () => Assert.True(Request.KeyMoveAsync("key", 1).Converter(true)),
            () => Assert.False(Request.KeyMoveAsync("key", 1).Converter(false)),

            () => Assert.Equal("one", Request.ListLeftPopAsync("a").Converter("one")),
            () => Assert.Equal(["one", "two"], Request.ListLeftPopAsync("a", 2).Converter([(gs)"one", (gs)"two"])),
            () => Assert.Equal(2L, Request.ListLeftPushAsync("a", ["one", "two"]).Converter(2L)),
<<<<<<< HEAD
            () => Assert.Equal("three", Request.ListRightPopAsync("a").Converter("three")),
            () => Assert.Null(Request.ListRightPopAsync("a").Converter(null)),
            () => Assert.Equal(["three", "four"], Request.ListRightPopAsync("a", 2).Converter([(gs)"three", (gs)"four"])),
            () => Assert.Null(Request.ListRightPopAsync("a", 2).Converter(null)),
            () => Assert.Equal(3L, Request.ListRightPushAsync("a", ["three", "four"]).Converter(3L)),
            () => Assert.Equal(5L, Request.ListLengthAsync("a").Converter(5L)),
            () => Assert.Equal(0L, Request.ListLengthAsync("nonexistent").Converter(0L)),
            () => Assert.Equal(2L, Request.ListRemoveAsync("a", "value", 0).Converter(2L)),
            () => Assert.Equal(1L, Request.ListRemoveAsync("a", "value", 1).Converter(1L)),
            () => Assert.Equal(0L, Request.ListRemoveAsync("a", "nonexistent", 0).Converter(0L)),
            () => Assert.Equal("OK", Request.ListTrimAsync("a", 0, 10).Converter("OK")),
            () => Assert.Equal(["one", "two", "three"], Request.ListRangeAsync("a", 0, -1).Converter([(gs)"one", (gs)"two", (gs)"three"])),
            () => Assert.Equal([], Request.ListRangeAsync("nonexistent", 0, -1).Converter([]))
=======

            // Hash Commands
            () => Assert.Equal<GlideString>("value", Request.HashGetAsync("key", "field").Converter("value")),
            () => Assert.Equal(ValkeyValue.Null, Request.HashGetAsync("key", "field").Converter(null)),
            () => Assert.Equal("OK", Request.HashSetAsync("key", new HashEntry[] { new HashEntry("field", "value") }).Converter("OK")),
            () => Assert.True(Request.HashDeleteAsync("key", "field").Converter(1L)),
            () => Assert.False(Request.HashDeleteAsync("key", "field").Converter(0L)),
            () => Assert.Equal(2L, Request.HashDeleteAsync("key", ["field1", "field2"]).Converter(2L)),
            () => Assert.True(Request.HashExistsAsync("key", "field").Converter(true)),
            () => Assert.False(Request.HashExistsAsync("key", "field").Converter(false)),
            () => Assert.Equal(5L, Request.HashLengthAsync("key").Converter(5L)),
            () => Assert.Equal(10L, Request.HashStringLengthAsync("key", "field").Converter(10L))
>>>>>>> fb9f460b
        );
    }

    [Fact]
    public void ValidateStringCommandArrayConverters()
    {
        Assert.Multiple(
            () =>
            {
                // Test MGET with GlideString objects (what the server actually returns)
                object[] mgetResponse = [new GlideString("value1"), null, new GlideString("value3")];
                var result = Request.StringGetMultiple(["key1", "key2", "key3"]).Converter(mgetResponse);
                Assert.Equal(3, result.Length);
                Assert.Equal(new ValkeyValue("value1"), result[0]);
                Assert.Equal(ValkeyValue.Null, result[1]);
                Assert.Equal(new ValkeyValue("value3"), result[2]);
            },

            () =>
            {
                // Test empty MGET response
                var emptyResult = Request.StringGetMultiple([]).Converter([]);
                Assert.Empty(emptyResult);
            },

            () =>
            {
                // Test MGET with all null values
                object[] allNullResponse = [null, null];
                var result = Request.StringGetMultiple(["key1", "key2"]).Converter(allNullResponse);
                Assert.Equal(2, result.Length);
                Assert.Equal(ValkeyValue.Null, result[0]);
                Assert.Equal(ValkeyValue.Null, result[1]);
            }
        );
    }

    [Fact]
    public void ValidateSetCommandHashSetConverters()
    {
        HashSet<object> testHashSet = new HashSet<object> {
            (gs)"member1",
            (gs)"member2",
            (gs)"member3"
        };

        Assert.Multiple([
            () => {
                ValkeyValue[] result = Request.SetMembersAsync("key").Converter(testHashSet);
                Assert.Equal(3, result.Length);
                Assert.All(result, item => Assert.IsType<ValkeyValue>(item));
            },

            () => {
                ValkeyValue[] result = Request.SetPopAsync("key", 2).Converter(testHashSet);
                Assert.Equal(3, result.Length);
                Assert.All(result, item => Assert.IsType<ValkeyValue>(item));
            },

            () => {
                ValkeyValue[] result = Request.SetUnionAsync(["key1", "key2"]).Converter(testHashSet);
                Assert.Equal(3, result.Length);
                Assert.All(result, item => Assert.IsType<ValkeyValue>(item));
            },

            () => {
                ValkeyValue[] result = Request.SetIntersectAsync(["key1", "key2"]).Converter(testHashSet);
                Assert.Equal(3, result.Length);
                Assert.All(result, item => Assert.IsType<ValkeyValue>(item));
            },

            () => {
                ValkeyValue[] result = Request.SetDifferenceAsync(["key1", "key2"]).Converter(testHashSet);
                Assert.Equal(3, result.Length);
                Assert.All(result, item => Assert.IsType<ValkeyValue>(item));
            },
        ]);
    }

    [Fact]
    public void ValidateHashCommandConverters()
    {
        // Test for HashGetAsync with multiple fields
        List<object> testList = new List<object> {
            (gs)"value1",
            (gs)"value2",
            null
        };

        // Test for HashGetAllAsync and HashRandomFieldsWithValuesAsync
        Dictionary<GlideString, object> testKvpList = new Dictionary<GlideString, object> {
            {"field1", (gs)"value1" },
            {"field2", (gs)"value2" },
            {"field3", (gs)"value3" },
        };

        object[] testObjectNestedArray = new object[]
         {
            new object[] {(gs)"field1", (gs)"value1" },
            new object[] {(gs)"field2", (gs)"value2" },
            new object[] {(gs)"field3", (gs)"value3" },
         };

        // Test for HashValuesAsync and HashRandomFieldsAsync
        object[] testObjectArray = new object[]
        {
            (gs)"value1",
            (gs)"value2",
            (gs)"value3"
        };

        Assert.Multiple(
            // Test HashGetAsync with multiple fields
            () =>
            {
                var result = Request.HashGetAsync("key", new ValkeyValue[] { "field1", "field2", "field3" }).Converter(testList.ToArray());
                Assert.Equal(3, result.Length);
                Assert.Equal("value1", result[0]);
                Assert.Equal("value2", result[1]);
                Assert.Equal(ValkeyValue.Null, result[2]);
            },

            // Test HashGetAllAsync
            () =>
            {
                var result = Request.HashGetAllAsync("key").Converter(testKvpList);
                Assert.Equal(3, result.Length);
                foreach (var entry in result)
                {
                    Assert.IsType<HashEntry>(entry);
                    Assert.IsType<ValkeyValue>(entry.Name);
                    Assert.IsType<ValkeyValue>(entry.Value);
                }
                Assert.Equal("field1", result[0].Name);
                Assert.Equal("value1", result[0].Value);
            },

            // Test HashValuesAsync
            () =>
            {
                var result = Request.HashValuesAsync("key").Converter(testObjectArray);
                Assert.Equal(3, result.Length);
                foreach (var item in result) Assert.IsType<ValkeyValue>(item);
            },

            // Test HashRandomFieldAsync
            () =>
            {
                var result = Request.HashRandomFieldAsync("key").Converter("field1");
                Assert.Equal("field1", result);
            },

            // Test HashRandomFieldsAsync
            () =>
            {
                var result = Request.HashRandomFieldsAsync("key", 3).Converter(testObjectArray);
                Assert.Equal(3, result.Length);
                foreach (var item in result) Assert.IsType<ValkeyValue>(item);
            },

            // Test HashRandomFieldsWithValuesAsync
            () =>
            {
                var result = Request.HashRandomFieldsWithValuesAsync("key", 3).Converter(testObjectNestedArray);
                Assert.Equal(3, result.Length);
                foreach (var entry in result)
                {
                    Assert.IsType<HashEntry>(entry);
                    Assert.IsType<ValkeyValue>(entry.Name);
                    Assert.IsType<ValkeyValue>(entry.Value);
                }
            }
        );
    }
}<|MERGE_RESOLUTION|>--- conflicted
+++ resolved
@@ -103,7 +103,6 @@
             () => Assert.Equal(["LPOP", "a"], Request.ListLeftPopAsync("a").GetArgs()),
             () => Assert.Equal(["LPOP", "a", "3"], Request.ListLeftPopAsync("a", 3).GetArgs()),
             () => Assert.Equal(["LPUSH", "a", "one", "two"], Request.ListLeftPushAsync("a", ["one", "two"]).GetArgs()),
-<<<<<<< HEAD
             () => Assert.Equal(["RPOP", "a"], Request.ListRightPopAsync("a").GetArgs()),
             () => Assert.Equal(["RPOP", "a", "2"], Request.ListRightPopAsync("a", 2).GetArgs()),
             () => Assert.Equal(["RPUSH", "a", "one", "two"], Request.ListRightPushAsync("a", ["one", "two"]).GetArgs()),
@@ -114,8 +113,8 @@
             () => Assert.Equal(["LTRIM", "a", "0", "10"], Request.ListTrimAsync("a", 0, 10).GetArgs()),
             () => Assert.Equal(["LTRIM", "a", "1", "-1"], Request.ListTrimAsync("a", 1, -1).GetArgs()),
             () => Assert.Equal(["LRANGE", "a", "0", "-1"], Request.ListRangeAsync("a", 0, -1).GetArgs()),
-            () => Assert.Equal(["LRANGE", "a", "1", "5"], Request.ListRangeAsync("a", 1, 5).GetArgs())
-=======
+            () => Assert.Equal(["LRANGE", "a", "1", "5"], Request.ListRangeAsync("a", 1, 5).GetArgs()),
+
             // Hash Commands
             () => Assert.Equal(new string[] { "HGET", "key", "field" }, Request.HashGetAsync("key", "field").GetArgs()),
             () => Assert.Equal(new string[] { "HMGET", "key", "field1", "field2" }, Request.HashGetAsync("key", new ValkeyValue[] { "field1", "field2" }).GetArgs()),
@@ -131,7 +130,6 @@
             () => Assert.Equal(new string[] { "HRANDFIELD", "key" }, Request.HashRandomFieldAsync("key").GetArgs()),
             () => Assert.Equal(new string[] { "HRANDFIELD", "key", "3" }, Request.HashRandomFieldsAsync("key", 3).GetArgs()),
             () => Assert.Equal(new string[] { "HRANDFIELD", "key", "3", "WITHVALUES" }, Request.HashRandomFieldsWithValuesAsync("key", 3).GetArgs())
->>>>>>> fb9f460b
         );
     }
 
@@ -231,7 +229,6 @@
             () => Assert.Equal("one", Request.ListLeftPopAsync("a").Converter("one")),
             () => Assert.Equal(["one", "two"], Request.ListLeftPopAsync("a", 2).Converter([(gs)"one", (gs)"two"])),
             () => Assert.Equal(2L, Request.ListLeftPushAsync("a", ["one", "two"]).Converter(2L)),
-<<<<<<< HEAD
             () => Assert.Equal("three", Request.ListRightPopAsync("a").Converter("three")),
             () => Assert.Null(Request.ListRightPopAsync("a").Converter(null)),
             () => Assert.Equal(["three", "four"], Request.ListRightPopAsync("a", 2).Converter([(gs)"three", (gs)"four"])),
@@ -244,8 +241,7 @@
             () => Assert.Equal(0L, Request.ListRemoveAsync("a", "nonexistent", 0).Converter(0L)),
             () => Assert.Equal("OK", Request.ListTrimAsync("a", 0, 10).Converter("OK")),
             () => Assert.Equal(["one", "two", "three"], Request.ListRangeAsync("a", 0, -1).Converter([(gs)"one", (gs)"two", (gs)"three"])),
-            () => Assert.Equal([], Request.ListRangeAsync("nonexistent", 0, -1).Converter([]))
-=======
+            () => Assert.Equal([], Request.ListRangeAsync("nonexistent", 0, -1).Converter([])),
 
             // Hash Commands
             () => Assert.Equal<GlideString>("value", Request.HashGetAsync("key", "field").Converter("value")),
@@ -258,7 +254,6 @@
             () => Assert.False(Request.HashExistsAsync("key", "field").Converter(false)),
             () => Assert.Equal(5L, Request.HashLengthAsync("key").Converter(5L)),
             () => Assert.Equal(10L, Request.HashStringLengthAsync("key", "field").Converter(10L))
->>>>>>> fb9f460b
         );
     }
 
